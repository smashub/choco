--- conflicted
+++ resolved
@@ -131,39 +131,31 @@
           "confidence": 1
         },
         {
-<<<<<<< HEAD
-          "time": 9.1,
-=======
           "time": 8.1,
->>>>>>> 5725112b
-          "duration": 1.0,
-          "value": "D:maj",
-          "confidence": 1
-        },
-        {
-<<<<<<< HEAD
+          "duration": 1.0,
+          "value": "D:maj",
+          "confidence": 1
+        },
+        {
+          "time": 8.2,
+          "duration": 1.0,
+          "value": "E:(3,5,b7)",
+          "confidence": 1
+        },
+        {
+          "time": 8.3,
+          "duration": 1.0,
+          "value": "A:maj",
+          "confidence": 1
+        },
+        {
+          "time": 9.0,
+          "duration": 2.0,
+          "value": "A:maj",
+          "confidence": 1
+        },
+        {
           "time": 9.2,
-=======
-          "time": 8.2,
->>>>>>> 5725112b
-          "duration": 1.0,
-          "value": "E:(3,5,b7)",
-          "confidence": 1
-        },
-        {
-          "time": 8.3,
-          "duration": 1.0,
-          "value": "A:maj",
-          "confidence": 1
-        },
-        {
-          "time": 9.0,
-          "duration": 2.0,
-          "value": "A:maj",
-          "confidence": 1
-        },
-        {
-          "time": 9.2,
           "duration": 1.0,
           "value": "A:maj",
           "confidence": 1
@@ -181,39 +173,31 @@
           "confidence": 1
         },
         {
-<<<<<<< HEAD
-          "time": 11.1,
-=======
           "time": 10.1,
->>>>>>> 5725112b
-          "duration": 1.0,
-          "value": "D:maj",
-          "confidence": 1
-        },
-        {
-<<<<<<< HEAD
+          "duration": 1.0,
+          "value": "D:maj",
+          "confidence": 1
+        },
+        {
+          "time": 10.2,
+          "duration": 1.0,
+          "value": "E:(3,5,b7)",
+          "confidence": 1
+        },
+        {
+          "time": 10.3,
+          "duration": 1.0,
+          "value": "A:maj",
+          "confidence": 1
+        },
+        {
+          "time": 11.0,
+          "duration": 2.0,
+          "value": "A:maj",
+          "confidence": 1
+        },
+        {
           "time": 11.2,
-=======
-          "time": 10.2,
->>>>>>> 5725112b
-          "duration": 1.0,
-          "value": "E:(3,5,b7)",
-          "confidence": 1
-        },
-        {
-          "time": 10.3,
-          "duration": 1.0,
-          "value": "A:maj",
-          "confidence": 1
-        },
-        {
-          "time": 11.0,
-          "duration": 2.0,
-          "value": "A:maj",
-          "confidence": 1
-        },
-        {
-          "time": 11.2,
           "duration": 1.0,
           "value": "E:(3,5,b7)",
           "confidence": 1
@@ -231,39 +215,31 @@
           "confidence": 1
         },
         {
-<<<<<<< HEAD
-          "time": 13.1,
-=======
           "time": 12.1,
->>>>>>> 5725112b
-          "duration": 1.0,
-          "value": "D:maj",
-          "confidence": 1
-        },
-        {
-<<<<<<< HEAD
+          "duration": 1.0,
+          "value": "D:maj",
+          "confidence": 1
+        },
+        {
+          "time": 12.2,
+          "duration": 1.0,
+          "value": "E:(3,5,b7)",
+          "confidence": 1
+        },
+        {
+          "time": 12.3,
+          "duration": 1.0,
+          "value": "A:maj",
+          "confidence": 1
+        },
+        {
+          "time": 13.0,
+          "duration": 2.0,
+          "value": "A:maj",
+          "confidence": 1
+        },
+        {
           "time": 13.2,
-=======
-          "time": 12.2,
->>>>>>> 5725112b
-          "duration": 1.0,
-          "value": "E:(3,5,b7)",
-          "confidence": 1
-        },
-        {
-          "time": 12.3,
-          "duration": 1.0,
-          "value": "A:maj",
-          "confidence": 1
-        },
-        {
-          "time": 13.0,
-          "duration": 2.0,
-          "value": "A:maj",
-          "confidence": 1
-        },
-        {
-          "time": 13.2,
           "duration": 1.0,
           "value": "A:maj",
           "confidence": 1
@@ -281,39 +257,31 @@
           "confidence": 1
         },
         {
-<<<<<<< HEAD
-          "time": 15.1,
-=======
           "time": 14.1,
->>>>>>> 5725112b
-          "duration": 1.0,
-          "value": "D:maj",
-          "confidence": 1
-        },
-        {
-<<<<<<< HEAD
+          "duration": 1.0,
+          "value": "D:maj",
+          "confidence": 1
+        },
+        {
+          "time": 14.2,
+          "duration": 1.0,
+          "value": "E:(3,5,b7)",
+          "confidence": 1
+        },
+        {
+          "time": 14.3,
+          "duration": 1.0,
+          "value": "A:maj",
+          "confidence": 1
+        },
+        {
+          "time": 15.0,
+          "duration": 2.0,
+          "value": "A:maj",
+          "confidence": 1
+        },
+        {
           "time": 15.2,
-=======
-          "time": 14.2,
->>>>>>> 5725112b
-          "duration": 1.0,
-          "value": "E:(3,5,b7)",
-          "confidence": 1
-        },
-        {
-          "time": 14.3,
-          "duration": 1.0,
-          "value": "A:maj",
-          "confidence": 1
-        },
-        {
-          "time": 15.0,
-          "duration": 2.0,
-          "value": "A:maj",
-          "confidence": 1
-        },
-        {
-          "time": 15.2,
           "duration": 1.0,
           "value": "E:(3,5,b7)",
           "confidence": 1
@@ -439,39 +407,31 @@
           "confidence": 1
         },
         {
-<<<<<<< HEAD
-          "time": 25.1,
-=======
           "time": 24.1,
->>>>>>> 5725112b
-          "duration": 1.0,
-          "value": "D:maj",
-          "confidence": 1
-        },
-        {
-<<<<<<< HEAD
+          "duration": 1.0,
+          "value": "D:maj",
+          "confidence": 1
+        },
+        {
+          "time": 24.2,
+          "duration": 1.0,
+          "value": "E:(3,5,b7)",
+          "confidence": 1
+        },
+        {
+          "time": 24.3,
+          "duration": 1.0,
+          "value": "A:maj",
+          "confidence": 1
+        },
+        {
+          "time": 25.0,
+          "duration": 2.0,
+          "value": "A:maj",
+          "confidence": 1
+        },
+        {
           "time": 25.2,
-=======
-          "time": 24.2,
->>>>>>> 5725112b
-          "duration": 1.0,
-          "value": "E:(3,5,b7)",
-          "confidence": 1
-        },
-        {
-          "time": 24.3,
-          "duration": 1.0,
-          "value": "A:maj",
-          "confidence": 1
-        },
-        {
-          "time": 25.0,
-          "duration": 2.0,
-          "value": "A:maj",
-          "confidence": 1
-        },
-        {
-          "time": 25.2,
           "duration": 1.0,
           "value": "A:maj",
           "confidence": 1
@@ -489,39 +449,31 @@
           "confidence": 1
         },
         {
-<<<<<<< HEAD
-          "time": 27.1,
-=======
           "time": 26.1,
->>>>>>> 5725112b
-          "duration": 1.0,
-          "value": "D:maj",
-          "confidence": 1
-        },
-        {
-<<<<<<< HEAD
+          "duration": 1.0,
+          "value": "D:maj",
+          "confidence": 1
+        },
+        {
+          "time": 26.2,
+          "duration": 1.0,
+          "value": "E:(3,5,b7)",
+          "confidence": 1
+        },
+        {
+          "time": 26.3,
+          "duration": 1.0,
+          "value": "A:maj",
+          "confidence": 1
+        },
+        {
+          "time": 27.0,
+          "duration": 2.0,
+          "value": "A:maj",
+          "confidence": 1
+        },
+        {
           "time": 27.2,
-=======
-          "time": 26.2,
->>>>>>> 5725112b
-          "duration": 1.0,
-          "value": "E:(3,5,b7)",
-          "confidence": 1
-        },
-        {
-          "time": 26.3,
-          "duration": 1.0,
-          "value": "A:maj",
-          "confidence": 1
-        },
-        {
-          "time": 27.0,
-          "duration": 2.0,
-          "value": "A:maj",
-          "confidence": 1
-        },
-        {
-          "time": 27.2,
           "duration": 1.0,
           "value": "E:(3,5,b7)",
           "confidence": 1
@@ -539,39 +491,31 @@
           "confidence": 1
         },
         {
-<<<<<<< HEAD
-          "time": 29.1,
-=======
           "time": 28.1,
->>>>>>> 5725112b
-          "duration": 1.0,
-          "value": "D:maj",
-          "confidence": 1
-        },
-        {
-<<<<<<< HEAD
+          "duration": 1.0,
+          "value": "D:maj",
+          "confidence": 1
+        },
+        {
+          "time": 28.2,
+          "duration": 1.0,
+          "value": "E:(3,5,b7)",
+          "confidence": 1
+        },
+        {
+          "time": 28.3,
+          "duration": 1.0,
+          "value": "A:maj",
+          "confidence": 1
+        },
+        {
+          "time": 29.0,
+          "duration": 2.0,
+          "value": "A:maj",
+          "confidence": 1
+        },
+        {
           "time": 29.2,
-=======
-          "time": 28.2,
->>>>>>> 5725112b
-          "duration": 1.0,
-          "value": "E:(3,5,b7)",
-          "confidence": 1
-        },
-        {
-          "time": 28.3,
-          "duration": 1.0,
-          "value": "A:maj",
-          "confidence": 1
-        },
-        {
-          "time": 29.0,
-          "duration": 2.0,
-          "value": "A:maj",
-          "confidence": 1
-        },
-        {
-          "time": 29.2,
           "duration": 1.0,
           "value": "A:maj",
           "confidence": 1
@@ -589,21 +533,13 @@
           "confidence": 1
         },
         {
-<<<<<<< HEAD
-          "time": 31.1,
-=======
           "time": 30.1,
->>>>>>> 5725112b
-          "duration": 1.0,
-          "value": "D:maj",
-          "confidence": 1
-        },
-        {
-<<<<<<< HEAD
-          "time": 31.2,
-=======
+          "duration": 1.0,
+          "value": "D:maj",
+          "confidence": 1
+        },
+        {
           "time": 30.2,
->>>>>>> 5725112b
           "duration": 1.0,
           "value": "E:(3,5,b7)",
           "confidence": 1
