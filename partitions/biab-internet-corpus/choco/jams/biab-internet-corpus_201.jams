{
  "annotations": [
    {
      "annotation_metadata": {
        "curator": {
          "name": "",
          "email": ""
        },
        "annotator": {},
        "version": "",
        "corpus": "biab_internet_corpus",
        "annotation_tools": "",
        "annotation_rules": "",
        "validation": "",
        "data_source": ""
      },
      "namespace": "chord",
      "data": [
        {
          "time": 0.0,
          "duration": 4.0,
          "value": "C:maj",
          "confidence": 1
        },
        {
          "time": 1.0,
          "duration": 4.0,
          "value": "G:(3,5,b7)",
          "confidence": 1
        },
        {
          "time": 2.0,
          "duration": 2.0,
          "value": "C:maj",
          "confidence": 1
        },
        {
          "time": 2.2,
          "duration": 2.0,
          "value": "A:(3,5,b7)",
          "confidence": 1
        },
        {
          "time": 3.0,
          "duration": 1.0,
          "value": "D:min",
          "confidence": 1
        },
        {
<<<<<<< HEAD
          "time": 4.1,
=======
          "time": 3.1,
>>>>>>> 5725112b
          "duration": 1.0,
          "value": "G:(3,5,b7)",
          "confidence": 1
        },
        {
<<<<<<< HEAD
          "time": 4.2,
=======
          "time": 3.2,
>>>>>>> 5725112b
          "duration": 1.0,
          "value": "C:maj",
          "confidence": 1
        },
        {
          "time": 3.3,
          "duration": 1.0,
          "value": "D:(3,5,b7)",
          "confidence": 1
        },
        {
          "time": 4.0,
          "duration": 2.0,
          "value": "G:maj",
          "confidence": 1
        },
        {
          "time": 4.2,
          "duration": 2.0,
          "value": "C:maj",
          "confidence": 1
        },
        {
          "time": 5.0,
          "duration": 4.0,
          "value": "G:(3,5,b7)",
          "confidence": 1
        },
        {
          "time": 6.0,
          "duration": 2.0,
          "value": "C:maj",
          "confidence": 1
        },
        {
          "time": 6.2,
          "duration": 2.0,
          "value": "A:(3,5,b7)",
          "confidence": 1
        },
        {
          "time": 7.0,
          "duration": 1.0,
          "value": "D:min",
          "confidence": 1
        },
        {
<<<<<<< HEAD
          "time": 8.1,
=======
          "time": 7.1,
>>>>>>> 5725112b
          "duration": 1.0,
          "value": "G:(3,5,b7)",
          "confidence": 1
        },
        {
<<<<<<< HEAD
          "time": 8.2,
=======
          "time": 7.2,
>>>>>>> 5725112b
          "duration": 1.0,
          "value": "C:maj",
          "confidence": 1
        },
        {
          "time": 7.3,
          "duration": 1.0,
          "value": "F:maj",
          "confidence": 1
        },
        {
          "time": 8.0,
          "duration": 1.0,
          "value": "G:(3,5,b7)",
          "confidence": 1
        },
        {
<<<<<<< HEAD
          "time": 9.1,
=======
          "time": 8.1,
>>>>>>> 5725112b
          "duration": 1.0,
          "value": "E:(3,5,b7)",
          "confidence": 1
        },
        {
<<<<<<< HEAD
          "time": 9.2,
=======
          "time": 8.2,
>>>>>>> 5725112b
          "duration": 1.0,
          "value": "A:min",
          "confidence": 1
        },
        {
          "time": 8.3,
          "duration": 1.0,
          "value": "D:(3,5,b7)",
          "confidence": 1
        },
        {
          "time": 9.0,
          "duration": 2.0,
          "value": "G:maj",
          "confidence": 1
        },
        {
          "time": 9.2,
          "duration": 2.0,
          "value": "G:(3,5,b7)",
          "confidence": 1
        },
        {
          "time": 10.0,
          "duration": 1.0,
          "value": "C:maj",
          "confidence": 1
        },
        {
<<<<<<< HEAD
          "time": 11.1,
=======
          "time": 10.1,
>>>>>>> 5725112b
          "duration": 3.0,
          "value": "G:(3,5,b7)",
          "confidence": 1
        },
        {
          "time": 11.0,
          "duration": 2.0,
          "value": "C:maj",
          "confidence": 1
        },
        {
          "time": 11.2,
          "duration": 2.0,
          "value": "G:(3,5,b7)",
          "confidence": 1
        },
        {
          "time": 12.0,
          "duration": 4.0,
          "value": "C:maj",
          "confidence": 1
        },
        {
          "time": 13.0,
          "duration": 2.0,
          "value": "F:maj",
          "confidence": 1
        },
        {
          "time": 13.2,
          "duration": 1.0,
          "value": "C:maj",
          "confidence": 1
        },
        {
          "time": 13.3,
          "duration": 1.0,
          "value": "G:(3,5,b7)",
          "confidence": 1
        },
        {
          "time": 14.0,
          "duration": 4.0,
          "value": "C:maj",
          "confidence": 1
        },
        {
          "time": 15.0,
          "duration": 2.0,
          "value": "F:maj",
          "confidence": 1
        },
        {
          "time": 15.2,
          "duration": 1.0,
          "value": "C:maj",
          "confidence": 1
        },
        {
          "time": 15.3,
          "duration": 1.0,
          "value": "G:(3,5,b7)",
          "confidence": 1
        },
        {
          "time": 16.0,
          "duration": 2.0,
          "value": "C:maj",
          "confidence": 1
        },
        {
          "time": 16.2,
          "duration": 2.0,
          "value": "A:min",
          "confidence": 1
        },
        {
          "time": 17.0,
          "duration": 2.0,
          "value": "E:(3,5,b7)",
          "confidence": 1
        },
        {
          "time": 17.2,
          "duration": 2.0,
          "value": "A:min",
          "confidence": 1
        },
        {
          "time": 18.0,
          "duration": 2.0,
          "value": "D:(3,5,b7)",
          "confidence": 1
        },
        {
          "time": 18.2,
          "duration": 2.0,
          "value": "G:maj",
          "confidence": 1
        },
        {
          "time": 19.0,
          "duration": 2.0,
          "value": "E:min",
          "confidence": 1
        },
        {
          "time": 19.2,
          "duration": 1.0,
          "value": "A:min",
          "confidence": 1
        },
        {
          "time": 19.3,
          "duration": 1.0,
          "value": "A:(3,5,b7)",
          "confidence": 1
        },
        {
          "time": 20.0,
          "duration": 2.0,
          "value": "D:maj",
          "confidence": 1
        },
        {
          "time": 20.2,
          "duration": 2.0,
          "value": "D:(3,5,b7)",
          "confidence": 1
        },
        {
          "time": 21.0,
          "duration": 2.0,
          "value": "G:maj",
          "confidence": 1
        },
        {
          "time": 21.2,
          "duration": 2.0,
          "value": "A:(3,5,b7)",
          "confidence": 1
        },
        {
          "time": 22.0,
          "duration": 2.0,
          "value": "D:maj",
          "confidence": 1
        },
        {
          "time": 22.2,
          "duration": 2.0,
          "value": "D:(3,5,b7)",
          "confidence": 1
        },
        {
          "time": 23.0,
          "duration": 2.0,
          "value": "G:maj",
          "confidence": 1
        },
        {
          "time": 23.2,
          "duration": 2.0,
          "value": "A:(3,5,b7)",
          "confidence": 1
        },
        {
          "time": 24.0,
          "duration": 1.0,
          "value": "D:maj",
          "confidence": 1
        },
        {
<<<<<<< HEAD
          "time": 25.1,
=======
          "time": 24.1,
>>>>>>> 5725112b
          "duration": 1.0,
          "value": "A:(3,5,b7)",
          "confidence": 1
        },
        {
<<<<<<< HEAD
          "time": 25.2,
=======
          "time": 24.2,
>>>>>>> 5725112b
          "duration": 1.0,
          "value": "D:maj",
          "confidence": 1
        },
        {
          "time": 24.3,
          "duration": 1.0,
          "value": "A:(3,5,b7)",
          "confidence": 1
        },
        {
          "time": 25.0,
          "duration": 1.0,
          "value": "D:maj",
          "confidence": 1
        },
        {
<<<<<<< HEAD
          "time": 26.1,
=======
          "time": 25.1,
>>>>>>> 5725112b
          "duration": 1.0,
          "value": "A:(3,5,b7)",
          "confidence": 1
        },
        {
<<<<<<< HEAD
          "time": 26.2,
=======
          "time": 25.2,
>>>>>>> 5725112b
          "duration": 1.0,
          "value": "D:maj",
          "confidence": 1
        },
        {
          "time": 25.3,
          "duration": 1.0,
          "value": "A:(3,5,b7)",
          "confidence": 1
        },
        {
          "time": 26.0,
          "duration": 2.0,
          "value": "D:maj",
          "confidence": 1
        },
        {
          "time": 26.2,
          "duration": 2.0,
          "value": "D:(3,5,b7)",
          "confidence": 1
        },
        {
          "time": 27.0,
          "duration": 2.0,
          "value": "G:maj",
          "confidence": 1
        },
        {
          "time": 27.2,
          "duration": 2.0,
          "value": "B:(3,5,b7)",
          "confidence": 1
        },
        {
          "time": 28.0,
          "duration": 2.0,
          "value": "E:min",
          "confidence": 1
        },
        {
          "time": 28.2,
          "duration": 2.0,
          "value": "G:(3,5,b7)",
          "confidence": 1
        },
        {
          "time": 29.0,
          "duration": 2.0,
          "value": "C:maj",
          "confidence": 1
        },
        {
          "time": 29.2,
          "duration": 1.0,
          "value": "G:maj",
          "confidence": 1
        },
        {
          "time": 29.3,
          "duration": 1.0,
          "value": "D:(3,5,b7)",
          "confidence": 1
        },
        {
          "time": 30.0,
          "duration": 1.0,
          "value": "G:maj",
          "confidence": 1
        },
        {
<<<<<<< HEAD
          "time": 31.1,
=======
          "time": 30.1,
>>>>>>> 5725112b
          "duration": 1.0,
          "value": "E:(3,5,b7)",
          "confidence": 1
        },
        {
<<<<<<< HEAD
          "time": 31.2,
=======
          "time": 30.2,
>>>>>>> 5725112b
          "duration": 1.0,
          "value": "A:min",
          "confidence": 1
        },
        {
          "time": 30.3,
          "duration": 1.0,
          "value": "D:maj",
          "confidence": 1
        },
        {
          "time": 31.0,
          "duration": 1.0,
          "value": "G:maj",
          "confidence": 1
        },
        {
<<<<<<< HEAD
          "time": 32.1,
=======
          "time": 31.1,
>>>>>>> 5725112b
          "duration": 1.0,
          "value": "C:maj",
          "confidence": 1
        },
        {
<<<<<<< HEAD
          "time": 32.2,
=======
          "time": 31.2,
>>>>>>> 5725112b
          "duration": 1.0,
          "value": "D:(3,5,b7)",
          "confidence": 1
        },
        {
          "time": 31.3,
          "duration": 1.0,
          "value": "B:maj",
          "confidence": 1
        },
        {
          "time": 32.0,
          "duration": 1.0,
          "value": "E:min",
          "confidence": 1
        },
        {
<<<<<<< HEAD
          "time": 33.1,
=======
          "time": 32.1,
>>>>>>> 5725112b
          "duration": 1.0,
          "value": "A:maj",
          "confidence": 1
        },
        {
<<<<<<< HEAD
          "time": 33.2,
=======
          "time": 32.2,
>>>>>>> 5725112b
          "duration": 1.0,
          "value": "D:maj",
          "confidence": 1
        },
        {
          "time": 32.3,
          "duration": 1.0,
          "value": "D:(3,5,b7)",
          "confidence": 1
        },
        {
          "time": 33.0,
          "duration": 1.0,
          "value": "G:maj",
          "confidence": 1
        },
        {
<<<<<<< HEAD
          "time": 34.1,
=======
          "time": 33.1,
>>>>>>> 5725112b
          "duration": 1.0,
          "value": "A:min",
          "confidence": 1
        },
        {
<<<<<<< HEAD
          "time": 34.2,
=======
          "time": 33.2,
>>>>>>> 5725112b
          "duration": 1.0,
          "value": "G:maj",
          "confidence": 1
        },
        {
          "time": 33.3,
          "duration": 1.0,
          "value": "D:(3,5,b7)",
          "confidence": 1
        },
        {
          "time": 34.0,
          "duration": 1.0,
          "value": "G:maj",
          "confidence": 1
        },
        {
<<<<<<< HEAD
          "time": 35.1,
=======
          "time": 34.1,
>>>>>>> 5725112b
          "duration": 1.0,
          "value": "E:(3,5,b7)",
          "confidence": 1
        },
        {
<<<<<<< HEAD
          "time": 35.2,
=======
          "time": 34.2,
>>>>>>> 5725112b
          "duration": 1.0,
          "value": "A:min",
          "confidence": 1
        },
        {
          "time": 34.3,
          "duration": 1.0,
          "value": "D:(3,5,b7)",
          "confidence": 1
        },
        {
          "time": 35.0,
          "duration": 1.0,
          "value": "G:maj",
          "confidence": 1
        },
        {
<<<<<<< HEAD
          "time": 36.1,
=======
          "time": 35.1,
>>>>>>> 5725112b
          "duration": 1.0,
          "value": "C:maj",
          "confidence": 1
        },
        {
<<<<<<< HEAD
          "time": 36.2,
=======
          "time": 35.2,
>>>>>>> 5725112b
          "duration": 1.0,
          "value": "D:(3,5,b7)",
          "confidence": 1
        },
        {
          "time": 35.3,
          "duration": 1.0,
          "value": "B:(3,5,b7)",
          "confidence": 1
        },
        {
          "time": 36.0,
          "duration": 1.0,
          "value": "E:min",
          "confidence": 1
        },
        {
<<<<<<< HEAD
          "time": 37.1,
=======
          "time": 36.1,
>>>>>>> 5725112b
          "duration": 1.0,
          "value": "A:(3,5,b7)",
          "confidence": 1
        },
        {
<<<<<<< HEAD
          "time": 37.2,
=======
          "time": 36.2,
>>>>>>> 5725112b
          "duration": 2.0,
          "value": "D:(3,5,b7)",
          "confidence": 1
        },
        {
          "time": 37.0,
          "duration": 1.0,
          "value": "G:maj",
          "confidence": 1
        },
        {
<<<<<<< HEAD
          "time": 38.1,
=======
          "time": 37.1,
>>>>>>> 5725112b
          "duration": 1.0,
          "value": "A:min",
          "confidence": 1
        },
        {
<<<<<<< HEAD
          "time": 38.2,
=======
          "time": 37.2,
>>>>>>> 5725112b
          "duration": 1.0,
          "value": "G:maj",
          "confidence": 1
        },
        {
          "time": 37.3,
          "duration": 1.0,
          "value": "D:(3,5,b7)",
          "confidence": 1
        },
        {
          "time": 38.0,
          "duration": 2.0,
          "value": "G:maj",
          "confidence": 1
        },
        {
          "time": 38.2,
          "duration": 2.0,
          "value": "D:(3,5,b7)",
          "confidence": 1
        },
        {
          "time": 39.0,
          "duration": 2.0,
          "value": "G:maj",
          "confidence": 1
        },
        {
          "time": 39.2,
          "duration": 2.0,
          "value": "D:(3,5,b7)",
          "confidence": 1
        },
        {
          "time": 40.0,
          "duration": 2.0,
          "value": "G:maj",
          "confidence": 1
        },
        {
          "time": 40.2,
          "duration": 2.0,
          "value": "D:(3,5,b7)",
          "confidence": 1
        },
        {
          "time": 41.0,
          "duration": 1.0,
          "value": "G:maj",
          "confidence": 1
        },
        {
<<<<<<< HEAD
          "time": 42.1,
=======
          "time": 41.1,
>>>>>>> 5725112b
          "duration": 1.0,
          "value": "D:(3,5,b7)",
          "confidence": 1
        },
        {
<<<<<<< HEAD
          "time": 42.2,
=======
          "time": 41.2,
>>>>>>> 5725112b
          "duration": 1.0,
          "value": "G:maj",
          "confidence": 1
        },
        {
          "time": 41.3,
          "duration": 1.0,
          "value": "D:(3,5,b7)",
          "confidence": 1
        },
        {
          "time": 42.0,
          "duration": 4.0,
          "value": "G:maj",
          "confidence": 1
        },
        {
          "time": 43.0,
          "duration": 4.0,
          "value": "F:maj",
          "confidence": 1
        },
        {
          "time": 44.0,
          "duration": 4.0,
          "value": "G:(3,5,b7)",
          "confidence": 1
        },
        {
          "time": 45.0,
          "duration": 4.0,
          "value": "G:(3,5,b7)",
          "confidence": 1
        },
        {
          "time": 46.0,
          "duration": 4.0,
          "value": "G:(3,5,b7)",
          "confidence": 1
        },
        {
          "time": 47.0,
          "duration": 4.0,
          "value": "C:maj",
          "confidence": 1
        },
        {
          "time": 48.0,
          "duration": 4.0,
          "value": "G:(3,5,b7)",
          "confidence": 1
        },
        {
          "time": 49.0,
          "duration": 2.0,
          "value": "C:maj",
          "confidence": 1
        },
        {
          "time": 49.2,
          "duration": 2.0,
          "value": "A:(3,5,b7)",
          "confidence": 1
        },
        {
          "time": 50.0,
          "duration": 1.0,
          "value": "D:min",
          "confidence": 1
        },
        {
<<<<<<< HEAD
          "time": 51.1,
=======
          "time": 50.1,
>>>>>>> 5725112b
          "duration": 1.0,
          "value": "G:(3,5,b7)",
          "confidence": 1
        },
        {
<<<<<<< HEAD
          "time": 51.2,
=======
          "time": 50.2,
>>>>>>> 5725112b
          "duration": 1.0,
          "value": "C:maj",
          "confidence": 1
        },
        {
          "time": 50.3,
          "duration": 1.0,
          "value": "D:(3,5,b7)",
          "confidence": 1
        },
        {
          "time": 51.0,
          "duration": 2.0,
          "value": "G:maj",
          "confidence": 1
        },
        {
          "time": 51.2,
          "duration": 2.0,
          "value": "C:maj",
          "confidence": 1
        },
        {
          "time": 52.0,
          "duration": 4.0,
          "value": "G:(3,5,b7)",
          "confidence": 1
        },
        {
          "time": 53.0,
          "duration": 2.0,
          "value": "C:maj",
          "confidence": 1
        },
        {
          "time": 53.2,
          "duration": 2.0,
          "value": "A:(3,5,b7)",
          "confidence": 1
        },
        {
          "time": 54.0,
          "duration": 1.0,
          "value": "D:min",
          "confidence": 1
        },
        {
<<<<<<< HEAD
          "time": 55.1,
=======
          "time": 54.1,
>>>>>>> 5725112b
          "duration": 1.0,
          "value": "G:(3,5,b7)",
          "confidence": 1
        },
        {
<<<<<<< HEAD
          "time": 55.2,
=======
          "time": 54.2,
>>>>>>> 5725112b
          "duration": 1.0,
          "value": "C:maj",
          "confidence": 1
        },
        {
          "time": 54.3,
          "duration": 1.0,
          "value": "F:maj",
          "confidence": 1
        },
        {
          "time": 55.0,
          "duration": 1.0,
          "value": "G:(3,5,b7)",
          "confidence": 1
        },
        {
<<<<<<< HEAD
          "time": 56.1,
=======
          "time": 55.1,
>>>>>>> 5725112b
          "duration": 1.0,
          "value": "E:(3,5,b7)",
          "confidence": 1
        },
        {
<<<<<<< HEAD
          "time": 56.2,
=======
          "time": 55.2,
>>>>>>> 5725112b
          "duration": 1.0,
          "value": "A:min",
          "confidence": 1
        },
        {
          "time": 55.3,
          "duration": 1.0,
          "value": "D:(3,5,b7)",
          "confidence": 1
        },
        {
          "time": 56.0,
          "duration": 2.0,
          "value": "G:maj",
          "confidence": 1
        },
        {
          "time": 56.2,
          "duration": 2.0,
          "value": "G:(3,5,b7)",
          "confidence": 1
        },
        {
          "time": 57.0,
          "duration": 1.0,
          "value": "C:maj",
          "confidence": 1
        },
        {
<<<<<<< HEAD
          "time": 58.1,
=======
          "time": 57.1,
>>>>>>> 5725112b
          "duration": 3.0,
          "value": "G:(3,5,b7)",
          "confidence": 1
        },
        {
          "time": 58.0,
          "duration": 2.0,
          "value": "C:maj",
          "confidence": 1
        },
        {
          "time": 58.2,
          "duration": 2.0,
          "value": "G:(3,5,b7)",
          "confidence": 1
        },
        {
          "time": 59.0,
          "duration": 4.0,
          "value": "C:maj",
          "confidence": 1
        },
        {
          "time": 60.0,
          "duration": 2.0,
          "value": "F:maj",
          "confidence": 1
        },
        {
          "time": 60.2,
          "duration": 1.0,
          "value": "C:maj",
          "confidence": 1
        },
        {
          "time": 60.3,
          "duration": 1.0,
          "value": "G:(3,5,b7)",
          "confidence": 1
        },
        {
          "time": 61.0,
          "duration": 4.0,
          "value": "C:maj",
          "confidence": 1
        },
        {
          "time": 62.0,
          "duration": 2.0,
          "value": "F:maj",
          "confidence": 1
        },
        {
          "time": 62.2,
          "duration": 1.0,
          "value": "C:maj",
          "confidence": 1
        },
        {
          "time": 62.3,
          "duration": 1.0,
          "value": "G:(3,5,b7)",
          "confidence": 1
        },
        {
          "time": 63.0,
          "duration": 2.0,
          "value": "C:maj",
          "confidence": 1
        },
        {
          "time": 63.2,
          "duration": 2.0,
          "value": "A:min",
          "confidence": 1
        },
        {
          "time": 64.0,
          "duration": 2.0,
          "value": "E:(3,5,b7)",
          "confidence": 1
        },
        {
          "time": 64.2,
          "duration": 2.0,
          "value": "A:min",
          "confidence": 1
        },
        {
          "time": 65.0,
          "duration": 2.0,
          "value": "D:(3,5,b7)",
          "confidence": 1
        },
        {
          "time": 65.2,
          "duration": 2.0,
          "value": "G:maj",
          "confidence": 1
        },
        {
          "time": 66.0,
          "duration": 2.0,
          "value": "E:min",
          "confidence": 1
        },
        {
          "time": 66.2,
          "duration": 1.0,
          "value": "A:min",
          "confidence": 1
        },
        {
          "time": 66.3,
          "duration": 1.0,
          "value": "A:(3,5,b7)",
          "confidence": 1
        },
        {
          "time": 67.0,
          "duration": 2.0,
          "value": "D:maj",
          "confidence": 1
        },
        {
          "time": 67.2,
          "duration": 2.0,
          "value": "D:(3,5,b7)",
          "confidence": 1
        },
        {
          "time": 68.0,
          "duration": 2.0,
          "value": "G:maj",
          "confidence": 1
        },
        {
          "time": 68.2,
          "duration": 2.0,
          "value": "A:(3,5,b7)",
          "confidence": 1
        },
        {
          "time": 69.0,
          "duration": 2.0,
          "value": "D:maj",
          "confidence": 1
        },
        {
          "time": 69.2,
          "duration": 2.0,
          "value": "D:(3,5,b7)",
          "confidence": 1
        },
        {
          "time": 70.0,
          "duration": 2.0,
          "value": "G:maj",
          "confidence": 1
        },
        {
          "time": 70.2,
          "duration": 2.0,
          "value": "A:(3,5,b7)",
          "confidence": 1
        },
        {
          "time": 71.0,
          "duration": 1.0,
          "value": "D:maj",
          "confidence": 1
        },
        {
<<<<<<< HEAD
          "time": 72.1,
=======
          "time": 71.1,
>>>>>>> 5725112b
          "duration": 1.0,
          "value": "A:(3,5,b7)",
          "confidence": 1
        },
        {
<<<<<<< HEAD
          "time": 72.2,
=======
          "time": 71.2,
>>>>>>> 5725112b
          "duration": 1.0,
          "value": "D:maj",
          "confidence": 1
        },
        {
          "time": 71.3,
          "duration": 1.0,
          "value": "A:(3,5,b7)",
          "confidence": 1
        },
        {
          "time": 72.0,
          "duration": 1.0,
          "value": "D:maj",
          "confidence": 1
        },
        {
<<<<<<< HEAD
          "time": 73.1,
=======
          "time": 72.1,
>>>>>>> 5725112b
          "duration": 1.0,
          "value": "A:(3,5,b7)",
          "confidence": 1
        },
        {
<<<<<<< HEAD
          "time": 73.2,
=======
          "time": 72.2,
>>>>>>> 5725112b
          "duration": 1.0,
          "value": "D:maj",
          "confidence": 1
        },
        {
          "time": 72.3,
          "duration": 1.0,
          "value": "A:(3,5,b7)",
          "confidence": 1
        },
        {
          "time": 73.0,
          "duration": 2.0,
          "value": "D:maj",
          "confidence": 1
        },
        {
          "time": 73.2,
          "duration": 2.0,
          "value": "D:(3,5,b7)",
          "confidence": 1
        },
        {
          "time": 74.0,
          "duration": 2.0,
          "value": "G:maj",
          "confidence": 1
        },
        {
          "time": 74.2,
          "duration": 2.0,
          "value": "B:(3,5,b7)",
          "confidence": 1
        },
        {
          "time": 75.0,
          "duration": 2.0,
          "value": "E:min",
          "confidence": 1
        },
        {
          "time": 75.2,
          "duration": 2.0,
          "value": "G:(3,5,b7)",
          "confidence": 1
        },
        {
          "time": 76.0,
          "duration": 2.0,
          "value": "C:maj",
          "confidence": 1
        },
        {
          "time": 76.2,
          "duration": 1.0,
          "value": "G:maj",
          "confidence": 1
        },
        {
          "time": 76.3,
          "duration": 1.0,
          "value": "D:(3,5,b7)",
          "confidence": 1
        },
        {
          "time": 77.0,
          "duration": 1.0,
          "value": "G:maj",
          "confidence": 1
        },
        {
<<<<<<< HEAD
          "time": 78.1,
=======
          "time": 77.1,
>>>>>>> 5725112b
          "duration": 1.0,
          "value": "E:(3,5,b7)",
          "confidence": 1
        },
        {
<<<<<<< HEAD
          "time": 78.2,
=======
          "time": 77.2,
>>>>>>> 5725112b
          "duration": 1.0,
          "value": "A:min",
          "confidence": 1
        },
        {
          "time": 77.3,
          "duration": 1.0,
          "value": "D:maj",
          "confidence": 1
        },
        {
          "time": 78.0,
          "duration": 1.0,
          "value": "G:maj",
          "confidence": 1
        },
        {
<<<<<<< HEAD
          "time": 79.1,
=======
          "time": 78.1,
>>>>>>> 5725112b
          "duration": 1.0,
          "value": "C:maj",
          "confidence": 1
        },
        {
<<<<<<< HEAD
          "time": 79.2,
=======
          "time": 78.2,
>>>>>>> 5725112b
          "duration": 1.0,
          "value": "D:(3,5,b7)",
          "confidence": 1
        },
        {
          "time": 78.3,
          "duration": 1.0,
          "value": "B:maj",
          "confidence": 1
        },
        {
          "time": 79.0,
          "duration": 1.0,
          "value": "E:min",
          "confidence": 1
        },
        {
<<<<<<< HEAD
          "time": 80.1,
=======
          "time": 79.1,
>>>>>>> 5725112b
          "duration": 1.0,
          "value": "A:maj",
          "confidence": 1
        },
        {
<<<<<<< HEAD
          "time": 80.2,
=======
          "time": 79.2,
>>>>>>> 5725112b
          "duration": 1.0,
          "value": "D:maj",
          "confidence": 1
        },
        {
          "time": 79.3,
          "duration": 1.0,
          "value": "D:(3,5,b7)",
          "confidence": 1
        },
        {
          "time": 80.0,
          "duration": 1.0,
          "value": "G:maj",
          "confidence": 1
        },
        {
<<<<<<< HEAD
          "time": 81.1,
=======
          "time": 80.1,
>>>>>>> 5725112b
          "duration": 1.0,
          "value": "A:min",
          "confidence": 1
        },
        {
<<<<<<< HEAD
          "time": 81.2,
=======
          "time": 80.2,
>>>>>>> 5725112b
          "duration": 1.0,
          "value": "G:maj",
          "confidence": 1
        },
        {
          "time": 80.3,
          "duration": 1.0,
          "value": "D:(3,5,b7)",
          "confidence": 1
        },
        {
          "time": 81.0,
          "duration": 1.0,
          "value": "G:maj",
          "confidence": 1
        },
        {
<<<<<<< HEAD
          "time": 82.1,
=======
          "time": 81.1,
>>>>>>> 5725112b
          "duration": 1.0,
          "value": "E:(3,5,b7)",
          "confidence": 1
        },
        {
<<<<<<< HEAD
          "time": 82.2,
=======
          "time": 81.2,
>>>>>>> 5725112b
          "duration": 1.0,
          "value": "A:min",
          "confidence": 1
        },
        {
          "time": 81.3,
          "duration": 1.0,
          "value": "D:(3,5,b7)",
          "confidence": 1
        },
        {
          "time": 82.0,
          "duration": 1.0,
          "value": "G:maj",
          "confidence": 1
        },
        {
<<<<<<< HEAD
          "time": 83.1,
=======
          "time": 82.1,
>>>>>>> 5725112b
          "duration": 1.0,
          "value": "C:maj",
          "confidence": 1
        },
        {
<<<<<<< HEAD
          "time": 83.2,
=======
          "time": 82.2,
>>>>>>> 5725112b
          "duration": 1.0,
          "value": "D:(3,5,b7)",
          "confidence": 1
        },
        {
          "time": 82.3,
          "duration": 1.0,
          "value": "B:(3,5,b7)",
          "confidence": 1
        },
        {
          "time": 83.0,
          "duration": 1.0,
          "value": "E:min",
          "confidence": 1
        },
        {
<<<<<<< HEAD
          "time": 84.1,
=======
          "time": 83.1,
>>>>>>> 5725112b
          "duration": 1.0,
          "value": "A:(3,5,b7)",
          "confidence": 1
        },
        {
<<<<<<< HEAD
          "time": 84.2,
=======
          "time": 83.2,
>>>>>>> 5725112b
          "duration": 2.0,
          "value": "D:(3,5,b7)",
          "confidence": 1
        },
        {
          "time": 84.0,
          "duration": 1.0,
          "value": "G:maj",
          "confidence": 1
        },
        {
<<<<<<< HEAD
          "time": 85.1,
=======
          "time": 84.1,
>>>>>>> 5725112b
          "duration": 1.0,
          "value": "A:min",
          "confidence": 1
        },
        {
<<<<<<< HEAD
          "time": 85.2,
=======
          "time": 84.2,
>>>>>>> 5725112b
          "duration": 1.0,
          "value": "G:maj",
          "confidence": 1
        },
        {
          "time": 84.3,
          "duration": 1.0,
          "value": "D:(3,5,b7)",
          "confidence": 1
        },
        {
          "time": 85.0,
          "duration": 2.0,
          "value": "G:maj",
          "confidence": 1
        },
        {
          "time": 85.2,
          "duration": 2.0,
          "value": "D:(3,5,b7)",
          "confidence": 1
        },
        {
          "time": 86.0,
          "duration": 2.0,
          "value": "G:maj",
          "confidence": 1
        },
        {
          "time": 86.2,
          "duration": 2.0,
          "value": "D:(3,5,b7)",
          "confidence": 1
        },
        {
          "time": 87.0,
          "duration": 2.0,
          "value": "G:maj",
          "confidence": 1
        },
        {
          "time": 87.2,
          "duration": 2.0,
          "value": "D:(3,5,b7)",
          "confidence": 1
        },
        {
          "time": 88.0,
          "duration": 1.0,
          "value": "G:maj",
          "confidence": 1
        },
        {
<<<<<<< HEAD
          "time": 89.1,
=======
          "time": 88.1,
>>>>>>> 5725112b
          "duration": 1.0,
          "value": "D:(3,5,b7)",
          "confidence": 1
        },
        {
<<<<<<< HEAD
          "time": 89.2,
=======
          "time": 88.2,
>>>>>>> 5725112b
          "duration": 1.0,
          "value": "G:maj",
          "confidence": 1
        },
        {
          "time": 88.3,
          "duration": 1.0,
          "value": "D:(3,5,b7)",
          "confidence": 1
        },
        {
          "time": 89.0,
          "duration": 4.0,
          "value": "G:maj",
          "confidence": 1
        },
        {
          "time": 90.0,
          "duration": 4.0,
          "value": "F:maj",
          "confidence": 1
        },
        {
          "time": 91.0,
          "duration": 4.0,
          "value": "G:(3,5,b7)",
          "confidence": 1
        },
        {
          "time": 92.0,
          "duration": 4.0,
          "value": "E:maj",
          "confidence": 1
        },
        {
          "time": 93.0,
          "duration": 4.0,
          "value": "E:maj",
          "confidence": 1
        },
        {
          "time": 94.0,
          "duration": 4.0,
          "value": "A:min",
          "confidence": 1
        },
        {
          "time": 95.0,
          "duration": 4.0,
          "value": "E:maj",
          "confidence": 1
        },
        {
          "time": 96.0,
          "duration": 2.0,
          "value": "A:min",
          "confidence": 1
        },
        {
          "time": 96.2,
          "duration": 2.0,
          "value": "C:maj",
          "confidence": 1
        },
        {
          "time": 97.0,
          "duration": 4.0,
          "value": "G:(3,5,b7)",
          "confidence": 1
        },
        {
          "time": 98.0,
          "duration": 2.0,
          "value": "C:maj",
          "confidence": 1
        },
        {
          "time": 98.2,
          "duration": 2.0,
          "value": "E:min",
          "confidence": 1
        },
        {
          "time": 99.0,
          "duration": 4.0,
          "value": "B:(3,5,b7)",
          "confidence": 1
        },
        {
          "time": 100.0,
          "duration": 2.0,
          "value": "E:min",
          "confidence": 1
        },
        {
          "time": 100.2,
          "duration": 2.0,
          "value": "A:min",
          "confidence": 1
        },
        {
          "time": 101.0,
          "duration": 2.0,
          "value": "E:min",
          "confidence": 1
        },
        {
          "time": 101.2,
          "duration": 2.0,
          "value": "B:(3,5,b7)",
          "confidence": 1
        },
        {
          "time": 102.0,
          "duration": 2.0,
          "value": "E:maj",
          "confidence": 1
        },
        {
          "time": 102.2,
          "duration": 2.0,
          "value": "A:(3,5,b7)",
          "confidence": 1
        },
        {
          "time": 103.0,
          "duration": 2.0,
          "value": "D:(3,5,b7)",
          "confidence": 1
        },
        {
          "time": 103.2,
          "duration": 2.0,
          "value": "G:(3,5,b7)",
          "confidence": 1
        },
        {
          "time": 104.0,
          "duration": 2.0,
          "value": "C:(3,5,b7)",
          "confidence": 1
        },
        {
          "time": 104.2,
          "duration": 2.0,
          "value": "F:maj",
          "confidence": 1
        },
        {
          "time": 105.0,
          "duration": 2.0,
          "value": "Bb:maj",
          "confidence": 1
        },
        {
          "time": 105.2,
          "duration": 1.0,
          "value": "F:maj",
          "confidence": 1
        },
        {
          "time": 105.3,
          "duration": 1.0,
          "value": "C:(3,5,b7)",
          "confidence": 1
        },
        {
          "time": 106.0,
          "duration": 4.0,
          "value": "F:maj",
          "confidence": 1
        },
        {
          "time": 107.0,
          "duration": 4.0,
          "value": "C:(3,5,b7)",
          "confidence": 1
        },
        {
          "time": 108.0,
          "duration": 4.0,
          "value": "F:maj",
          "confidence": 1
        },
        {
          "time": 109.0,
          "duration": 4.0,
          "value": "C:(3,5,b7)",
          "confidence": 1
        },
        {
          "time": 110.0,
          "duration": 2.0,
          "value": "F:maj",
          "confidence": 1
        },
        {
          "time": 110.2,
          "duration": 2.0,
          "value": "D:min",
          "confidence": 1
        },
        {
          "time": 111.0,
          "duration": 2.0,
          "value": "A:(3,5,b7)",
          "confidence": 1
        },
        {
          "time": 111.2,
          "duration": 2.0,
          "value": "D:min",
          "confidence": 1
        },
        {
          "time": 112.0,
          "duration": 2.0,
          "value": "E:(3,5,b7)",
          "confidence": 1
        },
        {
          "time": 112.2,
          "duration": 1.0,
          "value": "A:min",
          "confidence": 1
        },
        {
          "time": 112.3,
          "duration": 1.0,
          "value": "E:(3,5,b7)",
          "confidence": 1
        },
        {
          "time": 113.0,
          "duration": 1.0,
          "value": "A:min",
          "confidence": 1
        },
        {
<<<<<<< HEAD
          "time": 114.1,
=======
          "time": 113.1,
>>>>>>> 5725112b
          "duration": 1.0,
          "value": "A:(3,5,b7)",
          "confidence": 1
        },
        {
<<<<<<< HEAD
          "time": 114.2,
=======
          "time": 113.2,
>>>>>>> 5725112b
          "duration": 1.0,
          "value": "D:maj",
          "confidence": 1
        },
        {
          "time": 113.3,
          "duration": 1.0,
          "value": "B:maj",
          "confidence": 1
        },
        {
          "time": 114.0,
          "duration": 4.0,
          "value": "E:maj",
          "confidence": 1
        },
        {
          "time": 115.0,
          "duration": 4.0,
          "value": "A:min",
          "confidence": 1
        },
        {
          "time": 116.0,
          "duration": 4.0,
          "value": "E:maj",
          "confidence": 1
        },
        {
          "time": 117.0,
          "duration": 4.0,
          "value": "A:min",
          "confidence": 1
        },
        {
          "time": 118.0,
          "duration": 2.0,
          "value": "E:(3,5,b7)",
          "confidence": 1
        },
        {
          "time": 118.2,
          "duration": 1.0,
          "value": "A:min",
          "confidence": 1
        },
        {
          "time": 118.3,
          "duration": 1.0,
          "value": "E:(3,5,b7)",
          "confidence": 1
        },
        {
          "time": 119.0,
          "duration": 1.0,
          "value": "A:min",
          "confidence": 1
        },
        {
<<<<<<< HEAD
          "time": 120.1,
=======
          "time": 119.1,
>>>>>>> 5725112b
          "duration": 1.0,
          "value": "A:(3,5,b7)",
          "confidence": 1
        },
        {
<<<<<<< HEAD
          "time": 120.2,
=======
          "time": 119.2,
>>>>>>> 5725112b
          "duration": 1.0,
          "value": "D:min",
          "confidence": 1
        },
        {
          "time": 119.3,
          "duration": 1.0,
          "value": "A:(3,5,b7)",
          "confidence": 1
        },
        {
          "time": 120.0,
          "duration": 2.0,
          "value": "D:min",
          "confidence": 1
        },
        {
          "time": 120.2,
          "duration": 2.0,
          "value": "Bb:maj",
          "confidence": 1
        },
        {
          "time": 121.0,
          "duration": 2.0,
          "value": "A:min",
          "confidence": 1
        },
        {
          "time": 121.2,
          "duration": 2.0,
          "value": "E:(3,5,b7)",
          "confidence": 1
        },
        {
          "time": 122.0,
          "duration": 1.0,
          "value": "A:min",
          "confidence": 1
        },
        {
<<<<<<< HEAD
          "time": 123.1,
=======
          "time": 122.1,
>>>>>>> 5725112b
          "duration": 1.0,
          "value": "A:(3,5,b7)",
          "confidence": 1
        },
        {
<<<<<<< HEAD
          "time": 123.2,
=======
          "time": 122.2,
>>>>>>> 5725112b
          "duration": 1.0,
          "value": "D:min",
          "confidence": 1
        },
        {
          "time": 122.3,
          "duration": 1.0,
          "value": "A:(3,5,b7)",
          "confidence": 1
        },
        {
          "time": 123.0,
          "duration": 1.0,
          "value": "D:min",
          "confidence": 1
        },
        {
<<<<<<< HEAD
          "time": 124.1,
=======
          "time": 123.1,
>>>>>>> 5725112b
          "duration": 1.0,
          "value": "G:(3,5,b7)",
          "confidence": 1
        },
        {
<<<<<<< HEAD
          "time": 124.2,
=======
          "time": 123.2,
>>>>>>> 5725112b
          "duration": 1.0,
          "value": "C:maj",
          "confidence": 1
        },
        {
          "time": 123.3,
          "duration": 1.0,
          "value": "G:(3,5,b7)",
          "confidence": 1
        },
        {
          "time": 124.0,
          "duration": 2.0,
          "value": "C:maj",
          "confidence": 1
        },
        {
          "time": 124.2,
          "duration": 1.0,
          "value": "E:(3,5,b7)",
          "confidence": 1
        },
        {
          "time": 124.3,
          "duration": 1.0,
          "value": "A:min",
          "confidence": 1
        },
        {
          "time": 125.0,
          "duration": 1.0,
          "value": "E:maj",
          "confidence": 1
        },
        {
<<<<<<< HEAD
          "time": 126.1,
=======
          "time": 125.1,
>>>>>>> 5725112b
          "duration": 1.0,
          "value": "C:maj",
          "confidence": 1
        },
        {
<<<<<<< HEAD
          "time": 126.2,
=======
          "time": 125.2,
>>>>>>> 5725112b
          "duration": 1.0,
          "value": "E:(3,5,b7)",
          "confidence": 1
        },
        {
          "time": 125.3,
          "duration": 1.0,
          "value": "A:min",
          "confidence": 1
        },
        {
          "time": 126.0,
          "duration": 2.0,
          "value": "E:(3,5,b7)",
          "confidence": 1
        },
        {
          "time": 126.2,
          "duration": 1.0,
          "value": "A:min",
          "confidence": 1
        },
        {
          "time": 126.3,
          "duration": 1.0,
          "value": "E:(3,5,b7)",
          "confidence": 1
        },
        {
          "time": 127.0,
          "duration": 1.0,
          "value": "A:min",
          "confidence": 1
        },
        {
<<<<<<< HEAD
          "time": 128.1,
=======
          "time": 127.1,
>>>>>>> 5725112b
          "duration": 1.0,
          "value": "A:(3,5,b7)",
          "confidence": 1
        },
        {
<<<<<<< HEAD
          "time": 128.2,
=======
          "time": 127.2,
>>>>>>> 5725112b
          "duration": 1.0,
          "value": "D:min",
          "confidence": 1
        },
        {
          "time": 127.3,
          "duration": 1.0,
          "value": "A:(3,5,b7)",
          "confidence": 1
        },
        {
          "time": 128.0,
          "duration": 2.0,
          "value": "D:min",
          "confidence": 1
        },
        {
          "time": 128.2,
          "duration": 2.0,
          "value": "Bb:maj",
          "confidence": 1
        },
        {
          "time": 129.0,
          "duration": 4.0,
          "value": "A:dim",
          "confidence": 1
        },
        {
          "time": 130.0,
          "duration": 1.0,
          "value": "A:min",
          "confidence": 1
        },
        {
<<<<<<< HEAD
          "time": 131.1,
=======
          "time": 130.1,
>>>>>>> 5725112b
          "duration": 1.0,
          "value": "E:maj",
          "confidence": 1
        },
        {
<<<<<<< HEAD
          "time": 131.2,
=======
          "time": 130.2,
>>>>>>> 5725112b
          "duration": 1.0,
          "value": "A:min",
          "confidence": 1
        },
        {
          "time": 130.3,
          "duration": 1.0,
          "value": "E:(3,5,b7)",
          "confidence": 1
        },
        {
          "time": 131.0,
          "duration": 1.0,
          "value": "A:min",
          "confidence": 1
        },
        {
<<<<<<< HEAD
          "time": 132.1,
=======
          "time": 131.1,
>>>>>>> 5725112b
          "duration": 1.0,
          "value": "E:(3,5,b7)",
          "confidence": 1
        },
        {
<<<<<<< HEAD
          "time": 132.2,
=======
          "time": 131.2,
>>>>>>> 5725112b
          "duration": 2.0,
          "value": "A:min",
          "confidence": 1
        },
        {
          "time": 132.0,
          "duration": 4.0,
          "value": "A:min",
          "confidence": 1
        },
        {
          "time": 133.0,
          "duration": 4.0,
          "value": "A:min",
          "confidence": 1
        },
        {
          "time": 134.0,
          "duration": 4.0,
          "value": "A:maj",
          "confidence": 1
        },
        {
          "time": 135.0,
          "duration": 4.0,
          "value": "E:(3,5,b7)",
          "confidence": 1
        },
        {
          "time": 136.0,
          "duration": 3.0,
          "value": "A:maj",
          "confidence": 1
        },
        {
<<<<<<< HEAD
          "time": 137.3,
=======
          "time": 136.3,
>>>>>>> 5725112b
          "duration": 1.0,
          "value": "A:min",
          "confidence": 1
        },
        {
          "time": 137.0,
          "duration": 4.0,
          "value": "E:(3,5,b7)",
          "confidence": 1
        },
        {
          "time": 138.0,
          "duration": 2.0,
          "value": "A:min",
          "confidence": 1
        },
        {
          "time": 138.2,
          "duration": 2.0,
          "value": "C:(3,5,b7)",
          "confidence": 1
        },
        {
          "time": 139.0,
          "duration": 2.0,
          "value": "F:maj",
          "confidence": 1
        },
        {
          "time": 139.2,
          "duration": 2.0,
          "value": "A:(3,5,b7)",
          "confidence": 1
        },
        {
          "time": 140.0,
          "duration": 2.0,
          "value": "D:min",
          "confidence": 1
        },
        {
          "time": 140.2,
          "duration": 2.0,
          "value": "G:(3,5,b7)",
          "confidence": 1
        },
        {
          "time": 141.0,
          "duration": 1.0,
          "value": "C:maj",
          "confidence": 1
        },
        {
<<<<<<< HEAD
          "time": 142.1,
=======
          "time": 141.1,
>>>>>>> 5725112b
          "duration": 1.0,
          "value": "G:(3,5,b7)",
          "confidence": 1
        },
        {
<<<<<<< HEAD
          "time": 142.2,
=======
          "time": 141.2,
>>>>>>> 5725112b
          "duration": 1.0,
          "value": "C:maj",
          "confidence": 1
        },
        {
          "time": 141.3,
          "duration": 1.0,
          "value": "D:(3,5,b7)",
          "confidence": 1
        },
        {
          "time": 142.0,
          "duration": 4.0,
          "value": "G:maj",
          "confidence": 1
        },
        {
          "time": 143.0,
          "duration": 4.0,
          "value": "C:min",
          "confidence": 1
        },
        {
          "time": 144.0,
          "duration": 4.0,
          "value": "G:maj",
          "confidence": 1
        },
        {
          "time": 145.0,
          "duration": 4.0,
          "value": "C:min",
          "confidence": 1
        },
        {
          "time": 146.0,
          "duration": 1.0,
          "value": "G:maj",
          "confidence": 1
        },
        {
<<<<<<< HEAD
          "time": 147.1,
=======
          "time": 146.1,
>>>>>>> 5725112b
          "duration": 1.0,
          "value": "C:min",
          "confidence": 1
        },
        {
<<<<<<< HEAD
          "time": 147.2,
=======
          "time": 146.2,
>>>>>>> 5725112b
          "duration": 1.0,
          "value": "G:maj",
          "confidence": 1
        },
        {
          "time": 146.3,
          "duration": 1.0,
          "value": "C:min",
          "confidence": 1
        },
        {
          "time": 147.0,
          "duration": 1.0,
          "value": "G:maj",
          "confidence": 1
        },
        {
<<<<<<< HEAD
          "time": 148.1,
=======
          "time": 147.1,
>>>>>>> 5725112b
          "duration": 1.0,
          "value": "C:min",
          "confidence": 1
        },
        {
<<<<<<< HEAD
          "time": 148.2,
=======
          "time": 147.2,
>>>>>>> 5725112b
          "duration": 1.0,
          "value": "G:maj",
          "confidence": 1
        },
        {
          "time": 147.3,
          "duration": 1.0,
          "value": "C:min",
          "confidence": 1
        },
        {
          "time": 148.0,
          "duration": 4.0,
          "value": "G:maj",
          "confidence": 1
        },
        {
          "time": 149.0,
          "duration": 4.0,
          "value": "F:maj",
          "confidence": 1
        },
        {
          "time": 150.0,
          "duration": 4.0,
          "value": "G:(3,5,b7)",
          "confidence": 1
        },
        {
          "time": 151.0,
          "duration": 4.0,
          "value": "G:(3,5,b7)",
          "confidence": 1
        },
        {
          "time": 152.0,
          "duration": 2.0,
          "value": "G:(3,5,b7)",
          "confidence": 1
        },
        {
          "time": 152.2,
          "duration": 2.0,
          "value": "C:maj",
          "confidence": 1
        },
        {
          "time": 153.0,
          "duration": 4.0,
          "value": "G:(3,5,b7)",
          "confidence": 1
        },
        {
          "time": 154.0,
          "duration": 2.0,
          "value": "C:maj",
          "confidence": 1
        },
        {
          "time": 154.2,
          "duration": 2.0,
          "value": "A:(3,5,b7)",
          "confidence": 1
        },
        {
          "time": 155.0,
          "duration": 1.0,
          "value": "D:min",
          "confidence": 1
        },
        {
<<<<<<< HEAD
          "time": 156.1,
=======
          "time": 155.1,
>>>>>>> 5725112b
          "duration": 1.0,
          "value": "G:(3,5,b7)",
          "confidence": 1
        },
        {
<<<<<<< HEAD
          "time": 156.2,
=======
          "time": 155.2,
>>>>>>> 5725112b
          "duration": 1.0,
          "value": "C:maj",
          "confidence": 1
        },
        {
          "time": 155.3,
          "duration": 1.0,
          "value": "D:(3,5,b7)",
          "confidence": 1
        },
        {
          "time": 156.0,
          "duration": 2.0,
          "value": "G:maj",
          "confidence": 1
        },
        {
          "time": 156.2,
          "duration": 2.0,
          "value": "C:maj",
          "confidence": 1
        },
        {
          "time": 157.0,
          "duration": 4.0,
          "value": "G:(3,5,b7)",
          "confidence": 1
        },
        {
          "time": 158.0,
          "duration": 2.0,
          "value": "C:maj",
          "confidence": 1
        },
        {
          "time": 158.2,
          "duration": 2.0,
          "value": "C:(3,5,b7)",
          "confidence": 1
        },
        {
          "time": 159.0,
          "duration": 2.0,
          "value": "F:maj",
          "confidence": 1
        },
        {
          "time": 159.2,
          "duration": 2.0,
          "value": "D:(3,5,b7)",
          "confidence": 1
        },
        {
          "time": 160.0,
          "duration": 2.0,
          "value": "G:maj",
          "confidence": 1
        },
        {
          "time": 160.2,
          "duration": 2.0,
          "value": "G:(3,5,b7)",
          "confidence": 1
        },
        {
          "time": 161.0,
          "duration": 1.0,
          "value": "C:maj",
          "confidence": 1
        },
        {
<<<<<<< HEAD
          "time": 162.1,
=======
          "time": 161.1,
>>>>>>> 5725112b
          "duration": 1.0,
          "value": "E:(3,5,b7)",
          "confidence": 1
        },
        {
<<<<<<< HEAD
          "time": 162.2,
=======
          "time": 161.2,
>>>>>>> 5725112b
          "duration": 1.0,
          "value": "A:min",
          "confidence": 1
        },
        {
          "time": 161.3,
          "duration": 1.0,
          "value": "C:(3,5,b7)",
          "confidence": 1
        },
        {
          "time": 162.0,
          "duration": 2.0,
          "value": "F:maj",
          "confidence": 1
        },
        {
          "time": 162.2,
          "duration": 2.0,
          "value": "C:dim",
          "confidence": 1
        },
        {
          "time": 163.0,
          "duration": 2.0,
          "value": "C:maj",
          "confidence": 1
        },
        {
          "time": 163.2,
          "duration": 2.0,
          "value": "G:(3,5,b7)",
          "confidence": 1
        },
        {
          "time": 164.0,
          "duration": 4.0,
          "value": "Ab:maj",
          "confidence": 1
        },
        {
          "time": 165.0,
          "duration": 4.0,
          "value": "Eb:(3,5,b7)",
          "confidence": 1
        },
        {
          "time": 166.0,
          "duration": 2.0,
          "value": "Ab:maj",
          "confidence": 1
        },
        {
          "time": 166.2,
          "duration": 2.0,
          "value": "Ab:(3,5,b7)",
          "confidence": 1
        },
        {
          "time": 167.0,
          "duration": 2.0,
          "value": "C:maj",
          "confidence": 1
        },
        {
          "time": 167.2,
          "duration": 2.0,
          "value": "G:(3,5,b7)",
          "confidence": 1
        },
        {
          "time": 168.0,
          "duration": 4.0,
          "value": "Ab:maj",
          "confidence": 1
        },
        {
          "time": 169.0,
          "duration": 4.0,
          "value": "Eb:(3,5,b7)",
          "confidence": 1
        },
        {
          "time": 170.0,
          "duration": 2.0,
          "value": "Ab:maj",
          "confidence": 1
        },
        {
          "time": 170.2,
          "duration": 2.0,
          "value": "Ab:(3,5,b7)",
          "confidence": 1
        },
        {
          "time": 171.0,
          "duration": 2.0,
          "value": "C:maj",
          "confidence": 1
        },
        {
          "time": 171.2,
          "duration": 2.0,
          "value": "G:(3,5,b7)",
          "confidence": 1
        },
        {
          "time": 172.0,
          "duration": 1.0,
          "value": "C:maj",
          "confidence": 1
        },
        {
<<<<<<< HEAD
          "time": 173.1,
=======
          "time": 172.1,
>>>>>>> 5725112b
          "duration": 1.0,
          "value": "A:(3,5,b7)",
          "confidence": 1
        },
        {
<<<<<<< HEAD
          "time": 173.2,
=======
          "time": 172.2,
>>>>>>> 5725112b
          "duration": 1.0,
          "value": "D:min",
          "confidence": 1
        },
        {
          "time": 172.3,
          "duration": 1.0,
          "value": "G:(3,5,b7)",
          "confidence": 1
        },
        {
          "time": 173.0,
          "duration": 1.0,
          "value": "C:maj",
          "confidence": 1
        },
        {
<<<<<<< HEAD
          "time": 174.1,
=======
          "time": 173.1,
>>>>>>> 5725112b
          "duration": 1.0,
          "value": "D:min",
          "confidence": 1
        },
        {
<<<<<<< HEAD
          "time": 174.2,
=======
          "time": 173.2,
>>>>>>> 5725112b
          "duration": 1.0,
          "value": "G:(3,5,b7)",
          "confidence": 1
        },
        {
          "time": 173.3,
          "duration": 1.0,
          "value": "E:(3,5,b7)",
          "confidence": 1
        },
        {
          "time": 174.0,
          "duration": 1.0,
          "value": "A:min",
          "confidence": 1
        },
        {
<<<<<<< HEAD
          "time": 175.1,
=======
          "time": 174.1,
>>>>>>> 5725112b
          "duration": 1.0,
          "value": "D:(3,5,b7)",
          "confidence": 1
        },
        {
<<<<<<< HEAD
          "time": 175.2,
=======
          "time": 174.2,
>>>>>>> 5725112b
          "duration": 1.0,
          "value": "G:maj",
          "confidence": 1
        },
        {
          "time": 174.3,
          "duration": 1.0,
          "value": "G:(3,5,b7)",
          "confidence": 1
        },
        {
          "time": 175.0,
          "duration": 1.0,
          "value": "C:maj",
          "confidence": 1
        },
        {
<<<<<<< HEAD
          "time": 176.1,
=======
          "time": 175.1,
>>>>>>> 5725112b
          "duration": 1.0,
          "value": "F:maj",
          "confidence": 1
        },
        {
<<<<<<< HEAD
          "time": 176.2,
=======
          "time": 175.2,
>>>>>>> 5725112b
          "duration": 1.0,
          "value": "C:maj",
          "confidence": 1
        },
        {
          "time": 175.3,
          "duration": 1.0,
          "value": "G:(3,5,b7)",
          "confidence": 1
        },
        {
          "time": 176.0,
          "duration": 1.0,
          "value": "C:maj",
          "confidence": 1
        },
        {
<<<<<<< HEAD
          "time": 177.1,
=======
          "time": 176.1,
>>>>>>> 5725112b
          "duration": 1.0,
          "value": "A:(3,5,b7)",
          "confidence": 1
        },
        {
<<<<<<< HEAD
          "time": 177.2,
=======
          "time": 176.2,
>>>>>>> 5725112b
          "duration": 1.0,
          "value": "D:min",
          "confidence": 1
        },
        {
          "time": 176.3,
          "duration": 1.0,
          "value": "G:(3,5,b7)",
          "confidence": 1
        },
        {
          "time": 177.0,
          "duration": 1.0,
          "value": "C:maj",
          "confidence": 1
        },
        {
<<<<<<< HEAD
          "time": 178.1,
=======
          "time": 177.1,
>>>>>>> 5725112b
          "duration": 1.0,
          "value": "F:maj",
          "confidence": 1
        },
        {
<<<<<<< HEAD
          "time": 178.2,
=======
          "time": 177.2,
>>>>>>> 5725112b
          "duration": 1.0,
          "value": "G:(3,5,b7)",
          "confidence": 1
        },
        {
          "time": 177.3,
          "duration": 1.0,
          "value": "E:(3,5,b7)",
          "confidence": 1
        },
        {
          "time": 178.0,
          "duration": 1.0,
          "value": "A:min",
          "confidence": 1
        },
        {
<<<<<<< HEAD
          "time": 179.1,
=======
          "time": 178.1,
>>>>>>> 5725112b
          "duration": 1.0,
          "value": "D:(3,5,b7)",
          "confidence": 1
        },
        {
<<<<<<< HEAD
          "time": 179.2,
=======
          "time": 178.2,
>>>>>>> 5725112b
          "duration": 1.0,
          "value": "G:maj",
          "confidence": 1
        },
        {
          "time": 178.3,
          "duration": 1.0,
          "value": "G:(3,5,b7)",
          "confidence": 1
        },
        {
          "time": 179.0,
          "duration": 1.0,
          "value": "C:maj",
          "confidence": 1
        },
        {
<<<<<<< HEAD
          "time": 180.1,
=======
          "time": 179.1,
>>>>>>> 5725112b
          "duration": 1.0,
          "value": "D:min",
          "confidence": 1
        },
        {
<<<<<<< HEAD
          "time": 180.2,
=======
          "time": 179.2,
>>>>>>> 5725112b
          "duration": 1.0,
          "value": "C:maj",
          "confidence": 1
        },
        {
          "time": 179.3,
          "duration": 1.0,
          "value": "G:(3,5,b7)",
          "confidence": 1
        },
        {
          "time": 180.0,
          "duration": 2.0,
          "value": "C:maj",
          "confidence": 1
        },
        {
          "time": 180.2,
          "duration": 1.0,
          "value": "G:maj",
          "confidence": 1
        },
        {
          "time": 180.3,
          "duration": 1.0,
          "value": "G:(3,5,b7)",
          "confidence": 1
        },
        {
          "time": 181.0,
          "duration": 2.0,
          "value": "C:maj",
          "confidence": 1
        },
        {
          "time": 181.2,
          "duration": 2.0,
          "value": "G:(3,5,b7)",
          "confidence": 1
        },
        {
          "time": 182.0,
          "duration": 2.0,
          "value": "C:maj",
          "confidence": 1
        },
        {
          "time": 182.2,
          "duration": 2.0,
          "value": "G:(3,5,b7)",
          "confidence": 1
        },
        {
          "time": 183.0,
          "duration": 2.0,
          "value": "C:maj",
          "confidence": 1
        },
        {
          "time": 183.2,
          "duration": 2.0,
          "value": "G:(3,5,b7)",
          "confidence": 1
        },
        {
          "time": 184.0,
          "duration": 1.0,
          "value": "C:maj",
          "confidence": 1
        },
        {
<<<<<<< HEAD
          "time": 185.1,
=======
          "time": 184.1,
>>>>>>> 5725112b
          "duration": 1.0,
          "value": "G:(3,5,b7)",
          "confidence": 1
        },
        {
<<<<<<< HEAD
          "time": 185.2,
=======
          "time": 184.2,
>>>>>>> 5725112b
          "duration": 1.0,
          "value": "C:maj",
          "confidence": 1
        },
        {
          "time": 184.3,
          "duration": 1.0,
          "value": "G:maj",
          "confidence": 1
        },
        {
          "time": 185.0,
          "duration": 1.0,
          "value": "C:maj",
          "confidence": 1
        },
        {
<<<<<<< HEAD
          "time": 186.1,
=======
          "time": 185.1,
>>>>>>> 5725112b
          "duration": 1.0,
          "value": "G:(3,5,b7)",
          "confidence": 1
        },
        {
<<<<<<< HEAD
          "time": 186.2,
=======
          "time": 185.2,
>>>>>>> 5725112b
          "duration": 1.0,
          "value": "C:maj",
          "confidence": 1
        },
        {
          "time": 185.3,
          "duration": 1.0,
          "value": "G:(3,5,b7)",
          "confidence": 1
        },
        {
          "time": 186.0,
          "duration": 4.0,
          "value": "C:maj",
          "confidence": 1
        },
        {
          "time": 187.0,
          "duration": 4.0,
          "value": "C:maj",
          "confidence": 1
        },
        {
          "time": 188.0,
          "duration": 4.0,
          "value": "C:maj",
          "confidence": 1
        },
        {
          "time": 189.0,
          "duration": 2.0,
          "value": "C:maj",
          "confidence": 1
        },
        {
          "time": 189.2,
          "duration": 2.0,
          "value": "C:maj",
          "confidence": 1
        },
        {
          "time": 190.0,
          "duration": 4.0,
          "value": "C:maj",
          "confidence": 1
        }
      ],
      "sandbox": {},
      "time": 0,
      "duration": 764.0
    },
    {
      "annotation_metadata": {
        "curator": {
          "name": "",
          "email": ""
        },
        "annotator": {},
        "version": "",
        "corpus": "biab_internet_corpus",
        "annotation_tools": "",
        "annotation_rules": "",
        "validation": "",
        "data_source": ""
      },
      "namespace": "key_mode",
      "data": [
        {
          "time": 0.0,
          "duration": 764.0,
          "value": "C",
          "confidence": 1
        }
      ],
      "sandbox": {},
      "time": 0,
      "duration": 764.0
    }
  ],
  "file_metadata": {
    "title": "perpetual motion[moto perprtuo] arranged by George Kuhns",
    "artist": "",
    "release": "",
    "duration": 764.0,
    "identifiers": {},
    "jams_version": "0.3.4"
  },
  "sandbox": {
    "expanded": false
  }
}<|MERGE_RESOLUTION|>--- conflicted
+++ resolved
@@ -47,39 +47,31 @@
           "confidence": 1
         },
         {
-<<<<<<< HEAD
-          "time": 4.1,
-=======
           "time": 3.1,
->>>>>>> 5725112b
-          "duration": 1.0,
-          "value": "G:(3,5,b7)",
-          "confidence": 1
-        },
-        {
-<<<<<<< HEAD
+          "duration": 1.0,
+          "value": "G:(3,5,b7)",
+          "confidence": 1
+        },
+        {
+          "time": 3.2,
+          "duration": 1.0,
+          "value": "C:maj",
+          "confidence": 1
+        },
+        {
+          "time": 3.3,
+          "duration": 1.0,
+          "value": "D:(3,5,b7)",
+          "confidence": 1
+        },
+        {
+          "time": 4.0,
+          "duration": 2.0,
+          "value": "G:maj",
+          "confidence": 1
+        },
+        {
           "time": 4.2,
-=======
-          "time": 3.2,
->>>>>>> 5725112b
-          "duration": 1.0,
-          "value": "C:maj",
-          "confidence": 1
-        },
-        {
-          "time": 3.3,
-          "duration": 1.0,
-          "value": "D:(3,5,b7)",
-          "confidence": 1
-        },
-        {
-          "time": 4.0,
-          "duration": 2.0,
-          "value": "G:maj",
-          "confidence": 1
-        },
-        {
-          "time": 4.2,
           "duration": 2.0,
           "value": "C:maj",
           "confidence": 1
@@ -109,2083 +101,1795 @@
           "confidence": 1
         },
         {
-<<<<<<< HEAD
+          "time": 7.1,
+          "duration": 1.0,
+          "value": "G:(3,5,b7)",
+          "confidence": 1
+        },
+        {
+          "time": 7.2,
+          "duration": 1.0,
+          "value": "C:maj",
+          "confidence": 1
+        },
+        {
+          "time": 7.3,
+          "duration": 1.0,
+          "value": "F:maj",
+          "confidence": 1
+        },
+        {
+          "time": 8.0,
+          "duration": 1.0,
+          "value": "G:(3,5,b7)",
+          "confidence": 1
+        },
+        {
           "time": 8.1,
-=======
-          "time": 7.1,
->>>>>>> 5725112b
-          "duration": 1.0,
-          "value": "G:(3,5,b7)",
-          "confidence": 1
-        },
-        {
-<<<<<<< HEAD
+          "duration": 1.0,
+          "value": "E:(3,5,b7)",
+          "confidence": 1
+        },
+        {
           "time": 8.2,
-=======
-          "time": 7.2,
->>>>>>> 5725112b
-          "duration": 1.0,
-          "value": "C:maj",
-          "confidence": 1
-        },
-        {
-          "time": 7.3,
-          "duration": 1.0,
+          "duration": 1.0,
+          "value": "A:min",
+          "confidence": 1
+        },
+        {
+          "time": 8.3,
+          "duration": 1.0,
+          "value": "D:(3,5,b7)",
+          "confidence": 1
+        },
+        {
+          "time": 9.0,
+          "duration": 2.0,
+          "value": "G:maj",
+          "confidence": 1
+        },
+        {
+          "time": 9.2,
+          "duration": 2.0,
+          "value": "G:(3,5,b7)",
+          "confidence": 1
+        },
+        {
+          "time": 10.0,
+          "duration": 1.0,
+          "value": "C:maj",
+          "confidence": 1
+        },
+        {
+          "time": 10.1,
+          "duration": 3.0,
+          "value": "G:(3,5,b7)",
+          "confidence": 1
+        },
+        {
+          "time": 11.0,
+          "duration": 2.0,
+          "value": "C:maj",
+          "confidence": 1
+        },
+        {
+          "time": 11.2,
+          "duration": 2.0,
+          "value": "G:(3,5,b7)",
+          "confidence": 1
+        },
+        {
+          "time": 12.0,
+          "duration": 4.0,
+          "value": "C:maj",
+          "confidence": 1
+        },
+        {
+          "time": 13.0,
+          "duration": 2.0,
           "value": "F:maj",
           "confidence": 1
         },
         {
-          "time": 8.0,
-          "duration": 1.0,
-          "value": "G:(3,5,b7)",
-          "confidence": 1
-        },
-        {
-<<<<<<< HEAD
-          "time": 9.1,
-=======
-          "time": 8.1,
->>>>>>> 5725112b
-          "duration": 1.0,
+          "time": 13.2,
+          "duration": 1.0,
+          "value": "C:maj",
+          "confidence": 1
+        },
+        {
+          "time": 13.3,
+          "duration": 1.0,
+          "value": "G:(3,5,b7)",
+          "confidence": 1
+        },
+        {
+          "time": 14.0,
+          "duration": 4.0,
+          "value": "C:maj",
+          "confidence": 1
+        },
+        {
+          "time": 15.0,
+          "duration": 2.0,
+          "value": "F:maj",
+          "confidence": 1
+        },
+        {
+          "time": 15.2,
+          "duration": 1.0,
+          "value": "C:maj",
+          "confidence": 1
+        },
+        {
+          "time": 15.3,
+          "duration": 1.0,
+          "value": "G:(3,5,b7)",
+          "confidence": 1
+        },
+        {
+          "time": 16.0,
+          "duration": 2.0,
+          "value": "C:maj",
+          "confidence": 1
+        },
+        {
+          "time": 16.2,
+          "duration": 2.0,
+          "value": "A:min",
+          "confidence": 1
+        },
+        {
+          "time": 17.0,
+          "duration": 2.0,
           "value": "E:(3,5,b7)",
           "confidence": 1
         },
         {
-<<<<<<< HEAD
-          "time": 9.2,
-=======
-          "time": 8.2,
->>>>>>> 5725112b
-          "duration": 1.0,
-          "value": "A:min",
-          "confidence": 1
-        },
-        {
-          "time": 8.3,
-          "duration": 1.0,
-          "value": "D:(3,5,b7)",
-          "confidence": 1
-        },
-        {
-          "time": 9.0,
-          "duration": 2.0,
-          "value": "G:maj",
-          "confidence": 1
-        },
-        {
-          "time": 9.2,
-          "duration": 2.0,
-          "value": "G:(3,5,b7)",
-          "confidence": 1
-        },
-        {
-          "time": 10.0,
-          "duration": 1.0,
-          "value": "C:maj",
-          "confidence": 1
-        },
-        {
-<<<<<<< HEAD
-          "time": 11.1,
-=======
-          "time": 10.1,
->>>>>>> 5725112b
+          "time": 17.2,
+          "duration": 2.0,
+          "value": "A:min",
+          "confidence": 1
+        },
+        {
+          "time": 18.0,
+          "duration": 2.0,
+          "value": "D:(3,5,b7)",
+          "confidence": 1
+        },
+        {
+          "time": 18.2,
+          "duration": 2.0,
+          "value": "G:maj",
+          "confidence": 1
+        },
+        {
+          "time": 19.0,
+          "duration": 2.0,
+          "value": "E:min",
+          "confidence": 1
+        },
+        {
+          "time": 19.2,
+          "duration": 1.0,
+          "value": "A:min",
+          "confidence": 1
+        },
+        {
+          "time": 19.3,
+          "duration": 1.0,
+          "value": "A:(3,5,b7)",
+          "confidence": 1
+        },
+        {
+          "time": 20.0,
+          "duration": 2.0,
+          "value": "D:maj",
+          "confidence": 1
+        },
+        {
+          "time": 20.2,
+          "duration": 2.0,
+          "value": "D:(3,5,b7)",
+          "confidence": 1
+        },
+        {
+          "time": 21.0,
+          "duration": 2.0,
+          "value": "G:maj",
+          "confidence": 1
+        },
+        {
+          "time": 21.2,
+          "duration": 2.0,
+          "value": "A:(3,5,b7)",
+          "confidence": 1
+        },
+        {
+          "time": 22.0,
+          "duration": 2.0,
+          "value": "D:maj",
+          "confidence": 1
+        },
+        {
+          "time": 22.2,
+          "duration": 2.0,
+          "value": "D:(3,5,b7)",
+          "confidence": 1
+        },
+        {
+          "time": 23.0,
+          "duration": 2.0,
+          "value": "G:maj",
+          "confidence": 1
+        },
+        {
+          "time": 23.2,
+          "duration": 2.0,
+          "value": "A:(3,5,b7)",
+          "confidence": 1
+        },
+        {
+          "time": 24.0,
+          "duration": 1.0,
+          "value": "D:maj",
+          "confidence": 1
+        },
+        {
+          "time": 24.1,
+          "duration": 1.0,
+          "value": "A:(3,5,b7)",
+          "confidence": 1
+        },
+        {
+          "time": 24.2,
+          "duration": 1.0,
+          "value": "D:maj",
+          "confidence": 1
+        },
+        {
+          "time": 24.3,
+          "duration": 1.0,
+          "value": "A:(3,5,b7)",
+          "confidence": 1
+        },
+        {
+          "time": 25.0,
+          "duration": 1.0,
+          "value": "D:maj",
+          "confidence": 1
+        },
+        {
+          "time": 25.1,
+          "duration": 1.0,
+          "value": "A:(3,5,b7)",
+          "confidence": 1
+        },
+        {
+          "time": 25.2,
+          "duration": 1.0,
+          "value": "D:maj",
+          "confidence": 1
+        },
+        {
+          "time": 25.3,
+          "duration": 1.0,
+          "value": "A:(3,5,b7)",
+          "confidence": 1
+        },
+        {
+          "time": 26.0,
+          "duration": 2.0,
+          "value": "D:maj",
+          "confidence": 1
+        },
+        {
+          "time": 26.2,
+          "duration": 2.0,
+          "value": "D:(3,5,b7)",
+          "confidence": 1
+        },
+        {
+          "time": 27.0,
+          "duration": 2.0,
+          "value": "G:maj",
+          "confidence": 1
+        },
+        {
+          "time": 27.2,
+          "duration": 2.0,
+          "value": "B:(3,5,b7)",
+          "confidence": 1
+        },
+        {
+          "time": 28.0,
+          "duration": 2.0,
+          "value": "E:min",
+          "confidence": 1
+        },
+        {
+          "time": 28.2,
+          "duration": 2.0,
+          "value": "G:(3,5,b7)",
+          "confidence": 1
+        },
+        {
+          "time": 29.0,
+          "duration": 2.0,
+          "value": "C:maj",
+          "confidence": 1
+        },
+        {
+          "time": 29.2,
+          "duration": 1.0,
+          "value": "G:maj",
+          "confidence": 1
+        },
+        {
+          "time": 29.3,
+          "duration": 1.0,
+          "value": "D:(3,5,b7)",
+          "confidence": 1
+        },
+        {
+          "time": 30.0,
+          "duration": 1.0,
+          "value": "G:maj",
+          "confidence": 1
+        },
+        {
+          "time": 30.1,
+          "duration": 1.0,
+          "value": "E:(3,5,b7)",
+          "confidence": 1
+        },
+        {
+          "time": 30.2,
+          "duration": 1.0,
+          "value": "A:min",
+          "confidence": 1
+        },
+        {
+          "time": 30.3,
+          "duration": 1.0,
+          "value": "D:maj",
+          "confidence": 1
+        },
+        {
+          "time": 31.0,
+          "duration": 1.0,
+          "value": "G:maj",
+          "confidence": 1
+        },
+        {
+          "time": 31.1,
+          "duration": 1.0,
+          "value": "C:maj",
+          "confidence": 1
+        },
+        {
+          "time": 31.2,
+          "duration": 1.0,
+          "value": "D:(3,5,b7)",
+          "confidence": 1
+        },
+        {
+          "time": 31.3,
+          "duration": 1.0,
+          "value": "B:maj",
+          "confidence": 1
+        },
+        {
+          "time": 32.0,
+          "duration": 1.0,
+          "value": "E:min",
+          "confidence": 1
+        },
+        {
+          "time": 32.1,
+          "duration": 1.0,
+          "value": "A:maj",
+          "confidence": 1
+        },
+        {
+          "time": 32.2,
+          "duration": 1.0,
+          "value": "D:maj",
+          "confidence": 1
+        },
+        {
+          "time": 32.3,
+          "duration": 1.0,
+          "value": "D:(3,5,b7)",
+          "confidence": 1
+        },
+        {
+          "time": 33.0,
+          "duration": 1.0,
+          "value": "G:maj",
+          "confidence": 1
+        },
+        {
+          "time": 33.1,
+          "duration": 1.0,
+          "value": "A:min",
+          "confidence": 1
+        },
+        {
+          "time": 33.2,
+          "duration": 1.0,
+          "value": "G:maj",
+          "confidence": 1
+        },
+        {
+          "time": 33.3,
+          "duration": 1.0,
+          "value": "D:(3,5,b7)",
+          "confidence": 1
+        },
+        {
+          "time": 34.0,
+          "duration": 1.0,
+          "value": "G:maj",
+          "confidence": 1
+        },
+        {
+          "time": 34.1,
+          "duration": 1.0,
+          "value": "E:(3,5,b7)",
+          "confidence": 1
+        },
+        {
+          "time": 34.2,
+          "duration": 1.0,
+          "value": "A:min",
+          "confidence": 1
+        },
+        {
+          "time": 34.3,
+          "duration": 1.0,
+          "value": "D:(3,5,b7)",
+          "confidence": 1
+        },
+        {
+          "time": 35.0,
+          "duration": 1.0,
+          "value": "G:maj",
+          "confidence": 1
+        },
+        {
+          "time": 35.1,
+          "duration": 1.0,
+          "value": "C:maj",
+          "confidence": 1
+        },
+        {
+          "time": 35.2,
+          "duration": 1.0,
+          "value": "D:(3,5,b7)",
+          "confidence": 1
+        },
+        {
+          "time": 35.3,
+          "duration": 1.0,
+          "value": "B:(3,5,b7)",
+          "confidence": 1
+        },
+        {
+          "time": 36.0,
+          "duration": 1.0,
+          "value": "E:min",
+          "confidence": 1
+        },
+        {
+          "time": 36.1,
+          "duration": 1.0,
+          "value": "A:(3,5,b7)",
+          "confidence": 1
+        },
+        {
+          "time": 36.2,
+          "duration": 2.0,
+          "value": "D:(3,5,b7)",
+          "confidence": 1
+        },
+        {
+          "time": 37.0,
+          "duration": 1.0,
+          "value": "G:maj",
+          "confidence": 1
+        },
+        {
+          "time": 37.1,
+          "duration": 1.0,
+          "value": "A:min",
+          "confidence": 1
+        },
+        {
+          "time": 37.2,
+          "duration": 1.0,
+          "value": "G:maj",
+          "confidence": 1
+        },
+        {
+          "time": 37.3,
+          "duration": 1.0,
+          "value": "D:(3,5,b7)",
+          "confidence": 1
+        },
+        {
+          "time": 38.0,
+          "duration": 2.0,
+          "value": "G:maj",
+          "confidence": 1
+        },
+        {
+          "time": 38.2,
+          "duration": 2.0,
+          "value": "D:(3,5,b7)",
+          "confidence": 1
+        },
+        {
+          "time": 39.0,
+          "duration": 2.0,
+          "value": "G:maj",
+          "confidence": 1
+        },
+        {
+          "time": 39.2,
+          "duration": 2.0,
+          "value": "D:(3,5,b7)",
+          "confidence": 1
+        },
+        {
+          "time": 40.0,
+          "duration": 2.0,
+          "value": "G:maj",
+          "confidence": 1
+        },
+        {
+          "time": 40.2,
+          "duration": 2.0,
+          "value": "D:(3,5,b7)",
+          "confidence": 1
+        },
+        {
+          "time": 41.0,
+          "duration": 1.0,
+          "value": "G:maj",
+          "confidence": 1
+        },
+        {
+          "time": 41.1,
+          "duration": 1.0,
+          "value": "D:(3,5,b7)",
+          "confidence": 1
+        },
+        {
+          "time": 41.2,
+          "duration": 1.0,
+          "value": "G:maj",
+          "confidence": 1
+        },
+        {
+          "time": 41.3,
+          "duration": 1.0,
+          "value": "D:(3,5,b7)",
+          "confidence": 1
+        },
+        {
+          "time": 42.0,
+          "duration": 4.0,
+          "value": "G:maj",
+          "confidence": 1
+        },
+        {
+          "time": 43.0,
+          "duration": 4.0,
+          "value": "F:maj",
+          "confidence": 1
+        },
+        {
+          "time": 44.0,
+          "duration": 4.0,
+          "value": "G:(3,5,b7)",
+          "confidence": 1
+        },
+        {
+          "time": 45.0,
+          "duration": 4.0,
+          "value": "G:(3,5,b7)",
+          "confidence": 1
+        },
+        {
+          "time": 46.0,
+          "duration": 4.0,
+          "value": "G:(3,5,b7)",
+          "confidence": 1
+        },
+        {
+          "time": 47.0,
+          "duration": 4.0,
+          "value": "C:maj",
+          "confidence": 1
+        },
+        {
+          "time": 48.0,
+          "duration": 4.0,
+          "value": "G:(3,5,b7)",
+          "confidence": 1
+        },
+        {
+          "time": 49.0,
+          "duration": 2.0,
+          "value": "C:maj",
+          "confidence": 1
+        },
+        {
+          "time": 49.2,
+          "duration": 2.0,
+          "value": "A:(3,5,b7)",
+          "confidence": 1
+        },
+        {
+          "time": 50.0,
+          "duration": 1.0,
+          "value": "D:min",
+          "confidence": 1
+        },
+        {
+          "time": 50.1,
+          "duration": 1.0,
+          "value": "G:(3,5,b7)",
+          "confidence": 1
+        },
+        {
+          "time": 50.2,
+          "duration": 1.0,
+          "value": "C:maj",
+          "confidence": 1
+        },
+        {
+          "time": 50.3,
+          "duration": 1.0,
+          "value": "D:(3,5,b7)",
+          "confidence": 1
+        },
+        {
+          "time": 51.0,
+          "duration": 2.0,
+          "value": "G:maj",
+          "confidence": 1
+        },
+        {
+          "time": 51.2,
+          "duration": 2.0,
+          "value": "C:maj",
+          "confidence": 1
+        },
+        {
+          "time": 52.0,
+          "duration": 4.0,
+          "value": "G:(3,5,b7)",
+          "confidence": 1
+        },
+        {
+          "time": 53.0,
+          "duration": 2.0,
+          "value": "C:maj",
+          "confidence": 1
+        },
+        {
+          "time": 53.2,
+          "duration": 2.0,
+          "value": "A:(3,5,b7)",
+          "confidence": 1
+        },
+        {
+          "time": 54.0,
+          "duration": 1.0,
+          "value": "D:min",
+          "confidence": 1
+        },
+        {
+          "time": 54.1,
+          "duration": 1.0,
+          "value": "G:(3,5,b7)",
+          "confidence": 1
+        },
+        {
+          "time": 54.2,
+          "duration": 1.0,
+          "value": "C:maj",
+          "confidence": 1
+        },
+        {
+          "time": 54.3,
+          "duration": 1.0,
+          "value": "F:maj",
+          "confidence": 1
+        },
+        {
+          "time": 55.0,
+          "duration": 1.0,
+          "value": "G:(3,5,b7)",
+          "confidence": 1
+        },
+        {
+          "time": 55.1,
+          "duration": 1.0,
+          "value": "E:(3,5,b7)",
+          "confidence": 1
+        },
+        {
+          "time": 55.2,
+          "duration": 1.0,
+          "value": "A:min",
+          "confidence": 1
+        },
+        {
+          "time": 55.3,
+          "duration": 1.0,
+          "value": "D:(3,5,b7)",
+          "confidence": 1
+        },
+        {
+          "time": 56.0,
+          "duration": 2.0,
+          "value": "G:maj",
+          "confidence": 1
+        },
+        {
+          "time": 56.2,
+          "duration": 2.0,
+          "value": "G:(3,5,b7)",
+          "confidence": 1
+        },
+        {
+          "time": 57.0,
+          "duration": 1.0,
+          "value": "C:maj",
+          "confidence": 1
+        },
+        {
+          "time": 57.1,
           "duration": 3.0,
           "value": "G:(3,5,b7)",
           "confidence": 1
         },
         {
-          "time": 11.0,
-          "duration": 2.0,
-          "value": "C:maj",
-          "confidence": 1
-        },
-        {
-          "time": 11.2,
-          "duration": 2.0,
-          "value": "G:(3,5,b7)",
-          "confidence": 1
-        },
-        {
-          "time": 12.0,
-          "duration": 4.0,
-          "value": "C:maj",
-          "confidence": 1
-        },
-        {
-          "time": 13.0,
+          "time": 58.0,
+          "duration": 2.0,
+          "value": "C:maj",
+          "confidence": 1
+        },
+        {
+          "time": 58.2,
+          "duration": 2.0,
+          "value": "G:(3,5,b7)",
+          "confidence": 1
+        },
+        {
+          "time": 59.0,
+          "duration": 4.0,
+          "value": "C:maj",
+          "confidence": 1
+        },
+        {
+          "time": 60.0,
           "duration": 2.0,
           "value": "F:maj",
           "confidence": 1
         },
         {
-          "time": 13.2,
-          "duration": 1.0,
-          "value": "C:maj",
-          "confidence": 1
-        },
-        {
-          "time": 13.3,
-          "duration": 1.0,
-          "value": "G:(3,5,b7)",
-          "confidence": 1
-        },
-        {
-          "time": 14.0,
-          "duration": 4.0,
-          "value": "C:maj",
-          "confidence": 1
-        },
-        {
-          "time": 15.0,
+          "time": 60.2,
+          "duration": 1.0,
+          "value": "C:maj",
+          "confidence": 1
+        },
+        {
+          "time": 60.3,
+          "duration": 1.0,
+          "value": "G:(3,5,b7)",
+          "confidence": 1
+        },
+        {
+          "time": 61.0,
+          "duration": 4.0,
+          "value": "C:maj",
+          "confidence": 1
+        },
+        {
+          "time": 62.0,
           "duration": 2.0,
           "value": "F:maj",
           "confidence": 1
         },
         {
-          "time": 15.2,
-          "duration": 1.0,
-          "value": "C:maj",
-          "confidence": 1
-        },
-        {
-          "time": 15.3,
-          "duration": 1.0,
-          "value": "G:(3,5,b7)",
-          "confidence": 1
-        },
-        {
-          "time": 16.0,
-          "duration": 2.0,
-          "value": "C:maj",
-          "confidence": 1
-        },
-        {
-          "time": 16.2,
-          "duration": 2.0,
-          "value": "A:min",
-          "confidence": 1
-        },
-        {
-          "time": 17.0,
+          "time": 62.2,
+          "duration": 1.0,
+          "value": "C:maj",
+          "confidence": 1
+        },
+        {
+          "time": 62.3,
+          "duration": 1.0,
+          "value": "G:(3,5,b7)",
+          "confidence": 1
+        },
+        {
+          "time": 63.0,
+          "duration": 2.0,
+          "value": "C:maj",
+          "confidence": 1
+        },
+        {
+          "time": 63.2,
+          "duration": 2.0,
+          "value": "A:min",
+          "confidence": 1
+        },
+        {
+          "time": 64.0,
           "duration": 2.0,
           "value": "E:(3,5,b7)",
           "confidence": 1
         },
         {
-          "time": 17.2,
-          "duration": 2.0,
-          "value": "A:min",
-          "confidence": 1
-        },
-        {
-          "time": 18.0,
-          "duration": 2.0,
-          "value": "D:(3,5,b7)",
-          "confidence": 1
-        },
-        {
-          "time": 18.2,
-          "duration": 2.0,
-          "value": "G:maj",
-          "confidence": 1
-        },
-        {
-          "time": 19.0,
+          "time": 64.2,
+          "duration": 2.0,
+          "value": "A:min",
+          "confidence": 1
+        },
+        {
+          "time": 65.0,
+          "duration": 2.0,
+          "value": "D:(3,5,b7)",
+          "confidence": 1
+        },
+        {
+          "time": 65.2,
+          "duration": 2.0,
+          "value": "G:maj",
+          "confidence": 1
+        },
+        {
+          "time": 66.0,
           "duration": 2.0,
           "value": "E:min",
           "confidence": 1
         },
         {
-          "time": 19.2,
-          "duration": 1.0,
-          "value": "A:min",
-          "confidence": 1
-        },
-        {
-          "time": 19.3,
-          "duration": 1.0,
-          "value": "A:(3,5,b7)",
-          "confidence": 1
-        },
-        {
-          "time": 20.0,
+          "time": 66.2,
+          "duration": 1.0,
+          "value": "A:min",
+          "confidence": 1
+        },
+        {
+          "time": 66.3,
+          "duration": 1.0,
+          "value": "A:(3,5,b7)",
+          "confidence": 1
+        },
+        {
+          "time": 67.0,
           "duration": 2.0,
           "value": "D:maj",
           "confidence": 1
         },
         {
-          "time": 20.2,
-          "duration": 2.0,
-          "value": "D:(3,5,b7)",
-          "confidence": 1
-        },
-        {
-          "time": 21.0,
-          "duration": 2.0,
-          "value": "G:maj",
-          "confidence": 1
-        },
-        {
-          "time": 21.2,
-          "duration": 2.0,
-          "value": "A:(3,5,b7)",
-          "confidence": 1
-        },
-        {
-          "time": 22.0,
+          "time": 67.2,
+          "duration": 2.0,
+          "value": "D:(3,5,b7)",
+          "confidence": 1
+        },
+        {
+          "time": 68.0,
+          "duration": 2.0,
+          "value": "G:maj",
+          "confidence": 1
+        },
+        {
+          "time": 68.2,
+          "duration": 2.0,
+          "value": "A:(3,5,b7)",
+          "confidence": 1
+        },
+        {
+          "time": 69.0,
           "duration": 2.0,
           "value": "D:maj",
           "confidence": 1
         },
         {
-          "time": 22.2,
-          "duration": 2.0,
-          "value": "D:(3,5,b7)",
-          "confidence": 1
-        },
-        {
-          "time": 23.0,
-          "duration": 2.0,
-          "value": "G:maj",
-          "confidence": 1
-        },
-        {
-          "time": 23.2,
-          "duration": 2.0,
-          "value": "A:(3,5,b7)",
-          "confidence": 1
-        },
-        {
-          "time": 24.0,
+          "time": 69.2,
+          "duration": 2.0,
+          "value": "D:(3,5,b7)",
+          "confidence": 1
+        },
+        {
+          "time": 70.0,
+          "duration": 2.0,
+          "value": "G:maj",
+          "confidence": 1
+        },
+        {
+          "time": 70.2,
+          "duration": 2.0,
+          "value": "A:(3,5,b7)",
+          "confidence": 1
+        },
+        {
+          "time": 71.0,
           "duration": 1.0,
           "value": "D:maj",
           "confidence": 1
         },
         {
-<<<<<<< HEAD
-          "time": 25.1,
-=======
-          "time": 24.1,
->>>>>>> 5725112b
-          "duration": 1.0,
-          "value": "A:(3,5,b7)",
-          "confidence": 1
-        },
-        {
-<<<<<<< HEAD
-          "time": 25.2,
-=======
-          "time": 24.2,
->>>>>>> 5725112b
+          "time": 71.1,
+          "duration": 1.0,
+          "value": "A:(3,5,b7)",
+          "confidence": 1
+        },
+        {
+          "time": 71.2,
           "duration": 1.0,
           "value": "D:maj",
           "confidence": 1
         },
         {
-          "time": 24.3,
-          "duration": 1.0,
-          "value": "A:(3,5,b7)",
-          "confidence": 1
-        },
-        {
-          "time": 25.0,
+          "time": 71.3,
+          "duration": 1.0,
+          "value": "A:(3,5,b7)",
+          "confidence": 1
+        },
+        {
+          "time": 72.0,
           "duration": 1.0,
           "value": "D:maj",
           "confidence": 1
         },
         {
-<<<<<<< HEAD
-          "time": 26.1,
-=======
-          "time": 25.1,
->>>>>>> 5725112b
-          "duration": 1.0,
-          "value": "A:(3,5,b7)",
-          "confidence": 1
-        },
-        {
-<<<<<<< HEAD
-          "time": 26.2,
-=======
-          "time": 25.2,
->>>>>>> 5725112b
+          "time": 72.1,
+          "duration": 1.0,
+          "value": "A:(3,5,b7)",
+          "confidence": 1
+        },
+        {
+          "time": 72.2,
           "duration": 1.0,
           "value": "D:maj",
           "confidence": 1
         },
         {
-          "time": 25.3,
-          "duration": 1.0,
-          "value": "A:(3,5,b7)",
-          "confidence": 1
-        },
-        {
-          "time": 26.0,
+          "time": 72.3,
+          "duration": 1.0,
+          "value": "A:(3,5,b7)",
+          "confidence": 1
+        },
+        {
+          "time": 73.0,
           "duration": 2.0,
           "value": "D:maj",
           "confidence": 1
         },
         {
-          "time": 26.2,
-          "duration": 2.0,
-          "value": "D:(3,5,b7)",
-          "confidence": 1
-        },
-        {
-          "time": 27.0,
-          "duration": 2.0,
-          "value": "G:maj",
-          "confidence": 1
-        },
-        {
-          "time": 27.2,
+          "time": 73.2,
+          "duration": 2.0,
+          "value": "D:(3,5,b7)",
+          "confidence": 1
+        },
+        {
+          "time": 74.0,
+          "duration": 2.0,
+          "value": "G:maj",
+          "confidence": 1
+        },
+        {
+          "time": 74.2,
           "duration": 2.0,
           "value": "B:(3,5,b7)",
           "confidence": 1
         },
         {
-          "time": 28.0,
+          "time": 75.0,
           "duration": 2.0,
           "value": "E:min",
           "confidence": 1
         },
         {
-          "time": 28.2,
-          "duration": 2.0,
-          "value": "G:(3,5,b7)",
-          "confidence": 1
-        },
-        {
-          "time": 29.0,
-          "duration": 2.0,
-          "value": "C:maj",
-          "confidence": 1
-        },
-        {
-          "time": 29.2,
-          "duration": 1.0,
-          "value": "G:maj",
-          "confidence": 1
-        },
-        {
-          "time": 29.3,
-          "duration": 1.0,
-          "value": "D:(3,5,b7)",
-          "confidence": 1
-        },
-        {
-          "time": 30.0,
-          "duration": 1.0,
-          "value": "G:maj",
-          "confidence": 1
-        },
-        {
-<<<<<<< HEAD
-          "time": 31.1,
-=======
-          "time": 30.1,
->>>>>>> 5725112b
+          "time": 75.2,
+          "duration": 2.0,
+          "value": "G:(3,5,b7)",
+          "confidence": 1
+        },
+        {
+          "time": 76.0,
+          "duration": 2.0,
+          "value": "C:maj",
+          "confidence": 1
+        },
+        {
+          "time": 76.2,
+          "duration": 1.0,
+          "value": "G:maj",
+          "confidence": 1
+        },
+        {
+          "time": 76.3,
+          "duration": 1.0,
+          "value": "D:(3,5,b7)",
+          "confidence": 1
+        },
+        {
+          "time": 77.0,
+          "duration": 1.0,
+          "value": "G:maj",
+          "confidence": 1
+        },
+        {
+          "time": 77.1,
           "duration": 1.0,
           "value": "E:(3,5,b7)",
           "confidence": 1
         },
         {
-<<<<<<< HEAD
-          "time": 31.2,
-=======
-          "time": 30.2,
->>>>>>> 5725112b
-          "duration": 1.0,
-          "value": "A:min",
-          "confidence": 1
-        },
-        {
-          "time": 30.3,
+          "time": 77.2,
+          "duration": 1.0,
+          "value": "A:min",
+          "confidence": 1
+        },
+        {
+          "time": 77.3,
           "duration": 1.0,
           "value": "D:maj",
           "confidence": 1
         },
         {
-          "time": 31.0,
-          "duration": 1.0,
-          "value": "G:maj",
-          "confidence": 1
-        },
-        {
-<<<<<<< HEAD
-          "time": 32.1,
-=======
-          "time": 31.1,
->>>>>>> 5725112b
-          "duration": 1.0,
-          "value": "C:maj",
-          "confidence": 1
-        },
-        {
-<<<<<<< HEAD
-          "time": 32.2,
-=======
-          "time": 31.2,
->>>>>>> 5725112b
-          "duration": 1.0,
-          "value": "D:(3,5,b7)",
-          "confidence": 1
-        },
-        {
-          "time": 31.3,
+          "time": 78.0,
+          "duration": 1.0,
+          "value": "G:maj",
+          "confidence": 1
+        },
+        {
+          "time": 78.1,
+          "duration": 1.0,
+          "value": "C:maj",
+          "confidence": 1
+        },
+        {
+          "time": 78.2,
+          "duration": 1.0,
+          "value": "D:(3,5,b7)",
+          "confidence": 1
+        },
+        {
+          "time": 78.3,
           "duration": 1.0,
           "value": "B:maj",
           "confidence": 1
         },
         {
-          "time": 32.0,
+          "time": 79.0,
           "duration": 1.0,
           "value": "E:min",
           "confidence": 1
         },
         {
-<<<<<<< HEAD
-          "time": 33.1,
-=======
-          "time": 32.1,
->>>>>>> 5725112b
+          "time": 79.1,
           "duration": 1.0,
           "value": "A:maj",
           "confidence": 1
         },
         {
-<<<<<<< HEAD
-          "time": 33.2,
-=======
-          "time": 32.2,
->>>>>>> 5725112b
+          "time": 79.2,
           "duration": 1.0,
           "value": "D:maj",
           "confidence": 1
         },
         {
-          "time": 32.3,
-          "duration": 1.0,
-          "value": "D:(3,5,b7)",
-          "confidence": 1
-        },
-        {
-          "time": 33.0,
-          "duration": 1.0,
-          "value": "G:maj",
-          "confidence": 1
-        },
-        {
-<<<<<<< HEAD
-          "time": 34.1,
-=======
-          "time": 33.1,
->>>>>>> 5725112b
-          "duration": 1.0,
-          "value": "A:min",
-          "confidence": 1
-        },
-        {
-<<<<<<< HEAD
-          "time": 34.2,
-=======
-          "time": 33.2,
->>>>>>> 5725112b
-          "duration": 1.0,
-          "value": "G:maj",
-          "confidence": 1
-        },
-        {
-          "time": 33.3,
-          "duration": 1.0,
-          "value": "D:(3,5,b7)",
-          "confidence": 1
-        },
-        {
-          "time": 34.0,
-          "duration": 1.0,
-          "value": "G:maj",
-          "confidence": 1
-        },
-        {
-<<<<<<< HEAD
-          "time": 35.1,
-=======
-          "time": 34.1,
->>>>>>> 5725112b
+          "time": 79.3,
+          "duration": 1.0,
+          "value": "D:(3,5,b7)",
+          "confidence": 1
+        },
+        {
+          "time": 80.0,
+          "duration": 1.0,
+          "value": "G:maj",
+          "confidence": 1
+        },
+        {
+          "time": 80.1,
+          "duration": 1.0,
+          "value": "A:min",
+          "confidence": 1
+        },
+        {
+          "time": 80.2,
+          "duration": 1.0,
+          "value": "G:maj",
+          "confidence": 1
+        },
+        {
+          "time": 80.3,
+          "duration": 1.0,
+          "value": "D:(3,5,b7)",
+          "confidence": 1
+        },
+        {
+          "time": 81.0,
+          "duration": 1.0,
+          "value": "G:maj",
+          "confidence": 1
+        },
+        {
+          "time": 81.1,
           "duration": 1.0,
           "value": "E:(3,5,b7)",
           "confidence": 1
         },
         {
-<<<<<<< HEAD
-          "time": 35.2,
-=======
-          "time": 34.2,
->>>>>>> 5725112b
-          "duration": 1.0,
-          "value": "A:min",
-          "confidence": 1
-        },
-        {
-          "time": 34.3,
-          "duration": 1.0,
-          "value": "D:(3,5,b7)",
-          "confidence": 1
-        },
-        {
-          "time": 35.0,
-          "duration": 1.0,
-          "value": "G:maj",
-          "confidence": 1
-        },
-        {
-<<<<<<< HEAD
-          "time": 36.1,
-=======
-          "time": 35.1,
->>>>>>> 5725112b
-          "duration": 1.0,
-          "value": "C:maj",
-          "confidence": 1
-        },
-        {
-<<<<<<< HEAD
-          "time": 36.2,
-=======
-          "time": 35.2,
->>>>>>> 5725112b
-          "duration": 1.0,
-          "value": "D:(3,5,b7)",
-          "confidence": 1
-        },
-        {
-          "time": 35.3,
+          "time": 81.2,
+          "duration": 1.0,
+          "value": "A:min",
+          "confidence": 1
+        },
+        {
+          "time": 81.3,
+          "duration": 1.0,
+          "value": "D:(3,5,b7)",
+          "confidence": 1
+        },
+        {
+          "time": 82.0,
+          "duration": 1.0,
+          "value": "G:maj",
+          "confidence": 1
+        },
+        {
+          "time": 82.1,
+          "duration": 1.0,
+          "value": "C:maj",
+          "confidence": 1
+        },
+        {
+          "time": 82.2,
+          "duration": 1.0,
+          "value": "D:(3,5,b7)",
+          "confidence": 1
+        },
+        {
+          "time": 82.3,
           "duration": 1.0,
           "value": "B:(3,5,b7)",
           "confidence": 1
         },
         {
-          "time": 36.0,
+          "time": 83.0,
           "duration": 1.0,
           "value": "E:min",
           "confidence": 1
         },
         {
-<<<<<<< HEAD
-          "time": 37.1,
-=======
-          "time": 36.1,
->>>>>>> 5725112b
-          "duration": 1.0,
-          "value": "A:(3,5,b7)",
-          "confidence": 1
-        },
-        {
-<<<<<<< HEAD
-          "time": 37.2,
-=======
-          "time": 36.2,
->>>>>>> 5725112b
-          "duration": 2.0,
-          "value": "D:(3,5,b7)",
-          "confidence": 1
-        },
-        {
-          "time": 37.0,
-          "duration": 1.0,
-          "value": "G:maj",
-          "confidence": 1
-        },
-        {
-<<<<<<< HEAD
-          "time": 38.1,
-=======
-          "time": 37.1,
->>>>>>> 5725112b
-          "duration": 1.0,
-          "value": "A:min",
-          "confidence": 1
-        },
-        {
-<<<<<<< HEAD
-          "time": 38.2,
-=======
-          "time": 37.2,
->>>>>>> 5725112b
-          "duration": 1.0,
-          "value": "G:maj",
-          "confidence": 1
-        },
-        {
-          "time": 37.3,
-          "duration": 1.0,
-          "value": "D:(3,5,b7)",
-          "confidence": 1
-        },
-        {
-          "time": 38.0,
-          "duration": 2.0,
-          "value": "G:maj",
-          "confidence": 1
-        },
-        {
-          "time": 38.2,
-          "duration": 2.0,
-          "value": "D:(3,5,b7)",
-          "confidence": 1
-        },
-        {
-          "time": 39.0,
-          "duration": 2.0,
-          "value": "G:maj",
-          "confidence": 1
-        },
-        {
-          "time": 39.2,
-          "duration": 2.0,
-          "value": "D:(3,5,b7)",
-          "confidence": 1
-        },
-        {
-          "time": 40.0,
-          "duration": 2.0,
-          "value": "G:maj",
-          "confidence": 1
-        },
-        {
-          "time": 40.2,
-          "duration": 2.0,
-          "value": "D:(3,5,b7)",
-          "confidence": 1
-        },
-        {
-          "time": 41.0,
-          "duration": 1.0,
-          "value": "G:maj",
-          "confidence": 1
-        },
-        {
-<<<<<<< HEAD
-          "time": 42.1,
-=======
-          "time": 41.1,
->>>>>>> 5725112b
-          "duration": 1.0,
-          "value": "D:(3,5,b7)",
-          "confidence": 1
-        },
-        {
-<<<<<<< HEAD
-          "time": 42.2,
-=======
-          "time": 41.2,
->>>>>>> 5725112b
-          "duration": 1.0,
-          "value": "G:maj",
-          "confidence": 1
-        },
-        {
-          "time": 41.3,
-          "duration": 1.0,
-          "value": "D:(3,5,b7)",
-          "confidence": 1
-        },
-        {
-          "time": 42.0,
-          "duration": 4.0,
-          "value": "G:maj",
-          "confidence": 1
-        },
-        {
-          "time": 43.0,
+          "time": 83.1,
+          "duration": 1.0,
+          "value": "A:(3,5,b7)",
+          "confidence": 1
+        },
+        {
+          "time": 83.2,
+          "duration": 2.0,
+          "value": "D:(3,5,b7)",
+          "confidence": 1
+        },
+        {
+          "time": 84.0,
+          "duration": 1.0,
+          "value": "G:maj",
+          "confidence": 1
+        },
+        {
+          "time": 84.1,
+          "duration": 1.0,
+          "value": "A:min",
+          "confidence": 1
+        },
+        {
+          "time": 84.2,
+          "duration": 1.0,
+          "value": "G:maj",
+          "confidence": 1
+        },
+        {
+          "time": 84.3,
+          "duration": 1.0,
+          "value": "D:(3,5,b7)",
+          "confidence": 1
+        },
+        {
+          "time": 85.0,
+          "duration": 2.0,
+          "value": "G:maj",
+          "confidence": 1
+        },
+        {
+          "time": 85.2,
+          "duration": 2.0,
+          "value": "D:(3,5,b7)",
+          "confidence": 1
+        },
+        {
+          "time": 86.0,
+          "duration": 2.0,
+          "value": "G:maj",
+          "confidence": 1
+        },
+        {
+          "time": 86.2,
+          "duration": 2.0,
+          "value": "D:(3,5,b7)",
+          "confidence": 1
+        },
+        {
+          "time": 87.0,
+          "duration": 2.0,
+          "value": "G:maj",
+          "confidence": 1
+        },
+        {
+          "time": 87.2,
+          "duration": 2.0,
+          "value": "D:(3,5,b7)",
+          "confidence": 1
+        },
+        {
+          "time": 88.0,
+          "duration": 1.0,
+          "value": "G:maj",
+          "confidence": 1
+        },
+        {
+          "time": 88.1,
+          "duration": 1.0,
+          "value": "D:(3,5,b7)",
+          "confidence": 1
+        },
+        {
+          "time": 88.2,
+          "duration": 1.0,
+          "value": "G:maj",
+          "confidence": 1
+        },
+        {
+          "time": 88.3,
+          "duration": 1.0,
+          "value": "D:(3,5,b7)",
+          "confidence": 1
+        },
+        {
+          "time": 89.0,
+          "duration": 4.0,
+          "value": "G:maj",
+          "confidence": 1
+        },
+        {
+          "time": 90.0,
           "duration": 4.0,
           "value": "F:maj",
           "confidence": 1
         },
         {
-          "time": 44.0,
-          "duration": 4.0,
-          "value": "G:(3,5,b7)",
-          "confidence": 1
-        },
-        {
-          "time": 45.0,
-          "duration": 4.0,
-          "value": "G:(3,5,b7)",
-          "confidence": 1
-        },
-        {
-          "time": 46.0,
-          "duration": 4.0,
-          "value": "G:(3,5,b7)",
-          "confidence": 1
-        },
-        {
-          "time": 47.0,
-          "duration": 4.0,
-          "value": "C:maj",
-          "confidence": 1
-        },
-        {
-          "time": 48.0,
-          "duration": 4.0,
-          "value": "G:(3,5,b7)",
-          "confidence": 1
-        },
-        {
-          "time": 49.0,
-          "duration": 2.0,
-          "value": "C:maj",
-          "confidence": 1
-        },
-        {
-          "time": 49.2,
-          "duration": 2.0,
-          "value": "A:(3,5,b7)",
-          "confidence": 1
-        },
-        {
-          "time": 50.0,
-          "duration": 1.0,
+          "time": 91.0,
+          "duration": 4.0,
+          "value": "G:(3,5,b7)",
+          "confidence": 1
+        },
+        {
+          "time": 92.0,
+          "duration": 4.0,
+          "value": "E:maj",
+          "confidence": 1
+        },
+        {
+          "time": 93.0,
+          "duration": 4.0,
+          "value": "E:maj",
+          "confidence": 1
+        },
+        {
+          "time": 94.0,
+          "duration": 4.0,
+          "value": "A:min",
+          "confidence": 1
+        },
+        {
+          "time": 95.0,
+          "duration": 4.0,
+          "value": "E:maj",
+          "confidence": 1
+        },
+        {
+          "time": 96.0,
+          "duration": 2.0,
+          "value": "A:min",
+          "confidence": 1
+        },
+        {
+          "time": 96.2,
+          "duration": 2.0,
+          "value": "C:maj",
+          "confidence": 1
+        },
+        {
+          "time": 97.0,
+          "duration": 4.0,
+          "value": "G:(3,5,b7)",
+          "confidence": 1
+        },
+        {
+          "time": 98.0,
+          "duration": 2.0,
+          "value": "C:maj",
+          "confidence": 1
+        },
+        {
+          "time": 98.2,
+          "duration": 2.0,
+          "value": "E:min",
+          "confidence": 1
+        },
+        {
+          "time": 99.0,
+          "duration": 4.0,
+          "value": "B:(3,5,b7)",
+          "confidence": 1
+        },
+        {
+          "time": 100.0,
+          "duration": 2.0,
+          "value": "E:min",
+          "confidence": 1
+        },
+        {
+          "time": 100.2,
+          "duration": 2.0,
+          "value": "A:min",
+          "confidence": 1
+        },
+        {
+          "time": 101.0,
+          "duration": 2.0,
+          "value": "E:min",
+          "confidence": 1
+        },
+        {
+          "time": 101.2,
+          "duration": 2.0,
+          "value": "B:(3,5,b7)",
+          "confidence": 1
+        },
+        {
+          "time": 102.0,
+          "duration": 2.0,
+          "value": "E:maj",
+          "confidence": 1
+        },
+        {
+          "time": 102.2,
+          "duration": 2.0,
+          "value": "A:(3,5,b7)",
+          "confidence": 1
+        },
+        {
+          "time": 103.0,
+          "duration": 2.0,
+          "value": "D:(3,5,b7)",
+          "confidence": 1
+        },
+        {
+          "time": 103.2,
+          "duration": 2.0,
+          "value": "G:(3,5,b7)",
+          "confidence": 1
+        },
+        {
+          "time": 104.0,
+          "duration": 2.0,
+          "value": "C:(3,5,b7)",
+          "confidence": 1
+        },
+        {
+          "time": 104.2,
+          "duration": 2.0,
+          "value": "F:maj",
+          "confidence": 1
+        },
+        {
+          "time": 105.0,
+          "duration": 2.0,
+          "value": "Bb:maj",
+          "confidence": 1
+        },
+        {
+          "time": 105.2,
+          "duration": 1.0,
+          "value": "F:maj",
+          "confidence": 1
+        },
+        {
+          "time": 105.3,
+          "duration": 1.0,
+          "value": "C:(3,5,b7)",
+          "confidence": 1
+        },
+        {
+          "time": 106.0,
+          "duration": 4.0,
+          "value": "F:maj",
+          "confidence": 1
+        },
+        {
+          "time": 107.0,
+          "duration": 4.0,
+          "value": "C:(3,5,b7)",
+          "confidence": 1
+        },
+        {
+          "time": 108.0,
+          "duration": 4.0,
+          "value": "F:maj",
+          "confidence": 1
+        },
+        {
+          "time": 109.0,
+          "duration": 4.0,
+          "value": "C:(3,5,b7)",
+          "confidence": 1
+        },
+        {
+          "time": 110.0,
+          "duration": 2.0,
+          "value": "F:maj",
+          "confidence": 1
+        },
+        {
+          "time": 110.2,
+          "duration": 2.0,
           "value": "D:min",
           "confidence": 1
         },
         {
-<<<<<<< HEAD
-          "time": 51.1,
-=======
-          "time": 50.1,
->>>>>>> 5725112b
-          "duration": 1.0,
-          "value": "G:(3,5,b7)",
-          "confidence": 1
-        },
-        {
-<<<<<<< HEAD
-          "time": 51.2,
-=======
-          "time": 50.2,
->>>>>>> 5725112b
-          "duration": 1.0,
-          "value": "C:maj",
-          "confidence": 1
-        },
-        {
-          "time": 50.3,
-          "duration": 1.0,
-          "value": "D:(3,5,b7)",
-          "confidence": 1
-        },
-        {
-          "time": 51.0,
-          "duration": 2.0,
-          "value": "G:maj",
-          "confidence": 1
-        },
-        {
-          "time": 51.2,
-          "duration": 2.0,
-          "value": "C:maj",
-          "confidence": 1
-        },
-        {
-          "time": 52.0,
-          "duration": 4.0,
-          "value": "G:(3,5,b7)",
-          "confidence": 1
-        },
-        {
-          "time": 53.0,
-          "duration": 2.0,
-          "value": "C:maj",
-          "confidence": 1
-        },
-        {
-          "time": 53.2,
-          "duration": 2.0,
-          "value": "A:(3,5,b7)",
-          "confidence": 1
-        },
-        {
-          "time": 54.0,
-          "duration": 1.0,
+          "time": 111.0,
+          "duration": 2.0,
+          "value": "A:(3,5,b7)",
+          "confidence": 1
+        },
+        {
+          "time": 111.2,
+          "duration": 2.0,
           "value": "D:min",
           "confidence": 1
         },
         {
-<<<<<<< HEAD
-          "time": 55.1,
-=======
-          "time": 54.1,
->>>>>>> 5725112b
-          "duration": 1.0,
-          "value": "G:(3,5,b7)",
-          "confidence": 1
-        },
-        {
-<<<<<<< HEAD
-          "time": 55.2,
-=======
-          "time": 54.2,
->>>>>>> 5725112b
-          "duration": 1.0,
-          "value": "C:maj",
-          "confidence": 1
-        },
-        {
-          "time": 54.3,
-          "duration": 1.0,
-          "value": "F:maj",
-          "confidence": 1
-        },
-        {
-          "time": 55.0,
-          "duration": 1.0,
-          "value": "G:(3,5,b7)",
-          "confidence": 1
-        },
-        {
-<<<<<<< HEAD
-          "time": 56.1,
-=======
-          "time": 55.1,
->>>>>>> 5725112b
-          "duration": 1.0,
+          "time": 112.0,
+          "duration": 2.0,
           "value": "E:(3,5,b7)",
           "confidence": 1
         },
         {
-<<<<<<< HEAD
-          "time": 56.2,
-=======
-          "time": 55.2,
->>>>>>> 5725112b
-          "duration": 1.0,
-          "value": "A:min",
-          "confidence": 1
-        },
-        {
-          "time": 55.3,
-          "duration": 1.0,
-          "value": "D:(3,5,b7)",
-          "confidence": 1
-        },
-        {
-          "time": 56.0,
-          "duration": 2.0,
-          "value": "G:maj",
-          "confidence": 1
-        },
-        {
-          "time": 56.2,
-          "duration": 2.0,
-          "value": "G:(3,5,b7)",
-          "confidence": 1
-        },
-        {
-          "time": 57.0,
-          "duration": 1.0,
-          "value": "C:maj",
-          "confidence": 1
-        },
-        {
-<<<<<<< HEAD
-          "time": 58.1,
-=======
-          "time": 57.1,
->>>>>>> 5725112b
-          "duration": 3.0,
-          "value": "G:(3,5,b7)",
-          "confidence": 1
-        },
-        {
-          "time": 58.0,
-          "duration": 2.0,
-          "value": "C:maj",
-          "confidence": 1
-        },
-        {
-          "time": 58.2,
-          "duration": 2.0,
-          "value": "G:(3,5,b7)",
-          "confidence": 1
-        },
-        {
-          "time": 59.0,
-          "duration": 4.0,
-          "value": "C:maj",
-          "confidence": 1
-        },
-        {
-          "time": 60.0,
-          "duration": 2.0,
-          "value": "F:maj",
-          "confidence": 1
-        },
-        {
-          "time": 60.2,
-          "duration": 1.0,
-          "value": "C:maj",
-          "confidence": 1
-        },
-        {
-          "time": 60.3,
-          "duration": 1.0,
-          "value": "G:(3,5,b7)",
-          "confidence": 1
-        },
-        {
-          "time": 61.0,
-          "duration": 4.0,
-          "value": "C:maj",
-          "confidence": 1
-        },
-        {
-          "time": 62.0,
-          "duration": 2.0,
-          "value": "F:maj",
-          "confidence": 1
-        },
-        {
-          "time": 62.2,
-          "duration": 1.0,
-          "value": "C:maj",
-          "confidence": 1
-        },
-        {
-          "time": 62.3,
-          "duration": 1.0,
-          "value": "G:(3,5,b7)",
-          "confidence": 1
-        },
-        {
-          "time": 63.0,
-          "duration": 2.0,
-          "value": "C:maj",
-          "confidence": 1
-        },
-        {
-          "time": 63.2,
-          "duration": 2.0,
-          "value": "A:min",
-          "confidence": 1
-        },
-        {
-          "time": 64.0,
-          "duration": 2.0,
+          "time": 112.2,
+          "duration": 1.0,
+          "value": "A:min",
+          "confidence": 1
+        },
+        {
+          "time": 112.3,
+          "duration": 1.0,
           "value": "E:(3,5,b7)",
           "confidence": 1
         },
         {
-          "time": 64.2,
-          "duration": 2.0,
-          "value": "A:min",
-          "confidence": 1
-        },
-        {
-          "time": 65.0,
-          "duration": 2.0,
-          "value": "D:(3,5,b7)",
-          "confidence": 1
-        },
-        {
-          "time": 65.2,
-          "duration": 2.0,
-          "value": "G:maj",
-          "confidence": 1
-        },
-        {
-          "time": 66.0,
-          "duration": 2.0,
-          "value": "E:min",
-          "confidence": 1
-        },
-        {
-          "time": 66.2,
-          "duration": 1.0,
-          "value": "A:min",
-          "confidence": 1
-        },
-        {
-          "time": 66.3,
-          "duration": 1.0,
-          "value": "A:(3,5,b7)",
-          "confidence": 1
-        },
-        {
-          "time": 67.0,
-          "duration": 2.0,
+          "time": 113.0,
+          "duration": 1.0,
+          "value": "A:min",
+          "confidence": 1
+        },
+        {
+          "time": 113.1,
+          "duration": 1.0,
+          "value": "A:(3,5,b7)",
+          "confidence": 1
+        },
+        {
+          "time": 113.2,
+          "duration": 1.0,
           "value": "D:maj",
           "confidence": 1
         },
         {
-          "time": 67.2,
-          "duration": 2.0,
-          "value": "D:(3,5,b7)",
-          "confidence": 1
-        },
-        {
-          "time": 68.0,
-          "duration": 2.0,
-          "value": "G:maj",
-          "confidence": 1
-        },
-        {
-          "time": 68.2,
-          "duration": 2.0,
-          "value": "A:(3,5,b7)",
-          "confidence": 1
-        },
-        {
-          "time": 69.0,
-          "duration": 2.0,
-          "value": "D:maj",
-          "confidence": 1
-        },
-        {
-          "time": 69.2,
-          "duration": 2.0,
-          "value": "D:(3,5,b7)",
-          "confidence": 1
-        },
-        {
-          "time": 70.0,
-          "duration": 2.0,
-          "value": "G:maj",
-          "confidence": 1
-        },
-        {
-          "time": 70.2,
-          "duration": 2.0,
-          "value": "A:(3,5,b7)",
-          "confidence": 1
-        },
-        {
-          "time": 71.0,
-          "duration": 1.0,
-          "value": "D:maj",
-          "confidence": 1
-        },
-        {
-<<<<<<< HEAD
-          "time": 72.1,
-=======
-          "time": 71.1,
->>>>>>> 5725112b
-          "duration": 1.0,
-          "value": "A:(3,5,b7)",
-          "confidence": 1
-        },
-        {
-<<<<<<< HEAD
-          "time": 72.2,
-=======
-          "time": 71.2,
->>>>>>> 5725112b
-          "duration": 1.0,
-          "value": "D:maj",
-          "confidence": 1
-        },
-        {
-          "time": 71.3,
-          "duration": 1.0,
-          "value": "A:(3,5,b7)",
-          "confidence": 1
-        },
-        {
-          "time": 72.0,
-          "duration": 1.0,
-          "value": "D:maj",
-          "confidence": 1
-        },
-        {
-<<<<<<< HEAD
-          "time": 73.1,
-=======
-          "time": 72.1,
->>>>>>> 5725112b
-          "duration": 1.0,
-          "value": "A:(3,5,b7)",
-          "confidence": 1
-        },
-        {
-<<<<<<< HEAD
-          "time": 73.2,
-=======
-          "time": 72.2,
->>>>>>> 5725112b
-          "duration": 1.0,
-          "value": "D:maj",
-          "confidence": 1
-        },
-        {
-          "time": 72.3,
-          "duration": 1.0,
-          "value": "A:(3,5,b7)",
-          "confidence": 1
-        },
-        {
-          "time": 73.0,
-          "duration": 2.0,
-          "value": "D:maj",
-          "confidence": 1
-        },
-        {
-          "time": 73.2,
-          "duration": 2.0,
-          "value": "D:(3,5,b7)",
-          "confidence": 1
-        },
-        {
-          "time": 74.0,
-          "duration": 2.0,
-          "value": "G:maj",
-          "confidence": 1
-        },
-        {
-          "time": 74.2,
-          "duration": 2.0,
-          "value": "B:(3,5,b7)",
-          "confidence": 1
-        },
-        {
-          "time": 75.0,
-          "duration": 2.0,
-          "value": "E:min",
-          "confidence": 1
-        },
-        {
-          "time": 75.2,
-          "duration": 2.0,
-          "value": "G:(3,5,b7)",
-          "confidence": 1
-        },
-        {
-          "time": 76.0,
-          "duration": 2.0,
-          "value": "C:maj",
-          "confidence": 1
-        },
-        {
-          "time": 76.2,
-          "duration": 1.0,
-          "value": "G:maj",
-          "confidence": 1
-        },
-        {
-          "time": 76.3,
-          "duration": 1.0,
-          "value": "D:(3,5,b7)",
-          "confidence": 1
-        },
-        {
-          "time": 77.0,
-          "duration": 1.0,
-          "value": "G:maj",
-          "confidence": 1
-        },
-        {
-<<<<<<< HEAD
-          "time": 78.1,
-=======
-          "time": 77.1,
->>>>>>> 5725112b
-          "duration": 1.0,
+          "time": 113.3,
+          "duration": 1.0,
+          "value": "B:maj",
+          "confidence": 1
+        },
+        {
+          "time": 114.0,
+          "duration": 4.0,
+          "value": "E:maj",
+          "confidence": 1
+        },
+        {
+          "time": 115.0,
+          "duration": 4.0,
+          "value": "A:min",
+          "confidence": 1
+        },
+        {
+          "time": 116.0,
+          "duration": 4.0,
+          "value": "E:maj",
+          "confidence": 1
+        },
+        {
+          "time": 117.0,
+          "duration": 4.0,
+          "value": "A:min",
+          "confidence": 1
+        },
+        {
+          "time": 118.0,
+          "duration": 2.0,
           "value": "E:(3,5,b7)",
           "confidence": 1
         },
         {
-<<<<<<< HEAD
-          "time": 78.2,
-=======
-          "time": 77.2,
->>>>>>> 5725112b
-          "duration": 1.0,
-          "value": "A:min",
-          "confidence": 1
-        },
-        {
-          "time": 77.3,
-          "duration": 1.0,
-          "value": "D:maj",
-          "confidence": 1
-        },
-        {
-          "time": 78.0,
-          "duration": 1.0,
-          "value": "G:maj",
-          "confidence": 1
-        },
-        {
-<<<<<<< HEAD
-          "time": 79.1,
-=======
-          "time": 78.1,
->>>>>>> 5725112b
-          "duration": 1.0,
-          "value": "C:maj",
-          "confidence": 1
-        },
-        {
-<<<<<<< HEAD
-          "time": 79.2,
-=======
-          "time": 78.2,
->>>>>>> 5725112b
-          "duration": 1.0,
-          "value": "D:(3,5,b7)",
-          "confidence": 1
-        },
-        {
-          "time": 78.3,
-          "duration": 1.0,
-          "value": "B:maj",
-          "confidence": 1
-        },
-        {
-          "time": 79.0,
-          "duration": 1.0,
-          "value": "E:min",
-          "confidence": 1
-        },
-        {
-<<<<<<< HEAD
-          "time": 80.1,
-=======
-          "time": 79.1,
->>>>>>> 5725112b
-          "duration": 1.0,
-          "value": "A:maj",
-          "confidence": 1
-        },
-        {
-<<<<<<< HEAD
-          "time": 80.2,
-=======
-          "time": 79.2,
->>>>>>> 5725112b
-          "duration": 1.0,
-          "value": "D:maj",
-          "confidence": 1
-        },
-        {
-          "time": 79.3,
-          "duration": 1.0,
-          "value": "D:(3,5,b7)",
-          "confidence": 1
-        },
-        {
-          "time": 80.0,
-          "duration": 1.0,
-          "value": "G:maj",
-          "confidence": 1
-        },
-        {
-<<<<<<< HEAD
-          "time": 81.1,
-=======
-          "time": 80.1,
->>>>>>> 5725112b
-          "duration": 1.0,
-          "value": "A:min",
-          "confidence": 1
-        },
-        {
-<<<<<<< HEAD
-          "time": 81.2,
-=======
-          "time": 80.2,
->>>>>>> 5725112b
-          "duration": 1.0,
-          "value": "G:maj",
-          "confidence": 1
-        },
-        {
-          "time": 80.3,
-          "duration": 1.0,
-          "value": "D:(3,5,b7)",
-          "confidence": 1
-        },
-        {
-          "time": 81.0,
-          "duration": 1.0,
-          "value": "G:maj",
-          "confidence": 1
-        },
-        {
-<<<<<<< HEAD
-          "time": 82.1,
-=======
-          "time": 81.1,
->>>>>>> 5725112b
+          "time": 118.2,
+          "duration": 1.0,
+          "value": "A:min",
+          "confidence": 1
+        },
+        {
+          "time": 118.3,
           "duration": 1.0,
           "value": "E:(3,5,b7)",
           "confidence": 1
         },
         {
-<<<<<<< HEAD
-          "time": 82.2,
-=======
-          "time": 81.2,
->>>>>>> 5725112b
-          "duration": 1.0,
-          "value": "A:min",
-          "confidence": 1
-        },
-        {
-          "time": 81.3,
-          "duration": 1.0,
-          "value": "D:(3,5,b7)",
-          "confidence": 1
-        },
-        {
-          "time": 82.0,
-          "duration": 1.0,
-          "value": "G:maj",
-          "confidence": 1
-        },
-        {
-<<<<<<< HEAD
-          "time": 83.1,
-=======
-          "time": 82.1,
->>>>>>> 5725112b
-          "duration": 1.0,
-          "value": "C:maj",
-          "confidence": 1
-        },
-        {
-<<<<<<< HEAD
-          "time": 83.2,
-=======
-          "time": 82.2,
->>>>>>> 5725112b
-          "duration": 1.0,
-          "value": "D:(3,5,b7)",
-          "confidence": 1
-        },
-        {
-          "time": 82.3,
-          "duration": 1.0,
-          "value": "B:(3,5,b7)",
-          "confidence": 1
-        },
-        {
-          "time": 83.0,
-          "duration": 1.0,
-          "value": "E:min",
-          "confidence": 1
-        },
-        {
-<<<<<<< HEAD
-          "time": 84.1,
-=======
-          "time": 83.1,
->>>>>>> 5725112b
-          "duration": 1.0,
-          "value": "A:(3,5,b7)",
-          "confidence": 1
-        },
-        {
-<<<<<<< HEAD
-          "time": 84.2,
-=======
-          "time": 83.2,
->>>>>>> 5725112b
-          "duration": 2.0,
-          "value": "D:(3,5,b7)",
-          "confidence": 1
-        },
-        {
-          "time": 84.0,
-          "duration": 1.0,
-          "value": "G:maj",
-          "confidence": 1
-        },
-        {
-<<<<<<< HEAD
-          "time": 85.1,
-=======
-          "time": 84.1,
->>>>>>> 5725112b
-          "duration": 1.0,
-          "value": "A:min",
-          "confidence": 1
-        },
-        {
-<<<<<<< HEAD
-          "time": 85.2,
-=======
-          "time": 84.2,
->>>>>>> 5725112b
-          "duration": 1.0,
-          "value": "G:maj",
-          "confidence": 1
-        },
-        {
-          "time": 84.3,
-          "duration": 1.0,
-          "value": "D:(3,5,b7)",
-          "confidence": 1
-        },
-        {
-          "time": 85.0,
-          "duration": 2.0,
-          "value": "G:maj",
-          "confidence": 1
-        },
-        {
-          "time": 85.2,
-          "duration": 2.0,
-          "value": "D:(3,5,b7)",
-          "confidence": 1
-        },
-        {
-          "time": 86.0,
-          "duration": 2.0,
-          "value": "G:maj",
-          "confidence": 1
-        },
-        {
-          "time": 86.2,
-          "duration": 2.0,
-          "value": "D:(3,5,b7)",
-          "confidence": 1
-        },
-        {
-          "time": 87.0,
-          "duration": 2.0,
-          "value": "G:maj",
-          "confidence": 1
-        },
-        {
-          "time": 87.2,
-          "duration": 2.0,
-          "value": "D:(3,5,b7)",
-          "confidence": 1
-        },
-        {
-          "time": 88.0,
-          "duration": 1.0,
-          "value": "G:maj",
-          "confidence": 1
-        },
-        {
-<<<<<<< HEAD
-          "time": 89.1,
-=======
-          "time": 88.1,
->>>>>>> 5725112b
-          "duration": 1.0,
-          "value": "D:(3,5,b7)",
-          "confidence": 1
-        },
-        {
-<<<<<<< HEAD
-          "time": 89.2,
-=======
-          "time": 88.2,
->>>>>>> 5725112b
-          "duration": 1.0,
-          "value": "G:maj",
-          "confidence": 1
-        },
-        {
-          "time": 88.3,
-          "duration": 1.0,
-          "value": "D:(3,5,b7)",
-          "confidence": 1
-        },
-        {
-          "time": 89.0,
-          "duration": 4.0,
-          "value": "G:maj",
-          "confidence": 1
-        },
-        {
-          "time": 90.0,
-          "duration": 4.0,
-          "value": "F:maj",
-          "confidence": 1
-        },
-        {
-          "time": 91.0,
-          "duration": 4.0,
-          "value": "G:(3,5,b7)",
-          "confidence": 1
-        },
-        {
-          "time": 92.0,
-          "duration": 4.0,
+          "time": 119.0,
+          "duration": 1.0,
+          "value": "A:min",
+          "confidence": 1
+        },
+        {
+          "time": 119.1,
+          "duration": 1.0,
+          "value": "A:(3,5,b7)",
+          "confidence": 1
+        },
+        {
+          "time": 119.2,
+          "duration": 1.0,
+          "value": "D:min",
+          "confidence": 1
+        },
+        {
+          "time": 119.3,
+          "duration": 1.0,
+          "value": "A:(3,5,b7)",
+          "confidence": 1
+        },
+        {
+          "time": 120.0,
+          "duration": 2.0,
+          "value": "D:min",
+          "confidence": 1
+        },
+        {
+          "time": 120.2,
+          "duration": 2.0,
+          "value": "Bb:maj",
+          "confidence": 1
+        },
+        {
+          "time": 121.0,
+          "duration": 2.0,
+          "value": "A:min",
+          "confidence": 1
+        },
+        {
+          "time": 121.2,
+          "duration": 2.0,
+          "value": "E:(3,5,b7)",
+          "confidence": 1
+        },
+        {
+          "time": 122.0,
+          "duration": 1.0,
+          "value": "A:min",
+          "confidence": 1
+        },
+        {
+          "time": 122.1,
+          "duration": 1.0,
+          "value": "A:(3,5,b7)",
+          "confidence": 1
+        },
+        {
+          "time": 122.2,
+          "duration": 1.0,
+          "value": "D:min",
+          "confidence": 1
+        },
+        {
+          "time": 122.3,
+          "duration": 1.0,
+          "value": "A:(3,5,b7)",
+          "confidence": 1
+        },
+        {
+          "time": 123.0,
+          "duration": 1.0,
+          "value": "D:min",
+          "confidence": 1
+        },
+        {
+          "time": 123.1,
+          "duration": 1.0,
+          "value": "G:(3,5,b7)",
+          "confidence": 1
+        },
+        {
+          "time": 123.2,
+          "duration": 1.0,
+          "value": "C:maj",
+          "confidence": 1
+        },
+        {
+          "time": 123.3,
+          "duration": 1.0,
+          "value": "G:(3,5,b7)",
+          "confidence": 1
+        },
+        {
+          "time": 124.0,
+          "duration": 2.0,
+          "value": "C:maj",
+          "confidence": 1
+        },
+        {
+          "time": 124.2,
+          "duration": 1.0,
+          "value": "E:(3,5,b7)",
+          "confidence": 1
+        },
+        {
+          "time": 124.3,
+          "duration": 1.0,
+          "value": "A:min",
+          "confidence": 1
+        },
+        {
+          "time": 125.0,
+          "duration": 1.0,
           "value": "E:maj",
           "confidence": 1
         },
         {
-          "time": 93.0,
-          "duration": 4.0,
+          "time": 125.1,
+          "duration": 1.0,
+          "value": "C:maj",
+          "confidence": 1
+        },
+        {
+          "time": 125.2,
+          "duration": 1.0,
+          "value": "E:(3,5,b7)",
+          "confidence": 1
+        },
+        {
+          "time": 125.3,
+          "duration": 1.0,
+          "value": "A:min",
+          "confidence": 1
+        },
+        {
+          "time": 126.0,
+          "duration": 2.0,
+          "value": "E:(3,5,b7)",
+          "confidence": 1
+        },
+        {
+          "time": 126.2,
+          "duration": 1.0,
+          "value": "A:min",
+          "confidence": 1
+        },
+        {
+          "time": 126.3,
+          "duration": 1.0,
+          "value": "E:(3,5,b7)",
+          "confidence": 1
+        },
+        {
+          "time": 127.0,
+          "duration": 1.0,
+          "value": "A:min",
+          "confidence": 1
+        },
+        {
+          "time": 127.1,
+          "duration": 1.0,
+          "value": "A:(3,5,b7)",
+          "confidence": 1
+        },
+        {
+          "time": 127.2,
+          "duration": 1.0,
+          "value": "D:min",
+          "confidence": 1
+        },
+        {
+          "time": 127.3,
+          "duration": 1.0,
+          "value": "A:(3,5,b7)",
+          "confidence": 1
+        },
+        {
+          "time": 128.0,
+          "duration": 2.0,
+          "value": "D:min",
+          "confidence": 1
+        },
+        {
+          "time": 128.2,
+          "duration": 2.0,
+          "value": "Bb:maj",
+          "confidence": 1
+        },
+        {
+          "time": 129.0,
+          "duration": 4.0,
+          "value": "A:dim",
+          "confidence": 1
+        },
+        {
+          "time": 130.0,
+          "duration": 1.0,
+          "value": "A:min",
+          "confidence": 1
+        },
+        {
+          "time": 130.1,
+          "duration": 1.0,
           "value": "E:maj",
           "confidence": 1
         },
         {
-          "time": 94.0,
-          "duration": 4.0,
-          "value": "A:min",
-          "confidence": 1
-        },
-        {
-          "time": 95.0,
-          "duration": 4.0,
-          "value": "E:maj",
-          "confidence": 1
-        },
-        {
-          "time": 96.0,
-          "duration": 2.0,
-          "value": "A:min",
-          "confidence": 1
-        },
-        {
-          "time": 96.2,
-          "duration": 2.0,
-          "value": "C:maj",
-          "confidence": 1
-        },
-        {
-          "time": 97.0,
-          "duration": 4.0,
-          "value": "G:(3,5,b7)",
-          "confidence": 1
-        },
-        {
-          "time": 98.0,
-          "duration": 2.0,
-          "value": "C:maj",
-          "confidence": 1
-        },
-        {
-          "time": 98.2,
-          "duration": 2.0,
-          "value": "E:min",
-          "confidence": 1
-        },
-        {
-          "time": 99.0,
-          "duration": 4.0,
-          "value": "B:(3,5,b7)",
-          "confidence": 1
-        },
-        {
-          "time": 100.0,
-          "duration": 2.0,
-          "value": "E:min",
-          "confidence": 1
-        },
-        {
-          "time": 100.2,
-          "duration": 2.0,
-          "value": "A:min",
-          "confidence": 1
-        },
-        {
-          "time": 101.0,
-          "duration": 2.0,
-          "value": "E:min",
-          "confidence": 1
-        },
-        {
-          "time": 101.2,
-          "duration": 2.0,
-          "value": "B:(3,5,b7)",
-          "confidence": 1
-        },
-        {
-          "time": 102.0,
-          "duration": 2.0,
-          "value": "E:maj",
-          "confidence": 1
-        },
-        {
-          "time": 102.2,
-          "duration": 2.0,
-          "value": "A:(3,5,b7)",
-          "confidence": 1
-        },
-        {
-          "time": 103.0,
-          "duration": 2.0,
-          "value": "D:(3,5,b7)",
-          "confidence": 1
-        },
-        {
-          "time": 103.2,
-          "duration": 2.0,
-          "value": "G:(3,5,b7)",
-          "confidence": 1
-        },
-        {
-          "time": 104.0,
-          "duration": 2.0,
-          "value": "C:(3,5,b7)",
-          "confidence": 1
-        },
-        {
-          "time": 104.2,
-          "duration": 2.0,
-          "value": "F:maj",
-          "confidence": 1
-        },
-        {
-          "time": 105.0,
-          "duration": 2.0,
-          "value": "Bb:maj",
-          "confidence": 1
-        },
-        {
-          "time": 105.2,
-          "duration": 1.0,
-          "value": "F:maj",
-          "confidence": 1
-        },
-        {
-          "time": 105.3,
-          "duration": 1.0,
-          "value": "C:(3,5,b7)",
-          "confidence": 1
-        },
-        {
-          "time": 106.0,
-          "duration": 4.0,
-          "value": "F:maj",
-          "confidence": 1
-        },
-        {
-          "time": 107.0,
-          "duration": 4.0,
-          "value": "C:(3,5,b7)",
-          "confidence": 1
-        },
-        {
-          "time": 108.0,
-          "duration": 4.0,
-          "value": "F:maj",
-          "confidence": 1
-        },
-        {
-          "time": 109.0,
-          "duration": 4.0,
-          "value": "C:(3,5,b7)",
-          "confidence": 1
-        },
-        {
-          "time": 110.0,
-          "duration": 2.0,
-          "value": "F:maj",
-          "confidence": 1
-        },
-        {
-          "time": 110.2,
-          "duration": 2.0,
-          "value": "D:min",
-          "confidence": 1
-        },
-        {
-          "time": 111.0,
-          "duration": 2.0,
-          "value": "A:(3,5,b7)",
-          "confidence": 1
-        },
-        {
-          "time": 111.2,
-          "duration": 2.0,
-          "value": "D:min",
-          "confidence": 1
-        },
-        {
-          "time": 112.0,
-          "duration": 2.0,
+          "time": 130.2,
+          "duration": 1.0,
+          "value": "A:min",
+          "confidence": 1
+        },
+        {
+          "time": 130.3,
+          "duration": 1.0,
           "value": "E:(3,5,b7)",
           "confidence": 1
         },
         {
-          "time": 112.2,
-          "duration": 1.0,
-          "value": "A:min",
-          "confidence": 1
-        },
-        {
-          "time": 112.3,
+          "time": 131.0,
+          "duration": 1.0,
+          "value": "A:min",
+          "confidence": 1
+        },
+        {
+          "time": 131.1,
           "duration": 1.0,
           "value": "E:(3,5,b7)",
           "confidence": 1
         },
         {
-          "time": 113.0,
-          "duration": 1.0,
-          "value": "A:min",
-          "confidence": 1
-        },
-        {
-<<<<<<< HEAD
-          "time": 114.1,
-=======
-          "time": 113.1,
->>>>>>> 5725112b
-          "duration": 1.0,
-          "value": "A:(3,5,b7)",
-          "confidence": 1
-        },
-        {
-<<<<<<< HEAD
-          "time": 114.2,
-=======
-          "time": 113.2,
->>>>>>> 5725112b
-          "duration": 1.0,
-          "value": "D:maj",
-          "confidence": 1
-        },
-        {
-          "time": 113.3,
-          "duration": 1.0,
-          "value": "B:maj",
-          "confidence": 1
-        },
-        {
-          "time": 114.0,
-          "duration": 4.0,
-          "value": "E:maj",
-          "confidence": 1
-        },
-        {
-          "time": 115.0,
-          "duration": 4.0,
-          "value": "A:min",
-          "confidence": 1
-        },
-        {
-          "time": 116.0,
-          "duration": 4.0,
-          "value": "E:maj",
-          "confidence": 1
-        },
-        {
-          "time": 117.0,
-          "duration": 4.0,
-          "value": "A:min",
-          "confidence": 1
-        },
-        {
-          "time": 118.0,
-          "duration": 2.0,
-          "value": "E:(3,5,b7)",
-          "confidence": 1
-        },
-        {
-          "time": 118.2,
-          "duration": 1.0,
-          "value": "A:min",
-          "confidence": 1
-        },
-        {
-          "time": 118.3,
-          "duration": 1.0,
-          "value": "E:(3,5,b7)",
-          "confidence": 1
-        },
-        {
-          "time": 119.0,
-          "duration": 1.0,
-          "value": "A:min",
-          "confidence": 1
-        },
-        {
-<<<<<<< HEAD
-          "time": 120.1,
-=======
-          "time": 119.1,
->>>>>>> 5725112b
-          "duration": 1.0,
-          "value": "A:(3,5,b7)",
-          "confidence": 1
-        },
-        {
-<<<<<<< HEAD
-          "time": 120.2,
-=======
-          "time": 119.2,
->>>>>>> 5725112b
-          "duration": 1.0,
-          "value": "D:min",
-          "confidence": 1
-        },
-        {
-          "time": 119.3,
-          "duration": 1.0,
-          "value": "A:(3,5,b7)",
-          "confidence": 1
-        },
-        {
-          "time": 120.0,
-          "duration": 2.0,
-          "value": "D:min",
-          "confidence": 1
-        },
-        {
-          "time": 120.2,
-          "duration": 2.0,
-          "value": "Bb:maj",
-          "confidence": 1
-        },
-        {
-          "time": 121.0,
-          "duration": 2.0,
-          "value": "A:min",
-          "confidence": 1
-        },
-        {
-          "time": 121.2,
-          "duration": 2.0,
-          "value": "E:(3,5,b7)",
-          "confidence": 1
-        },
-        {
-          "time": 122.0,
-          "duration": 1.0,
-          "value": "A:min",
-          "confidence": 1
-        },
-        {
-<<<<<<< HEAD
-          "time": 123.1,
-=======
-          "time": 122.1,
->>>>>>> 5725112b
-          "duration": 1.0,
-          "value": "A:(3,5,b7)",
-          "confidence": 1
-        },
-        {
-<<<<<<< HEAD
-          "time": 123.2,
-=======
-          "time": 122.2,
->>>>>>> 5725112b
-          "duration": 1.0,
-          "value": "D:min",
-          "confidence": 1
-        },
-        {
-          "time": 122.3,
-          "duration": 1.0,
-          "value": "A:(3,5,b7)",
-          "confidence": 1
-        },
-        {
-          "time": 123.0,
-          "duration": 1.0,
-          "value": "D:min",
-          "confidence": 1
-        },
-        {
-<<<<<<< HEAD
-          "time": 124.1,
-=======
-          "time": 123.1,
->>>>>>> 5725112b
-          "duration": 1.0,
-          "value": "G:(3,5,b7)",
-          "confidence": 1
-        },
-        {
-<<<<<<< HEAD
-          "time": 124.2,
-=======
-          "time": 123.2,
->>>>>>> 5725112b
-          "duration": 1.0,
-          "value": "C:maj",
-          "confidence": 1
-        },
-        {
-          "time": 123.3,
-          "duration": 1.0,
-          "value": "G:(3,5,b7)",
-          "confidence": 1
-        },
-        {
-          "time": 124.0,
-          "duration": 2.0,
-          "value": "C:maj",
-          "confidence": 1
-        },
-        {
-          "time": 124.2,
-          "duration": 1.0,
-          "value": "E:(3,5,b7)",
-          "confidence": 1
-        },
-        {
-          "time": 124.3,
-          "duration": 1.0,
-          "value": "A:min",
-          "confidence": 1
-        },
-        {
-          "time": 125.0,
-          "duration": 1.0,
-          "value": "E:maj",
-          "confidence": 1
-        },
-        {
-<<<<<<< HEAD
-          "time": 126.1,
-=======
-          "time": 125.1,
->>>>>>> 5725112b
-          "duration": 1.0,
-          "value": "C:maj",
-          "confidence": 1
-        },
-        {
-<<<<<<< HEAD
-          "time": 126.2,
-=======
-          "time": 125.2,
->>>>>>> 5725112b
-          "duration": 1.0,
-          "value": "E:(3,5,b7)",
-          "confidence": 1
-        },
-        {
-          "time": 125.3,
-          "duration": 1.0,
-          "value": "A:min",
-          "confidence": 1
-        },
-        {
-          "time": 126.0,
-          "duration": 2.0,
-          "value": "E:(3,5,b7)",
-          "confidence": 1
-        },
-        {
-          "time": 126.2,
-          "duration": 1.0,
-          "value": "A:min",
-          "confidence": 1
-        },
-        {
-          "time": 126.3,
-          "duration": 1.0,
-          "value": "E:(3,5,b7)",
-          "confidence": 1
-        },
-        {
-          "time": 127.0,
-          "duration": 1.0,
-          "value": "A:min",
-          "confidence": 1
-        },
-        {
-<<<<<<< HEAD
-          "time": 128.1,
-=======
-          "time": 127.1,
->>>>>>> 5725112b
-          "duration": 1.0,
-          "value": "A:(3,5,b7)",
-          "confidence": 1
-        },
-        {
-<<<<<<< HEAD
-          "time": 128.2,
-=======
-          "time": 127.2,
->>>>>>> 5725112b
-          "duration": 1.0,
-          "value": "D:min",
-          "confidence": 1
-        },
-        {
-          "time": 127.3,
-          "duration": 1.0,
-          "value": "A:(3,5,b7)",
-          "confidence": 1
-        },
-        {
-          "time": 128.0,
-          "duration": 2.0,
-          "value": "D:min",
-          "confidence": 1
-        },
-        {
-          "time": 128.2,
-          "duration": 2.0,
-          "value": "Bb:maj",
-          "confidence": 1
-        },
-        {
-          "time": 129.0,
-          "duration": 4.0,
-          "value": "A:dim",
-          "confidence": 1
-        },
-        {
-          "time": 130.0,
-          "duration": 1.0,
-          "value": "A:min",
-          "confidence": 1
-        },
-        {
-<<<<<<< HEAD
-          "time": 131.1,
-=======
-          "time": 130.1,
->>>>>>> 5725112b
-          "duration": 1.0,
-          "value": "E:maj",
-          "confidence": 1
-        },
-        {
-<<<<<<< HEAD
           "time": 131.2,
-=======
-          "time": 130.2,
->>>>>>> 5725112b
-          "duration": 1.0,
-          "value": "A:min",
-          "confidence": 1
-        },
-        {
-          "time": 130.3,
-          "duration": 1.0,
-          "value": "E:(3,5,b7)",
-          "confidence": 1
-        },
-        {
-          "time": 131.0,
-          "duration": 1.0,
-          "value": "A:min",
-          "confidence": 1
-        },
-        {
-<<<<<<< HEAD
-          "time": 132.1,
-=======
-          "time": 131.1,
->>>>>>> 5725112b
-          "duration": 1.0,
-          "value": "E:(3,5,b7)",
-          "confidence": 1
-        },
-        {
-<<<<<<< HEAD
-          "time": 132.2,
-=======
-          "time": 131.2,
->>>>>>> 5725112b
           "duration": 2.0,
           "value": "A:min",
           "confidence": 1
@@ -2221,11 +1925,7 @@
           "confidence": 1
         },
         {
-<<<<<<< HEAD
-          "time": 137.3,
-=======
           "time": 136.3,
->>>>>>> 5725112b
           "duration": 1.0,
           "value": "A:min",
           "confidence": 1
@@ -2279,21 +1979,13 @@
           "confidence": 1
         },
         {
-<<<<<<< HEAD
-          "time": 142.1,
-=======
           "time": 141.1,
->>>>>>> 5725112b
-          "duration": 1.0,
-          "value": "G:(3,5,b7)",
-          "confidence": 1
-        },
-        {
-<<<<<<< HEAD
-          "time": 142.2,
-=======
+          "duration": 1.0,
+          "value": "G:(3,5,b7)",
+          "confidence": 1
+        },
+        {
           "time": 141.2,
->>>>>>> 5725112b
           "duration": 1.0,
           "value": "C:maj",
           "confidence": 1
@@ -2335,64 +2027,48 @@
           "confidence": 1
         },
         {
-<<<<<<< HEAD
+          "time": 146.1,
+          "duration": 1.0,
+          "value": "C:min",
+          "confidence": 1
+        },
+        {
+          "time": 146.2,
+          "duration": 1.0,
+          "value": "G:maj",
+          "confidence": 1
+        },
+        {
+          "time": 146.3,
+          "duration": 1.0,
+          "value": "C:min",
+          "confidence": 1
+        },
+        {
+          "time": 147.0,
+          "duration": 1.0,
+          "value": "G:maj",
+          "confidence": 1
+        },
+        {
           "time": 147.1,
-=======
-          "time": 146.1,
->>>>>>> 5725112b
           "duration": 1.0,
           "value": "C:min",
           "confidence": 1
         },
         {
-<<<<<<< HEAD
           "time": 147.2,
-=======
-          "time": 146.2,
->>>>>>> 5725112b
-          "duration": 1.0,
-          "value": "G:maj",
-          "confidence": 1
-        },
-        {
-          "time": 146.3,
+          "duration": 1.0,
+          "value": "G:maj",
+          "confidence": 1
+        },
+        {
+          "time": 147.3,
           "duration": 1.0,
           "value": "C:min",
           "confidence": 1
         },
         {
-          "time": 147.0,
-          "duration": 1.0,
-          "value": "G:maj",
-          "confidence": 1
-        },
-        {
-<<<<<<< HEAD
-          "time": 148.1,
-=======
-          "time": 147.1,
->>>>>>> 5725112b
-          "duration": 1.0,
-          "value": "C:min",
-          "confidence": 1
-        },
-        {
-<<<<<<< HEAD
-          "time": 148.2,
-=======
-          "time": 147.2,
->>>>>>> 5725112b
-          "duration": 1.0,
-          "value": "G:maj",
-          "confidence": 1
-        },
-        {
-          "time": 147.3,
-          "duration": 1.0,
-          "value": "C:min",
-          "confidence": 1
-        },
-        {
           "time": 148.0,
           "duration": 4.0,
           "value": "G:maj",
@@ -2453,39 +2129,31 @@
           "confidence": 1
         },
         {
-<<<<<<< HEAD
-          "time": 156.1,
-=======
           "time": 155.1,
->>>>>>> 5725112b
-          "duration": 1.0,
-          "value": "G:(3,5,b7)",
-          "confidence": 1
-        },
-        {
-<<<<<<< HEAD
+          "duration": 1.0,
+          "value": "G:(3,5,b7)",
+          "confidence": 1
+        },
+        {
+          "time": 155.2,
+          "duration": 1.0,
+          "value": "C:maj",
+          "confidence": 1
+        },
+        {
+          "time": 155.3,
+          "duration": 1.0,
+          "value": "D:(3,5,b7)",
+          "confidence": 1
+        },
+        {
+          "time": 156.0,
+          "duration": 2.0,
+          "value": "G:maj",
+          "confidence": 1
+        },
+        {
           "time": 156.2,
-=======
-          "time": 155.2,
->>>>>>> 5725112b
-          "duration": 1.0,
-          "value": "C:maj",
-          "confidence": 1
-        },
-        {
-          "time": 155.3,
-          "duration": 1.0,
-          "value": "D:(3,5,b7)",
-          "confidence": 1
-        },
-        {
-          "time": 156.0,
-          "duration": 2.0,
-          "value": "G:maj",
-          "confidence": 1
-        },
-        {
-          "time": 156.2,
           "duration": 2.0,
           "value": "C:maj",
           "confidence": 1
@@ -2539,391 +2207,319 @@
           "confidence": 1
         },
         {
-<<<<<<< HEAD
-          "time": 162.1,
-=======
           "time": 161.1,
->>>>>>> 5725112b
           "duration": 1.0,
           "value": "E:(3,5,b7)",
           "confidence": 1
         },
         {
-<<<<<<< HEAD
+          "time": 161.2,
+          "duration": 1.0,
+          "value": "A:min",
+          "confidence": 1
+        },
+        {
+          "time": 161.3,
+          "duration": 1.0,
+          "value": "C:(3,5,b7)",
+          "confidence": 1
+        },
+        {
+          "time": 162.0,
+          "duration": 2.0,
+          "value": "F:maj",
+          "confidence": 1
+        },
+        {
           "time": 162.2,
-=======
-          "time": 161.2,
->>>>>>> 5725112b
-          "duration": 1.0,
-          "value": "A:min",
-          "confidence": 1
-        },
-        {
-          "time": 161.3,
-          "duration": 1.0,
-          "value": "C:(3,5,b7)",
-          "confidence": 1
-        },
-        {
-          "time": 162.0,
-          "duration": 2.0,
+          "duration": 2.0,
+          "value": "C:dim",
+          "confidence": 1
+        },
+        {
+          "time": 163.0,
+          "duration": 2.0,
+          "value": "C:maj",
+          "confidence": 1
+        },
+        {
+          "time": 163.2,
+          "duration": 2.0,
+          "value": "G:(3,5,b7)",
+          "confidence": 1
+        },
+        {
+          "time": 164.0,
+          "duration": 4.0,
+          "value": "Ab:maj",
+          "confidence": 1
+        },
+        {
+          "time": 165.0,
+          "duration": 4.0,
+          "value": "Eb:(3,5,b7)",
+          "confidence": 1
+        },
+        {
+          "time": 166.0,
+          "duration": 2.0,
+          "value": "Ab:maj",
+          "confidence": 1
+        },
+        {
+          "time": 166.2,
+          "duration": 2.0,
+          "value": "Ab:(3,5,b7)",
+          "confidence": 1
+        },
+        {
+          "time": 167.0,
+          "duration": 2.0,
+          "value": "C:maj",
+          "confidence": 1
+        },
+        {
+          "time": 167.2,
+          "duration": 2.0,
+          "value": "G:(3,5,b7)",
+          "confidence": 1
+        },
+        {
+          "time": 168.0,
+          "duration": 4.0,
+          "value": "Ab:maj",
+          "confidence": 1
+        },
+        {
+          "time": 169.0,
+          "duration": 4.0,
+          "value": "Eb:(3,5,b7)",
+          "confidence": 1
+        },
+        {
+          "time": 170.0,
+          "duration": 2.0,
+          "value": "Ab:maj",
+          "confidence": 1
+        },
+        {
+          "time": 170.2,
+          "duration": 2.0,
+          "value": "Ab:(3,5,b7)",
+          "confidence": 1
+        },
+        {
+          "time": 171.0,
+          "duration": 2.0,
+          "value": "C:maj",
+          "confidence": 1
+        },
+        {
+          "time": 171.2,
+          "duration": 2.0,
+          "value": "G:(3,5,b7)",
+          "confidence": 1
+        },
+        {
+          "time": 172.0,
+          "duration": 1.0,
+          "value": "C:maj",
+          "confidence": 1
+        },
+        {
+          "time": 172.1,
+          "duration": 1.0,
+          "value": "A:(3,5,b7)",
+          "confidence": 1
+        },
+        {
+          "time": 172.2,
+          "duration": 1.0,
+          "value": "D:min",
+          "confidence": 1
+        },
+        {
+          "time": 172.3,
+          "duration": 1.0,
+          "value": "G:(3,5,b7)",
+          "confidence": 1
+        },
+        {
+          "time": 173.0,
+          "duration": 1.0,
+          "value": "C:maj",
+          "confidence": 1
+        },
+        {
+          "time": 173.1,
+          "duration": 1.0,
+          "value": "D:min",
+          "confidence": 1
+        },
+        {
+          "time": 173.2,
+          "duration": 1.0,
+          "value": "G:(3,5,b7)",
+          "confidence": 1
+        },
+        {
+          "time": 173.3,
+          "duration": 1.0,
+          "value": "E:(3,5,b7)",
+          "confidence": 1
+        },
+        {
+          "time": 174.0,
+          "duration": 1.0,
+          "value": "A:min",
+          "confidence": 1
+        },
+        {
+          "time": 174.1,
+          "duration": 1.0,
+          "value": "D:(3,5,b7)",
+          "confidence": 1
+        },
+        {
+          "time": 174.2,
+          "duration": 1.0,
+          "value": "G:maj",
+          "confidence": 1
+        },
+        {
+          "time": 174.3,
+          "duration": 1.0,
+          "value": "G:(3,5,b7)",
+          "confidence": 1
+        },
+        {
+          "time": 175.0,
+          "duration": 1.0,
+          "value": "C:maj",
+          "confidence": 1
+        },
+        {
+          "time": 175.1,
+          "duration": 1.0,
           "value": "F:maj",
           "confidence": 1
         },
         {
-          "time": 162.2,
-          "duration": 2.0,
-          "value": "C:dim",
-          "confidence": 1
-        },
-        {
-          "time": 163.0,
-          "duration": 2.0,
-          "value": "C:maj",
-          "confidence": 1
-        },
-        {
-          "time": 163.2,
-          "duration": 2.0,
-          "value": "G:(3,5,b7)",
-          "confidence": 1
-        },
-        {
-          "time": 164.0,
-          "duration": 4.0,
-          "value": "Ab:maj",
-          "confidence": 1
-        },
-        {
-          "time": 165.0,
-          "duration": 4.0,
-          "value": "Eb:(3,5,b7)",
-          "confidence": 1
-        },
-        {
-          "time": 166.0,
-          "duration": 2.0,
-          "value": "Ab:maj",
-          "confidence": 1
-        },
-        {
-          "time": 166.2,
-          "duration": 2.0,
-          "value": "Ab:(3,5,b7)",
-          "confidence": 1
-        },
-        {
-          "time": 167.0,
-          "duration": 2.0,
-          "value": "C:maj",
-          "confidence": 1
-        },
-        {
-          "time": 167.2,
-          "duration": 2.0,
-          "value": "G:(3,5,b7)",
-          "confidence": 1
-        },
-        {
-          "time": 168.0,
-          "duration": 4.0,
-          "value": "Ab:maj",
-          "confidence": 1
-        },
-        {
-          "time": 169.0,
-          "duration": 4.0,
-          "value": "Eb:(3,5,b7)",
-          "confidence": 1
-        },
-        {
-          "time": 170.0,
-          "duration": 2.0,
-          "value": "Ab:maj",
-          "confidence": 1
-        },
-        {
-          "time": 170.2,
-          "duration": 2.0,
-          "value": "Ab:(3,5,b7)",
-          "confidence": 1
-        },
-        {
-          "time": 171.0,
-          "duration": 2.0,
-          "value": "C:maj",
-          "confidence": 1
-        },
-        {
-          "time": 171.2,
-          "duration": 2.0,
-          "value": "G:(3,5,b7)",
-          "confidence": 1
-        },
-        {
-          "time": 172.0,
-          "duration": 1.0,
-          "value": "C:maj",
-          "confidence": 1
-        },
-        {
-<<<<<<< HEAD
-          "time": 173.1,
-=======
-          "time": 172.1,
->>>>>>> 5725112b
-          "duration": 1.0,
-          "value": "A:(3,5,b7)",
-          "confidence": 1
-        },
-        {
-<<<<<<< HEAD
-          "time": 173.2,
-=======
-          "time": 172.2,
->>>>>>> 5725112b
+          "time": 175.2,
+          "duration": 1.0,
+          "value": "C:maj",
+          "confidence": 1
+        },
+        {
+          "time": 175.3,
+          "duration": 1.0,
+          "value": "G:(3,5,b7)",
+          "confidence": 1
+        },
+        {
+          "time": 176.0,
+          "duration": 1.0,
+          "value": "C:maj",
+          "confidence": 1
+        },
+        {
+          "time": 176.1,
+          "duration": 1.0,
+          "value": "A:(3,5,b7)",
+          "confidence": 1
+        },
+        {
+          "time": 176.2,
           "duration": 1.0,
           "value": "D:min",
           "confidence": 1
         },
         {
-          "time": 172.3,
-          "duration": 1.0,
-          "value": "G:(3,5,b7)",
-          "confidence": 1
-        },
-        {
-          "time": 173.0,
-          "duration": 1.0,
-          "value": "C:maj",
-          "confidence": 1
-        },
-        {
-<<<<<<< HEAD
-          "time": 174.1,
-=======
-          "time": 173.1,
->>>>>>> 5725112b
+          "time": 176.3,
+          "duration": 1.0,
+          "value": "G:(3,5,b7)",
+          "confidence": 1
+        },
+        {
+          "time": 177.0,
+          "duration": 1.0,
+          "value": "C:maj",
+          "confidence": 1
+        },
+        {
+          "time": 177.1,
+          "duration": 1.0,
+          "value": "F:maj",
+          "confidence": 1
+        },
+        {
+          "time": 177.2,
+          "duration": 1.0,
+          "value": "G:(3,5,b7)",
+          "confidence": 1
+        },
+        {
+          "time": 177.3,
+          "duration": 1.0,
+          "value": "E:(3,5,b7)",
+          "confidence": 1
+        },
+        {
+          "time": 178.0,
+          "duration": 1.0,
+          "value": "A:min",
+          "confidence": 1
+        },
+        {
+          "time": 178.1,
+          "duration": 1.0,
+          "value": "D:(3,5,b7)",
+          "confidence": 1
+        },
+        {
+          "time": 178.2,
+          "duration": 1.0,
+          "value": "G:maj",
+          "confidence": 1
+        },
+        {
+          "time": 178.3,
+          "duration": 1.0,
+          "value": "G:(3,5,b7)",
+          "confidence": 1
+        },
+        {
+          "time": 179.0,
+          "duration": 1.0,
+          "value": "C:maj",
+          "confidence": 1
+        },
+        {
+          "time": 179.1,
           "duration": 1.0,
           "value": "D:min",
           "confidence": 1
         },
         {
-<<<<<<< HEAD
-          "time": 174.2,
-=======
-          "time": 173.2,
->>>>>>> 5725112b
-          "duration": 1.0,
-          "value": "G:(3,5,b7)",
-          "confidence": 1
-        },
-        {
-          "time": 173.3,
-          "duration": 1.0,
-          "value": "E:(3,5,b7)",
-          "confidence": 1
-        },
-        {
-          "time": 174.0,
-          "duration": 1.0,
-          "value": "A:min",
-          "confidence": 1
-        },
-        {
-<<<<<<< HEAD
-          "time": 175.1,
-=======
-          "time": 174.1,
->>>>>>> 5725112b
-          "duration": 1.0,
-          "value": "D:(3,5,b7)",
-          "confidence": 1
-        },
-        {
-<<<<<<< HEAD
-          "time": 175.2,
-=======
-          "time": 174.2,
->>>>>>> 5725112b
-          "duration": 1.0,
-          "value": "G:maj",
-          "confidence": 1
-        },
-        {
-          "time": 174.3,
-          "duration": 1.0,
-          "value": "G:(3,5,b7)",
-          "confidence": 1
-        },
-        {
-          "time": 175.0,
-          "duration": 1.0,
-          "value": "C:maj",
-          "confidence": 1
-        },
-        {
-<<<<<<< HEAD
-          "time": 176.1,
-=======
-          "time": 175.1,
->>>>>>> 5725112b
-          "duration": 1.0,
-          "value": "F:maj",
-          "confidence": 1
-        },
-        {
-<<<<<<< HEAD
-          "time": 176.2,
-=======
-          "time": 175.2,
->>>>>>> 5725112b
-          "duration": 1.0,
-          "value": "C:maj",
-          "confidence": 1
-        },
-        {
-          "time": 175.3,
-          "duration": 1.0,
-          "value": "G:(3,5,b7)",
-          "confidence": 1
-        },
-        {
-          "time": 176.0,
-          "duration": 1.0,
-          "value": "C:maj",
-          "confidence": 1
-        },
-        {
-<<<<<<< HEAD
-          "time": 177.1,
-=======
-          "time": 176.1,
->>>>>>> 5725112b
-          "duration": 1.0,
-          "value": "A:(3,5,b7)",
-          "confidence": 1
-        },
-        {
-<<<<<<< HEAD
-          "time": 177.2,
-=======
-          "time": 176.2,
->>>>>>> 5725112b
-          "duration": 1.0,
-          "value": "D:min",
-          "confidence": 1
-        },
-        {
-          "time": 176.3,
-          "duration": 1.0,
-          "value": "G:(3,5,b7)",
-          "confidence": 1
-        },
-        {
-          "time": 177.0,
-          "duration": 1.0,
-          "value": "C:maj",
-          "confidence": 1
-        },
-        {
-<<<<<<< HEAD
-          "time": 178.1,
-=======
-          "time": 177.1,
->>>>>>> 5725112b
-          "duration": 1.0,
-          "value": "F:maj",
-          "confidence": 1
-        },
-        {
-<<<<<<< HEAD
-          "time": 178.2,
-=======
-          "time": 177.2,
->>>>>>> 5725112b
-          "duration": 1.0,
-          "value": "G:(3,5,b7)",
-          "confidence": 1
-        },
-        {
-          "time": 177.3,
-          "duration": 1.0,
-          "value": "E:(3,5,b7)",
-          "confidence": 1
-        },
-        {
-          "time": 178.0,
-          "duration": 1.0,
-          "value": "A:min",
-          "confidence": 1
-        },
-        {
-<<<<<<< HEAD
-          "time": 179.1,
-=======
-          "time": 178.1,
->>>>>>> 5725112b
-          "duration": 1.0,
-          "value": "D:(3,5,b7)",
-          "confidence": 1
-        },
-        {
-<<<<<<< HEAD
           "time": 179.2,
-=======
-          "time": 178.2,
->>>>>>> 5725112b
-          "duration": 1.0,
-          "value": "G:maj",
-          "confidence": 1
-        },
-        {
-          "time": 178.3,
-          "duration": 1.0,
-          "value": "G:(3,5,b7)",
-          "confidence": 1
-        },
-        {
-          "time": 179.0,
-          "duration": 1.0,
-          "value": "C:maj",
-          "confidence": 1
-        },
-        {
-<<<<<<< HEAD
-          "time": 180.1,
-=======
-          "time": 179.1,
->>>>>>> 5725112b
-          "duration": 1.0,
-          "value": "D:min",
-          "confidence": 1
-        },
-        {
-<<<<<<< HEAD
+          "duration": 1.0,
+          "value": "C:maj",
+          "confidence": 1
+        },
+        {
+          "time": 179.3,
+          "duration": 1.0,
+          "value": "G:(3,5,b7)",
+          "confidence": 1
+        },
+        {
+          "time": 180.0,
+          "duration": 2.0,
+          "value": "C:maj",
+          "confidence": 1
+        },
+        {
           "time": 180.2,
-=======
-          "time": 179.2,
->>>>>>> 5725112b
-          "duration": 1.0,
-          "value": "C:maj",
-          "confidence": 1
-        },
-        {
-          "time": 179.3,
-          "duration": 1.0,
-          "value": "G:(3,5,b7)",
-          "confidence": 1
-        },
-        {
-          "time": 180.0,
-          "duration": 2.0,
-          "value": "C:maj",
-          "confidence": 1
-        },
-        {
-          "time": 180.2,
           "duration": 1.0,
           "value": "G:maj",
           "confidence": 1
@@ -2977,53 +2573,37 @@
           "confidence": 1
         },
         {
-<<<<<<< HEAD
+          "time": 184.1,
+          "duration": 1.0,
+          "value": "G:(3,5,b7)",
+          "confidence": 1
+        },
+        {
+          "time": 184.2,
+          "duration": 1.0,
+          "value": "C:maj",
+          "confidence": 1
+        },
+        {
+          "time": 184.3,
+          "duration": 1.0,
+          "value": "G:maj",
+          "confidence": 1
+        },
+        {
+          "time": 185.0,
+          "duration": 1.0,
+          "value": "C:maj",
+          "confidence": 1
+        },
+        {
           "time": 185.1,
-=======
-          "time": 184.1,
->>>>>>> 5725112b
-          "duration": 1.0,
-          "value": "G:(3,5,b7)",
-          "confidence": 1
-        },
-        {
-<<<<<<< HEAD
+          "duration": 1.0,
+          "value": "G:(3,5,b7)",
+          "confidence": 1
+        },
+        {
           "time": 185.2,
-=======
-          "time": 184.2,
->>>>>>> 5725112b
-          "duration": 1.0,
-          "value": "C:maj",
-          "confidence": 1
-        },
-        {
-          "time": 184.3,
-          "duration": 1.0,
-          "value": "G:maj",
-          "confidence": 1
-        },
-        {
-          "time": 185.0,
-          "duration": 1.0,
-          "value": "C:maj",
-          "confidence": 1
-        },
-        {
-<<<<<<< HEAD
-          "time": 186.1,
-=======
-          "time": 185.1,
->>>>>>> 5725112b
-          "duration": 1.0,
-          "value": "G:(3,5,b7)",
-          "confidence": 1
-        },
-        {
-<<<<<<< HEAD
-          "time": 186.2,
-=======
-          "time": 185.2,
->>>>>>> 5725112b
           "duration": 1.0,
           "value": "C:maj",
           "confidence": 1
