--- conflicted
+++ resolved
@@ -17,11 +17,6 @@
       "namespace": "chord",
       "data": [
         {
-<<<<<<< HEAD
-          "time": 1.0,
-          "duration": 4.0,
-          "value": "Bb:(3,5,b7,9)",
-=======
           "time": 0.0,
           "duration": 4.0,
           "value": "Bb:(3,5,b7,9)",
@@ -31,17 +26,12 @@
           "time": 1.0,
           "duration": 4.0,
           "value": "Eb:(3,5,b7)",
->>>>>>> 5725112b
           "confidence": 1
         },
         {
           "time": 2.0,
           "duration": 4.0,
-<<<<<<< HEAD
-          "value": "Eb:(3,5,b7)",
-=======
           "value": "Bb:(3,5,b7,9)",
->>>>>>> 5725112b
           "confidence": 1
         },
         {
@@ -53,29 +43,17 @@
         {
           "time": 4.0,
           "duration": 4.0,
-<<<<<<< HEAD
-          "value": "Bb:(3,5,b7,9)",
-=======
           "value": "Eb:(3,5,b7)",
->>>>>>> 5725112b
           "confidence": 1
         },
         {
           "time": 5.0,
           "duration": 4.0,
-<<<<<<< HEAD
-          "value": "Eb:(3,5,b7)",
-=======
           "value": "E:dim",
->>>>>>> 5725112b
           "confidence": 1
         },
         {
           "time": 6.0,
-<<<<<<< HEAD
-          "duration": 4.0,
-          "value": "E:dim",
-=======
           "duration": 2.0,
           "value": "Bb:(3,5,b7,9)",
           "confidence": 1
@@ -84,62 +62,34 @@
           "time": 6.2,
           "duration": 2.0,
           "value": "Eb:(3,5,b7,9)",
->>>>>>> 5725112b
           "confidence": 1
         },
         {
           "time": 7.0,
           "duration": 2.0,
-<<<<<<< HEAD
-          "value": "Bb:(3,5,b7,9)",
-=======
           "value": "D:min(b7)",
->>>>>>> 5725112b
           "confidence": 1
         },
         {
           "time": 7.2,
           "duration": 2.0,
-<<<<<<< HEAD
-          "value": "Eb:(3,5,b7,9)",
-=======
           "value": "G:(3,5,b7)",
->>>>>>> 5725112b
           "confidence": 1
         },
         {
           "time": 8.0,
-<<<<<<< HEAD
-          "duration": 2.0,
-          "value": "D:min(b7)",
-          "confidence": 1
-        },
-        {
-          "time": 8.2,
-          "duration": 2.0,
-          "value": "G:(3,5,b7)",
-=======
           "duration": 4.0,
           "value": "C:min(b7)",
->>>>>>> 5725112b
           "confidence": 1
         },
         {
           "time": 9.0,
           "duration": 4.0,
-<<<<<<< HEAD
-          "value": "C:min(b7)",
-=======
           "value": "F:(3,5,b7)",
->>>>>>> 5725112b
           "confidence": 1
         },
         {
           "time": 10.0,
-<<<<<<< HEAD
-          "duration": 4.0,
-          "value": "F:(3,5,b7)",
-=======
           "duration": 2.0,
           "value": "Bb:(3,5,b7,9)",
           "confidence": 1
@@ -148,46 +98,22 @@
           "time": 10.2,
           "duration": 2.0,
           "value": "G:(3,5,b7,b9)",
->>>>>>> 5725112b
           "confidence": 1
         },
         {
           "time": 11.0,
           "duration": 2.0,
-<<<<<<< HEAD
-          "value": "Bb:(3,5,b7,9)",
-=======
           "value": "C:min(b7)",
->>>>>>> 5725112b
           "confidence": 1
         },
         {
           "time": 11.2,
           "duration": 2.0,
-<<<<<<< HEAD
-          "value": "G:(3,5,b7,b9)",
-=======
           "value": "F:(3,5,b7,9,11,13)",
->>>>>>> 5725112b
           "confidence": 1
         },
         {
           "time": 12.0,
-<<<<<<< HEAD
-          "duration": 2.0,
-          "value": "C:min(b7)",
-          "confidence": 1
-        },
-        {
-          "time": 12.2,
-          "duration": 2.0,
-          "value": "F:(3,5,b7,9,11,13)",
-          "confidence": 1
-        },
-        {
-          "time": 13.0,
-=======
->>>>>>> 5725112b
           "duration": 4.0,
           "value": "Bb:(3,5,b7)",
           "confidence": 1
