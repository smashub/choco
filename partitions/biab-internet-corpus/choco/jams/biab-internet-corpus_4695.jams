--- conflicted
+++ resolved
@@ -43,223 +43,132 @@
         {
           "time": 2.0,
           "duration": 2.0,
-<<<<<<< HEAD
+          "value": "C:maj7",
+          "confidence": 1
+        },
+        {
+          "time": 2.2,
+          "duration": 2.0,
+          "value": "C:(3,#5)",
+          "confidence": 1
+        },
+        {
+          "time": 3.0,
+          "duration": 2.0,
+          "value": "D:min(b7)",
+          "confidence": 1
+        },
+        {
+          "time": 3.2,
+          "duration": 2.0,
+          "value": "G:(3,5,b7)",
+          "confidence": 1
+        },
+        {
+          "time": 4.0,
+          "duration": 2.0,
+          "value": "D:min(b7)",
+          "confidence": 1
+        },
+        {
+          "time": 4.2,
+          "duration": 2.0,
+          "value": "G:(3,5,b7)",
+          "confidence": 1
+        },
+        {
+          "time": 5.0,
+          "duration": 2.0,
+          "value": "E:(b3,b5,b7)",
+          "confidence": 1
+        },
+        {
+          "time": 5.2,
+          "duration": 2.0,
+          "value": "A:(3,5,b7)",
+          "confidence": 1
+        },
+        {
+          "time": 6.0,
+          "duration": 2.0,
+          "value": "F#:min(b7)/D",
+          "confidence": 1
+        },
+        {
+          "time": 6.2,
+          "duration": 2.0,
+          "value": "B:(3,5,b7)",
+          "confidence": 1
+        },
+        {
+          "time": 7.0,
+          "duration": 1.0,
+          "value": "E:min(b7)",
+          "confidence": 1
+        },
+        {
+          "time": 7.1,
+          "duration": 1.0,
+          "value": "A:(3,5,b7)",
+          "confidence": 1
+        },
+        {
+          "time": 7.2,
+          "duration": 1.0,
+          "value": "D:min(b7)",
+          "confidence": 1
+        },
+        {
+          "time": 7.3,
+          "duration": 1.0,
+          "value": "G:(3,5,b7)",
+          "confidence": 1
+        },
+        {
+          "time": 8.0,
+          "duration": 2.0,
+          "value": "C:maj7",
+          "confidence": 1
+        },
+        {
+          "time": 8.2,
+          "duration": 2.0,
+          "value": "C:(3,5,b7)",
+          "confidence": 1
+        },
+        {
+          "time": 9.0,
+          "duration": 2.0,
           "value": "A:min/C",
-=======
-          "value": "C:maj7",
->>>>>>> 5725112b
-          "confidence": 1
-        },
-        {
-          "time": 2.2,
+          "confidence": 1
+        },
+        {
+          "time": 9.2,
           "duration": 2.0,
           "value": "C:(3,#5)",
           "confidence": 1
         },
         {
-          "time": 3.0,
-          "duration": 2.0,
-<<<<<<< HEAD
-          "value": "C:maj7",
-=======
-          "value": "D:min(b7)",
->>>>>>> 5725112b
-          "confidence": 1
-        },
-        {
-          "time": 3.2,
-          "duration": 2.0,
-<<<<<<< HEAD
-          "value": "C:(3,#5)",
-=======
-          "value": "G:(3,5,b7)",
->>>>>>> 5725112b
-          "confidence": 1
-        },
-        {
-          "time": 4.0,
-          "duration": 2.0,
-          "value": "D:min(b7)",
-          "confidence": 1
-        },
-        {
-          "time": 4.2,
-          "duration": 2.0,
-          "value": "G:(3,5,b7)",
-          "confidence": 1
-        },
-        {
-          "time": 5.0,
-          "duration": 2.0,
-<<<<<<< HEAD
-          "value": "D:min(b7)",
-=======
-          "value": "E:(b3,b5,b7)",
->>>>>>> 5725112b
-          "confidence": 1
-        },
-        {
-          "time": 5.2,
-          "duration": 2.0,
-<<<<<<< HEAD
-          "value": "G:(3,5,b7)",
-=======
-          "value": "A:(3,5,b7)",
->>>>>>> 5725112b
-          "confidence": 1
-        },
-        {
-          "time": 6.0,
-          "duration": 2.0,
-<<<<<<< HEAD
-          "value": "E:(b3,b5,b7)",
-=======
-          "value": "F#:min(b7)/D",
->>>>>>> 5725112b
-          "confidence": 1
-        },
-        {
-          "time": 6.2,
-          "duration": 2.0,
-<<<<<<< HEAD
-          "value": "A:(3,5,b7)",
-=======
-          "value": "B:(3,5,b7)",
->>>>>>> 5725112b
-          "confidence": 1
-        },
-        {
-          "time": 7.0,
-<<<<<<< HEAD
-          "duration": 2.0,
-          "value": "F#:min(b7)/D",
-          "confidence": 1
-        },
-        {
-          "time": 7.2,
-          "duration": 2.0,
-          "value": "B:(3,5,b7)",
-=======
-          "duration": 1.0,
-          "value": "E:min(b7)",
-          "confidence": 1
-        },
-        {
-          "time": 7.1,
-          "duration": 1.0,
-          "value": "A:(3,5,b7)",
->>>>>>> 5725112b
-          "confidence": 1
-        },
-        {
-          "time": 7.2,
-          "duration": 1.0,
-<<<<<<< HEAD
-          "value": "E:min(b7)",
-          "confidence": 1
-        },
-        {
-          "time": 8.1,
-          "duration": 1.0,
-          "value": "A:(3,5,b7)",
-          "confidence": 1
-        },
-        {
-          "time": 8.2,
-          "duration": 1.0,
-          "value": "D:min(b7)",
-          "confidence": 1
-        },
-        {
-          "time": 8.3,
-          "duration": 1.0,
-          "value": "G:(3,5,b7)",
-=======
-          "value": "D:min(b7)",
-          "confidence": 1
-        },
-        {
-          "time": 7.3,
-          "duration": 1.0,
-          "value": "G:(3,5,b7)",
-          "confidence": 1
-        },
-        {
-          "time": 8.0,
-          "duration": 2.0,
-          "value": "C:maj7",
-          "confidence": 1
-        },
-        {
-          "time": 8.2,
-          "duration": 2.0,
-          "value": "C:(3,5,b7)",
->>>>>>> 5725112b
-          "confidence": 1
-        },
-        {
-          "time": 9.0,
-          "duration": 2.0,
-<<<<<<< HEAD
-          "value": "C:maj7",
-=======
-          "value": "A:min/C",
->>>>>>> 5725112b
-          "confidence": 1
-        },
-        {
-          "time": 9.2,
-          "duration": 2.0,
-<<<<<<< HEAD
-          "value": "C:(3,5,b7)",
-=======
-          "value": "C:(3,#5)",
->>>>>>> 5725112b
-          "confidence": 1
-        },
-        {
           "time": 10.0,
           "duration": 2.0,
-<<<<<<< HEAD
-          "value": "A:min/C",
-=======
-          "value": "C:maj7",
->>>>>>> 5725112b
+          "value": "C:maj7",
           "confidence": 1
         },
         {
           "time": 10.2,
           "duration": 2.0,
-<<<<<<< HEAD
-          "value": "C:(3,#5)",
-=======
           "value": "C:(3,5,b7,9)",
->>>>>>> 5725112b
           "confidence": 1
         },
         {
           "time": 11.0,
-<<<<<<< HEAD
-          "duration": 2.0,
-          "value": "C:maj7",
-=======
           "duration": 4.0,
           "value": "F:maj7",
->>>>>>> 5725112b
           "confidence": 1
         },
         {
           "time": 12.0,
           "duration": 2.0,
-<<<<<<< HEAD
-          "value": "C:(3,5,b7,9)",
-          "confidence": 1
-        },
-        {
-          "time": 12.0,
-          "duration": 4.0,
-          "value": "F:maj7",
-=======
           "value": "D:min(b7)",
           "confidence": 1
         },
@@ -267,56 +176,28 @@
           "time": 12.2,
           "duration": 2.0,
           "value": "Eb:dim",
->>>>>>> 5725112b
           "confidence": 1
         },
         {
           "time": 13.0,
           "duration": 2.0,
-<<<<<<< HEAD
-          "value": "D:min(b7)",
-=======
           "value": "E:min(b7)",
->>>>>>> 5725112b
           "confidence": 1
         },
         {
           "time": 13.2,
           "duration": 2.0,
-<<<<<<< HEAD
-          "value": "Eb:dim",
-=======
           "value": "A:(3,5,b7)",
->>>>>>> 5725112b
           "confidence": 1
         },
         {
           "time": 14.0,
           "duration": 2.0,
-<<<<<<< HEAD
-          "value": "E:min(b7)",
-=======
-          "value": "D:min(b7)",
->>>>>>> 5725112b
+          "value": "D:min(b7)",
           "confidence": 1
         },
         {
           "time": 14.2,
-<<<<<<< HEAD
-          "duration": 2.0,
-          "value": "A:(3,5,b7)",
-          "confidence": 1
-        },
-        {
-          "time": 15.0,
-          "duration": 2.0,
-          "value": "D:min(b7)",
-          "confidence": 1
-        },
-        {
-          "time": 15.2,
-=======
->>>>>>> 5725112b
           "duration": 1.0,
           "value": "Ab:(3,5,b7,9,#11)",
           "confidence": 1
