{
  "annotations": [
    {
      "annotation_metadata": {
        "curator": {
          "name": "",
          "email": ""
        },
        "annotator": {},
        "version": "",
        "corpus": "biab_internet_corpus",
        "annotation_tools": "",
        "annotation_rules": "",
        "validation": "",
        "data_source": ""
      },
      "namespace": "chord",
      "data": [
        {
          "time": 0.0,
          "duration": 4.0,
          "value": "G:maj9",
          "confidence": 1
        },
        {
          "time": 1.0,
          "duration": 4.0,
          "value": "G:maj9",
          "confidence": 1
        },
        {
          "time": 2.0,
          "duration": 4.0,
<<<<<<< HEAD
          "value": "G:maj9",
=======
          "value": "G:(4,5,b7,9)",
>>>>>>> 5725112b
          "confidence": 1
        },
        {
          "time": 3.0,
          "duration": 4.0,
          "value": "G:(4,5,b7,9)",
          "confidence": 1
        },
        {
          "time": 4.0,
          "duration": 4.0,
          "value": "G:(4,5,b7,9)",
          "confidence": 1
        },
        {
          "time": 5.0,
          "duration": 4.0,
          "value": "G:(4,5,b7,9)",
          "confidence": 1
        },
        {
          "time": 6.0,
          "duration": 4.0,
<<<<<<< HEAD
          "value": "G:(4,5,b7,9)",
=======
          "value": "C:min(b7,9)/G",
>>>>>>> 5725112b
          "confidence": 1
        },
        {
          "time": 7.0,
          "duration": 4.0,
          "value": "C:min(b7,9)/G",
          "confidence": 1
        },
        {
          "time": 8.0,
          "duration": 4.0,
          "value": "C:min(b7,9)/G",
          "confidence": 1
        },
        {
          "time": 9.0,
          "duration": 4.0,
          "value": "C:min(b7,9)/G",
          "confidence": 1
        },
        {
          "time": 10.0,
          "duration": 4.0,
<<<<<<< HEAD
          "value": "C:min(b7,9)/G",
=======
          "value": "G:maj9",
>>>>>>> 5725112b
          "confidence": 1
        },
        {
          "time": 11.0,
          "duration": 4.0,
          "value": "G:maj9",
          "confidence": 1
        },
        {
          "time": 12.0,
          "duration": 4.0,
<<<<<<< HEAD
          "value": "G:maj9",
=======
          "value": "G:(4,5,b7,9)",
>>>>>>> 5725112b
          "confidence": 1
        },
        {
          "time": 13.0,
          "duration": 4.0,
          "value": "G:(4,5,b7,9)",
          "confidence": 1
        },
        {
          "time": 14.0,
          "duration": 4.0,
          "value": "G:(4,5,b7,9)",
          "confidence": 1
        },
        {
          "time": 15.0,
          "duration": 4.0,
          "value": "G:(4,5,b7,9)",
          "confidence": 1
        },
        {
          "time": 16.0,
          "duration": 4.0,
<<<<<<< HEAD
          "value": "G:(4,5,b7,9)",
=======
          "value": "G:maj9",
>>>>>>> 5725112b
          "confidence": 1
        },
        {
          "time": 17.0,
          "duration": 4.0,
          "value": "G:maj9",
          "confidence": 1
        },
        {
          "time": 18.0,
          "duration": 4.0,
<<<<<<< HEAD
          "value": "G:maj9",
=======
          "value": "G:(4,5,b7)",
>>>>>>> 5725112b
          "confidence": 1
        },
        {
          "time": 19.0,
          "duration": 4.0,
<<<<<<< HEAD
          "value": "G:(4,5,b7)",
=======
          "value": "G:(3,5,b7,9)",
>>>>>>> 5725112b
          "confidence": 1
        },
        {
          "time": 20.0,
          "duration": 4.0,
<<<<<<< HEAD
          "value": "G:(3,5,b7,9)",
=======
          "value": "C:maj9",
>>>>>>> 5725112b
          "confidence": 1
        },
        {
          "time": 21.0,
          "duration": 4.0,
          "value": "C:maj9",
          "confidence": 1
        },
        {
          "time": 22.0,
          "duration": 4.0,
          "value": "C:maj9",
          "confidence": 1
        },
        {
          "time": 23.0,
          "duration": 4.0,
          "value": "C:maj9",
          "confidence": 1
        },
        {
          "time": 24.0,
          "duration": 4.0,
<<<<<<< HEAD
          "value": "C:maj9",
=======
          "value": "F:maj9",
>>>>>>> 5725112b
          "confidence": 1
        },
        {
          "time": 25.0,
          "duration": 4.0,
          "value": "F:maj9",
          "confidence": 1
        },
        {
          "time": 26.0,
          "duration": 4.0,
          "value": "F:maj9",
          "confidence": 1
        },
        {
          "time": 27.0,
          "duration": 4.0,
          "value": "F:maj9",
          "confidence": 1
        },
        {
          "time": 28.0,
          "duration": 4.0,
<<<<<<< HEAD
          "value": "F:maj9",
=======
          "value": "D:maj9",
>>>>>>> 5725112b
          "confidence": 1
        },
        {
          "time": 29.0,
          "duration": 4.0,
          "value": "D:maj9",
          "confidence": 1
        },
        {
          "time": 30.0,
          "duration": 4.0,
          "value": "D:maj9",
          "confidence": 1
        },
        {
          "time": 31.0,
          "duration": 4.0,
          "value": "D:maj9",
          "confidence": 1
        },
        {
          "time": 32.0,
          "duration": 4.0,
<<<<<<< HEAD
          "value": "D:maj9",
=======
          "value": "B:min(b7,9)/Gb",
>>>>>>> 5725112b
          "confidence": 1
        },
        {
          "time": 33.0,
          "duration": 4.0,
          "value": "B:min(b7,9)/Gb",
          "confidence": 1
        },
        {
          "time": 34.0,
          "duration": 4.0,
          "value": "B:min(b7,9)/Gb",
          "confidence": 1
        },
        {
          "time": 35.0,
          "duration": 4.0,
          "value": "B:min(b7,9)/Gb",
          "confidence": 1
        },
        {
          "time": 36.0,
          "duration": 4.0,
<<<<<<< HEAD
          "value": "B:min(b7,9)/Gb",
=======
          "value": "G:(4,5,b7)",
>>>>>>> 5725112b
          "confidence": 1
        },
        {
          "time": 37.0,
          "duration": 4.0,
          "value": "G:(4,5,b7)",
          "confidence": 1
        },
        {
          "time": 38.0,
          "duration": 4.0,
          "value": "G:(4,5,b7)",
          "confidence": 1
        },
        {
          "time": 39.0,
          "duration": 4.0,
          "value": "G:(4,5,b7)",
          "confidence": 1
        },
        {
          "time": 40.0,
          "duration": 4.0,
<<<<<<< HEAD
          "value": "G:(4,5,b7)",
=======
          "value": "B:min(b7,9)/Gb",
>>>>>>> 5725112b
          "confidence": 1
        },
        {
          "time": 41.0,
          "duration": 4.0,
          "value": "B:min(b7,9)/Gb",
          "confidence": 1
        },
        {
          "time": 42.0,
          "duration": 4.0,
          "value": "B:min(b7,9)/Gb",
          "confidence": 1
        },
        {
          "time": 43.0,
          "duration": 4.0,
          "value": "B:min(b7,9)/Gb",
          "confidence": 1
        },
        {
          "time": 44.0,
          "duration": 4.0,
<<<<<<< HEAD
          "value": "B:min(b7,9)/Gb",
=======
          "value": "G:(4,5,b7)",
>>>>>>> 5725112b
          "confidence": 1
        },
        {
          "time": 45.0,
          "duration": 4.0,
          "value": "G:(4,5,b7)",
          "confidence": 1
        },
        {
          "time": 46.0,
          "duration": 4.0,
          "value": "G:(4,5,b7)",
          "confidence": 1
        },
        {
          "time": 47.0,
          "duration": 4.0,
          "value": "G:(4,5,b7)",
          "confidence": 1
        },
        {
          "time": 48.0,
          "duration": 4.0,
<<<<<<< HEAD
          "value": "G:(4,5,b7)",
=======
          "value": "C:maj9",
>>>>>>> 5725112b
          "confidence": 1
        },
        {
          "time": 49.0,
          "duration": 4.0,
          "value": "C:maj9",
          "confidence": 1
        },
        {
          "time": 50.0,
          "duration": 4.0,
<<<<<<< HEAD
          "value": "C:maj9",
=======
          "value": "G:min(b7,9)/C",
>>>>>>> 5725112b
          "confidence": 1
        },
        {
          "time": 51.0,
          "duration": 4.0,
<<<<<<< HEAD
          "value": "G:min(b7,9)/C",
=======
          "value": "G:min(b7)/Bb",
>>>>>>> 5725112b
          "confidence": 1
        },
        {
          "time": 52.0,
          "duration": 4.0,
<<<<<<< HEAD
          "value": "G:min(b7)/Bb",
=======
          "value": "Eb:maj7",
>>>>>>> 5725112b
          "confidence": 1
        },
        {
          "time": 53.0,
          "duration": 4.0,
          "value": "Eb:maj7",
          "confidence": 1
        },
        {
          "time": 54.0,
          "duration": 4.0,
<<<<<<< HEAD
          "value": "Eb:maj7",
          "confidence": 1
        },
        {
          "time": 55.0,
          "duration": 4.0,
=======
>>>>>>> 5725112b
          "value": "F#:maj/Eb",
          "confidence": 1
        }
      ],
      "sandbox": {},
      "time": 0,
      "duration": 220.0
    },
    {
      "annotation_metadata": {
        "curator": {
          "name": "",
          "email": ""
        },
        "annotator": {},
        "version": "",
        "corpus": "biab_internet_corpus",
        "annotation_tools": "",
        "annotation_rules": "",
        "validation": "",
        "data_source": ""
      },
      "namespace": "key_mode",
      "data": [
        {
          "time": 0.0,
          "duration": 220.0,
          "value": "G",
          "confidence": 1
        }
      ],
      "sandbox": {},
      "time": 0,
      "duration": 220.0
    }
  ],
  "file_metadata": {
    "title": "Icarus",
    "artist": "",
    "release": "",
    "duration": 220.0,
    "identifiers": {},
    "jams_version": "0.3.4"
  },
  "sandbox": {
    "expanded": false
  }
}<|MERGE_RESOLUTION|>--- conflicted
+++ resolved
@@ -31,11 +31,7 @@
         {
           "time": 2.0,
           "duration": 4.0,
-<<<<<<< HEAD
-          "value": "G:maj9",
-=======
-          "value": "G:(4,5,b7,9)",
->>>>>>> 5725112b
+          "value": "G:(4,5,b7,9)",
           "confidence": 1
         },
         {
@@ -59,11 +55,7 @@
         {
           "time": 6.0,
           "duration": 4.0,
-<<<<<<< HEAD
-          "value": "G:(4,5,b7,9)",
-=======
           "value": "C:min(b7,9)/G",
->>>>>>> 5725112b
           "confidence": 1
         },
         {
@@ -87,11 +79,7 @@
         {
           "time": 10.0,
           "duration": 4.0,
-<<<<<<< HEAD
-          "value": "C:min(b7,9)/G",
-=======
-          "value": "G:maj9",
->>>>>>> 5725112b
+          "value": "G:maj9",
           "confidence": 1
         },
         {
@@ -103,11 +91,7 @@
         {
           "time": 12.0,
           "duration": 4.0,
-<<<<<<< HEAD
-          "value": "G:maj9",
-=======
-          "value": "G:(4,5,b7,9)",
->>>>>>> 5725112b
+          "value": "G:(4,5,b7,9)",
           "confidence": 1
         },
         {
@@ -131,11 +115,7 @@
         {
           "time": 16.0,
           "duration": 4.0,
-<<<<<<< HEAD
-          "value": "G:(4,5,b7,9)",
-=======
-          "value": "G:maj9",
->>>>>>> 5725112b
+          "value": "G:maj9",
           "confidence": 1
         },
         {
@@ -147,31 +127,19 @@
         {
           "time": 18.0,
           "duration": 4.0,
-<<<<<<< HEAD
-          "value": "G:maj9",
-=======
-          "value": "G:(4,5,b7)",
->>>>>>> 5725112b
+          "value": "G:(4,5,b7)",
           "confidence": 1
         },
         {
           "time": 19.0,
           "duration": 4.0,
-<<<<<<< HEAD
-          "value": "G:(4,5,b7)",
-=======
           "value": "G:(3,5,b7,9)",
->>>>>>> 5725112b
           "confidence": 1
         },
         {
           "time": 20.0,
           "duration": 4.0,
-<<<<<<< HEAD
-          "value": "G:(3,5,b7,9)",
-=======
-          "value": "C:maj9",
->>>>>>> 5725112b
+          "value": "C:maj9",
           "confidence": 1
         },
         {
@@ -195,11 +163,7 @@
         {
           "time": 24.0,
           "duration": 4.0,
-<<<<<<< HEAD
-          "value": "C:maj9",
-=======
           "value": "F:maj9",
->>>>>>> 5725112b
           "confidence": 1
         },
         {
@@ -223,11 +187,7 @@
         {
           "time": 28.0,
           "duration": 4.0,
-<<<<<<< HEAD
-          "value": "F:maj9",
-=======
           "value": "D:maj9",
->>>>>>> 5725112b
           "confidence": 1
         },
         {
@@ -251,11 +211,7 @@
         {
           "time": 32.0,
           "duration": 4.0,
-<<<<<<< HEAD
-          "value": "D:maj9",
-=======
-          "value": "B:min(b7,9)/Gb",
->>>>>>> 5725112b
+          "value": "B:min(b7,9)/Gb",
           "confidence": 1
         },
         {
@@ -279,11 +235,7 @@
         {
           "time": 36.0,
           "duration": 4.0,
-<<<<<<< HEAD
-          "value": "B:min(b7,9)/Gb",
-=======
-          "value": "G:(4,5,b7)",
->>>>>>> 5725112b
+          "value": "G:(4,5,b7)",
           "confidence": 1
         },
         {
@@ -307,11 +259,7 @@
         {
           "time": 40.0,
           "duration": 4.0,
-<<<<<<< HEAD
-          "value": "G:(4,5,b7)",
-=======
-          "value": "B:min(b7,9)/Gb",
->>>>>>> 5725112b
+          "value": "B:min(b7,9)/Gb",
           "confidence": 1
         },
         {
@@ -335,11 +283,7 @@
         {
           "time": 44.0,
           "duration": 4.0,
-<<<<<<< HEAD
-          "value": "B:min(b7,9)/Gb",
-=======
-          "value": "G:(4,5,b7)",
->>>>>>> 5725112b
+          "value": "G:(4,5,b7)",
           "confidence": 1
         },
         {
@@ -363,11 +307,7 @@
         {
           "time": 48.0,
           "duration": 4.0,
-<<<<<<< HEAD
-          "value": "G:(4,5,b7)",
-=======
-          "value": "C:maj9",
->>>>>>> 5725112b
+          "value": "C:maj9",
           "confidence": 1
         },
         {
@@ -379,31 +319,19 @@
         {
           "time": 50.0,
           "duration": 4.0,
-<<<<<<< HEAD
-          "value": "C:maj9",
-=======
           "value": "G:min(b7,9)/C",
->>>>>>> 5725112b
           "confidence": 1
         },
         {
           "time": 51.0,
           "duration": 4.0,
-<<<<<<< HEAD
-          "value": "G:min(b7,9)/C",
-=======
           "value": "G:min(b7)/Bb",
->>>>>>> 5725112b
           "confidence": 1
         },
         {
           "time": 52.0,
           "duration": 4.0,
-<<<<<<< HEAD
-          "value": "G:min(b7)/Bb",
-=======
           "value": "Eb:maj7",
->>>>>>> 5725112b
           "confidence": 1
         },
         {
@@ -415,15 +343,6 @@
         {
           "time": 54.0,
           "duration": 4.0,
-<<<<<<< HEAD
-          "value": "Eb:maj7",
-          "confidence": 1
-        },
-        {
-          "time": 55.0,
-          "duration": 4.0,
-=======
->>>>>>> 5725112b
           "value": "F#:maj/Eb",
           "confidence": 1
         }
