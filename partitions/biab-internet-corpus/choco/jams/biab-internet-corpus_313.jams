--- conflicted
+++ resolved
@@ -31,11 +31,7 @@
         {
           "time": 1.0,
           "duration": 2.0,
-<<<<<<< HEAD
-          "value": "Eb:min(b7)",
-=======
           "value": "Eb:min(b7,9)",
->>>>>>> 5725112b
           "confidence": 1
         },
         {
@@ -47,421 +43,234 @@
         {
           "time": 2.0,
           "duration": 2.0,
-<<<<<<< HEAD
+          "value": "Db:maj7",
+          "confidence": 1
+        },
+        {
+          "time": 2.2,
+          "duration": 2.0,
+          "value": "Gb:(3,5,b7)",
+          "confidence": 1
+        },
+        {
+          "time": 3.0,
+          "duration": 2.0,
+          "value": "F:min(b7)",
+          "confidence": 1
+        },
+        {
+          "time": 3.2,
+          "duration": 2.0,
+          "value": "E:dim",
+          "confidence": 1
+        },
+        {
+          "time": 4.0,
+          "duration": 2.0,
+          "value": "Eb:min(b7)",
+          "confidence": 1
+        },
+        {
+          "time": 4.2,
+          "duration": 2.0,
+          "value": "Eb:min(b7)/Db",
+          "confidence": 1
+        },
+        {
+          "time": 5.0,
+          "duration": 2.0,
+          "value": "C:(b3,b5,b7)",
+          "confidence": 1
+        },
+        {
+          "time": 5.2,
+          "duration": 2.0,
+          "value": "F:(3,#5,b7,#9)",
+          "confidence": 1
+        },
+        {
+          "time": 6.0,
+          "duration": 1.0,
+          "value": "Bb:min(b7)",
+          "confidence": 1
+        },
+        {
+          "time": 6.1,
+          "duration": 1.0,
+          "value": "Eb:(3,5,b7)",
+          "confidence": 1
+        },
+        {
+          "time": 6.2,
+          "duration": 1.0,
+          "value": "Eb:min(b7)",
+          "confidence": 1
+        },
+        {
+          "time": 6.3,
+          "duration": 1.0,
+          "value": "Ab:(3,5,b7)",
+          "confidence": 1
+        },
+        {
+          "time": 7.0,
+          "duration": 2.0,
+          "value": "Db:(3,5,6)",
+          "confidence": 1
+        },
+        {
+          "time": 7.2,
+          "duration": 2.0,
+          "value": "Bb:(3,5,b7)",
+          "confidence": 1
+        },
+        {
+          "time": 8.0,
+          "duration": 2.0,
+          "value": "Eb:min(b7)",
+          "confidence": 1
+        },
+        {
+          "time": 8.2,
+          "duration": 2.0,
+          "value": "Bb:(3,5,b7,b9)",
+          "confidence": 1
+        },
+        {
+          "time": 9.0,
+          "duration": 2.0,
           "value": "Eb:min(b7,9)",
-=======
+          "confidence": 1
+        },
+        {
+          "time": 9.2,
+          "duration": 2.0,
+          "value": "Ab:(3,5,b7,9,11,13)",
+          "confidence": 1
+        },
+        {
+          "time": 10.0,
+          "duration": 2.0,
           "value": "Db:maj7",
->>>>>>> 5725112b
-          "confidence": 1
-        },
-        {
-          "time": 2.2,
+          "confidence": 1
+        },
+        {
+          "time": 10.2,
           "duration": 2.0,
           "value": "Gb:(3,5,b7)",
           "confidence": 1
         },
         {
-          "time": 3.0,
+          "time": 11.0,
           "duration": 2.0,
           "value": "F:min(b7)",
           "confidence": 1
         },
         {
-          "time": 3.2,
+          "time": 11.2,
           "duration": 2.0,
           "value": "E:dim",
           "confidence": 1
         },
         {
-          "time": 4.0,
-          "duration": 2.0,
-<<<<<<< HEAD
-          "value": "F:min(b7)",
-=======
-          "value": "Eb:min(b7)",
->>>>>>> 5725112b
-          "confidence": 1
-        },
-        {
-          "time": 4.2,
-          "duration": 2.0,
-<<<<<<< HEAD
-          "value": "E:dim",
-=======
+          "time": 12.0,
+          "duration": 2.0,
+          "value": "Eb:min(b7)",
+          "confidence": 1
+        },
+        {
+          "time": 12.2,
+          "duration": 2.0,
           "value": "Eb:min(b7)/Db",
->>>>>>> 5725112b
-          "confidence": 1
-        },
-        {
-          "time": 5.0,
-          "duration": 2.0,
-<<<<<<< HEAD
-          "value": "Eb:min(b7)",
-=======
+          "confidence": 1
+        },
+        {
+          "time": 13.0,
+          "duration": 2.0,
           "value": "C:(b3,b5,b7)",
->>>>>>> 5725112b
-          "confidence": 1
-        },
-        {
-          "time": 5.2,
-          "duration": 2.0,
-<<<<<<< HEAD
-          "value": "Eb:min(b7)/Db",
-=======
+          "confidence": 1
+        },
+        {
+          "time": 13.2,
+          "duration": 2.0,
           "value": "F:(3,#5,b7,#9)",
->>>>>>> 5725112b
-          "confidence": 1
-        },
-        {
-          "time": 6.0,
-<<<<<<< HEAD
-          "duration": 2.0,
-          "value": "C:(b3,b5,b7)",
-          "confidence": 1
-        },
-        {
-          "time": 6.2,
-          "duration": 2.0,
-          "value": "F:(3,#5,b7,#9)",
-=======
+          "confidence": 1
+        },
+        {
+          "time": 14.0,
           "duration": 1.0,
           "value": "Bb:min(b7)",
           "confidence": 1
         },
         {
-          "time": 6.1,
+          "time": 14.1,
           "duration": 1.0,
           "value": "Eb:(3,5,b7)",
->>>>>>> 5725112b
-          "confidence": 1
-        },
-        {
-          "time": 6.2,
-          "duration": 1.0,
-<<<<<<< HEAD
-          "value": "Bb:min(b7)",
-          "confidence": 1
-        },
-        {
-          "time": 7.1,
-          "duration": 1.0,
-          "value": "Eb:(3,5,b7)",
-          "confidence": 1
-        },
-        {
-          "time": 7.2,
-          "duration": 1.0,
-          "value": "Eb:min(b7)",
-          "confidence": 1
-        },
-        {
-          "time": 7.3,
-          "duration": 1.0,
-          "value": "Ab:(3,5,b7)",
-=======
-          "value": "Eb:min(b7)",
-          "confidence": 1
-        },
-        {
-          "time": 6.3,
-          "duration": 1.0,
-          "value": "Ab:(3,5,b7)",
-          "confidence": 1
-        },
-        {
-          "time": 7.0,
+          "confidence": 1
+        },
+        {
+          "time": 14.2,
+          "duration": 1.0,
+          "value": "Eb:min(b7)",
+          "confidence": 1
+        },
+        {
+          "time": 14.3,
+          "duration": 1.0,
+          "value": "Ab:(3,5,b7,9,11,13)",
+          "confidence": 1
+        },
+        {
+          "time": 15.0,
           "duration": 2.0,
           "value": "Db:(3,5,6)",
           "confidence": 1
         },
         {
-          "time": 7.2,
-          "duration": 2.0,
-          "value": "Bb:(3,5,b7)",
->>>>>>> 5725112b
-          "confidence": 1
-        },
-        {
-          "time": 8.0,
-          "duration": 2.0,
-<<<<<<< HEAD
-          "value": "Db:(3,5,6)",
-=======
-          "value": "Eb:min(b7)",
->>>>>>> 5725112b
-          "confidence": 1
-        },
-        {
-          "time": 8.2,
-          "duration": 2.0,
-<<<<<<< HEAD
-          "value": "Bb:(3,5,b7)",
-=======
-          "value": "Bb:(3,5,b7,b9)",
->>>>>>> 5725112b
-          "confidence": 1
-        },
-        {
-          "time": 9.0,
-          "duration": 2.0,
-<<<<<<< HEAD
-          "value": "Eb:min(b7)",
-=======
-          "value": "Eb:min(b7,9)",
->>>>>>> 5725112b
-          "confidence": 1
-        },
-        {
-          "time": 9.2,
-          "duration": 2.0,
-<<<<<<< HEAD
-          "value": "Bb:(3,5,b7,b9)",
-=======
-          "value": "Ab:(3,5,b7,9,11,13)",
->>>>>>> 5725112b
-          "confidence": 1
-        },
-        {
-          "time": 10.0,
-          "duration": 2.0,
-<<<<<<< HEAD
-          "value": "Eb:min(b7,9)",
-=======
-          "value": "Db:maj7",
->>>>>>> 5725112b
-          "confidence": 1
-        },
-        {
-          "time": 10.2,
-          "duration": 2.0,
-<<<<<<< HEAD
-          "value": "Ab:(3,5,b7,9,11,13)",
-=======
-          "value": "Gb:(3,5,b7)",
->>>>>>> 5725112b
-          "confidence": 1
-        },
-        {
-          "time": 11.0,
-          "duration": 2.0,
-<<<<<<< HEAD
-          "value": "Db:maj7",
-=======
-          "value": "F:min(b7)",
->>>>>>> 5725112b
-          "confidence": 1
-        },
-        {
-          "time": 11.2,
-          "duration": 2.0,
-<<<<<<< HEAD
-          "value": "Gb:(3,5,b7)",
-=======
-          "value": "E:dim",
->>>>>>> 5725112b
-          "confidence": 1
-        },
-        {
-          "time": 12.0,
-          "duration": 2.0,
-<<<<<<< HEAD
-          "value": "F:min(b7)",
-=======
-          "value": "Eb:min(b7)",
->>>>>>> 5725112b
-          "confidence": 1
-        },
-        {
-          "time": 12.2,
-          "duration": 2.0,
-<<<<<<< HEAD
-          "value": "E:dim",
-=======
-          "value": "Eb:min(b7)/Db",
->>>>>>> 5725112b
-          "confidence": 1
-        },
-        {
-          "time": 13.0,
-          "duration": 2.0,
-<<<<<<< HEAD
-          "value": "Eb:min(b7)",
-=======
-          "value": "C:(b3,b5,b7)",
->>>>>>> 5725112b
-          "confidence": 1
-        },
-        {
-          "time": 13.2,
-          "duration": 2.0,
-<<<<<<< HEAD
-          "value": "Eb:min(b7)/Db",
-=======
-          "value": "F:(3,#5,b7,#9)",
->>>>>>> 5725112b
-          "confidence": 1
-        },
-        {
-          "time": 14.0,
-<<<<<<< HEAD
-          "duration": 2.0,
-          "value": "C:(b3,b5,b7)",
-          "confidence": 1
-        },
-        {
-          "time": 14.2,
-          "duration": 2.0,
-          "value": "F:(3,#5,b7,#9)",
-=======
-          "duration": 1.0,
-          "value": "Bb:min(b7)",
-          "confidence": 1
-        },
-        {
-          "time": 14.1,
-          "duration": 1.0,
-          "value": "Eb:(3,5,b7)",
->>>>>>> 5725112b
-          "confidence": 1
-        },
-        {
-          "time": 14.2,
-          "duration": 1.0,
-<<<<<<< HEAD
-          "value": "Bb:min(b7)",
-          "confidence": 1
-        },
-        {
-          "time": 15.1,
-          "duration": 1.0,
-          "value": "Eb:(3,5,b7)",
-          "confidence": 1
-        },
-        {
           "time": 15.2,
-          "duration": 1.0,
-          "value": "Eb:min(b7)",
-          "confidence": 1
-        },
-        {
-          "time": 15.3,
-          "duration": 1.0,
-          "value": "Ab:(3,5,b7,9,11,13)",
-=======
-          "value": "Eb:min(b7)",
-          "confidence": 1
-        },
-        {
-          "time": 14.3,
-          "duration": 1.0,
-          "value": "Ab:(3,5,b7,9,11,13)",
-          "confidence": 1
-        },
-        {
-          "time": 15.0,
-          "duration": 2.0,
-          "value": "Db:(3,5,6)",
-          "confidence": 1
-        },
-        {
-          "time": 15.2,
           "duration": 2.0,
           "value": "A:(3,5,b7,9,11,13)",
->>>>>>> 5725112b
           "confidence": 1
         },
         {
           "time": 16.0,
           "duration": 2.0,
-<<<<<<< HEAD
-          "value": "Db:(3,5,6)",
-=======
           "value": "D:maj7",
->>>>>>> 5725112b
           "confidence": 1
         },
         {
           "time": 16.2,
           "duration": 2.0,
-<<<<<<< HEAD
-          "value": "A:(3,5,b7,9,11,13)",
-=======
           "value": "E:min(b7)",
->>>>>>> 5725112b
           "confidence": 1
         },
         {
           "time": 17.0,
           "duration": 2.0,
-<<<<<<< HEAD
-          "value": "D:maj7",
-=======
           "value": "Gb:min(b7)",
->>>>>>> 5725112b
           "confidence": 1
         },
         {
           "time": 17.2,
           "duration": 2.0,
-<<<<<<< HEAD
-          "value": "E:min(b7)",
-=======
           "value": "G:min(b7)",
->>>>>>> 5725112b
           "confidence": 1
         },
         {
           "time": 18.0,
-<<<<<<< HEAD
-          "duration": 2.0,
-=======
-          "duration": 1.0,
->>>>>>> 5725112b
+          "duration": 1.0,
           "value": "Gb:min(b7)",
           "confidence": 1
         },
         {
-<<<<<<< HEAD
+          "time": 18.1,
+          "duration": 1.0,
+          "value": "B:(3,5,b7)",
+          "confidence": 1
+        },
+        {
           "time": 18.2,
-          "duration": 2.0,
-          "value": "G:min(b7)",
-=======
-          "time": 18.1,
-          "duration": 1.0,
-          "value": "B:(3,5,b7)",
->>>>>>> 5725112b
-          "confidence": 1
-        },
-        {
-          "time": 18.2,
-          "duration": 1.0,
-<<<<<<< HEAD
-          "value": "Gb:min(b7)",
-          "confidence": 1
-        },
-        {
-          "time": 19.1,
-          "duration": 1.0,
-          "value": "B:(3,5,b7)",
-          "confidence": 1
-        },
-        {
-          "time": 19.2,
-          "duration": 1.0,
-          "value": "E:min(b7)",
-          "confidence": 1
-        },
-        {
-          "time": 19.3,
-          "duration": 1.0,
-          "value": "A:(3,5,b7,9,11,13)",
-          "confidence": 1
-        },
-        {
-          "time": 20.0,
-          "duration": 4.0,
-          "value": "D:maj7",
-=======
+          "duration": 1.0,
           "value": "E:min(b7)",
           "confidence": 1
         },
@@ -487,104 +296,60 @@
           "time": 20.2,
           "duration": 2.0,
           "value": "G:(3,5,b7,9,11,13)",
->>>>>>> 5725112b
           "confidence": 1
         },
         {
           "time": 21.0,
           "duration": 2.0,
-<<<<<<< HEAD
+          "value": "C:maj7",
+          "confidence": 1
+        },
+        {
+          "time": 21.2,
+          "duration": 2.0,
+          "value": "Eb:dim",
+          "confidence": 1
+        },
+        {
+          "time": 22.0,
+          "duration": 2.0,
           "value": "D:min(b7)",
-=======
-          "value": "C:maj7",
->>>>>>> 5725112b
-          "confidence": 1
-        },
-        {
-          "time": 21.2,
-          "duration": 2.0,
-<<<<<<< HEAD
+          "confidence": 1
+        },
+        {
+          "time": 22.2,
+          "duration": 2.0,
           "value": "G:(3,5,b7,9,11,13)",
-=======
-          "value": "Eb:dim",
->>>>>>> 5725112b
-          "confidence": 1
-        },
-        {
-          "time": 22.0,
-          "duration": 2.0,
-<<<<<<< HEAD
-          "value": "C:maj7",
-=======
-          "value": "D:min(b7)",
->>>>>>> 5725112b
-          "confidence": 1
-        },
-        {
-          "time": 22.2,
-          "duration": 2.0,
-<<<<<<< HEAD
-          "value": "Eb:dim",
-=======
-          "value": "G:(3,5,b7,9,11,13)",
->>>>>>> 5725112b
           "confidence": 1
         },
         {
           "time": 23.0,
-<<<<<<< HEAD
-          "duration": 2.0,
-          "value": "D:min(b7)",
+          "duration": 1.0,
+          "value": "C:(3,5,b7,9,11,13)",
+          "confidence": 1
+        },
+        {
+          "time": 23.1,
+          "duration": 1.0,
+          "value": "B:(3,5,b7,9,11,13)",
           "confidence": 1
         },
         {
           "time": 23.2,
           "duration": 2.0,
-          "value": "G:(3,5,b7,9,11,13)",
+          "value": "Bb:(3,5,b7)",
           "confidence": 1
         },
         {
           "time": 24.0,
-          "duration": 1.0,
-          "value": "C:(3,5,b7,9,11,13)",
-          "confidence": 1
-        },
-        {
-          "time": 24.1,
-          "duration": 1.0,
-          "value": "B:(3,5,b7,9,11,13)",
-=======
-          "duration": 1.0,
-          "value": "C:(3,5,b7,9,11,13)",
-          "confidence": 1
-        },
-        {
-          "time": 23.1,
-          "duration": 1.0,
-          "value": "B:(3,5,b7,9,11,13)",
-          "confidence": 1
-        },
-        {
-          "time": 23.2,
-          "duration": 2.0,
-          "value": "Bb:(3,5,b7)",
-          "confidence": 1
-        },
-        {
-          "time": 24.0,
-          "duration": 2.0,
-          "value": "Eb:min(b7)",
->>>>>>> 5725112b
+          "duration": 2.0,
+          "value": "Eb:min(b7)",
           "confidence": 1
         },
         {
           "time": 24.2,
           "duration": 2.0,
-<<<<<<< HEAD
-          "value": "Bb:(3,5,b7)",
-=======
           "value": "Bb:(3,5,b7,b9)",
->>>>>>> 5725112b
           "confidence": 1
         },
         {
@@ -596,76 +361,41 @@
         {
           "time": 25.2,
           "duration": 2.0,
-<<<<<<< HEAD
-          "value": "Bb:(3,5,b7,b9)",
-=======
           "value": "Ab:(3,5,b7,9,11,13)",
->>>>>>> 5725112b
           "confidence": 1
         },
         {
           "time": 26.0,
           "duration": 2.0,
-<<<<<<< HEAD
-          "value": "Eb:min(b7)",
-=======
           "value": "Db:maj7",
->>>>>>> 5725112b
           "confidence": 1
         },
         {
           "time": 26.2,
           "duration": 2.0,
-<<<<<<< HEAD
-          "value": "Ab:(3,5,b7,9,11,13)",
-=======
           "value": "Gb:(3,5,b7)",
->>>>>>> 5725112b
           "confidence": 1
         },
         {
           "time": 27.0,
           "duration": 2.0,
-<<<<<<< HEAD
-          "value": "Db:maj7",
-=======
           "value": "F:min(b7)",
->>>>>>> 5725112b
           "confidence": 1
         },
         {
           "time": 27.2,
           "duration": 2.0,
-<<<<<<< HEAD
-          "value": "Gb:(3,5,b7)",
-=======
           "value": "E:dim",
->>>>>>> 5725112b
           "confidence": 1
         },
         {
           "time": 28.0,
-<<<<<<< HEAD
-          "duration": 2.0,
-          "value": "F:min(b7)",
-          "confidence": 1
-        },
-        {
-          "time": 28.2,
-          "duration": 2.0,
-          "value": "E:dim",
+          "duration": 4.0,
+          "value": "Eb:min(b7)",
           "confidence": 1
         },
         {
           "time": 29.0,
-=======
->>>>>>> 5725112b
-          "duration": 4.0,
-          "value": "Eb:min(b7)",
-          "confidence": 1
-        },
-        {
-          "time": 29.0,
           "duration": 2.0,
           "value": "C:(b3,b5,b7)",
           "confidence": 1
@@ -683,21 +413,13 @@
           "confidence": 1
         },
         {
-<<<<<<< HEAD
-          "time": 31.1,
-=======
           "time": 30.1,
->>>>>>> 5725112b
           "duration": 1.0,
           "value": "Eb:(3,5,b7)",
           "confidence": 1
         },
         {
-<<<<<<< HEAD
-          "time": 31.2,
-=======
           "time": 30.2,
->>>>>>> 5725112b
           "duration": 1.0,
           "value": "Eb:min(b7)",
           "confidence": 1
