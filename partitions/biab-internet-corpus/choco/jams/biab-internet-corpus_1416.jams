{
  "annotations": [
    {
      "annotation_metadata": {
        "curator": {
          "name": "",
          "email": ""
        },
        "annotator": {},
        "version": "",
        "corpus": "biab_internet_corpus",
        "annotation_tools": "",
        "annotation_rules": "",
        "validation": "",
        "data_source": ""
      },
      "namespace": "chord",
      "data": [
        {
          "time": 0.0,
          "duration": 2.0,
          "value": "A:maj",
          "confidence": 1
        },
        {
          "time": 0.2,
          "duration": 1.0,
          "value": "D:maj",
          "confidence": 1
        },
        {
          "time": 0.3,
          "duration": 1.0,
          "value": "A:maj",
          "confidence": 1
        },
        {
          "time": 1.0,
          "duration": 2.0,
          "value": "A:maj",
          "confidence": 1
        },
        {
          "time": 1.2,
          "duration": 1.0,
          "value": "D:maj",
          "confidence": 1
        },
        {
          "time": 1.3,
          "duration": 1.0,
<<<<<<< HEAD
          "value": "A:maj",
=======
          "value": "E:(3,5,b7)",
>>>>>>> 5725112b
          "confidence": 1
        },
        {
          "time": 2.0,
          "duration": 2.0,
          "value": "A:maj",
          "confidence": 1
        },
        {
          "time": 2.2,
          "duration": 1.0,
          "value": "D:maj",
          "confidence": 1
        },
        {
          "time": 2.3,
          "duration": 1.0,
<<<<<<< HEAD
          "value": "E:(3,5,b7)",
=======
          "value": "A:maj",
>>>>>>> 5725112b
          "confidence": 1
        },
        {
          "time": 3.0,
<<<<<<< HEAD
          "duration": 2.0,
=======
          "duration": 1.0,
          "value": "D:maj",
          "confidence": 1
        },
        {
          "time": 3.1,
          "duration": 1.0,
>>>>>>> 5725112b
          "value": "A:maj",
          "confidence": 1
        },
        {
          "time": 3.2,
          "duration": 1.0,
<<<<<<< HEAD
          "value": "D:maj",
=======
          "value": "E:maj",
>>>>>>> 5725112b
          "confidence": 1
        },
        {
          "time": 3.3,
          "duration": 1.0,
          "value": "A:maj",
          "confidence": 1
        },
        {
          "time": 4.0,
<<<<<<< HEAD
          "duration": 1.0,
          "value": "D:maj",
          "confidence": 1
        },
        {
          "time": 4.1,
          "duration": 1.0,
=======
          "duration": 2.0,
>>>>>>> 5725112b
          "value": "A:maj",
          "confidence": 1
        },
        {
          "time": 4.2,
          "duration": 1.0,
<<<<<<< HEAD
          "value": "E:maj",
=======
          "value": "D:maj",
>>>>>>> 5725112b
          "confidence": 1
        },
        {
          "time": 4.3,
          "duration": 1.0,
          "value": "A:maj",
          "confidence": 1
        },
        {
          "time": 5.0,
          "duration": 2.0,
          "value": "A:maj",
          "confidence": 1
        },
        {
          "time": 5.2,
          "duration": 1.0,
          "value": "D:maj",
          "confidence": 1
        },
        {
          "time": 5.3,
          "duration": 1.0,
<<<<<<< HEAD
          "value": "A:maj",
=======
          "value": "E:(3,5,b7)",
>>>>>>> 5725112b
          "confidence": 1
        },
        {
          "time": 6.0,
          "duration": 2.0,
          "value": "A:maj",
          "confidence": 1
        },
        {
          "time": 6.2,
          "duration": 1.0,
          "value": "D:maj",
          "confidence": 1
        },
        {
          "time": 6.3,
          "duration": 1.0,
<<<<<<< HEAD
          "value": "E:(3,5,b7)",
=======
          "value": "A:maj",
>>>>>>> 5725112b
          "confidence": 1
        },
        {
          "time": 7.0,
<<<<<<< HEAD
          "duration": 2.0,
=======
          "duration": 1.0,
          "value": "D:maj",
          "confidence": 1
        },
        {
          "time": 7.1,
          "duration": 1.0,
>>>>>>> 5725112b
          "value": "A:maj",
          "confidence": 1
        },
        {
          "time": 7.2,
          "duration": 1.0,
<<<<<<< HEAD
          "value": "D:maj",
=======
          "value": "E:maj",
>>>>>>> 5725112b
          "confidence": 1
        },
        {
          "time": 7.3,
          "duration": 1.0,
          "value": "A:maj",
          "confidence": 1
        },
        {
          "time": 8.0,
<<<<<<< HEAD
          "duration": 1.0,
          "value": "D:maj",
          "confidence": 1
        },
        {
          "time": 8.1,
          "duration": 1.0,
=======
          "duration": 2.0,
>>>>>>> 5725112b
          "value": "A:maj",
          "confidence": 1
        },
        {
          "time": 8.2,
<<<<<<< HEAD
          "duration": 1.0,
          "value": "E:maj",
          "confidence": 1
        },
        {
          "time": 8.3,
          "duration": 1.0,
          "value": "A:maj",
=======
          "duration": 2.0,
          "value": "D:maj",
>>>>>>> 5725112b
          "confidence": 1
        },
        {
          "time": 9.0,
          "duration": 2.0,
          "value": "A:maj",
          "confidence": 1
        },
        {
          "time": 9.2,
          "duration": 2.0,
<<<<<<< HEAD
          "value": "D:maj",
=======
          "value": "E:maj",
>>>>>>> 5725112b
          "confidence": 1
        },
        {
          "time": 10.0,
          "duration": 2.0,
          "value": "A:maj",
          "confidence": 1
        },
        {
          "time": 10.2,
<<<<<<< HEAD
          "duration": 2.0,
          "value": "E:maj",
=======
          "duration": 1.0,
          "value": "D:maj",
          "confidence": 1
        },
        {
          "time": 10.3,
          "duration": 1.0,
          "value": "A:maj",
>>>>>>> 5725112b
          "confidence": 1
        },
        {
          "time": 11.0,
<<<<<<< HEAD
          "duration": 2.0,
=======
          "duration": 1.0,
          "value": "D:maj",
          "confidence": 1
        },
        {
          "time": 11.1,
          "duration": 1.0,
>>>>>>> 5725112b
          "value": "A:maj",
          "confidence": 1
        },
        {
          "time": 11.2,
          "duration": 1.0,
<<<<<<< HEAD
          "value": "D:maj",
=======
          "value": "E:maj",
>>>>>>> 5725112b
          "confidence": 1
        },
        {
          "time": 11.3,
          "duration": 1.0,
          "value": "A:maj",
          "confidence": 1
        },
        {
          "time": 12.0,
<<<<<<< HEAD
          "duration": 1.0,
          "value": "D:maj",
          "confidence": 1
        },
        {
          "time": 12.1,
          "duration": 1.0,
=======
          "duration": 2.0,
>>>>>>> 5725112b
          "value": "A:maj",
          "confidence": 1
        },
        {
          "time": 12.2,
<<<<<<< HEAD
          "duration": 1.0,
          "value": "E:maj",
          "confidence": 1
        },
        {
          "time": 12.3,
          "duration": 1.0,
          "value": "A:maj",
=======
          "duration": 2.0,
          "value": "D:maj",
>>>>>>> 5725112b
          "confidence": 1
        },
        {
          "time": 13.0,
          "duration": 2.0,
          "value": "A:maj",
          "confidence": 1
        },
        {
          "time": 13.2,
          "duration": 2.0,
<<<<<<< HEAD
          "value": "D:maj",
=======
          "value": "E:maj",
>>>>>>> 5725112b
          "confidence": 1
        },
        {
          "time": 14.0,
<<<<<<< HEAD
          "duration": 2.0,
=======
          "duration": 1.0,
>>>>>>> 5725112b
          "value": "A:maj",
          "confidence": 1
        },
        {
<<<<<<< HEAD
          "time": 14.2,
          "duration": 2.0,
          "value": "E:maj",
=======
          "time": 14.1,
          "duration": 1.0,
          "value": "D:maj",
          "confidence": 1
        },
        {
          "time": 14.2,
          "duration": 2.0,
          "value": "A:maj",
>>>>>>> 5725112b
          "confidence": 1
        },
        {
          "time": 15.0,
          "duration": 1.0,
<<<<<<< HEAD
          "value": "A:maj",
=======
          "value": "D:maj",
>>>>>>> 5725112b
          "confidence": 1
        },
        {
          "time": 15.1,
          "duration": 1.0,
<<<<<<< HEAD
          "value": "D:maj",
=======
          "value": "A:maj",
>>>>>>> 5725112b
          "confidence": 1
        },
        {
          "time": 15.2,
<<<<<<< HEAD
          "duration": 2.0,
=======
          "duration": 1.0,
          "value": "E:maj",
          "confidence": 1
        },
        {
          "time": 15.3,
          "duration": 1.0,
>>>>>>> 5725112b
          "value": "A:maj",
          "confidence": 1
        },
        {
          "time": 16.0,
          "duration": 1.0,
          "value": "D:maj",
          "confidence": 1
        },
        {
          "time": 16.1,
          "duration": 1.0,
          "value": "A:maj",
          "confidence": 1
        },
        {
          "time": 16.2,
          "duration": 1.0,
          "value": "E:maj",
          "confidence": 1
        },
        {
          "time": 16.3,
          "duration": 1.0,
          "value": "A:maj",
          "confidence": 1
        },
        {
          "time": 17.0,
<<<<<<< HEAD
          "duration": 1.0,
          "value": "D:maj",
          "confidence": 1
        },
        {
          "time": 17.1,
          "duration": 1.0,
          "value": "A:maj",
          "confidence": 1
        },
        {
          "time": 17.2,
          "duration": 1.0,
          "value": "E:maj",
          "confidence": 1
        },
        {
          "time": 17.3,
          "duration": 1.0,
          "value": "A:maj",
          "confidence": 1
        },
        {
          "time": 18.0,
=======
>>>>>>> 5725112b
          "duration": 4.0,
          "value": "A:maj",
          "confidence": 1
        }
      ],
      "sandbox": {},
      "time": 0,
      "duration": 72.0
    },
    {
      "annotation_metadata": {
        "curator": {
          "name": "",
          "email": ""
        },
        "annotator": {},
        "version": "",
        "corpus": "biab_internet_corpus",
        "annotation_tools": "",
        "annotation_rules": "",
        "validation": "",
        "data_source": ""
      },
      "namespace": "key_mode",
      "data": [
        {
          "time": 0.0,
          "duration": 72.0,
          "value": "A",
          "confidence": 1
        }
      ],
      "sandbox": {},
      "time": 0,
      "duration": 72.0
    }
  ],
  "file_metadata": {
    "title": "Teviot Bridge",
    "artist": "",
    "release": "",
    "duration": 72.0,
    "identifiers": {},
    "jams_version": "0.3.4"
  },
  "sandbox": {
    "expanded": false
  }
}<|MERGE_RESOLUTION|>--- conflicted
+++ resolved
@@ -49,11 +49,7 @@
         {
           "time": 1.3,
           "duration": 1.0,
-<<<<<<< HEAD
-          "value": "A:maj",
-=======
           "value": "E:(3,5,b7)",
->>>>>>> 5725112b
           "confidence": 1
         },
         {
@@ -71,97 +67,67 @@
         {
           "time": 2.3,
           "duration": 1.0,
-<<<<<<< HEAD
+          "value": "A:maj",
+          "confidence": 1
+        },
+        {
+          "time": 3.0,
+          "duration": 1.0,
+          "value": "D:maj",
+          "confidence": 1
+        },
+        {
+          "time": 3.1,
+          "duration": 1.0,
+          "value": "A:maj",
+          "confidence": 1
+        },
+        {
+          "time": 3.2,
+          "duration": 1.0,
+          "value": "E:maj",
+          "confidence": 1
+        },
+        {
+          "time": 3.3,
+          "duration": 1.0,
+          "value": "A:maj",
+          "confidence": 1
+        },
+        {
+          "time": 4.0,
+          "duration": 2.0,
+          "value": "A:maj",
+          "confidence": 1
+        },
+        {
+          "time": 4.2,
+          "duration": 1.0,
+          "value": "D:maj",
+          "confidence": 1
+        },
+        {
+          "time": 4.3,
+          "duration": 1.0,
+          "value": "A:maj",
+          "confidence": 1
+        },
+        {
+          "time": 5.0,
+          "duration": 2.0,
+          "value": "A:maj",
+          "confidence": 1
+        },
+        {
+          "time": 5.2,
+          "duration": 1.0,
+          "value": "D:maj",
+          "confidence": 1
+        },
+        {
+          "time": 5.3,
+          "duration": 1.0,
           "value": "E:(3,5,b7)",
-=======
-          "value": "A:maj",
->>>>>>> 5725112b
-          "confidence": 1
-        },
-        {
-          "time": 3.0,
-<<<<<<< HEAD
-          "duration": 2.0,
-=======
-          "duration": 1.0,
-          "value": "D:maj",
-          "confidence": 1
-        },
-        {
-          "time": 3.1,
-          "duration": 1.0,
->>>>>>> 5725112b
-          "value": "A:maj",
-          "confidence": 1
-        },
-        {
-          "time": 3.2,
-          "duration": 1.0,
-<<<<<<< HEAD
-          "value": "D:maj",
-=======
-          "value": "E:maj",
->>>>>>> 5725112b
-          "confidence": 1
-        },
-        {
-          "time": 3.3,
-          "duration": 1.0,
-          "value": "A:maj",
-          "confidence": 1
-        },
-        {
-          "time": 4.0,
-<<<<<<< HEAD
-          "duration": 1.0,
-          "value": "D:maj",
-          "confidence": 1
-        },
-        {
-          "time": 4.1,
-          "duration": 1.0,
-=======
-          "duration": 2.0,
->>>>>>> 5725112b
-          "value": "A:maj",
-          "confidence": 1
-        },
-        {
-          "time": 4.2,
-          "duration": 1.0,
-<<<<<<< HEAD
-          "value": "E:maj",
-=======
-          "value": "D:maj",
->>>>>>> 5725112b
-          "confidence": 1
-        },
-        {
-          "time": 4.3,
-          "duration": 1.0,
-          "value": "A:maj",
-          "confidence": 1
-        },
-        {
-          "time": 5.0,
-          "duration": 2.0,
-          "value": "A:maj",
-          "confidence": 1
-        },
-        {
-          "time": 5.2,
-          "duration": 1.0,
-          "value": "D:maj",
-          "confidence": 1
-        },
-        {
-          "time": 5.3,
-          "duration": 1.0,
-<<<<<<< HEAD
-          "value": "A:maj",
-=======
-          "value": "E:(3,5,b7)",
->>>>>>> 5725112b
           "confidence": 1
         },
         {
@@ -179,18 +145,11 @@
         {
           "time": 6.3,
           "duration": 1.0,
-<<<<<<< HEAD
-          "value": "E:(3,5,b7)",
-=======
-          "value": "A:maj",
->>>>>>> 5725112b
+          "value": "A:maj",
           "confidence": 1
         },
         {
           "time": 7.0,
-<<<<<<< HEAD
-          "duration": 2.0,
-=======
           "duration": 1.0,
           "value": "D:maj",
           "confidence": 1
@@ -198,18 +157,13 @@
         {
           "time": 7.1,
           "duration": 1.0,
->>>>>>> 5725112b
           "value": "A:maj",
           "confidence": 1
         },
         {
           "time": 7.2,
           "duration": 1.0,
-<<<<<<< HEAD
-          "value": "D:maj",
-=======
-          "value": "E:maj",
->>>>>>> 5725112b
+          "value": "E:maj",
           "confidence": 1
         },
         {
@@ -220,35 +174,14 @@
         },
         {
           "time": 8.0,
-<<<<<<< HEAD
-          "duration": 1.0,
-          "value": "D:maj",
-          "confidence": 1
-        },
-        {
-          "time": 8.1,
-          "duration": 1.0,
-=======
-          "duration": 2.0,
->>>>>>> 5725112b
+          "duration": 2.0,
           "value": "A:maj",
           "confidence": 1
         },
         {
           "time": 8.2,
-<<<<<<< HEAD
-          "duration": 1.0,
-          "value": "E:maj",
-          "confidence": 1
-        },
-        {
-          "time": 8.3,
-          "duration": 1.0,
-          "value": "A:maj",
-=======
-          "duration": 2.0,
-          "value": "D:maj",
->>>>>>> 5725112b
+          "duration": 2.0,
+          "value": "D:maj",
           "confidence": 1
         },
         {
@@ -260,11 +193,7 @@
         {
           "time": 9.2,
           "duration": 2.0,
-<<<<<<< HEAD
-          "value": "D:maj",
-=======
-          "value": "E:maj",
->>>>>>> 5725112b
+          "value": "E:maj",
           "confidence": 1
         },
         {
@@ -275,10 +204,6 @@
         },
         {
           "time": 10.2,
-<<<<<<< HEAD
-          "duration": 2.0,
-          "value": "E:maj",
-=======
           "duration": 1.0,
           "value": "D:maj",
           "confidence": 1
@@ -287,14 +212,10 @@
           "time": 10.3,
           "duration": 1.0,
           "value": "A:maj",
->>>>>>> 5725112b
           "confidence": 1
         },
         {
           "time": 11.0,
-<<<<<<< HEAD
-          "duration": 2.0,
-=======
           "duration": 1.0,
           "value": "D:maj",
           "confidence": 1
@@ -302,18 +223,13 @@
         {
           "time": 11.1,
           "duration": 1.0,
->>>>>>> 5725112b
           "value": "A:maj",
           "confidence": 1
         },
         {
           "time": 11.2,
           "duration": 1.0,
-<<<<<<< HEAD
-          "value": "D:maj",
-=======
-          "value": "E:maj",
->>>>>>> 5725112b
+          "value": "E:maj",
           "confidence": 1
         },
         {
@@ -324,35 +240,14 @@
         },
         {
           "time": 12.0,
-<<<<<<< HEAD
-          "duration": 1.0,
-          "value": "D:maj",
-          "confidence": 1
-        },
-        {
-          "time": 12.1,
-          "duration": 1.0,
-=======
-          "duration": 2.0,
->>>>>>> 5725112b
+          "duration": 2.0,
           "value": "A:maj",
           "confidence": 1
         },
         {
           "time": 12.2,
-<<<<<<< HEAD
-          "duration": 1.0,
-          "value": "E:maj",
-          "confidence": 1
-        },
-        {
-          "time": 12.3,
-          "duration": 1.0,
-          "value": "A:maj",
-=======
-          "duration": 2.0,
-          "value": "D:maj",
->>>>>>> 5725112b
+          "duration": 2.0,
+          "value": "D:maj",
           "confidence": 1
         },
         {
@@ -364,66 +259,41 @@
         {
           "time": 13.2,
           "duration": 2.0,
-<<<<<<< HEAD
-          "value": "D:maj",
-=======
-          "value": "E:maj",
->>>>>>> 5725112b
+          "value": "E:maj",
           "confidence": 1
         },
         {
           "time": 14.0,
-<<<<<<< HEAD
-          "duration": 2.0,
-=======
-          "duration": 1.0,
->>>>>>> 5725112b
-          "value": "A:maj",
-          "confidence": 1
-        },
-        {
-<<<<<<< HEAD
+          "duration": 1.0,
+          "value": "A:maj",
+          "confidence": 1
+        },
+        {
+          "time": 14.1,
+          "duration": 1.0,
+          "value": "D:maj",
+          "confidence": 1
+        },
+        {
           "time": 14.2,
           "duration": 2.0,
-          "value": "E:maj",
-=======
-          "time": 14.1,
-          "duration": 1.0,
-          "value": "D:maj",
-          "confidence": 1
-        },
-        {
-          "time": 14.2,
-          "duration": 2.0,
-          "value": "A:maj",
->>>>>>> 5725112b
+          "value": "A:maj",
           "confidence": 1
         },
         {
           "time": 15.0,
           "duration": 1.0,
-<<<<<<< HEAD
-          "value": "A:maj",
-=======
-          "value": "D:maj",
->>>>>>> 5725112b
+          "value": "D:maj",
           "confidence": 1
         },
         {
           "time": 15.1,
           "duration": 1.0,
-<<<<<<< HEAD
-          "value": "D:maj",
-=======
-          "value": "A:maj",
->>>>>>> 5725112b
+          "value": "A:maj",
           "confidence": 1
         },
         {
           "time": 15.2,
-<<<<<<< HEAD
-          "duration": 2.0,
-=======
           "duration": 1.0,
           "value": "E:maj",
           "confidence": 1
@@ -431,7 +301,6 @@
         {
           "time": 15.3,
           "duration": 1.0,
->>>>>>> 5725112b
           "value": "A:maj",
           "confidence": 1
         },
@@ -461,33 +330,6 @@
         },
         {
           "time": 17.0,
-<<<<<<< HEAD
-          "duration": 1.0,
-          "value": "D:maj",
-          "confidence": 1
-        },
-        {
-          "time": 17.1,
-          "duration": 1.0,
-          "value": "A:maj",
-          "confidence": 1
-        },
-        {
-          "time": 17.2,
-          "duration": 1.0,
-          "value": "E:maj",
-          "confidence": 1
-        },
-        {
-          "time": 17.3,
-          "duration": 1.0,
-          "value": "A:maj",
-          "confidence": 1
-        },
-        {
-          "time": 18.0,
-=======
->>>>>>> 5725112b
           "duration": 4.0,
           "value": "A:maj",
           "confidence": 1
