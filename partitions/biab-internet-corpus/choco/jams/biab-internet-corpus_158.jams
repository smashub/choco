{
  "annotations": [
    {
      "annotation_metadata": {
        "curator": {
          "name": "",
          "email": ""
        },
        "annotator": {},
        "version": "",
        "corpus": "biab_internet_corpus",
        "annotation_tools": "",
        "annotation_rules": "",
        "validation": "",
        "data_source": ""
      },
      "namespace": "chord",
      "data": [
        {
          "time": 0.0,
          "duration": 4.0,
          "value": "A:maj",
          "confidence": 1
        },
        {
          "time": 1.0,
          "duration": 2.0,
          "value": "B:min",
          "confidence": 1
        },
        {
          "time": 1.2,
          "duration": 2.0,
          "value": "E:(3,5,b7)",
          "confidence": 1
        },
        {
          "time": 2.0,
          "duration": 2.0,
          "value": "B:min",
          "confidence": 1
        },
        {
          "time": 2.2,
          "duration": 2.0,
          "value": "E:(3,5,b7)",
          "confidence": 1
        },
        {
          "time": 3.0,
          "duration": 4.0,
          "value": "A:maj",
          "confidence": 1
        },
        {
          "time": 4.0,
          "duration": 2.0,
          "value": "F#:min/D",
          "confidence": 1
        },
        {
          "time": 4.2,
          "duration": 2.0,
          "value": "B:(3,5,b7)",
          "confidence": 1
        },
        {
          "time": 5.0,
          "duration": 4.0,
          "value": "E:maj",
          "confidence": 1
        },
        {
          "time": 6.0,
          "duration": 2.0,
          "value": "F#:min/D",
          "confidence": 1
        },
        {
          "time": 6.2,
          "duration": 2.0,
          "value": "B:(3,5,b7)",
          "confidence": 1
        },
        {
          "time": 7.0,
          "duration": 4.0,
          "value": "E:(3,5,b7)",
          "confidence": 1
        },
        {
          "time": 8.0,
          "duration": 4.0,
          "value": "A:maj",
          "confidence": 1
        },
        {
          "time": 9.0,
          "duration": 4.0,
          "value": "E:(3,5,b7)",
          "confidence": 1
        },
        {
          "time": 10.0,
          "duration": 2.0,
          "value": "B:min",
          "confidence": 1
        },
        {
          "time": 10.2,
          "duration": 2.0,
          "value": "E:(3,5,b7)",
          "confidence": 1
        },
        {
          "time": 11.0,
          "duration": 4.0,
          "value": "A:maj",
          "confidence": 1
        },
        {
          "time": 12.0,
          "duration": 4.0,
          "value": "F#:min/D",
          "confidence": 1
        },
        {
          "time": 13.0,
          "duration": 1.0,
          "value": "B:min",
          "confidence": 1
        },
        {
<<<<<<< HEAD
          "time": 14.1,
=======
          "time": 13.1,
>>>>>>> 5725112b
          "duration": 1.0,
          "value": "F#:(3,#5,b7)/D",
          "confidence": 1
        },
        {
<<<<<<< HEAD
          "time": 14.2,
=======
          "time": 13.2,
>>>>>>> 5725112b
          "duration": 2.0,
          "value": "B:min",
          "confidence": 1
        },
        {
          "time": 14.0,
          "duration": 2.0,
          "value": "B:min",
          "confidence": 1
        },
        {
          "time": 14.2,
          "duration": 2.0,
          "value": "E:(3,5,b7)",
          "confidence": 1
        },
        {
          "time": 15.0,
          "duration": 4.0,
          "value": "A:maj",
          "confidence": 1
        },
        {
          "time": 16.0,
          "duration": 4.0,
          "value": "A:maj",
          "confidence": 1
        }
      ],
      "sandbox": {},
      "time": 0,
      "duration": 68.0
    },
    {
      "annotation_metadata": {
        "curator": {
          "name": "",
          "email": ""
        },
        "annotator": {},
        "version": "",
        "corpus": "biab_internet_corpus",
        "annotation_tools": "",
        "annotation_rules": "",
        "validation": "",
        "data_source": ""
      },
      "namespace": "key_mode",
      "data": [
        {
          "time": 0.0,
          "duration": 68.0,
          "value": "A",
          "confidence": 1
        }
      ],
      "sandbox": {},
      "time": 0,
      "duration": 68.0
    }
  ],
  "file_metadata": {
    "title": "Nashville Tales - Chet.sty demo - -",
    "artist": "",
    "release": "",
    "duration": 68.0,
    "identifiers": {},
    "jams_version": "0.3.4"
  },
  "sandbox": {
    "expanded": false
  }
}<|MERGE_RESOLUTION|>--- conflicted
+++ resolved
@@ -131,21 +131,13 @@
           "confidence": 1
         },
         {
-<<<<<<< HEAD
-          "time": 14.1,
-=======
           "time": 13.1,
->>>>>>> 5725112b
           "duration": 1.0,
           "value": "F#:(3,#5,b7)/D",
           "confidence": 1
         },
         {
-<<<<<<< HEAD
-          "time": 14.2,
-=======
           "time": 13.2,
->>>>>>> 5725112b
           "duration": 2.0,
           "value": "B:min",
           "confidence": 1
