--- conflicted
+++ resolved
@@ -31,71 +31,43 @@
         {
           "time": 1.0,
           "duration": 2.0,
-<<<<<<< HEAD
-          "value": "Bb:maj",
-=======
-          "value": "C:min(b7)",
->>>>>>> 5725112b
+          "value": "C:min(b7)",
           "confidence": 1
         },
         {
           "time": 1.2,
           "duration": 2.0,
-<<<<<<< HEAD
-          "value": "G:(3,5,b7,b9)",
-=======
-          "value": "F:(3,5,b7)",
->>>>>>> 5725112b
+          "value": "F:(3,5,b7)",
           "confidence": 1
         },
         {
           "time": 2.0,
           "duration": 2.0,
-<<<<<<< HEAD
-          "value": "C:min(b7)",
-=======
-          "value": "Bb:maj",
->>>>>>> 5725112b
+          "value": "Bb:maj",
           "confidence": 1
         },
         {
           "time": 2.2,
           "duration": 2.0,
-<<<<<<< HEAD
-          "value": "F:(3,5,b7)",
-=======
-          "value": "G:(3,5,b7,b9)",
->>>>>>> 5725112b
+          "value": "G:(3,5,b7,b9)",
           "confidence": 1
         },
         {
           "time": 3.0,
           "duration": 2.0,
-<<<<<<< HEAD
-          "value": "Bb:maj",
-=======
-          "value": "C:min(b7)",
->>>>>>> 5725112b
+          "value": "C:min(b7)",
           "confidence": 1
         },
         {
           "time": 3.2,
           "duration": 2.0,
-<<<<<<< HEAD
-          "value": "G:(3,5,b7,b9)",
-=======
-          "value": "F:(3,5,b7)",
->>>>>>> 5725112b
+          "value": "F:(3,5,b7)",
           "confidence": 1
         },
         {
           "time": 4.0,
           "duration": 2.0,
-<<<<<<< HEAD
-          "value": "C:min(b7)",
-=======
-          "value": "Bb:maj",
->>>>>>> 5725112b
+          "value": "Bb:maj",
           "confidence": 1
         },
         {
@@ -107,150 +79,83 @@
         {
           "time": 5.0,
           "duration": 2.0,
-<<<<<<< HEAD
-          "value": "Bb:maj",
-=======
-          "value": "C:min(b7)",
->>>>>>> 5725112b
+          "value": "C:min(b7)",
           "confidence": 1
         },
         {
           "time": 5.2,
           "duration": 2.0,
-<<<<<<< HEAD
-          "value": "G:(3,5,b7,b9)",
-=======
-          "value": "F:(3,5,b7)",
->>>>>>> 5725112b
+          "value": "F:(3,5,b7)",
           "confidence": 1
         },
         {
           "time": 6.0,
           "duration": 2.0,
-<<<<<<< HEAD
-          "value": "C:min(b7)",
-=======
-          "value": "Bb:maj",
->>>>>>> 5725112b
+          "value": "Bb:maj",
           "confidence": 1
         },
         {
           "time": 6.2,
           "duration": 2.0,
-<<<<<<< HEAD
-          "value": "F:(3,5,b7)",
-=======
-          "value": "G:(3,5,b7,b9)",
->>>>>>> 5725112b
+          "value": "G:(3,5,b7,b9)",
           "confidence": 1
         },
         {
           "time": 7.0,
           "duration": 2.0,
-<<<<<<< HEAD
-          "value": "Bb:maj",
-=======
-          "value": "C:min(b7)",
->>>>>>> 5725112b
+          "value": "C:min(b7)",
           "confidence": 1
         },
         {
           "time": 7.2,
           "duration": 2.0,
-<<<<<<< HEAD
-          "value": "G:(3,5,b7,b9)",
-=======
-          "value": "F:(3,5,b7)",
->>>>>>> 5725112b
+          "value": "F:(3,5,b7)",
           "confidence": 1
         },
         {
           "time": 8.0,
           "duration": 2.0,
-<<<<<<< HEAD
-          "value": "C:min(b7)",
-=======
-          "value": "Bb:maj",
->>>>>>> 5725112b
+          "value": "Bb:maj",
           "confidence": 1
         },
         {
           "time": 8.2,
           "duration": 2.0,
-<<<<<<< HEAD
-          "value": "F:(3,5,b7)",
-=======
-          "value": "G:(3,5,b7,b9)",
->>>>>>> 5725112b
+          "value": "G:(3,5,b7,b9)",
           "confidence": 1
         },
         {
           "time": 9.0,
           "duration": 2.0,
-<<<<<<< HEAD
-          "value": "Bb:maj",
-=======
-          "value": "C:min(b7)",
->>>>>>> 5725112b
+          "value": "C:min(b7)",
           "confidence": 1
         },
         {
           "time": 9.2,
           "duration": 2.0,
-<<<<<<< HEAD
-          "value": "G:(3,5,b7,b9)",
-=======
-          "value": "F:(3,5,b7)",
->>>>>>> 5725112b
+          "value": "F:(3,5,b7)",
           "confidence": 1
         },
         {
           "time": 10.0,
           "duration": 2.0,
-<<<<<<< HEAD
-          "value": "C:min(b7)",
-=======
-          "value": "Bb:maj",
->>>>>>> 5725112b
+          "value": "Bb:maj",
           "confidence": 1
         },
         {
           "time": 10.2,
           "duration": 2.0,
-<<<<<<< HEAD
-          "value": "F:(3,5,b7)",
-=======
-          "value": "G:(3,5,b7,b9)",
->>>>>>> 5725112b
+          "value": "G:(3,5,b7,b9)",
           "confidence": 1
         },
         {
           "time": 11.0,
           "duration": 2.0,
-<<<<<<< HEAD
-          "value": "Bb:maj",
+          "value": "C:min(b7)",
           "confidence": 1
         },
         {
           "time": 11.2,
-          "duration": 2.0,
-          "value": "G:(3,5,b7,b9)",
-          "confidence": 1
-        },
-        {
-          "time": 12.0,
-          "duration": 2.0,
-=======
->>>>>>> 5725112b
-          "value": "C:min(b7)",
-          "confidence": 1
-        },
-        {
-<<<<<<< HEAD
-          "time": 12.2,
-=======
-          "time": 11.2,
->>>>>>> 5725112b
           "duration": 2.0,
           "value": "F:(3,5,b7)",
           "confidence": 1
