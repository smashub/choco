--- conflicted
+++ resolved
@@ -80,8 +80,6 @@
           "time": 7.3,
           "duration": 1.0,
           "value": "Gb:(3,5,b7,9,#11)",
-<<<<<<< HEAD
-=======
           "confidence": 1
         },
         {
@@ -94,112 +92,65 @@
           "time": 8.2,
           "duration": 2.0,
           "value": "A:min(b7)",
->>>>>>> 5725112b
           "confidence": 1
         },
         {
           "time": 9.0,
           "duration": 2.0,
-<<<<<<< HEAD
-          "value": "F:maj",
-=======
-          "value": "Bb:(3,5,6)",
->>>>>>> 5725112b
+          "value": "Bb:(3,5,6)",
           "confidence": 1
         },
         {
           "time": 9.2,
           "duration": 2.0,
-<<<<<<< HEAD
+          "value": "B:dim",
+          "confidence": 1
+        },
+        {
+          "time": 10.0,
+          "duration": 2.0,
+          "value": "F:maj/C",
+          "confidence": 1
+        },
+        {
+          "time": 10.2,
+          "duration": 2.0,
+          "value": "G:min(b7,9,11)/Bb",
+          "confidence": 1
+        },
+        {
+          "time": 11.0,
+          "duration": 2.0,
           "value": "A:min(b7)",
-=======
-          "value": "B:dim",
->>>>>>> 5725112b
-          "confidence": 1
-        },
-        {
-          "time": 10.0,
-          "duration": 2.0,
-<<<<<<< HEAD
-          "value": "Bb:(3,5,6)",
-=======
-          "value": "F:maj/C",
->>>>>>> 5725112b
-          "confidence": 1
-        },
-        {
-          "time": 10.2,
-          "duration": 2.0,
-<<<<<<< HEAD
-          "value": "B:dim",
-=======
-          "value": "G:min(b7,9,11)/Bb",
->>>>>>> 5725112b
-          "confidence": 1
-        },
-        {
-          "time": 11.0,
-          "duration": 2.0,
-<<<<<<< HEAD
-          "value": "F:maj/C",
-=======
-          "value": "A:min(b7)",
->>>>>>> 5725112b
           "confidence": 1
         },
         {
           "time": 11.2,
           "duration": 2.0,
-<<<<<<< HEAD
-          "value": "G:min(b7,9,11)/Bb",
-=======
           "value": "D:min(b7)",
->>>>>>> 5725112b
           "confidence": 1
         },
         {
           "time": 12.0,
           "duration": 2.0,
-<<<<<<< HEAD
-          "value": "A:min(b7)",
-=======
           "value": "G:(3,5,b7)",
->>>>>>> 5725112b
           "confidence": 1
         },
         {
           "time": 12.2,
           "duration": 2.0,
-<<<<<<< HEAD
-          "value": "D:min(b7)",
-=======
           "value": "G:(3,b5,b7)/Db",
->>>>>>> 5725112b
           "confidence": 1
         },
         {
           "time": 13.0,
-<<<<<<< HEAD
-          "duration": 2.0,
-          "value": "G:(3,5,b7)",
-=======
           "duration": 4.0,
           "value": "C:(3,5,b7,9)",
->>>>>>> 5725112b
           "confidence": 1
         },
         {
           "time": 14.0,
           "duration": 2.0,
-<<<<<<< HEAD
-          "value": "G:(3,b5,b7)/Db",
-          "confidence": 1
-        },
-        {
-          "time": 14.0,
-          "duration": 4.0,
-          "value": "C:(3,5,b7,9)",
-=======
           "value": "F:maj",
           "confidence": 1
         },
@@ -207,43 +158,16 @@
           "time": 14.2,
           "duration": 2.0,
           "value": "Bb:(3,5,6)",
->>>>>>> 5725112b
           "confidence": 1
         },
         {
           "time": 15.0,
           "duration": 2.0,
-<<<<<<< HEAD
-          "value": "F:maj",
-=======
           "value": "A:(b3,#5)",
->>>>>>> 5725112b
           "confidence": 1
         },
         {
           "time": 15.2,
-<<<<<<< HEAD
-          "duration": 2.0,
-          "value": "Bb:(3,5,6)",
-          "confidence": 1
-        },
-        {
-          "time": 16.0,
-          "duration": 2.0,
-          "value": "A:(b3,#5)",
-          "confidence": 1
-        },
-        {
-          "time": 16.2,
-          "duration": 1.0,
-          "value": "G:min(b7,9,11)",
-          "confidence": 1
-        },
-        {
-          "time": 16.3,
-          "duration": 1.0,
-          "value": "Gb:(3,5,b7,9,#11)",
-=======
           "duration": 1.0,
           "value": "G:min(b7,9,11)",
           "confidence": 1
@@ -264,129 +188,71 @@
           "time": 16.2,
           "duration": 2.0,
           "value": "A:min(b7)",
->>>>>>> 5725112b
           "confidence": 1
         },
         {
           "time": 17.0,
           "duration": 2.0,
-<<<<<<< HEAD
-          "value": "F:maj",
-=======
-          "value": "Bb:(3,5,6)",
->>>>>>> 5725112b
+          "value": "Bb:(3,5,6)",
           "confidence": 1
         },
         {
           "time": 17.2,
           "duration": 2.0,
-<<<<<<< HEAD
+          "value": "B:dim",
+          "confidence": 1
+        },
+        {
+          "time": 18.0,
+          "duration": 2.0,
+          "value": "F:maj/C",
+          "confidence": 1
+        },
+        {
+          "time": 18.2,
+          "duration": 2.0,
+          "value": "G:min(b7,9,11)/Bb",
+          "confidence": 1
+        },
+        {
+          "time": 19.0,
+          "duration": 2.0,
           "value": "A:min(b7)",
-=======
-          "value": "B:dim",
->>>>>>> 5725112b
-          "confidence": 1
-        },
-        {
-          "time": 18.0,
-          "duration": 2.0,
-<<<<<<< HEAD
-          "value": "Bb:(3,5,6)",
-=======
-          "value": "F:maj/C",
->>>>>>> 5725112b
-          "confidence": 1
-        },
-        {
-          "time": 18.2,
-          "duration": 2.0,
-<<<<<<< HEAD
-          "value": "B:dim",
-=======
-          "value": "G:min(b7,9,11)/Bb",
->>>>>>> 5725112b
-          "confidence": 1
-        },
-        {
-          "time": 19.0,
-          "duration": 2.0,
-<<<<<<< HEAD
-          "value": "F:maj/C",
-=======
-          "value": "A:min(b7)",
->>>>>>> 5725112b
           "confidence": 1
         },
         {
           "time": 19.2,
           "duration": 2.0,
-<<<<<<< HEAD
-          "value": "G:min(b7,9,11)/Bb",
-=======
           "value": "D:min(b7)",
->>>>>>> 5725112b
           "confidence": 1
         },
         {
           "time": 20.0,
           "duration": 2.0,
-<<<<<<< HEAD
-          "value": "A:min(b7)",
-=======
           "value": "G:(3,5,b7)",
->>>>>>> 5725112b
           "confidence": 1
         },
         {
           "time": 20.2,
           "duration": 2.0,
-<<<<<<< HEAD
-          "value": "D:min(b7)",
-=======
           "value": "G:(3,b5,b7)/Db",
->>>>>>> 5725112b
           "confidence": 1
         },
         {
           "time": 21.0,
-<<<<<<< HEAD
-          "duration": 2.0,
-          "value": "G:(3,5,b7)",
-          "confidence": 1
-        },
-        {
-          "time": 21.2,
-          "duration": 2.0,
-          "value": "G:(3,b5,b7)/Db",
-=======
           "duration": 4.0,
           "value": "C:(3,5,b7,9)",
->>>>>>> 5725112b
           "confidence": 1
         },
         {
           "time": 22.0,
-<<<<<<< HEAD
-          "duration": 4.0,
-          "value": "C:(3,5,b7,9)",
-=======
-          "duration": 2.0,
-          "value": "F:maj",
->>>>>>> 5725112b
+          "duration": 2.0,
+          "value": "F:maj",
           "confidence": 1
         },
         {
           "time": 22.2,
           "duration": 2.0,
-<<<<<<< HEAD
-          "value": "F:maj",
-          "confidence": 1
-        },
-        {
-          "time": 23.2,
-          "duration": 2.0,
-          "value": "Bb:(3,5,6)",
-=======
           "value": "Bb:(3,5,6)",
           "confidence": 1
         },
@@ -394,25 +260,16 @@
           "time": 23.0,
           "duration": 4.0,
           "value": "F:(3,5,b7)",
->>>>>>> 5725112b
           "confidence": 1
         },
         {
           "time": 24.0,
           "duration": 4.0,
-<<<<<<< HEAD
-          "value": "F:(3,5,b7)",
-=======
-          "value": "Bb:(3,5,6)",
->>>>>>> 5725112b
+          "value": "Bb:(3,5,6)",
           "confidence": 1
         },
         {
           "time": 25.0,
-<<<<<<< HEAD
-          "duration": 4.0,
-          "value": "Bb:(3,5,6)",
-=======
           "duration": 2.0,
           "value": "B:min(b7)",
           "confidence": 1
@@ -421,27 +278,18 @@
           "time": 25.2,
           "duration": 2.0,
           "value": "E:(3,5,b7)",
->>>>>>> 5725112b
           "confidence": 1
         },
         {
           "time": 26.0,
           "duration": 2.0,
-<<<<<<< HEAD
-          "value": "B:min(b7)",
-=======
-          "value": "F:maj",
->>>>>>> 5725112b
+          "value": "F:maj",
           "confidence": 1
         },
         {
           "time": 26.2,
           "duration": 2.0,
-<<<<<<< HEAD
-          "value": "E:(3,5,b7)",
-=======
           "value": "E:(3,#5,b7)",
->>>>>>> 5725112b
           "confidence": 1
         },
         {
@@ -453,72 +301,35 @@
         {
           "time": 27.2,
           "duration": 2.0,
-<<<<<<< HEAD
-          "value": "E:(3,#5,b7)",
-=======
           "value": "A:(3,5,b7)/E",
->>>>>>> 5725112b
           "confidence": 1
         },
         {
           "time": 28.0,
           "duration": 2.0,
-<<<<<<< HEAD
-          "value": "F:maj",
-=======
           "value": "D:min",
->>>>>>> 5725112b
           "confidence": 1
         },
         {
           "time": 28.2,
           "duration": 2.0,
-<<<<<<< HEAD
-          "value": "A:(3,5,b7)/E",
-=======
           "value": "F:(3,5,b7)/C",
->>>>>>> 5725112b
           "confidence": 1
         },
         {
           "time": 29.0,
-<<<<<<< HEAD
-          "duration": 2.0,
-          "value": "D:min",
-          "confidence": 1
-        },
-        {
-          "time": 29.2,
-          "duration": 2.0,
-          "value": "F:(3,5,b7)/C",
-=======
           "duration": 4.0,
           "value": "B:(b3,b5,b7)",
->>>>>>> 5725112b
           "confidence": 1
         },
         {
           "time": 30.0,
           "duration": 4.0,
-<<<<<<< HEAD
-          "value": "B:(b3,b5,b7)",
-=======
           "value": "G:min(b7,9)/C",
->>>>>>> 5725112b
           "confidence": 1
         },
         {
           "time": 31.0,
-<<<<<<< HEAD
-          "duration": 4.0,
-          "value": "G:min(b7,9)/C",
-          "confidence": 1
-        },
-        {
-          "time": 32.0,
-          "duration": 2.0,
-          "value": "C:(4,5,b7,9)",
-=======
           "duration": 2.0,
           "value": "C:(4,5,b7,9)",
           "confidence": 1
@@ -527,22 +338,12 @@
           "time": 31.2,
           "duration": 1.0,
           "value": "C:(3,5,b7)",
->>>>>>> 5725112b
           "confidence": 1
         },
         {
           "time": 31.3,
           "duration": 1.0,
-<<<<<<< HEAD
-          "value": "C:(3,5,b7)",
-          "confidence": 1
-        },
-        {
-          "time": 32.3,
-          "duration": 1.0,
           "value": "Gb:(3,5,b7,9,#11)",
-=======
-          "value": "Gb:(3,5,b7,9,#11)",
           "confidence": 1
         },
         {
@@ -555,155 +356,89 @@
           "time": 32.2,
           "duration": 2.0,
           "value": "A:min(b7)",
->>>>>>> 5725112b
           "confidence": 1
         },
         {
           "time": 33.0,
           "duration": 2.0,
-<<<<<<< HEAD
-          "value": "F:maj",
-=======
-          "value": "Bb:(3,5,6)",
->>>>>>> 5725112b
+          "value": "Bb:(3,5,6)",
           "confidence": 1
         },
         {
           "time": 33.2,
           "duration": 2.0,
-<<<<<<< HEAD
+          "value": "B:dim",
+          "confidence": 1
+        },
+        {
+          "time": 34.0,
+          "duration": 2.0,
+          "value": "F:maj/C",
+          "confidence": 1
+        },
+        {
+          "time": 34.2,
+          "duration": 2.0,
+          "value": "G:min(b7,9,11)/Bb",
+          "confidence": 1
+        },
+        {
+          "time": 35.0,
+          "duration": 2.0,
           "value": "A:min(b7)",
-=======
-          "value": "B:dim",
->>>>>>> 5725112b
-          "confidence": 1
-        },
-        {
-          "time": 34.0,
-          "duration": 2.0,
-<<<<<<< HEAD
-          "value": "Bb:(3,5,6)",
-=======
-          "value": "F:maj/C",
->>>>>>> 5725112b
-          "confidence": 1
-        },
-        {
-          "time": 34.2,
-          "duration": 2.0,
-<<<<<<< HEAD
-          "value": "B:dim",
-=======
-          "value": "G:min(b7,9,11)/Bb",
->>>>>>> 5725112b
-          "confidence": 1
-        },
-        {
-          "time": 35.0,
-          "duration": 2.0,
-<<<<<<< HEAD
-          "value": "F:maj/C",
-=======
-          "value": "A:min(b7)",
->>>>>>> 5725112b
           "confidence": 1
         },
         {
           "time": 35.2,
           "duration": 2.0,
-<<<<<<< HEAD
-          "value": "G:min(b7,9,11)/Bb",
-=======
           "value": "D:min(b7)",
->>>>>>> 5725112b
           "confidence": 1
         },
         {
           "time": 36.0,
           "duration": 2.0,
-<<<<<<< HEAD
-          "value": "A:min(b7)",
-=======
           "value": "G:(3,5,b7)",
->>>>>>> 5725112b
           "confidence": 1
         },
         {
           "time": 36.2,
           "duration": 2.0,
-<<<<<<< HEAD
+          "value": "G:(3,b5,b7)/Db",
+          "confidence": 1
+        },
+        {
+          "time": 37.0,
+          "duration": 4.0,
+          "value": "C:(3,5,b7,9,11,13)",
+          "confidence": 1
+        },
+        {
+          "time": 38.0,
+          "duration": 2.0,
+          "value": "F:maj",
+          "confidence": 1
+        },
+        {
+          "time": 38.2,
+          "duration": 2.0,
           "value": "D:min(b7)",
-=======
-          "value": "G:(3,b5,b7)/Db",
->>>>>>> 5725112b
-          "confidence": 1
-        },
-        {
-          "time": 37.0,
-<<<<<<< HEAD
-          "duration": 2.0,
-          "value": "G:(3,5,b7)",
-=======
-          "duration": 4.0,
-          "value": "C:(3,5,b7,9,11,13)",
->>>>>>> 5725112b
-          "confidence": 1
-        },
-        {
-          "time": 38.0,
-          "duration": 2.0,
-<<<<<<< HEAD
-          "value": "G:(3,b5,b7)/Db",
-          "confidence": 1
-        },
-        {
-          "time": 38.0,
-          "duration": 4.0,
-          "value": "C:(3,5,b7,9,11,13)",
-=======
-          "value": "F:maj",
-          "confidence": 1
-        },
-        {
-          "time": 38.2,
-          "duration": 2.0,
-          "value": "D:min(b7)",
->>>>>>> 5725112b
           "confidence": 1
         },
         {
           "time": 39.0,
           "duration": 2.0,
-<<<<<<< HEAD
-          "value": "F:maj",
-=======
           "value": "G:min(b7)",
->>>>>>> 5725112b
           "confidence": 1
         },
         {
           "time": 39.2,
           "duration": 2.0,
-<<<<<<< HEAD
-          "value": "D:min(b7)",
-=======
-          "value": "C:(3,#5,b7)",
->>>>>>> 5725112b
+          "value": "C:(3,#5,b7)",
           "confidence": 1
         },
         {
           "time": 40.0,
-<<<<<<< HEAD
-          "duration": 2.0,
-          "value": "G:min(b7)",
-          "confidence": 1
-        },
-        {
-          "time": 40.2,
-          "duration": 2.0,
-=======
-          "duration": 4.0,
->>>>>>> 5725112b
+          "duration": 4.0,
           "value": "C:(3,#5,b7)",
           "confidence": 1
         },
@@ -728,95 +463,54 @@
         {
           "time": 44.0,
           "duration": 4.0,
-<<<<<<< HEAD
-          "value": "C:(3,#5,b7)",
-=======
           "value": "F:(3,5,b7,9)",
->>>>>>> 5725112b
           "confidence": 1
         },
         {
           "time": 45.0,
           "duration": 4.0,
-<<<<<<< HEAD
-          "value": "F:(3,5,b7,9)",
-=======
           "value": "Bb:(3,#5,b7)",
->>>>>>> 5725112b
           "confidence": 1
         },
         {
           "time": 46.0,
           "duration": 4.0,
-<<<<<<< HEAD
-          "value": "Bb:(3,#5,b7)",
-=======
           "value": "Eb:(3,5,b7,9,#11)",
->>>>>>> 5725112b
           "confidence": 1
         },
         {
           "time": 47.0,
           "duration": 4.0,
-<<<<<<< HEAD
-          "value": "Eb:(3,5,b7,9,#11)",
-=======
           "value": "D:(3,5,b7,9)",
->>>>>>> 5725112b
           "confidence": 1
         },
         {
           "time": 48.0,
           "duration": 4.0,
-<<<<<<< HEAD
-          "value": "D:(3,5,b7,9)",
-=======
           "value": "Db:(3,5,b7,9)",
->>>>>>> 5725112b
           "confidence": 1
         },
         {
           "time": 49.0,
           "duration": 4.0,
-<<<<<<< HEAD
-          "value": "Db:(3,5,b7,9)",
-=======
-          "value": "C:(3,#5,b7)",
->>>>>>> 5725112b
+          "value": "C:(3,#5,b7)",
           "confidence": 1
         },
         {
           "time": 50.0,
           "duration": 4.0,
-<<<<<<< HEAD
-          "value": "C:(3,#5,b7)",
-=======
-          "value": "F:maj",
->>>>>>> 5725112b
+          "value": "F:maj",
           "confidence": 1
         },
         {
           "time": 51.0,
           "duration": 4.0,
-<<<<<<< HEAD
-          "value": "F:maj",
-=======
           "value": "C:(3,#5,b7,b9)",
->>>>>>> 5725112b
           "confidence": 1
         },
         {
           "time": 52.0,
           "duration": 4.0,
-<<<<<<< HEAD
-          "value": "C:(3,#5,b7,b9)",
-          "confidence": 1
-        },
-        {
-          "time": 53.0,
-          "duration": 4.0,
-=======
->>>>>>> 5725112b
           "value": "F:maj(7,9,11,13)",
           "confidence": 1
         }
