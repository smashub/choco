--- conflicted
+++ resolved
@@ -47,11 +47,7 @@
           "confidence": 1
         },
         {
-<<<<<<< HEAD
-          "time": 5.3,
-=======
           "time": 4.3,
->>>>>>> 5725112b
           "duration": 1.0,
           "value": "D:(3,5,b7)",
           "confidence": 1
@@ -135,11 +131,7 @@
           "confidence": 1
         },
         {
-<<<<<<< HEAD
-          "time": 16.3,
-=======
           "time": 15.3,
->>>>>>> 5725112b
           "duration": 1.0,
           "value": "E:(3,5,b7)",
           "confidence": 1
@@ -175,11 +167,7 @@
           "confidence": 1
         },
         {
-<<<<<<< HEAD
-          "time": 21.3,
-=======
           "time": 20.3,
->>>>>>> 5725112b
           "duration": 1.0,
           "value": "D:(3,5,b7)",
           "confidence": 1
