{
  "annotations": [
    {
      "annotation_metadata": {
        "curator": {
          "name": "",
          "email": ""
        },
        "annotator": {},
        "version": "",
        "corpus": "biab_internet_corpus",
        "annotation_tools": "",
        "annotation_rules": "",
        "validation": "",
        "data_source": ""
      },
      "namespace": "chord",
      "data": [
        {
          "time": 0.0,
          "duration": 4.0,
          "value": "Eb:maj",
          "confidence": 1
        },
        {
          "time": 1.0,
          "duration": 4.0,
          "value": "Eb:maj",
          "confidence": 1
        },
        {
          "time": 2.0,
          "duration": 4.0,
          "value": "Eb:maj",
          "confidence": 1
        },
        {
          "time": 3.0,
          "duration": 2.0,
          "value": "F:(3,5,b7)",
          "confidence": 1
        },
        {
          "time": 3.2,
          "duration": 2.0,
          "value": "Bb:(3,5,b7)",
          "confidence": 1
        },
        {
          "time": 4.0,
          "duration": 4.0,
          "value": "Eb:maj",
          "confidence": 1
        },
        {
          "time": 5.0,
          "duration": 4.0,
          "value": "Eb:maj",
          "confidence": 1
        },
        {
          "time": 6.0,
          "duration": 4.0,
          "value": "C:dim",
          "confidence": 1
        },
        {
          "time": 7.0,
          "duration": 2.0,
          "value": "Bb:(3,5,b7)",
          "confidence": 1
        },
        {
          "time": 7.2,
          "duration": 1.0,
          "value": "Eb:maj",
          "confidence": 1
        },
        {
          "time": 7.3,
          "duration": 1.0,
          "value": "Bb:(3,5,b7)",
          "confidence": 1
        },
        {
          "time": 8.0,
          "duration": 4.0,
          "value": "Eb:maj",
          "confidence": 1
        },
        {
          "time": 9.0,
          "duration": 4.0,
          "value": "Eb:maj",
          "confidence": 1
        },
        {
          "time": 10.0,
          "duration": 4.0,
          "value": "Eb:maj",
          "confidence": 1
        },
        {
          "time": 11.0,
          "duration": 2.0,
          "value": "F:(3,5,b7)",
          "confidence": 1
        },
        {
          "time": 11.2,
          "duration": 2.0,
          "value": "Bb:(3,5,b7)",
          "confidence": 1
        },
        {
          "time": 12.0,
          "duration": 4.0,
          "value": "Eb:maj",
          "confidence": 1
        },
        {
          "time": 13.0,
          "duration": 4.0,
          "value": "Eb:maj",
          "confidence": 1
        },
        {
          "time": 14.0,
          "duration": 4.0,
          "value": "C:dim",
          "confidence": 1
        },
        {
          "time": 15.0,
          "duration": 2.0,
          "value": "Bb:(3,5,b7)",
          "confidence": 1
        },
        {
          "time": 15.2,
          "duration": 2.0,
          "value": "Eb:maj",
          "confidence": 1
        },
        {
          "time": 16.0,
          "duration": 4.0,
          "value": "Bb:maj",
          "confidence": 1
        },
        {
          "time": 17.0,
          "duration": 4.0,
          "value": "Db:dim",
          "confidence": 1
        },
        {
          "time": 18.0,
          "duration": 4.0,
          "value": "Bb:maj",
          "confidence": 1
        },
        {
          "time": 19.0,
          "duration": 2.0,
          "value": "Bb:maj",
          "confidence": 1
        },
        {
          "time": 19.2,
          "duration": 2.0,
          "value": "G:(3,5,b7)",
          "confidence": 1
        },
        {
          "time": 20.0,
          "duration": 4.0,
          "value": "C:(3,5,b7)",
          "confidence": 1
        },
        {
          "time": 21.0,
          "duration": 4.0,
          "value": "C:(3,5,b7)",
          "confidence": 1
        },
        {
          "time": 22.0,
          "duration": 4.0,
          "value": "F:(3,5,b7)",
          "confidence": 1
        },
        {
          "time": 23.0,
          "duration": 4.0,
          "value": "F:(3,5,b7)",
          "confidence": 1
        },
        {
          "time": 24.0,
          "duration": 4.0,
          "value": "Bb:(3,5,b7)",
          "confidence": 1
        },
        {
          "time": 25.0,
          "duration": 4.0,
          "value": "Bb:(3,5,b7)",
          "confidence": 1
        },
        {
          "time": 26.0,
          "duration": 4.0,
          "value": "Eb:maj",
          "confidence": 1
        },
        {
          "time": 27.0,
          "duration": 4.0,
          "value": "Eb:maj",
          "confidence": 1
        },
        {
          "time": 28.0,
          "duration": 4.0,
          "value": "C:(3,5,b7)",
          "confidence": 1
        },
        {
          "time": 29.0,
          "duration": 4.0,
          "value": "C:(3,5,b7)",
          "confidence": 1
        },
        {
          "time": 30.0,
          "duration": 4.0,
          "value": "F:(3,5,b7)",
          "confidence": 1
        },
        {
          "time": 31.0,
          "duration": 2.0,
          "value": "F:(3,5,b7)",
          "confidence": 1
        },
        {
          "time": 31.2,
          "duration": 2.0,
          "value": "Bb:(3,5,b7)",
          "confidence": 1
        },
        {
          "time": 32.0,
          "duration": 4.0,
          "value": "Eb:maj",
          "confidence": 1
        },
        {
          "time": 33.0,
          "duration": 4.0,
          "value": "G:(3,5,b7)",
          "confidence": 1
        },
        {
          "time": 34.0,
          "duration": 4.0,
          "value": "C:min",
          "confidence": 1
        },
        {
          "time": 35.0,
          "duration": 4.0,
          "value": "C:(3,5,b7)",
          "confidence": 1
        },
        {
          "time": 36.0,
          "duration": 4.0,
          "value": "F:(3,5,b7)",
          "confidence": 1
        },
        {
          "time": 37.0,
          "duration": 4.0,
          "value": "Bb:(3,5,b7)",
          "confidence": 1
        },
        {
          "time": 38.0,
          "duration": 2.0,
          "value": "Eb:maj",
          "confidence": 1
        },
        {
          "time": 38.2,
          "duration": 2.0,
          "value": "Ab:maj",
          "confidence": 1
        },
        {
          "time": 39.0,
          "duration": 2.0,
          "value": "Eb:maj",
          "confidence": 1
        },
        {
          "time": 39.2,
          "duration": 2.0,
          "value": "Bb:(3,5,b7)",
          "confidence": 1
        },
        {
          "time": 40.0,
          "duration": 4.0,
          "value": "Eb:maj",
          "confidence": 1
        },
        {
          "time": 41.0,
          "duration": 4.0,
          "value": "Eb:maj",
          "confidence": 1
        },
        {
          "time": 42.0,
          "duration": 4.0,
          "value": "Eb:maj",
          "confidence": 1
        },
        {
          "time": 43.0,
          "duration": 2.0,
          "value": "F:(3,5,b7)",
          "confidence": 1
        },
        {
          "time": 43.2,
          "duration": 2.0,
          "value": "Bb:(3,5,b7)",
          "confidence": 1
        },
        {
          "time": 44.0,
          "duration": 4.0,
          "value": "Eb:maj",
          "confidence": 1
        },
        {
          "time": 45.0,
          "duration": 4.0,
          "value": "Eb:maj",
          "confidence": 1
        },
        {
          "time": 46.0,
          "duration": 4.0,
          "value": "C:dim",
          "confidence": 1
        },
        {
          "time": 47.0,
          "duration": 2.0,
          "value": "Bb:(3,5,b7)",
          "confidence": 1
        },
        {
          "time": 47.2,
          "duration": 1.0,
          "value": "Eb:maj",
          "confidence": 1
        },
        {
          "time": 47.3,
          "duration": 1.0,
          "value": "Bb:(3,5,b7)",
          "confidence": 1
        },
        {
          "time": 48.0,
          "duration": 4.0,
          "value": "Eb:maj",
          "confidence": 1
        },
        {
          "time": 49.0,
          "duration": 4.0,
          "value": "Eb:maj",
          "confidence": 1
        },
        {
          "time": 50.0,
          "duration": 4.0,
          "value": "Eb:maj",
          "confidence": 1
        },
        {
          "time": 51.0,
          "duration": 2.0,
          "value": "F:(3,5,b7)",
          "confidence": 1
        },
        {
          "time": 51.2,
          "duration": 2.0,
          "value": "Bb:(3,5,b7)",
          "confidence": 1
        },
        {
          "time": 52.0,
          "duration": 4.0,
          "value": "Eb:maj",
          "confidence": 1
        },
        {
          "time": 53.0,
          "duration": 4.0,
          "value": "Eb:maj",
          "confidence": 1
        },
        {
          "time": 54.0,
          "duration": 4.0,
          "value": "C:dim",
          "confidence": 1
        },
        {
          "time": 55.0,
          "duration": 2.0,
          "value": "Bb:(3,5,b7)",
          "confidence": 1
        },
        {
          "time": 55.2,
          "duration": 2.0,
          "value": "Eb:maj",
          "confidence": 1
        },
        {
          "time": 56.0,
          "duration": 4.0,
          "value": "Bb:maj",
          "confidence": 1
        },
        {
          "time": 57.0,
          "duration": 4.0,
          "value": "Db:dim",
          "confidence": 1
        },
        {
          "time": 58.0,
          "duration": 4.0,
          "value": "Bb:maj",
          "confidence": 1
        },
        {
          "time": 59.0,
          "duration": 2.0,
          "value": "Bb:maj",
          "confidence": 1
        },
        {
          "time": 59.2,
          "duration": 2.0,
          "value": "G:(3,5,b7)",
          "confidence": 1
        },
        {
          "time": 60.0,
          "duration": 4.0,
          "value": "C:(3,5,b7)",
          "confidence": 1
        },
        {
          "time": 61.0,
          "duration": 4.0,
          "value": "C:(3,5,b7)",
          "confidence": 1
        },
        {
          "time": 62.0,
          "duration": 4.0,
          "value": "F:(3,5,b7)",
          "confidence": 1
        },
        {
          "time": 63.0,
          "duration": 4.0,
          "value": "F:(3,5,b7)",
          "confidence": 1
        },
        {
          "time": 64.0,
          "duration": 4.0,
          "value": "Bb:(3,5,b7)",
          "confidence": 1
        },
        {
          "time": 65.0,
          "duration": 4.0,
          "value": "Bb:(3,5,b7)",
          "confidence": 1
        },
        {
          "time": 66.0,
          "duration": 4.0,
          "value": "Eb:maj",
          "confidence": 1
        },
        {
          "time": 67.0,
          "duration": 4.0,
          "value": "Eb:maj",
          "confidence": 1
        },
        {
          "time": 68.0,
          "duration": 4.0,
          "value": "C:(3,5,b7)",
          "confidence": 1
        },
        {
          "time": 69.0,
          "duration": 4.0,
          "value": "C:(3,5,b7)",
          "confidence": 1
        },
        {
          "time": 70.0,
          "duration": 4.0,
          "value": "F:(3,5,b7)",
          "confidence": 1
        },
        {
          "time": 71.0,
          "duration": 2.0,
          "value": "F:(3,5,b7)",
          "confidence": 1
        },
        {
          "time": 71.2,
          "duration": 2.0,
          "value": "Bb:(3,5,b7)",
          "confidence": 1
        },
        {
          "time": 72.0,
          "duration": 4.0,
          "value": "Eb:maj",
          "confidence": 1
        },
        {
          "time": 73.0,
          "duration": 4.0,
          "value": "G:(3,5,b7)",
          "confidence": 1
        },
        {
          "time": 74.0,
          "duration": 4.0,
          "value": "C:min",
          "confidence": 1
        },
        {
          "time": 75.0,
          "duration": 4.0,
          "value": "C:(3,5,b7)",
          "confidence": 1
        },
        {
          "time": 76.0,
          "duration": 4.0,
          "value": "F:(3,5,b7)",
          "confidence": 1
        },
        {
          "time": 77.0,
          "duration": 4.0,
          "value": "Bb:(3,5,b7)",
          "confidence": 1
        },
        {
          "time": 78.0,
          "duration": 2.0,
          "value": "Eb:maj",
          "confidence": 1
        },
        {
          "time": 78.2,
          "duration": 2.0,
          "value": "Ab:maj",
          "confidence": 1
        },
        {
          "time": 79.0,
          "duration": 2.0,
          "value": "Eb:maj",
          "confidence": 1
        },
        {
          "time": 79.2,
          "duration": 2.0,
          "value": "Bb:(3,5,b7)",
          "confidence": 1
        },
        {
          "time": 80.0,
          "duration": 4.0,
          "value": "C:(3,5,b7)",
          "confidence": 1
        },
        {
          "time": 81.0,
          "duration": 4.0,
          "value": "C:(3,5,b7)",
          "confidence": 1
        },
        {
          "time": 82.0,
          "duration": 4.0,
          "value": "F:(3,5,b7)",
          "confidence": 1
        },
        {
          "time": 83.0,
          "duration": 4.0,
          "value": "F:(3,5,b7)",
          "confidence": 1
        },
        {
          "time": 84.0,
          "duration": 4.0,
          "value": "Bb:(3,5,b7)",
          "confidence": 1
        },
        {
          "time": 85.0,
          "duration": 4.0,
          "value": "Bb:(3,5,b7)",
          "confidence": 1
        },
        {
          "time": 86.0,
          "duration": 4.0,
          "value": "Eb:maj",
          "confidence": 1
        },
        {
          "time": 87.0,
          "duration": 4.0,
          "value": "Eb:maj",
          "confidence": 1
        },
        {
          "time": 88.0,
          "duration": 4.0,
          "value": "C:(3,5,b7)",
          "confidence": 1
        },
        {
          "time": 89.0,
          "duration": 4.0,
          "value": "C:(3,5,b7)",
          "confidence": 1
        },
        {
          "time": 90.0,
          "duration": 4.0,
          "value": "F:(3,5,b7)",
          "confidence": 1
        },
        {
          "time": 91.0,
          "duration": 2.0,
          "value": "F:(3,5,b7)",
          "confidence": 1
        },
        {
          "time": 91.2,
          "duration": 2.0,
          "value": "Bb:(3,5,b7)",
          "confidence": 1
        },
        {
          "time": 92.0,
          "duration": 4.0,
          "value": "Eb:maj",
          "confidence": 1
        },
        {
          "time": 93.0,
          "duration": 4.0,
          "value": "G:(3,5,b7)",
          "confidence": 1
        },
        {
          "time": 94.0,
          "duration": 4.0,
          "value": "C:min",
          "confidence": 1
        },
        {
          "time": 95.0,
          "duration": 4.0,
          "value": "C:(3,5,b7)",
          "confidence": 1
        },
        {
          "time": 96.0,
          "duration": 4.0,
          "value": "F:(3,5,b7)",
          "confidence": 1
        },
        {
          "time": 97.0,
          "duration": 4.0,
          "value": "Bb:(3,5,b7)",
          "confidence": 1
        },
        {
          "time": 98.0,
          "duration": 2.0,
          "value": "Eb:maj",
          "confidence": 1
        },
        {
          "time": 98.2,
          "duration": 2.0,
          "value": "Ab:maj",
          "confidence": 1
        },
        {
          "time": 99.0,
          "duration": 2.0,
          "value": "Eb:maj",
          "confidence": 1
        },
        {
          "time": 99.2,
          "duration": 2.0,
          "value": "Bb:(3,5,b7)",
          "confidence": 1
        },
        {
          "time": 100.0,
          "duration": 4.0,
          "value": "C:(3,5,b7)",
          "confidence": 1
        },
        {
          "time": 101.0,
          "duration": 4.0,
          "value": "C:(3,5,b7)",
          "confidence": 1
        },
        {
          "time": 102.0,
          "duration": 4.0,
          "value": "F:(3,5,b7)",
          "confidence": 1
        },
        {
          "time": 103.0,
          "duration": 4.0,
          "value": "F:(3,5,b7)",
          "confidence": 1
        },
        {
          "time": 104.0,
          "duration": 4.0,
          "value": "Bb:(3,5,b7)",
          "confidence": 1
        },
        {
          "time": 105.0,
          "duration": 4.0,
          "value": "Bb:(3,5,b7)",
          "confidence": 1
        },
        {
          "time": 106.0,
          "duration": 4.0,
          "value": "Eb:maj",
          "confidence": 1
        },
        {
          "time": 107.0,
          "duration": 4.0,
          "value": "Eb:maj",
          "confidence": 1
        },
        {
          "time": 108.0,
          "duration": 4.0,
          "value": "C:(3,5,b7)",
          "confidence": 1
        },
        {
          "time": 109.0,
          "duration": 4.0,
          "value": "C:(3,5,b7)",
          "confidence": 1
        },
        {
          "time": 110.0,
          "duration": 4.0,
          "value": "F:(3,5,b7)",
          "confidence": 1
        },
        {
          "time": 111.0,
          "duration": 2.0,
          "value": "F:(3,5,b7)",
          "confidence": 1
        },
        {
          "time": 111.2,
          "duration": 2.0,
          "value": "Bb:(3,5,b7)",
          "confidence": 1
        },
        {
          "time": 112.0,
          "duration": 4.0,
          "value": "Eb:maj",
          "confidence": 1
        },
        {
          "time": 113.0,
          "duration": 4.0,
          "value": "G:(3,5,b7)",
          "confidence": 1
        },
        {
          "time": 114.0,
          "duration": 4.0,
          "value": "C:min",
          "confidence": 1
        },
        {
          "time": 115.0,
          "duration": 4.0,
          "value": "C:(3,5,b7)",
          "confidence": 1
        },
        {
          "time": 116.0,
          "duration": 4.0,
          "value": "F:(3,5,b7)",
          "confidence": 1
        },
        {
          "time": 117.0,
          "duration": 4.0,
          "value": "Bb:(3,5,b7)",
          "confidence": 1
        },
        {
          "time": 118.0,
          "duration": 2.0,
          "value": "Eb:maj",
          "confidence": 1
        },
        {
          "time": 118.2,
          "duration": 2.0,
          "value": "Ab:maj",
          "confidence": 1
        },
        {
          "time": 119.0,
          "duration": 2.0,
          "value": "Eb:maj",
          "confidence": 1
        },
        {
          "time": 119.2,
          "duration": 2.0,
          "value": "Bb:(3,5,b7)",
          "confidence": 1
        },
        {
          "time": 120.0,
          "duration": 1.0,
          "value": "Bb:(3,5,b7)",
          "confidence": 1
        },
        {
<<<<<<< HEAD
          "time": 121.1,
=======
          "time": 120.1,
>>>>>>> 5725112b
          "duration": 1.0,
          "value": "Bb:(3,5,b7)",
          "confidence": 1
        },
        {
<<<<<<< HEAD
          "time": 121.2,
=======
          "time": 120.2,
>>>>>>> 5725112b
          "duration": 2.0,
          "value": "Eb:maj",
          "confidence": 1
        }
      ],
      "sandbox": {},
      "time": 0,
      "duration": 486.0
    },
    {
      "annotation_metadata": {
        "curator": {
          "name": "",
          "email": ""
        },
        "annotator": {},
        "version": "",
        "corpus": "biab_internet_corpus",
        "annotation_tools": "",
        "annotation_rules": "",
        "validation": "",
        "data_source": ""
      },
      "namespace": "key_mode",
      "data": [
        {
          "time": 0.0,
          "duration": 486.0,
          "value": "Eb",
          "confidence": 1
        }
      ],
      "sandbox": {},
      "time": 0,
      "duration": 486.0
    }
  ],
  "file_metadata": {
    "title": "Jazz Me Blues",
    "artist": "",
    "release": "",
    "duration": 486.0,
    "identifiers": {},
    "jams_version": "0.3.4"
  },
  "sandbox": {
    "expanded": false
  }
}<|MERGE_RESOLUTION|>--- conflicted
+++ resolved
@@ -887,21 +887,13 @@
           "confidence": 1
         },
         {
-<<<<<<< HEAD
-          "time": 121.1,
-=======
           "time": 120.1,
->>>>>>> 5725112b
           "duration": 1.0,
           "value": "Bb:(3,5,b7)",
           "confidence": 1
         },
         {
-<<<<<<< HEAD
-          "time": 121.2,
-=======
           "time": 120.2,
->>>>>>> 5725112b
           "duration": 2.0,
           "value": "Eb:maj",
           "confidence": 1
