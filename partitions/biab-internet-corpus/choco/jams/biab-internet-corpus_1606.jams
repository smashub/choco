{
  "annotations": [
    {
      "annotation_metadata": {
        "curator": {
          "name": "",
          "email": ""
        },
        "annotator": {},
        "version": "",
        "corpus": "biab_internet_corpus",
        "annotation_tools": "",
        "annotation_rules": "",
        "validation": "",
        "data_source": ""
      },
      "namespace": "chord",
      "data": [
        {
<<<<<<< HEAD
=======
          "time": 0.0,
          "duration": 4.0,
          "value": "D:maj",
          "confidence": 1
        },
        {
>>>>>>> 5725112b
          "time": 1.0,
          "duration": 4.0,
          "value": "D:maj",
          "confidence": 1
        },
        {
          "time": 2.0,
          "duration": 4.0,
          "value": "D:maj",
          "confidence": 1
        },
        {
          "time": 3.0,
          "duration": 4.0,
          "value": "D:maj",
          "confidence": 1
        },
        {
          "time": 4.0,
          "duration": 4.0,
<<<<<<< HEAD
          "value": "D:maj",
=======
          "value": "A:(3,5,b7)",
>>>>>>> 5725112b
          "confidence": 1
        },
        {
          "time": 5.0,
          "duration": 4.0,
          "value": "A:(3,5,b7)",
          "confidence": 1
        },
        {
          "time": 6.0,
          "duration": 4.0,
          "value": "A:(3,5,b7)",
          "confidence": 1
        },
        {
          "time": 7.0,
          "duration": 4.0,
          "value": "A:(3,5,b7)",
          "confidence": 1
        },
        {
          "time": 8.0,
          "duration": 4.0,
          "value": "A:(3,5,b7)",
          "confidence": 1
        },
        {
          "time": 9.0,
          "duration": 4.0,
          "value": "A:(3,5,b7)",
          "confidence": 1
        },
        {
          "time": 10.0,
          "duration": 4.0,
          "value": "A:(3,5,b7)",
          "confidence": 1
        },
        {
          "time": 11.0,
          "duration": 4.0,
          "value": "A:(3,5,b7)",
          "confidence": 1
        },
        {
          "time": 12.0,
          "duration": 4.0,
<<<<<<< HEAD
          "value": "A:(3,5,b7)",
=======
          "value": "D:maj",
>>>>>>> 5725112b
          "confidence": 1
        },
        {
          "time": 13.0,
          "duration": 4.0,
          "value": "D:maj",
          "confidence": 1
        },
        {
          "time": 14.0,
          "duration": 4.0,
          "value": "D:maj",
          "confidence": 1
        },
        {
          "time": 15.0,
          "duration": 4.0,
          "value": "D:maj",
          "confidence": 1
        },
        {
          "time": 16.0,
          "duration": 4.0,
<<<<<<< HEAD
          "value": "D:maj",
=======
          "value": "D:maj/Gb",
>>>>>>> 5725112b
          "confidence": 1
        },
        {
          "time": 17.0,
          "duration": 4.0,
          "value": "D:maj/Gb",
          "confidence": 1
        },
        {
          "time": 18.0,
          "duration": 4.0,
          "value": "D:maj/Gb",
          "confidence": 1
        },
        {
          "time": 19.0,
          "duration": 4.0,
          "value": "D:maj/Gb",
          "confidence": 1
        },
        {
          "time": 20.0,
          "duration": 4.0,
<<<<<<< HEAD
          "value": "D:maj/Gb",
=======
          "value": "G:maj",
>>>>>>> 5725112b
          "confidence": 1
        },
        {
          "time": 21.0,
          "duration": 4.0,
          "value": "G:maj",
          "confidence": 1
        },
        {
          "time": 22.0,
          "duration": 4.0,
          "value": "G:maj",
          "confidence": 1
        },
        {
          "time": 23.0,
          "duration": 4.0,
          "value": "G:maj",
          "confidence": 1
        },
        {
          "time": 24.0,
          "duration": 4.0,
<<<<<<< HEAD
          "value": "G:maj",
=======
          "value": "A:(3,5,b7)",
>>>>>>> 5725112b
          "confidence": 1
        },
        {
          "time": 25.0,
          "duration": 4.0,
          "value": "A:(3,5,b7)",
          "confidence": 1
        },
        {
          "time": 26.0,
          "duration": 4.0,
<<<<<<< HEAD
          "value": "A:(3,5,b7)",
=======
          "value": "D:maj",
>>>>>>> 5725112b
          "confidence": 1
        },
        {
          "time": 27.0,
          "duration": 4.0,
<<<<<<< HEAD
          "value": "D:maj",
=======
          "value": "D:maj/Gb",
>>>>>>> 5725112b
          "confidence": 1
        },
        {
          "time": 28.0,
          "duration": 4.0,
<<<<<<< HEAD
          "value": "D:maj/Gb",
=======
          "value": "G:maj7",
>>>>>>> 5725112b
          "confidence": 1
        },
        {
          "time": 29.0,
          "duration": 4.0,
<<<<<<< HEAD
          "value": "G:maj7",
=======
          "value": "A:(3,5,b7)",
>>>>>>> 5725112b
          "confidence": 1
        },
        {
          "time": 30.0,
          "duration": 4.0,
<<<<<<< HEAD
          "value": "A:(3,5,b7)",
=======
          "value": "D:maj",
>>>>>>> 5725112b
          "confidence": 1
        },
        {
          "time": 31.0,
          "duration": 4.0,
          "value": "D:maj",
          "confidence": 1
        },
        {
          "time": 32.0,
          "duration": 4.0,
<<<<<<< HEAD
          "value": "D:maj",
=======
          "value": "E:(3,5,b7)",
>>>>>>> 5725112b
          "confidence": 1
        },
        {
          "time": 33.0,
          "duration": 4.0,
          "value": "E:(3,5,b7)",
          "confidence": 1
        },
        {
          "time": 34.0,
          "duration": 4.0,
          "value": "E:(3,5,b7)",
          "confidence": 1
        },
        {
          "time": 35.0,
          "duration": 4.0,
          "value": "E:(3,5,b7)",
          "confidence": 1
        },
        {
          "time": 36.0,
          "duration": 4.0,
<<<<<<< HEAD
          "value": "E:(3,5,b7)",
=======
          "value": "A:maj",
>>>>>>> 5725112b
          "confidence": 1
        },
        {
          "time": 37.0,
          "duration": 4.0,
          "value": "A:maj",
          "confidence": 1
        },
        {
          "time": 38.0,
          "duration": 4.0,
          "value": "A:maj",
          "confidence": 1
        },
        {
          "time": 39.0,
          "duration": 4.0,
          "value": "A:maj",
          "confidence": 1
        },
        {
          "time": 40.0,
          "duration": 4.0,
<<<<<<< HEAD
          "value": "A:maj",
=======
          "value": "E:(3,5,b7)",
>>>>>>> 5725112b
          "confidence": 1
        },
        {
          "time": 41.0,
          "duration": 4.0,
          "value": "E:(3,5,b7)",
          "confidence": 1
        },
        {
          "time": 42.0,
          "duration": 4.0,
          "value": "E:(3,5,b7)",
<<<<<<< HEAD
          "confidence": 1
        },
        {
          "time": 43.0,
          "duration": 4.0,
          "value": "E:(3,5,b7)",
=======
          "confidence": 1
        },
        {
          "time": 43.0,
          "duration": 2.0,
          "value": "E:maj",
          "confidence": 1
        },
        {
          "time": 43.2,
          "duration": 2.0,
          "value": "F:dim",
>>>>>>> 5725112b
          "confidence": 1
        },
        {
          "time": 44.0,
<<<<<<< HEAD
          "duration": 2.0,
          "value": "E:maj",
          "confidence": 1
        },
        {
          "time": 44.2,
          "duration": 2.0,
          "value": "F:dim",
=======
          "duration": 4.0,
          "value": "F#:min/D",
>>>>>>> 5725112b
          "confidence": 1
        },
        {
          "time": 45.0,
          "duration": 4.0,
<<<<<<< HEAD
          "value": "F#:min/D",
=======
          "value": "B:min(6)/D",
>>>>>>> 5725112b
          "confidence": 1
        },
        {
          "time": 46.0,
          "duration": 4.0,
<<<<<<< HEAD
          "value": "B:min(6)/D",
=======
          "value": "E:(3,5,b7)",
>>>>>>> 5725112b
          "confidence": 1
        },
        {
          "time": 47.0,
          "duration": 4.0,
<<<<<<< HEAD
          "value": "E:(3,5,b7)",
=======
          "value": "A:maj",
>>>>>>> 5725112b
          "confidence": 1
        },
        {
          "time": 48.0,
          "duration": 4.0,
<<<<<<< HEAD
          "value": "A:maj",
=======
          "value": "A:(3,5,b7)",
>>>>>>> 5725112b
          "confidence": 1
        },
        {
          "time": 49.0,
          "duration": 4.0,
          "value": "A:(3,5,b7)",
          "confidence": 1
        },
        {
          "time": 50.0,
          "duration": 4.0,
          "value": "A:(3,5,b7)",
          "confidence": 1
        },
        {
          "time": 51.0,
          "duration": 4.0,
          "value": "A:(3,5,b7)",
<<<<<<< HEAD
          "confidence": 1
        },
        {
          "time": 52.0,
          "duration": 4.0,
          "value": "A:(3,5,b7)",
          "confidence": 1
        },
        {
          "time": 53.0,
=======
          "confidence": 1
        },
        {
          "time": 52.0,
>>>>>>> 5725112b
          "duration": 4.0,
          "value": "D:maj",
          "confidence": 1
        },
        {
<<<<<<< HEAD
          "time": 54.0,
=======
          "time": 53.0,
>>>>>>> 5725112b
          "duration": 4.0,
          "value": "D:maj",
          "confidence": 1
        },
        {
<<<<<<< HEAD
          "time": 55.0,
=======
          "time": 54.0,
>>>>>>> 5725112b
          "duration": 4.0,
          "value": "D:maj",
          "confidence": 1
        },
        {
<<<<<<< HEAD
          "time": 56.0,
=======
          "time": 55.0,
>>>>>>> 5725112b
          "duration": 4.0,
          "value": "D:maj",
          "confidence": 1
        },
        {
<<<<<<< HEAD
          "time": 57.0,
=======
          "time": 56.0,
>>>>>>> 5725112b
          "duration": 4.0,
          "value": "A:(3,5,b7)",
          "confidence": 1
        },
        {
<<<<<<< HEAD
          "time": 58.0,
=======
          "time": 57.0,
>>>>>>> 5725112b
          "duration": 4.0,
          "value": "A:(3,5,b7)",
          "confidence": 1
        },
        {
<<<<<<< HEAD
          "time": 59.0,
=======
          "time": 58.0,
>>>>>>> 5725112b
          "duration": 4.0,
          "value": "A:(3,5,b7)",
          "confidence": 1
        },
        {
<<<<<<< HEAD
          "time": 60.0,
=======
          "time": 59.0,
>>>>>>> 5725112b
          "duration": 4.0,
          "value": "A:(3,5,b7)",
          "confidence": 1
        },
        {
<<<<<<< HEAD
          "time": 61.0,
=======
          "time": 60.0,
>>>>>>> 5725112b
          "duration": 1.0,
          "value": "D:maj",
          "confidence": 1
        },
        {
<<<<<<< HEAD
          "time": 61.1,
=======
          "time": 60.1,
>>>>>>> 5725112b
          "duration": 1.0,
          "value": "A:maj/Db",
          "confidence": 1
        },
        {
<<<<<<< HEAD
          "time": 61.2,
=======
          "time": 60.2,
>>>>>>> 5725112b
          "duration": 2.0,
          "value": "D:maj/C",
          "confidence": 1
        },
        {
<<<<<<< HEAD
          "time": 62.0,
=======
          "time": 61.0,
>>>>>>> 5725112b
          "duration": 4.0,
          "value": "B:(3,5,b7)",
          "confidence": 1
        },
        {
<<<<<<< HEAD
          "time": 63.0,
=======
          "time": 62.0,
>>>>>>> 5725112b
          "duration": 2.0,
          "value": "D:maj/A",
          "confidence": 1
        },
        {
<<<<<<< HEAD
          "time": 63.2,
=======
          "time": 62.2,
>>>>>>> 5725112b
          "duration": 2.0,
          "value": "A:(3,5,b7)",
          "confidence": 1
        },
        {
<<<<<<< HEAD
          "time": 64.0,
=======
          "time": 63.0,
>>>>>>> 5725112b
          "duration": 4.0,
          "value": "D:maj",
          "confidence": 1
        },
        {
<<<<<<< HEAD
          "time": 65.0,
=======
          "time": 64.0,
>>>>>>> 5725112b
          "duration": 4.0,
          "value": "D:maj",
          "confidence": 1
        },
        {
<<<<<<< HEAD
          "time": 66.0,
=======
          "time": 65.0,
>>>>>>> 5725112b
          "duration": 4.0,
          "value": "D:min",
          "confidence": 1
        }
      ],
      "sandbox": {},
      "time": 0,
      "duration": 264.0
    },
    {
      "annotation_metadata": {
        "curator": {
          "name": "",
          "email": ""
        },
        "annotator": {},
        "version": "",
        "corpus": "biab_internet_corpus",
        "annotation_tools": "",
        "annotation_rules": "",
        "validation": "",
        "data_source": ""
      },
      "namespace": "key_mode",
      "data": [
        {
          "time": 0.0,
          "duration": 264.0,
          "value": "D",
          "confidence": 1
        }
      ],
      "sandbox": {},
      "time": 0,
      "duration": 264.0
    }
  ],
  "file_metadata": {
    "title": "The Blue Danube -Strauss",
    "artist": "",
    "release": "",
    "duration": 264.0,
    "identifiers": {},
    "jams_version": "0.3.4"
  },
  "sandbox": {
    "expanded": false
  }
}<|MERGE_RESOLUTION|>--- conflicted
+++ resolved
@@ -17,15 +17,12 @@
       "namespace": "chord",
       "data": [
         {
-<<<<<<< HEAD
-=======
           "time": 0.0,
           "duration": 4.0,
           "value": "D:maj",
           "confidence": 1
         },
         {
->>>>>>> 5725112b
           "time": 1.0,
           "duration": 4.0,
           "value": "D:maj",
@@ -46,11 +43,7 @@
         {
           "time": 4.0,
           "duration": 4.0,
-<<<<<<< HEAD
-          "value": "D:maj",
-=======
-          "value": "A:(3,5,b7)",
->>>>>>> 5725112b
+          "value": "A:(3,5,b7)",
           "confidence": 1
         },
         {
@@ -98,11 +91,7 @@
         {
           "time": 12.0,
           "duration": 4.0,
-<<<<<<< HEAD
-          "value": "A:(3,5,b7)",
-=======
-          "value": "D:maj",
->>>>>>> 5725112b
+          "value": "D:maj",
           "confidence": 1
         },
         {
@@ -126,11 +115,7 @@
         {
           "time": 16.0,
           "duration": 4.0,
-<<<<<<< HEAD
-          "value": "D:maj",
-=======
           "value": "D:maj/Gb",
->>>>>>> 5725112b
           "confidence": 1
         },
         {
@@ -154,95 +139,67 @@
         {
           "time": 20.0,
           "duration": 4.0,
-<<<<<<< HEAD
+          "value": "G:maj",
+          "confidence": 1
+        },
+        {
+          "time": 21.0,
+          "duration": 4.0,
+          "value": "G:maj",
+          "confidence": 1
+        },
+        {
+          "time": 22.0,
+          "duration": 4.0,
+          "value": "G:maj",
+          "confidence": 1
+        },
+        {
+          "time": 23.0,
+          "duration": 4.0,
+          "value": "G:maj",
+          "confidence": 1
+        },
+        {
+          "time": 24.0,
+          "duration": 4.0,
+          "value": "A:(3,5,b7)",
+          "confidence": 1
+        },
+        {
+          "time": 25.0,
+          "duration": 4.0,
+          "value": "A:(3,5,b7)",
+          "confidence": 1
+        },
+        {
+          "time": 26.0,
+          "duration": 4.0,
+          "value": "D:maj",
+          "confidence": 1
+        },
+        {
+          "time": 27.0,
+          "duration": 4.0,
           "value": "D:maj/Gb",
-=======
-          "value": "G:maj",
->>>>>>> 5725112b
-          "confidence": 1
-        },
-        {
-          "time": 21.0,
-          "duration": 4.0,
-          "value": "G:maj",
-          "confidence": 1
-        },
-        {
-          "time": 22.0,
-          "duration": 4.0,
-          "value": "G:maj",
-          "confidence": 1
-        },
-        {
-          "time": 23.0,
-          "duration": 4.0,
-          "value": "G:maj",
-          "confidence": 1
-        },
-        {
-          "time": 24.0,
-          "duration": 4.0,
-<<<<<<< HEAD
-          "value": "G:maj",
-=======
-          "value": "A:(3,5,b7)",
->>>>>>> 5725112b
-          "confidence": 1
-        },
-        {
-          "time": 25.0,
-          "duration": 4.0,
-          "value": "A:(3,5,b7)",
-          "confidence": 1
-        },
-        {
-          "time": 26.0,
-          "duration": 4.0,
-<<<<<<< HEAD
-          "value": "A:(3,5,b7)",
-=======
-          "value": "D:maj",
->>>>>>> 5725112b
-          "confidence": 1
-        },
-        {
-          "time": 27.0,
-          "duration": 4.0,
-<<<<<<< HEAD
-          "value": "D:maj",
-=======
-          "value": "D:maj/Gb",
->>>>>>> 5725112b
           "confidence": 1
         },
         {
           "time": 28.0,
           "duration": 4.0,
-<<<<<<< HEAD
-          "value": "D:maj/Gb",
-=======
           "value": "G:maj7",
->>>>>>> 5725112b
           "confidence": 1
         },
         {
           "time": 29.0,
           "duration": 4.0,
-<<<<<<< HEAD
-          "value": "G:maj7",
-=======
-          "value": "A:(3,5,b7)",
->>>>>>> 5725112b
+          "value": "A:(3,5,b7)",
           "confidence": 1
         },
         {
           "time": 30.0,
           "duration": 4.0,
-<<<<<<< HEAD
-          "value": "A:(3,5,b7)",
-=======
-          "value": "D:maj",
->>>>>>> 5725112b
+          "value": "D:maj",
           "confidence": 1
         },
         {
@@ -254,11 +211,7 @@
         {
           "time": 32.0,
           "duration": 4.0,
-<<<<<<< HEAD
-          "value": "D:maj",
-=======
-          "value": "E:(3,5,b7)",
->>>>>>> 5725112b
+          "value": "E:(3,5,b7)",
           "confidence": 1
         },
         {
@@ -282,11 +235,7 @@
         {
           "time": 36.0,
           "duration": 4.0,
-<<<<<<< HEAD
-          "value": "E:(3,5,b7)",
-=======
           "value": "A:maj",
->>>>>>> 5725112b
           "confidence": 1
         },
         {
@@ -310,11 +259,7 @@
         {
           "time": 40.0,
           "duration": 4.0,
-<<<<<<< HEAD
-          "value": "A:maj",
-=======
-          "value": "E:(3,5,b7)",
->>>>>>> 5725112b
+          "value": "E:(3,5,b7)",
           "confidence": 1
         },
         {
@@ -327,14 +272,6 @@
           "time": 42.0,
           "duration": 4.0,
           "value": "E:(3,5,b7)",
-<<<<<<< HEAD
-          "confidence": 1
-        },
-        {
-          "time": 43.0,
-          "duration": 4.0,
-          "value": "E:(3,5,b7)",
-=======
           "confidence": 1
         },
         {
@@ -347,64 +284,36 @@
           "time": 43.2,
           "duration": 2.0,
           "value": "F:dim",
->>>>>>> 5725112b
           "confidence": 1
         },
         {
           "time": 44.0,
-<<<<<<< HEAD
-          "duration": 2.0,
-          "value": "E:maj",
-          "confidence": 1
-        },
-        {
-          "time": 44.2,
-          "duration": 2.0,
-          "value": "F:dim",
-=======
           "duration": 4.0,
           "value": "F#:min/D",
->>>>>>> 5725112b
           "confidence": 1
         },
         {
           "time": 45.0,
           "duration": 4.0,
-<<<<<<< HEAD
-          "value": "F#:min/D",
-=======
           "value": "B:min(6)/D",
->>>>>>> 5725112b
           "confidence": 1
         },
         {
           "time": 46.0,
           "duration": 4.0,
-<<<<<<< HEAD
-          "value": "B:min(6)/D",
-=======
-          "value": "E:(3,5,b7)",
->>>>>>> 5725112b
+          "value": "E:(3,5,b7)",
           "confidence": 1
         },
         {
           "time": 47.0,
           "duration": 4.0,
-<<<<<<< HEAD
-          "value": "E:(3,5,b7)",
-=======
           "value": "A:maj",
->>>>>>> 5725112b
           "confidence": 1
         },
         {
           "time": 48.0,
           "duration": 4.0,
-<<<<<<< HEAD
-          "value": "A:maj",
-=======
-          "value": "A:(3,5,b7)",
->>>>>>> 5725112b
+          "value": "A:(3,5,b7)",
           "confidence": 1
         },
         {
@@ -423,183 +332,106 @@
           "time": 51.0,
           "duration": 4.0,
           "value": "A:(3,5,b7)",
-<<<<<<< HEAD
           "confidence": 1
         },
         {
           "time": 52.0,
           "duration": 4.0,
-          "value": "A:(3,5,b7)",
+          "value": "D:maj",
           "confidence": 1
         },
         {
           "time": 53.0,
-=======
-          "confidence": 1
-        },
-        {
-          "time": 52.0,
->>>>>>> 5725112b
-          "duration": 4.0,
-          "value": "D:maj",
-          "confidence": 1
-        },
-        {
-<<<<<<< HEAD
+          "duration": 4.0,
+          "value": "D:maj",
+          "confidence": 1
+        },
+        {
           "time": 54.0,
-=======
-          "time": 53.0,
->>>>>>> 5725112b
-          "duration": 4.0,
-          "value": "D:maj",
-          "confidence": 1
-        },
-        {
-<<<<<<< HEAD
+          "duration": 4.0,
+          "value": "D:maj",
+          "confidence": 1
+        },
+        {
           "time": 55.0,
-=======
-          "time": 54.0,
->>>>>>> 5725112b
-          "duration": 4.0,
-          "value": "D:maj",
-          "confidence": 1
-        },
-        {
-<<<<<<< HEAD
+          "duration": 4.0,
+          "value": "D:maj",
+          "confidence": 1
+        },
+        {
           "time": 56.0,
-=======
-          "time": 55.0,
->>>>>>> 5725112b
-          "duration": 4.0,
-          "value": "D:maj",
-          "confidence": 1
-        },
-        {
-<<<<<<< HEAD
+          "duration": 4.0,
+          "value": "A:(3,5,b7)",
+          "confidence": 1
+        },
+        {
           "time": 57.0,
-=======
-          "time": 56.0,
->>>>>>> 5725112b
-          "duration": 4.0,
-          "value": "A:(3,5,b7)",
-          "confidence": 1
-        },
-        {
-<<<<<<< HEAD
+          "duration": 4.0,
+          "value": "A:(3,5,b7)",
+          "confidence": 1
+        },
+        {
           "time": 58.0,
-=======
-          "time": 57.0,
->>>>>>> 5725112b
-          "duration": 4.0,
-          "value": "A:(3,5,b7)",
-          "confidence": 1
-        },
-        {
-<<<<<<< HEAD
+          "duration": 4.0,
+          "value": "A:(3,5,b7)",
+          "confidence": 1
+        },
+        {
           "time": 59.0,
-=======
-          "time": 58.0,
->>>>>>> 5725112b
-          "duration": 4.0,
-          "value": "A:(3,5,b7)",
-          "confidence": 1
-        },
-        {
-<<<<<<< HEAD
+          "duration": 4.0,
+          "value": "A:(3,5,b7)",
+          "confidence": 1
+        },
+        {
           "time": 60.0,
-=======
-          "time": 59.0,
->>>>>>> 5725112b
-          "duration": 4.0,
-          "value": "A:(3,5,b7)",
-          "confidence": 1
-        },
-        {
-<<<<<<< HEAD
-          "time": 61.0,
-=======
-          "time": 60.0,
->>>>>>> 5725112b
           "duration": 1.0,
           "value": "D:maj",
           "confidence": 1
         },
         {
-<<<<<<< HEAD
-          "time": 61.1,
-=======
           "time": 60.1,
->>>>>>> 5725112b
           "duration": 1.0,
           "value": "A:maj/Db",
           "confidence": 1
         },
         {
-<<<<<<< HEAD
-          "time": 61.2,
-=======
           "time": 60.2,
->>>>>>> 5725112b
           "duration": 2.0,
           "value": "D:maj/C",
           "confidence": 1
         },
         {
-<<<<<<< HEAD
+          "time": 61.0,
+          "duration": 4.0,
+          "value": "B:(3,5,b7)",
+          "confidence": 1
+        },
+        {
           "time": 62.0,
-=======
-          "time": 61.0,
->>>>>>> 5725112b
-          "duration": 4.0,
-          "value": "B:(3,5,b7)",
-          "confidence": 1
-        },
-        {
-<<<<<<< HEAD
-          "time": 63.0,
-=======
-          "time": 62.0,
->>>>>>> 5725112b
           "duration": 2.0,
           "value": "D:maj/A",
           "confidence": 1
         },
         {
-<<<<<<< HEAD
-          "time": 63.2,
-=======
           "time": 62.2,
->>>>>>> 5725112b
           "duration": 2.0,
           "value": "A:(3,5,b7)",
           "confidence": 1
         },
         {
-<<<<<<< HEAD
+          "time": 63.0,
+          "duration": 4.0,
+          "value": "D:maj",
+          "confidence": 1
+        },
+        {
           "time": 64.0,
-=======
-          "time": 63.0,
->>>>>>> 5725112b
-          "duration": 4.0,
-          "value": "D:maj",
-          "confidence": 1
-        },
-        {
-<<<<<<< HEAD
+          "duration": 4.0,
+          "value": "D:maj",
+          "confidence": 1
+        },
+        {
           "time": 65.0,
-=======
-          "time": 64.0,
->>>>>>> 5725112b
-          "duration": 4.0,
-          "value": "D:maj",
-          "confidence": 1
-        },
-        {
-<<<<<<< HEAD
-          "time": 66.0,
-=======
-          "time": 65.0,
->>>>>>> 5725112b
           "duration": 4.0,
           "value": "D:min",
           "confidence": 1
