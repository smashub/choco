{
  "annotations": [
    {
      "annotation_metadata": {
        "curator": {
          "name": "",
          "email": ""
        },
        "annotator": {},
        "version": "",
        "corpus": "biab_internet_corpus",
        "annotation_tools": "",
        "annotation_rules": "",
        "validation": "",
        "data_source": ""
      },
      "namespace": "chord",
      "data": [
        {
          "time": 0.0,
          "duration": 2.0,
          "value": "C:maj7",
          "confidence": 1
        },
        {
          "time": 0.2,
          "duration": 2.0,
          "value": "A:(3,5,b7)",
          "confidence": 1
        },
        {
          "time": 1.0,
          "duration": 2.0,
          "value": "D:(3,5,b7,9)",
          "confidence": 1
        },
        {
          "time": 1.2,
          "duration": 2.0,
          "value": "G:(3,5,b7,9,11,13)",
          "confidence": 1
        },
        {
          "time": 2.0,
          "duration": 2.0,
          "value": "C:maj7",
          "confidence": 1
        },
        {
          "time": 2.2,
          "duration": 2.0,
          "value": "A:(3,5,b7)",
          "confidence": 1
        },
        {
          "time": 3.0,
          "duration": 2.0,
          "value": "D:(3,5,b7,9)",
          "confidence": 1
        },
        {
          "time": 3.2,
          "duration": 2.0,
          "value": "G:(3,5,b7,9,11,13)",
          "confidence": 1
        },
        {
          "time": 4.0,
          "duration": 4.0,
          "value": "C:maj",
          "confidence": 1
        },
        {
          "time": 5.0,
          "duration": 3.0,
          "value": "C:maj",
          "confidence": 1
        },
        {
<<<<<<< HEAD
          "time": 6.3,
=======
          "time": 5.3,
>>>>>>> 5725112b
          "duration": 1.0,
          "value": "G:maj",
          "confidence": 1
        },
        {
          "time": 6.0,
          "duration": 4.0,
          "value": "C:maj",
          "confidence": 1
        },
        {
          "time": 7.0,
          "duration": 1.0,
          "value": "C:dim",
          "confidence": 1
        },
        {
<<<<<<< HEAD
          "time": 8.1,
=======
          "time": 7.1,
>>>>>>> 5725112b
          "duration": 3.0,
          "value": "C:maj",
          "confidence": 1
        },
        {
          "time": 8.0,
          "duration": 4.0,
          "value": "C:maj",
          "confidence": 1
        },
        {
          "time": 9.0,
          "duration": 4.0,
          "value": "C:maj",
          "confidence": 1
        },
        {
          "time": 10.0,
          "duration": 4.0,
          "value": "A:(3,5,b7)",
          "confidence": 1
        },
        {
          "time": 11.0,
          "duration": 1.0,
          "value": "C:dim",
          "confidence": 1
        },
        {
<<<<<<< HEAD
          "time": 12.1,
=======
          "time": 11.1,
>>>>>>> 5725112b
          "duration": 3.0,
          "value": "A:(3,5,b7)",
          "confidence": 1
        },
        {
          "time": 12.0,
          "duration": 2.0,
          "value": "D:min",
          "confidence": 1
        },
        {
          "time": 12.2,
          "duration": 2.0,
          "value": "A:(3,5,b7)",
          "confidence": 1
        },
        {
          "time": 13.0,
          "duration": 2.0,
          "value": "D:min",
          "confidence": 1
        },
        {
          "time": 13.2,
          "duration": 2.0,
          "value": "A:(3,5,b7)",
          "confidence": 1
        },
        {
          "time": 14.0,
          "duration": 2.0,
          "value": "D:min",
          "confidence": 1
        },
        {
          "time": 14.2,
          "duration": 2.0,
          "value": "A:(3,5,b7)",
          "confidence": 1
        },
        {
          "time": 15.0,
          "duration": 2.0,
          "value": "D:min",
          "confidence": 1
        },
        {
          "time": 15.2,
          "duration": 2.0,
          "value": "A:(3,5,b7)",
          "confidence": 1
        },
        {
          "time": 16.0,
          "duration": 4.0,
          "value": "D:(3,5,b7)",
          "confidence": 1
        },
        {
          "time": 17.0,
          "duration": 4.0,
          "value": "D:(3,5,b7)",
          "confidence": 1
        },
        {
          "time": 18.0,
          "duration": 4.0,
          "value": "D:(3,5,b7)",
          "confidence": 1
        },
        {
          "time": 19.0,
          "duration": 4.0,
          "value": "G:(3,5,b7)",
          "confidence": 1
        },
        {
          "time": 20.0,
          "duration": 4.0,
          "value": "C:maj",
          "confidence": 1
        },
        {
          "time": 21.0,
          "duration": 3.0,
          "value": "C:maj",
          "confidence": 1
        },
        {
<<<<<<< HEAD
          "time": 22.3,
=======
          "time": 21.3,
>>>>>>> 5725112b
          "duration": 1.0,
          "value": "G:maj",
          "confidence": 1
        },
        {
          "time": 22.0,
          "duration": 4.0,
          "value": "C:maj",
          "confidence": 1
        },
        {
          "time": 23.0,
          "duration": 4.0,
          "value": "C:maj",
          "confidence": 1
        },
        {
          "time": 24.0,
          "duration": 4.0,
          "value": "C:(3,5,b7)",
          "confidence": 1
        },
        {
          "time": 25.0,
          "duration": 4.0,
          "value": "C:(3,5,b7)",
          "confidence": 1
        },
        {
          "time": 26.0,
          "duration": 2.0,
          "value": "F:maj",
          "confidence": 1
        },
        {
          "time": 26.2,
          "duration": 2.0,
          "value": "A:(3,5,b7)",
          "confidence": 1
        },
        {
          "time": 27.0,
          "duration": 4.0,
          "value": "D:min",
          "confidence": 1
        },
        {
          "time": 28.0,
          "duration": 4.0,
          "value": "F:maj",
          "confidence": 1
        },
        {
          "time": 29.0,
          "duration": 4.0,
          "value": "F:min",
          "confidence": 1
        },
        {
          "time": 30.0,
          "duration": 4.0,
          "value": "C:maj",
          "confidence": 1
        },
        {
          "time": 31.0,
          "duration": 4.0,
          "value": "G:(3,#5,b7)",
          "confidence": 1
        },
        {
          "time": 32.0,
          "duration": 4.0,
          "value": "C:maj",
          "confidence": 1
        },
        {
          "time": 33.0,
          "duration": 4.0,
          "value": "C:maj",
          "confidence": 1
        },
        {
          "time": 34.0,
          "duration": 4.0,
          "value": "A:(3,5,b7)",
          "confidence": 1
        },
        {
          "time": 35.0,
          "duration": 4.0,
          "value": "A:(3,5,b7)",
          "confidence": 1
        },
        {
          "time": 36.0,
          "duration": 4.0,
          "value": "D:(3,5,b7)",
          "confidence": 1
        },
        {
          "time": 37.0,
          "duration": 2.0,
          "value": "D:min",
          "confidence": 1
        },
        {
          "time": 37.2,
          "duration": 2.0,
          "value": "G:maj",
          "confidence": 1
        },
        {
          "time": 38.0,
          "duration": 2.0,
          "value": "C:maj",
          "confidence": 1
        },
        {
          "time": 38.2,
          "duration": 2.0,
          "value": "C:dim",
          "confidence": 1
        },
        {
          "time": 39.0,
          "duration": 4.0,
          "value": "C:maj",
          "confidence": 1
        },
        {
          "time": 40.0,
          "duration": 4.0,
          "value": "C:maj",
          "confidence": 1
        }
      ],
      "sandbox": {},
      "time": 0,
      "duration": 164.0
    },
    {
      "annotation_metadata": {
        "curator": {
          "name": "",
          "email": ""
        },
        "annotator": {},
        "version": "",
        "corpus": "biab_internet_corpus",
        "annotation_tools": "",
        "annotation_rules": "",
        "validation": "",
        "data_source": ""
      },
      "namespace": "key_mode",
      "data": [
        {
          "time": 0.0,
          "duration": 164.0,
          "value": "C",
          "confidence": 1
        }
      ],
      "sandbox": {},
      "time": 0,
      "duration": 164.0
    }
  ],
  "file_metadata": {
    "title": "GOODY GOODY",
    "artist": "",
    "release": "",
    "duration": 164.0,
    "identifiers": {},
    "jams_version": "0.3.4"
  },
  "sandbox": {
    "expanded": false
  }
}<|MERGE_RESOLUTION|>--- conflicted
+++ resolved
@@ -77,11 +77,7 @@
           "confidence": 1
         },
         {
-<<<<<<< HEAD
-          "time": 6.3,
-=======
           "time": 5.3,
->>>>>>> 5725112b
           "duration": 1.0,
           "value": "G:maj",
           "confidence": 1
@@ -99,11 +95,7 @@
           "confidence": 1
         },
         {
-<<<<<<< HEAD
-          "time": 8.1,
-=======
           "time": 7.1,
->>>>>>> 5725112b
           "duration": 3.0,
           "value": "C:maj",
           "confidence": 1
@@ -133,11 +125,7 @@
           "confidence": 1
         },
         {
-<<<<<<< HEAD
-          "time": 12.1,
-=======
           "time": 11.1,
->>>>>>> 5725112b
           "duration": 3.0,
           "value": "A:(3,5,b7)",
           "confidence": 1
@@ -227,11 +215,7 @@
           "confidence": 1
         },
         {
-<<<<<<< HEAD
-          "time": 22.3,
-=======
           "time": 21.3,
->>>>>>> 5725112b
           "duration": 1.0,
           "value": "G:maj",
           "confidence": 1
