--- conflicted
+++ resolved
@@ -37,11 +37,7 @@
         {
           "time": 3.0,
           "duration": 4.0,
-<<<<<<< HEAD
-          "value": "G:min(b7)",
-=======
           "value": "C:(3,5,b7)",
->>>>>>> 5725112b
           "confidence": 1
         },
         {
@@ -77,11 +73,7 @@
         {
           "time": 9.0,
           "duration": 4.0,
-<<<<<<< HEAD
-          "value": "Bb:min(b7)",
-=======
           "value": "Gb:(3,5,b7)",
->>>>>>> 5725112b
           "confidence": 1
         },
         {
@@ -117,21 +109,13 @@
         {
           "time": 14.0,
           "duration": 4.0,
-<<<<<<< HEAD
-          "value": "F:min(b7)",
-=======
-          "value": "Bb:min(b7)",
->>>>>>> 5725112b
+          "value": "Bb:min(b7)",
           "confidence": 1
         },
         {
           "time": 15.0,
           "duration": 4.0,
-<<<<<<< HEAD
-          "value": "Bb:min(b7)",
-=======
           "value": "Eb:(3,5,b7)",
->>>>>>> 5725112b
           "confidence": 1
         },
         {
@@ -155,11 +139,7 @@
         {
           "time": 19.0,
           "duration": 4.0,
-<<<<<<< HEAD
-          "value": "G:min(b7)",
-=======
           "value": "C:(3,5,b7)",
->>>>>>> 5725112b
           "confidence": 1
         },
         {
@@ -195,11 +175,7 @@
         {
           "time": 25.0,
           "duration": 4.0,
-<<<<<<< HEAD
-          "value": "Bb:min(b7)",
-=======
           "value": "Gb:(3,5,b7)",
->>>>>>> 5725112b
           "confidence": 1
         },
         {
@@ -222,25 +198,12 @@
         },
         {
           "time": 29.0,
-<<<<<<< HEAD
-          "duration": 4.0,
-          "value": "Bb:min(b7)",
-          "confidence": 1
-        },
-        {
-          "time": 30.0,
-=======
->>>>>>> 5725112b
           "duration": 3.0,
           "value": "Bb:min(b7)/Eb",
           "confidence": 1
         },
         {
-<<<<<<< HEAD
-          "time": 30.3,
-=======
           "time": 29.3,
->>>>>>> 5725112b
           "duration": 1.0,
           "value": "Eb:(3,5,b7,b9)",
           "confidence": 1
