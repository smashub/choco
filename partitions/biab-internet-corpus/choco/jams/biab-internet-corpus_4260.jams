--- conflicted
+++ resolved
@@ -101,21 +101,13 @@
           "confidence": 1
         },
         {
-<<<<<<< HEAD
-          "time": 12.1,
-=======
           "time": 11.1,
->>>>>>> 5725112b
-          "duration": 1.0,
-          "value": "G:maj",
-          "confidence": 1
-        },
-        {
-<<<<<<< HEAD
-          "time": 12.2,
-=======
+          "duration": 1.0,
+          "value": "G:maj",
+          "confidence": 1
+        },
+        {
           "time": 11.2,
->>>>>>> 5725112b
           "duration": 1.0,
           "value": "G:maj",
           "confidence": 1
