{
  "annotations": [
    {
      "annotation_metadata": {
        "curator": {
          "name": "",
          "email": ""
        },
        "annotator": {},
        "version": "",
        "corpus": "biab_internet_corpus",
        "annotation_tools": "",
        "annotation_rules": "",
        "validation": "",
        "data_source": ""
      },
      "namespace": "chord",
      "data": [
        {
<<<<<<< HEAD
=======
          "time": 0.0,
          "duration": 4.0,
          "value": "D:(3,5,b7)",
          "confidence": 1
        },
        {
>>>>>>> 5725112b
          "time": 1.0,
          "duration": 4.0,
          "value": "D:(3,5,b7)",
          "confidence": 1
        },
        {
          "time": 2.0,
          "duration": 4.0,
          "value": "D:(3,5,b7)",
          "confidence": 1
        },
        {
          "time": 3.0,
          "duration": 4.0,
          "value": "D:(3,5,b7)",
          "confidence": 1
        },
        {
          "time": 4.0,
          "duration": 4.0,
          "value": "D:(3,5,b7)",
          "confidence": 1
        },
        {
          "time": 5.0,
          "duration": 4.0,
          "value": "D:(3,5,b7)",
          "confidence": 1
        },
        {
          "time": 6.0,
          "duration": 4.0,
          "value": "D:(3,5,b7)",
          "confidence": 1
        },
        {
          "time": 7.0,
          "duration": 4.0,
          "value": "D:(3,5,b7)",
          "confidence": 1
        },
        {
          "time": 8.0,
          "duration": 4.0,
          "value": "D:(3,5,b7)",
          "confidence": 1
        },
        {
          "time": 9.0,
          "duration": 4.0,
          "value": "D:(3,5,b7)",
          "confidence": 1
        },
        {
          "time": 10.0,
          "duration": 4.0,
<<<<<<< HEAD
          "value": "D:(3,5,b7)",
=======
          "value": "C:maj7",
>>>>>>> 5725112b
          "confidence": 1
        },
        {
          "time": 11.0,
          "duration": 4.0,
          "value": "C:maj7",
          "confidence": 1
        },
        {
          "time": 12.0,
          "duration": 4.0,
<<<<<<< HEAD
          "value": "C:maj7",
=======
          "value": "D:(3,5,b7)",
>>>>>>> 5725112b
          "confidence": 1
        },
        {
          "time": 13.0,
          "duration": 4.0,
          "value": "D:(3,5,b7)",
          "confidence": 1
        },
        {
          "time": 14.0,
          "duration": 4.0,
<<<<<<< HEAD
          "value": "D:(3,5,b7)",
=======
          "value": "E:(3,5,b7)",
>>>>>>> 5725112b
          "confidence": 1
        },
        {
          "time": 15.0,
          "duration": 4.0,
          "value": "E:(3,5,b7)",
          "confidence": 1
        },
        {
          "time": 16.0,
          "duration": 4.0,
          "value": "E:(3,5,b7)",
          "confidence": 1
        },
        {
          "time": 17.0,
          "duration": 4.0,
          "value": "E:(3,5,b7)",
          "confidence": 1
        },
        {
          "time": 18.0,
          "duration": 4.0,
<<<<<<< HEAD
          "value": "E:(3,5,b7)",
=======
          "value": "D:maj7",
>>>>>>> 5725112b
          "confidence": 1
        },
        {
          "time": 19.0,
          "duration": 4.0,
          "value": "D:maj7",
          "confidence": 1
        },
        {
          "time": 20.0,
          "duration": 4.0,
<<<<<<< HEAD
          "value": "D:maj7",
=======
          "value": "E:(3,5,b7)",
>>>>>>> 5725112b
          "confidence": 1
        },
        {
          "time": 21.0,
          "duration": 4.0,
          "value": "E:(3,5,b7)",
          "confidence": 1
        },
        {
          "time": 22.0,
          "duration": 4.0,
<<<<<<< HEAD
          "value": "E:(3,5,b7)",
=======
          "value": "Gb:(3,5,b7)",
>>>>>>> 5725112b
          "confidence": 1
        },
        {
          "time": 23.0,
          "duration": 4.0,
          "value": "Gb:(3,5,b7)",
          "confidence": 1
        },
        {
          "time": 24.0,
          "duration": 4.0,
<<<<<<< HEAD
          "value": "Gb:(3,5,b7)",
=======
          "value": "Gb:(b3,b5,b7)",
>>>>>>> 5725112b
          "confidence": 1
        },
        {
          "time": 25.0,
          "duration": 4.0,
<<<<<<< HEAD
          "value": "Gb:(b3,b5,b7)",
=======
          "value": "E:(3,5,b7)",
>>>>>>> 5725112b
          "confidence": 1
        },
        {
          "time": 26.0,
          "duration": 4.0,
          "value": "E:(3,5,b7)",
          "confidence": 1
        },
        {
          "time": 27.0,
<<<<<<< HEAD
          "duration": 4.0,
          "value": "E:(3,5,b7)",
          "confidence": 1
        },
        {
          "time": 28.0,
=======
>>>>>>> 5725112b
          "duration": 4.0,
          "value": "E:(3,b5,b7)",
          "confidence": 1
        }
      ],
      "sandbox": {},
      "time": 0,
      "duration": 112.0
    },
    {
      "annotation_metadata": {
        "curator": {
          "name": "",
          "email": ""
        },
        "annotator": {},
        "version": "",
        "corpus": "biab_internet_corpus",
        "annotation_tools": "",
        "annotation_rules": "",
        "validation": "",
        "data_source": ""
      },
      "namespace": "key_mode",
      "data": [
        {
          "time": 0.0,
          "duration": 112.0,
          "value": "D",
          "confidence": 1
        }
      ],
      "sandbox": {},
      "time": 0,
      "duration": 112.0
    }
  ],
  "file_metadata": {
    "title": "And on the Third Day",
    "artist": "",
    "release": "",
    "duration": 112.0,
    "identifiers": {},
    "jams_version": "0.3.4"
  },
  "sandbox": {
    "expanded": false
  }
}<|MERGE_RESOLUTION|>--- conflicted
+++ resolved
@@ -17,15 +17,12 @@
       "namespace": "chord",
       "data": [
         {
-<<<<<<< HEAD
-=======
           "time": 0.0,
           "duration": 4.0,
           "value": "D:(3,5,b7)",
           "confidence": 1
         },
         {
->>>>>>> 5725112b
           "time": 1.0,
           "duration": 4.0,
           "value": "D:(3,5,b7)",
@@ -82,11 +79,7 @@
         {
           "time": 10.0,
           "duration": 4.0,
-<<<<<<< HEAD
-          "value": "D:(3,5,b7)",
-=======
           "value": "C:maj7",
->>>>>>> 5725112b
           "confidence": 1
         },
         {
@@ -98,11 +91,7 @@
         {
           "time": 12.0,
           "duration": 4.0,
-<<<<<<< HEAD
-          "value": "C:maj7",
-=======
-          "value": "D:(3,5,b7)",
->>>>>>> 5725112b
+          "value": "D:(3,5,b7)",
           "confidence": 1
         },
         {
@@ -114,11 +103,7 @@
         {
           "time": 14.0,
           "duration": 4.0,
-<<<<<<< HEAD
-          "value": "D:(3,5,b7)",
-=======
-          "value": "E:(3,5,b7)",
->>>>>>> 5725112b
+          "value": "E:(3,5,b7)",
           "confidence": 1
         },
         {
@@ -142,11 +127,7 @@
         {
           "time": 18.0,
           "duration": 4.0,
-<<<<<<< HEAD
-          "value": "E:(3,5,b7)",
-=======
           "value": "D:maj7",
->>>>>>> 5725112b
           "confidence": 1
         },
         {
@@ -158,11 +139,7 @@
         {
           "time": 20.0,
           "duration": 4.0,
-<<<<<<< HEAD
-          "value": "D:maj7",
-=======
-          "value": "E:(3,5,b7)",
->>>>>>> 5725112b
+          "value": "E:(3,5,b7)",
           "confidence": 1
         },
         {
@@ -174,11 +151,7 @@
         {
           "time": 22.0,
           "duration": 4.0,
-<<<<<<< HEAD
-          "value": "E:(3,5,b7)",
-=======
           "value": "Gb:(3,5,b7)",
->>>>>>> 5725112b
           "confidence": 1
         },
         {
@@ -190,21 +163,13 @@
         {
           "time": 24.0,
           "duration": 4.0,
-<<<<<<< HEAD
-          "value": "Gb:(3,5,b7)",
-=======
           "value": "Gb:(b3,b5,b7)",
->>>>>>> 5725112b
           "confidence": 1
         },
         {
           "time": 25.0,
           "duration": 4.0,
-<<<<<<< HEAD
-          "value": "Gb:(b3,b5,b7)",
-=======
-          "value": "E:(3,5,b7)",
->>>>>>> 5725112b
+          "value": "E:(3,5,b7)",
           "confidence": 1
         },
         {
@@ -215,15 +180,6 @@
         },
         {
           "time": 27.0,
-<<<<<<< HEAD
-          "duration": 4.0,
-          "value": "E:(3,5,b7)",
-          "confidence": 1
-        },
-        {
-          "time": 28.0,
-=======
->>>>>>> 5725112b
           "duration": 4.0,
           "value": "E:(3,b5,b7)",
           "confidence": 1
