--- conflicted
+++ resolved
@@ -49,11 +49,7 @@
         {
           "time": 5.0,
           "duration": 4.0,
-<<<<<<< HEAD
-          "value": "D:min(b7)",
-=======
-          "value": "G:(3,5,b7)",
->>>>>>> 5725112b
+          "value": "G:(3,5,b7)",
           "confidence": 1
         },
         {
@@ -101,11 +97,7 @@
         {
           "time": 13.0,
           "duration": 4.0,
-<<<<<<< HEAD
-          "value": "D:min(b7)",
-=======
-          "value": "G:(3,5,b7)",
->>>>>>> 5725112b
+          "value": "G:(3,5,b7)",
           "confidence": 1
         },
         {
@@ -164,15 +156,6 @@
         },
         {
           "time": 23.0,
-<<<<<<< HEAD
-          "duration": 4.0,
-          "value": "D:min(b7)",
-          "confidence": 1
-        },
-        {
-          "time": 24.0,
-=======
->>>>>>> 5725112b
           "duration": 2.0,
           "value": "G:(3,5,b7)",
           "confidence": 1
@@ -216,11 +199,7 @@
         {
           "time": 29.0,
           "duration": 4.0,
-<<<<<<< HEAD
-          "value": "D:min(b7)",
-=======
-          "value": "G:(3,5,b7)",
->>>>>>> 5725112b
+          "value": "G:(3,5,b7)",
           "confidence": 1
         },
         {
@@ -268,15 +247,6 @@
         {
           "time": 37.0,
           "duration": 4.0,
-<<<<<<< HEAD
-          "value": "D:min(b7)",
-          "confidence": 1
-        },
-        {
-          "time": 38.0,
-          "duration": 4.0,
-=======
->>>>>>> 5725112b
           "value": "G:(3,5,b7)",
           "confidence": 1
         },
