{
  "annotations": [
    {
      "annotation_metadata": {
        "curator": {
          "name": "",
          "email": ""
        },
        "annotator": {},
        "version": "",
        "corpus": "biab_internet_corpus",
        "annotation_tools": "",
        "annotation_rules": "",
        "validation": "",
        "data_source": ""
      },
      "namespace": "chord",
      "data": [
        {
          "time": 0.0,
          "duration": 4.0,
          "value": "A:maj",
          "confidence": 1
        },
        {
          "time": 1.0,
          "duration": 4.0,
          "value": "A:maj",
          "confidence": 1
        },
        {
          "time": 2.0,
          "duration": 4.0,
<<<<<<< HEAD
          "value": "A:maj",
=======
          "value": "E:maj",
>>>>>>> 5725112b
          "confidence": 1
        },
        {
          "time": 3.0,
<<<<<<< HEAD
          "duration": 4.0,
          "value": "E:maj",
=======
          "duration": 1.0,
          "value": "A:maj",
          "confidence": 1
        },
        {
          "time": 3.1,
          "duration": 1.0,
          "value": "E:maj",
          "confidence": 1
        },
        {
          "time": 3.2,
          "duration": 1.0,
          "value": "A:maj",
          "confidence": 1
        },
        {
          "time": 3.3,
          "duration": 1.0,
          "value": "D:maj",
>>>>>>> 5725112b
          "confidence": 1
        },
        {
          "time": 4.0,
<<<<<<< HEAD
          "duration": 1.0,
=======
          "duration": 2.0,
>>>>>>> 5725112b
          "value": "A:maj",
          "confidence": 1
        },
        {
<<<<<<< HEAD
          "time": 4.1,
          "duration": 1.0,
          "value": "E:maj",
          "confidence": 1
        },
        {
          "time": 4.2,
          "duration": 1.0,
          "value": "A:maj",
=======
          "time": 4.2,
          "duration": 1.0,
          "value": "E:maj",
>>>>>>> 5725112b
          "confidence": 1
        },
        {
          "time": 4.3,
          "duration": 1.0,
<<<<<<< HEAD
          "value": "D:maj",
=======
          "value": "F#:min/D",
>>>>>>> 5725112b
          "confidence": 1
        },
        {
          "time": 5.0,
<<<<<<< HEAD
          "duration": 2.0,
          "value": "A:maj",
          "confidence": 1
        },
        {
          "time": 5.2,
=======
>>>>>>> 5725112b
          "duration": 1.0,
          "value": "E:maj",
          "confidence": 1
        },
        {
<<<<<<< HEAD
          "time": 5.3,
          "duration": 1.0,
          "value": "F#:min/D",
=======
          "time": 5.1,
          "duration": 1.0,
          "value": "B:maj",
          "confidence": 1
        },
        {
          "time": 5.2,
          "duration": 1.0,
          "value": "E:maj",
          "confidence": 1
        },
        {
          "time": 5.3,
          "duration": 1.0,
          "value": "A:maj",
>>>>>>> 5725112b
          "confidence": 1
        },
        {
          "time": 6.0,
          "duration": 1.0,
          "value": "E:maj",
          "confidence": 1
        },
        {
          "time": 6.1,
          "duration": 1.0,
<<<<<<< HEAD
          "value": "B:maj",
=======
          "value": "A:(3,5,6)",
>>>>>>> 5725112b
          "confidence": 1
        },
        {
          "time": 6.2,
<<<<<<< HEAD
          "duration": 1.0,
          "value": "E:maj",
          "confidence": 1
        },
        {
          "time": 6.3,
          "duration": 1.0,
          "value": "A:maj",
=======
          "duration": 2.0,
          "value": "E:maj",
>>>>>>> 5725112b
          "confidence": 1
        },
        {
          "time": 7.0,
<<<<<<< HEAD
          "duration": 1.0,
          "value": "E:maj",
          "confidence": 1
        },
        {
          "time": 7.1,
          "duration": 1.0,
          "value": "A:(3,5,6)",
=======
          "duration": 2.0,
          "value": "B:(3,5,b7)",
>>>>>>> 5725112b
          "confidence": 1
        },
        {
          "time": 7.2,
          "duration": 2.0,
          "value": "E:maj",
          "confidence": 1
        },
        {
          "time": 8.0,
          "duration": 2.0,
<<<<<<< HEAD
          "value": "B:(3,5,b7)",
=======
          "value": "A:maj",
>>>>>>> 5725112b
          "confidence": 1
        },
        {
          "time": 8.2,
<<<<<<< HEAD
          "duration": 2.0,
          "value": "E:maj",
=======
          "duration": 1.0,
          "value": "B:min",
          "confidence": 1
        },
        {
          "time": 8.3,
          "duration": 1.0,
          "value": "A:maj",
>>>>>>> 5725112b
          "confidence": 1
        },
        {
          "time": 9.0,
          "duration": 2.0,
<<<<<<< HEAD
          "value": "A:maj",
=======
          "value": "B:min(b7)",
>>>>>>> 5725112b
          "confidence": 1
        },
        {
          "time": 9.2,
<<<<<<< HEAD
          "duration": 1.0,
          "value": "B:min",
          "confidence": 1
        },
        {
          "time": 9.3,
          "duration": 1.0,
=======
          "duration": 2.0,
>>>>>>> 5725112b
          "value": "A:maj",
          "confidence": 1
        },
        {
          "time": 10.0,
<<<<<<< HEAD
          "duration": 2.0,
          "value": "B:min(b7)",
          "confidence": 1
        },
        {
          "time": 10.2,
          "duration": 2.0,
          "value": "A:maj",
=======
          "duration": 1.0,
          "value": "E:maj",
          "confidence": 1
        },
        {
          "time": 10.1,
          "duration": 1.0,
          "value": "A:maj",
          "confidence": 1
        },
        {
          "time": 10.2,
          "duration": 1.0,
          "value": "F#:min/D",
          "confidence": 1
        },
        {
          "time": 10.3,
          "duration": 1.0,
          "value": "D:maj",
>>>>>>> 5725112b
          "confidence": 1
        },
        {
          "time": 11.0,
<<<<<<< HEAD
          "duration": 1.0,
=======
          "duration": 2.0,
>>>>>>> 5725112b
          "value": "E:maj",
          "confidence": 1
        },
        {
<<<<<<< HEAD
          "time": 11.1,
          "duration": 1.0,
          "value": "A:maj",
          "confidence": 1
        },
        {
          "time": 11.2,
          "duration": 1.0,
          "value": "F#:min/D",
=======
          "time": 11.2,
          "duration": 1.0,
          "value": "E:maj",
>>>>>>> 5725112b
          "confidence": 1
        },
        {
          "time": 11.3,
          "duration": 1.0,
<<<<<<< HEAD
          "value": "D:maj",
=======
          "value": "A:maj",
>>>>>>> 5725112b
          "confidence": 1
        },
        {
          "time": 12.0,
<<<<<<< HEAD
          "duration": 2.0,
=======
          "duration": 1.0,
          "value": "A:maj",
          "confidence": 1
        },
        {
          "time": 12.1,
          "duration": 1.0,
>>>>>>> 5725112b
          "value": "E:maj",
          "confidence": 1
        },
        {
          "time": 12.2,
          "duration": 1.0,
<<<<<<< HEAD
          "value": "E:maj",
=======
          "value": "A:maj",
>>>>>>> 5725112b
          "confidence": 1
        },
        {
          "time": 12.3,
          "duration": 1.0,
<<<<<<< HEAD
          "value": "A:maj",
=======
          "value": "D:maj",
>>>>>>> 5725112b
          "confidence": 1
        },
        {
          "time": 13.0,
<<<<<<< HEAD
          "duration": 1.0,
          "value": "A:maj",
          "confidence": 1
        },
        {
          "time": 13.1,
          "duration": 1.0,
          "value": "E:maj",
=======
          "duration": 4.0,
          "value": "A:maj",
>>>>>>> 5725112b
          "confidence": 1
        },
        {
          "time": 13.2,
          "duration": 1.0,
          "value": "A:maj",
          "confidence": 1
        },
        {
          "time": 13.3,
          "duration": 1.0,
          "value": "D:maj",
          "confidence": 1
        },
        {
          "time": 14.0,
<<<<<<< HEAD
          "duration": 4.0,
          "value": "A:maj",
=======
          "duration": 1.0,
          "value": "A:maj",
          "confidence": 1
        },
        {
          "time": 14.1,
          "duration": 1.0,
          "value": "E:maj",
          "confidence": 1
        },
        {
          "time": 14.2,
          "duration": 1.0,
          "value": "A:maj",
          "confidence": 1
        },
        {
          "time": 14.3,
          "duration": 1.0,
          "value": "E:maj",
>>>>>>> 5725112b
          "confidence": 1
        },
        {
          "time": 15.0,
<<<<<<< HEAD
          "duration": 1.0,
          "value": "A:maj",
          "confidence": 1
        },
        {
          "time": 15.1,
          "duration": 1.0,
          "value": "E:maj",
=======
          "duration": 2.0,
          "value": "A:maj",
>>>>>>> 5725112b
          "confidence": 1
        },
        {
          "time": 15.2,
          "duration": 1.0,
<<<<<<< HEAD
          "value": "A:maj",
=======
          "value": "E:maj",
>>>>>>> 5725112b
          "confidence": 1
        },
        {
          "time": 15.3,
          "duration": 1.0,
<<<<<<< HEAD
          "value": "E:maj",
=======
          "value": "A:maj",
>>>>>>> 5725112b
          "confidence": 1
        },
        {
          "time": 16.0,
<<<<<<< HEAD
          "duration": 2.0,
=======
          "duration": 1.0,
          "value": "E:maj",
          "confidence": 1
        },
        {
          "time": 16.1,
          "duration": 1.0,
>>>>>>> 5725112b
          "value": "A:maj",
          "confidence": 1
        },
        {
          "time": 16.2,
          "duration": 1.0,
          "value": "E:maj",
          "confidence": 1
        },
        {
          "time": 16.3,
          "duration": 1.0,
<<<<<<< HEAD
          "value": "A:maj",
=======
          "value": "F#:min/D",
>>>>>>> 5725112b
          "confidence": 1
        },
        {
          "time": 17.0,
<<<<<<< HEAD
          "duration": 1.0,
          "value": "E:maj",
          "confidence": 1
        },
        {
          "time": 17.1,
          "duration": 1.0,
          "value": "A:maj",
          "confidence": 1
        },
        {
          "time": 17.2,
          "duration": 1.0,
          "value": "E:maj",
          "confidence": 1
        },
        {
          "time": 17.3,
          "duration": 1.0,
          "value": "F#:min/D",
          "confidence": 1
        },
        {
          "time": 18.0,
=======
>>>>>>> 5725112b
          "duration": 2.0,
          "value": "E:maj",
          "confidence": 1
        },
        {
<<<<<<< HEAD
          "time": 18.2,
=======
          "time": 17.2,
>>>>>>> 5725112b
          "duration": 1.0,
          "value": "A:maj",
          "confidence": 1
        },
        {
<<<<<<< HEAD
          "time": 18.3,
=======
          "time": 17.3,
>>>>>>> 5725112b
          "duration": 1.0,
          "value": "D:maj",
          "confidence": 1
        },
        {
<<<<<<< HEAD
          "time": 19.0,
=======
          "time": 18.0,
>>>>>>> 5725112b
          "duration": 2.0,
          "value": "A:maj",
          "confidence": 1
        },
        {
<<<<<<< HEAD
          "time": 19.2,
=======
          "time": 18.2,
>>>>>>> 5725112b
          "duration": 2.0,
          "value": "E:(3,5,b7)",
          "confidence": 1
        },
        {
<<<<<<< HEAD
          "time": 20.0,
=======
          "time": 19.0,
>>>>>>> 5725112b
          "duration": 4.0,
          "value": "A:maj",
          "confidence": 1
        }
      ],
      "sandbox": {},
      "time": 0,
      "duration": 84.0
    },
    {
      "annotation_metadata": {
        "curator": {
          "name": "",
          "email": ""
        },
        "annotator": {},
        "version": "",
        "corpus": "biab_internet_corpus",
        "annotation_tools": "",
        "annotation_rules": "",
        "validation": "",
        "data_source": ""
      },
      "namespace": "key_mode",
      "data": [
        {
          "time": 0.0,
          "duration": 84.0,
          "value": "A",
          "confidence": 1
        }
      ],
      "sandbox": {},
      "time": 0,
      "duration": 84.0
    }
  ],
  "file_metadata": {
    "title": "O Come, All Ye Faithful                           ",
    "artist": "",
    "release": "",
    "duration": 84.0,
    "identifiers": {},
    "jams_version": "0.3.4"
  },
  "sandbox": {
    "expanded": false
  }
}<|MERGE_RESOLUTION|>--- conflicted
+++ resolved
@@ -31,19 +31,11 @@
         {
           "time": 2.0,
           "duration": 4.0,
-<<<<<<< HEAD
-          "value": "A:maj",
-=======
-          "value": "E:maj",
->>>>>>> 5725112b
+          "value": "E:maj",
           "confidence": 1
         },
         {
           "time": 3.0,
-<<<<<<< HEAD
-          "duration": 4.0,
-          "value": "E:maj",
-=======
           "duration": 1.0,
           "value": "A:maj",
           "confidence": 1
@@ -64,510 +56,280 @@
           "time": 3.3,
           "duration": 1.0,
           "value": "D:maj",
->>>>>>> 5725112b
           "confidence": 1
         },
         {
           "time": 4.0,
-<<<<<<< HEAD
-          "duration": 1.0,
-=======
-          "duration": 2.0,
->>>>>>> 5725112b
-          "value": "A:maj",
-          "confidence": 1
-        },
-        {
-<<<<<<< HEAD
-          "time": 4.1,
-          "duration": 1.0,
-          "value": "E:maj",
+          "duration": 2.0,
+          "value": "A:maj",
           "confidence": 1
         },
         {
           "time": 4.2,
           "duration": 1.0,
-          "value": "A:maj",
-=======
-          "time": 4.2,
-          "duration": 1.0,
-          "value": "E:maj",
->>>>>>> 5725112b
+          "value": "E:maj",
           "confidence": 1
         },
         {
           "time": 4.3,
           "duration": 1.0,
-<<<<<<< HEAD
+          "value": "F#:min/D",
+          "confidence": 1
+        },
+        {
+          "time": 5.0,
+          "duration": 1.0,
+          "value": "E:maj",
+          "confidence": 1
+        },
+        {
+          "time": 5.1,
+          "duration": 1.0,
+          "value": "B:maj",
+          "confidence": 1
+        },
+        {
+          "time": 5.2,
+          "duration": 1.0,
+          "value": "E:maj",
+          "confidence": 1
+        },
+        {
+          "time": 5.3,
+          "duration": 1.0,
+          "value": "A:maj",
+          "confidence": 1
+        },
+        {
+          "time": 6.0,
+          "duration": 1.0,
+          "value": "E:maj",
+          "confidence": 1
+        },
+        {
+          "time": 6.1,
+          "duration": 1.0,
+          "value": "A:(3,5,6)",
+          "confidence": 1
+        },
+        {
+          "time": 6.2,
+          "duration": 2.0,
+          "value": "E:maj",
+          "confidence": 1
+        },
+        {
+          "time": 7.0,
+          "duration": 2.0,
+          "value": "B:(3,5,b7)",
+          "confidence": 1
+        },
+        {
+          "time": 7.2,
+          "duration": 2.0,
+          "value": "E:maj",
+          "confidence": 1
+        },
+        {
+          "time": 8.0,
+          "duration": 2.0,
+          "value": "A:maj",
+          "confidence": 1
+        },
+        {
+          "time": 8.2,
+          "duration": 1.0,
+          "value": "B:min",
+          "confidence": 1
+        },
+        {
+          "time": 8.3,
+          "duration": 1.0,
+          "value": "A:maj",
+          "confidence": 1
+        },
+        {
+          "time": 9.0,
+          "duration": 2.0,
+          "value": "B:min(b7)",
+          "confidence": 1
+        },
+        {
+          "time": 9.2,
+          "duration": 2.0,
+          "value": "A:maj",
+          "confidence": 1
+        },
+        {
+          "time": 10.0,
+          "duration": 1.0,
+          "value": "E:maj",
+          "confidence": 1
+        },
+        {
+          "time": 10.1,
+          "duration": 1.0,
+          "value": "A:maj",
+          "confidence": 1
+        },
+        {
+          "time": 10.2,
+          "duration": 1.0,
+          "value": "F#:min/D",
+          "confidence": 1
+        },
+        {
+          "time": 10.3,
+          "duration": 1.0,
           "value": "D:maj",
-=======
+          "confidence": 1
+        },
+        {
+          "time": 11.0,
+          "duration": 2.0,
+          "value": "E:maj",
+          "confidence": 1
+        },
+        {
+          "time": 11.2,
+          "duration": 1.0,
+          "value": "E:maj",
+          "confidence": 1
+        },
+        {
+          "time": 11.3,
+          "duration": 1.0,
+          "value": "A:maj",
+          "confidence": 1
+        },
+        {
+          "time": 12.0,
+          "duration": 1.0,
+          "value": "A:maj",
+          "confidence": 1
+        },
+        {
+          "time": 12.1,
+          "duration": 1.0,
+          "value": "E:maj",
+          "confidence": 1
+        },
+        {
+          "time": 12.2,
+          "duration": 1.0,
+          "value": "A:maj",
+          "confidence": 1
+        },
+        {
+          "time": 12.3,
+          "duration": 1.0,
+          "value": "D:maj",
+          "confidence": 1
+        },
+        {
+          "time": 13.0,
+          "duration": 4.0,
+          "value": "A:maj",
+          "confidence": 1
+        },
+        {
+          "time": 14.0,
+          "duration": 1.0,
+          "value": "A:maj",
+          "confidence": 1
+        },
+        {
+          "time": 14.1,
+          "duration": 1.0,
+          "value": "E:maj",
+          "confidence": 1
+        },
+        {
+          "time": 14.2,
+          "duration": 1.0,
+          "value": "A:maj",
+          "confidence": 1
+        },
+        {
+          "time": 14.3,
+          "duration": 1.0,
+          "value": "E:maj",
+          "confidence": 1
+        },
+        {
+          "time": 15.0,
+          "duration": 2.0,
+          "value": "A:maj",
+          "confidence": 1
+        },
+        {
+          "time": 15.2,
+          "duration": 1.0,
+          "value": "E:maj",
+          "confidence": 1
+        },
+        {
+          "time": 15.3,
+          "duration": 1.0,
+          "value": "A:maj",
+          "confidence": 1
+        },
+        {
+          "time": 16.0,
+          "duration": 1.0,
+          "value": "E:maj",
+          "confidence": 1
+        },
+        {
+          "time": 16.1,
+          "duration": 1.0,
+          "value": "A:maj",
+          "confidence": 1
+        },
+        {
+          "time": 16.2,
+          "duration": 1.0,
+          "value": "E:maj",
+          "confidence": 1
+        },
+        {
+          "time": 16.3,
+          "duration": 1.0,
           "value": "F#:min/D",
->>>>>>> 5725112b
-          "confidence": 1
-        },
-        {
-          "time": 5.0,
-<<<<<<< HEAD
-          "duration": 2.0,
-          "value": "A:maj",
-          "confidence": 1
-        },
-        {
-          "time": 5.2,
-=======
->>>>>>> 5725112b
-          "duration": 1.0,
-          "value": "E:maj",
-          "confidence": 1
-        },
-        {
-<<<<<<< HEAD
-          "time": 5.3,
-          "duration": 1.0,
-          "value": "F#:min/D",
-=======
-          "time": 5.1,
-          "duration": 1.0,
-          "value": "B:maj",
-          "confidence": 1
-        },
-        {
-          "time": 5.2,
-          "duration": 1.0,
-          "value": "E:maj",
-          "confidence": 1
-        },
-        {
-          "time": 5.3,
-          "duration": 1.0,
-          "value": "A:maj",
->>>>>>> 5725112b
-          "confidence": 1
-        },
-        {
-          "time": 6.0,
-          "duration": 1.0,
-          "value": "E:maj",
-          "confidence": 1
-        },
-        {
-          "time": 6.1,
-          "duration": 1.0,
-<<<<<<< HEAD
-          "value": "B:maj",
-=======
-          "value": "A:(3,5,6)",
->>>>>>> 5725112b
-          "confidence": 1
-        },
-        {
-          "time": 6.2,
-<<<<<<< HEAD
-          "duration": 1.0,
-          "value": "E:maj",
-          "confidence": 1
-        },
-        {
-          "time": 6.3,
-          "duration": 1.0,
-          "value": "A:maj",
-=======
-          "duration": 2.0,
-          "value": "E:maj",
->>>>>>> 5725112b
-          "confidence": 1
-        },
-        {
-          "time": 7.0,
-<<<<<<< HEAD
-          "duration": 1.0,
-          "value": "E:maj",
-          "confidence": 1
-        },
-        {
-          "time": 7.1,
-          "duration": 1.0,
-          "value": "A:(3,5,6)",
-=======
-          "duration": 2.0,
-          "value": "B:(3,5,b7)",
->>>>>>> 5725112b
-          "confidence": 1
-        },
-        {
-          "time": 7.2,
-          "duration": 2.0,
-          "value": "E:maj",
-          "confidence": 1
-        },
-        {
-          "time": 8.0,
-          "duration": 2.0,
-<<<<<<< HEAD
-          "value": "B:(3,5,b7)",
-=======
-          "value": "A:maj",
->>>>>>> 5725112b
-          "confidence": 1
-        },
-        {
-          "time": 8.2,
-<<<<<<< HEAD
-          "duration": 2.0,
-          "value": "E:maj",
-=======
-          "duration": 1.0,
-          "value": "B:min",
-          "confidence": 1
-        },
-        {
-          "time": 8.3,
-          "duration": 1.0,
-          "value": "A:maj",
->>>>>>> 5725112b
-          "confidence": 1
-        },
-        {
-          "time": 9.0,
-          "duration": 2.0,
-<<<<<<< HEAD
-          "value": "A:maj",
-=======
-          "value": "B:min(b7)",
->>>>>>> 5725112b
-          "confidence": 1
-        },
-        {
-          "time": 9.2,
-<<<<<<< HEAD
-          "duration": 1.0,
-          "value": "B:min",
-          "confidence": 1
-        },
-        {
-          "time": 9.3,
-          "duration": 1.0,
-=======
-          "duration": 2.0,
->>>>>>> 5725112b
-          "value": "A:maj",
-          "confidence": 1
-        },
-        {
-          "time": 10.0,
-<<<<<<< HEAD
-          "duration": 2.0,
-          "value": "B:min(b7)",
-          "confidence": 1
-        },
-        {
-          "time": 10.2,
-          "duration": 2.0,
-          "value": "A:maj",
-=======
-          "duration": 1.0,
-          "value": "E:maj",
-          "confidence": 1
-        },
-        {
-          "time": 10.1,
-          "duration": 1.0,
-          "value": "A:maj",
-          "confidence": 1
-        },
-        {
-          "time": 10.2,
-          "duration": 1.0,
-          "value": "F#:min/D",
-          "confidence": 1
-        },
-        {
-          "time": 10.3,
+          "confidence": 1
+        },
+        {
+          "time": 17.0,
+          "duration": 2.0,
+          "value": "E:maj",
+          "confidence": 1
+        },
+        {
+          "time": 17.2,
+          "duration": 1.0,
+          "value": "A:maj",
+          "confidence": 1
+        },
+        {
+          "time": 17.3,
           "duration": 1.0,
           "value": "D:maj",
->>>>>>> 5725112b
-          "confidence": 1
-        },
-        {
-          "time": 11.0,
-<<<<<<< HEAD
-          "duration": 1.0,
-=======
-          "duration": 2.0,
->>>>>>> 5725112b
-          "value": "E:maj",
-          "confidence": 1
-        },
-        {
-<<<<<<< HEAD
-          "time": 11.1,
-          "duration": 1.0,
-          "value": "A:maj",
-          "confidence": 1
-        },
-        {
-          "time": 11.2,
-          "duration": 1.0,
-          "value": "F#:min/D",
-=======
-          "time": 11.2,
-          "duration": 1.0,
-          "value": "E:maj",
->>>>>>> 5725112b
-          "confidence": 1
-        },
-        {
-          "time": 11.3,
-          "duration": 1.0,
-<<<<<<< HEAD
-          "value": "D:maj",
-=======
-          "value": "A:maj",
->>>>>>> 5725112b
-          "confidence": 1
-        },
-        {
-          "time": 12.0,
-<<<<<<< HEAD
-          "duration": 2.0,
-=======
-          "duration": 1.0,
-          "value": "A:maj",
-          "confidence": 1
-        },
-        {
-          "time": 12.1,
-          "duration": 1.0,
->>>>>>> 5725112b
-          "value": "E:maj",
-          "confidence": 1
-        },
-        {
-          "time": 12.2,
-          "duration": 1.0,
-<<<<<<< HEAD
-          "value": "E:maj",
-=======
-          "value": "A:maj",
->>>>>>> 5725112b
-          "confidence": 1
-        },
-        {
-          "time": 12.3,
-          "duration": 1.0,
-<<<<<<< HEAD
-          "value": "A:maj",
-=======
-          "value": "D:maj",
->>>>>>> 5725112b
-          "confidence": 1
-        },
-        {
-          "time": 13.0,
-<<<<<<< HEAD
-          "duration": 1.0,
-          "value": "A:maj",
-          "confidence": 1
-        },
-        {
-          "time": 13.1,
-          "duration": 1.0,
-          "value": "E:maj",
-=======
-          "duration": 4.0,
-          "value": "A:maj",
->>>>>>> 5725112b
-          "confidence": 1
-        },
-        {
-          "time": 13.2,
-          "duration": 1.0,
-          "value": "A:maj",
-          "confidence": 1
-        },
-        {
-          "time": 13.3,
-          "duration": 1.0,
-          "value": "D:maj",
-          "confidence": 1
-        },
-        {
-          "time": 14.0,
-<<<<<<< HEAD
-          "duration": 4.0,
-          "value": "A:maj",
-=======
-          "duration": 1.0,
-          "value": "A:maj",
-          "confidence": 1
-        },
-        {
-          "time": 14.1,
-          "duration": 1.0,
-          "value": "E:maj",
-          "confidence": 1
-        },
-        {
-          "time": 14.2,
-          "duration": 1.0,
-          "value": "A:maj",
-          "confidence": 1
-        },
-        {
-          "time": 14.3,
-          "duration": 1.0,
-          "value": "E:maj",
->>>>>>> 5725112b
-          "confidence": 1
-        },
-        {
-          "time": 15.0,
-<<<<<<< HEAD
-          "duration": 1.0,
-          "value": "A:maj",
-          "confidence": 1
-        },
-        {
-          "time": 15.1,
-          "duration": 1.0,
-          "value": "E:maj",
-=======
-          "duration": 2.0,
-          "value": "A:maj",
->>>>>>> 5725112b
-          "confidence": 1
-        },
-        {
-          "time": 15.2,
-          "duration": 1.0,
-<<<<<<< HEAD
-          "value": "A:maj",
-=======
-          "value": "E:maj",
->>>>>>> 5725112b
-          "confidence": 1
-        },
-        {
-          "time": 15.3,
-          "duration": 1.0,
-<<<<<<< HEAD
-          "value": "E:maj",
-=======
-          "value": "A:maj",
->>>>>>> 5725112b
-          "confidence": 1
-        },
-        {
-          "time": 16.0,
-<<<<<<< HEAD
-          "duration": 2.0,
-=======
-          "duration": 1.0,
-          "value": "E:maj",
-          "confidence": 1
-        },
-        {
-          "time": 16.1,
-          "duration": 1.0,
->>>>>>> 5725112b
-          "value": "A:maj",
-          "confidence": 1
-        },
-        {
-          "time": 16.2,
-          "duration": 1.0,
-          "value": "E:maj",
-          "confidence": 1
-        },
-        {
-          "time": 16.3,
-          "duration": 1.0,
-<<<<<<< HEAD
-          "value": "A:maj",
-=======
-          "value": "F#:min/D",
->>>>>>> 5725112b
-          "confidence": 1
-        },
-        {
-          "time": 17.0,
-<<<<<<< HEAD
-          "duration": 1.0,
-          "value": "E:maj",
-          "confidence": 1
-        },
-        {
-          "time": 17.1,
-          "duration": 1.0,
-          "value": "A:maj",
-          "confidence": 1
-        },
-        {
-          "time": 17.2,
-          "duration": 1.0,
-          "value": "E:maj",
-          "confidence": 1
-        },
-        {
-          "time": 17.3,
-          "duration": 1.0,
-          "value": "F#:min/D",
           "confidence": 1
         },
         {
           "time": 18.0,
-=======
->>>>>>> 5725112b
-          "duration": 2.0,
-          "value": "E:maj",
-          "confidence": 1
-        },
-        {
-<<<<<<< HEAD
+          "duration": 2.0,
+          "value": "A:maj",
+          "confidence": 1
+        },
+        {
           "time": 18.2,
-=======
-          "time": 17.2,
->>>>>>> 5725112b
-          "duration": 1.0,
-          "value": "A:maj",
-          "confidence": 1
-        },
-        {
-<<<<<<< HEAD
-          "time": 18.3,
-=======
-          "time": 17.3,
->>>>>>> 5725112b
-          "duration": 1.0,
-          "value": "D:maj",
-          "confidence": 1
-        },
-        {
-<<<<<<< HEAD
+          "duration": 2.0,
+          "value": "E:(3,5,b7)",
+          "confidence": 1
+        },
+        {
           "time": 19.0,
-=======
-          "time": 18.0,
->>>>>>> 5725112b
-          "duration": 2.0,
-          "value": "A:maj",
-          "confidence": 1
-        },
-        {
-<<<<<<< HEAD
-          "time": 19.2,
-=======
-          "time": 18.2,
->>>>>>> 5725112b
-          "duration": 2.0,
-          "value": "E:(3,5,b7)",
-          "confidence": 1
-        },
-        {
-<<<<<<< HEAD
-          "time": 20.0,
-=======
-          "time": 19.0,
->>>>>>> 5725112b
           "duration": 4.0,
           "value": "A:maj",
           "confidence": 1
