{
  "annotations": [
    {
      "annotation_metadata": {
        "curator": {
          "name": "",
          "email": ""
        },
        "annotator": {},
        "version": "",
        "corpus": "biab_internet_corpus",
        "annotation_tools": "",
        "annotation_rules": "",
        "validation": "",
        "data_source": ""
      },
      "namespace": "chord",
      "data": [
        {
          "time": 0.0,
          "duration": 4.0,
          "value": "Bb:maj",
          "confidence": 1
        },
        {
          "time": 1.0,
          "duration": 2.0,
          "value": "Bb:maj",
          "confidence": 1
        },
        {
          "time": 1.2,
          "duration": 1.0,
          "value": "Bb:maj/D",
          "confidence": 1
        },
        {
          "time": 1.3,
          "duration": 1.0,
          "value": "Db:dim",
          "confidence": 1
        },
        {
          "time": 2.0,
          "duration": 2.0,
          "value": "C:min(b7)",
          "confidence": 1
        },
        {
          "time": 2.2,
          "duration": 2.0,
          "value": "F:(3,5,b7)",
          "confidence": 1
        },
        {
          "time": 3.0,
          "duration": 4.0,
          "value": "C:min(b7)",
          "confidence": 1
        },
        {
          "time": 4.0,
          "duration": 4.0,
          "value": "F:(3,5,b7)",
          "confidence": 1
        },
        {
          "time": 5.0,
          "duration": 2.0,
          "value": "C:min(b7)",
          "confidence": 1
        },
        {
          "time": 5.2,
          "duration": 2.0,
          "value": "F:(3,5,b7)",
          "confidence": 1
        },
        {
          "time": 6.0,
          "duration": 4.0,
          "value": "Bb:maj7",
          "confidence": 1
        },
        {
          "time": 7.0,
          "duration": 3.0,
          "value": "Bb:maj7",
          "confidence": 1
        },
        {
<<<<<<< HEAD
          "time": 8.3,
=======
          "time": 7.3,
>>>>>>> 5725112b
          "duration": 1.0,
          "value": "F:(3,#5)",
          "confidence": 1
        },
        {
          "time": 8.0,
          "duration": 4.0,
          "value": "Bb:maj",
          "confidence": 1
        },
        {
          "time": 9.0,
          "duration": 4.0,
          "value": "Bb:maj",
          "confidence": 1
        },
        {
          "time": 10.0,
          "duration": 2.0,
          "value": "F:(3,5,b7,9)",
          "confidence": 1
        },
        {
          "time": 10.2,
          "duration": 2.0,
          "value": "F:dim",
          "confidence": 1
        },
        {
          "time": 11.0,
          "duration": 4.0,
          "value": "F:(3,5,b7,9)",
          "confidence": 1
        },
        {
          "time": 12.0,
          "duration": 2.0,
          "value": "G:min(b7)",
          "confidence": 1
        },
        {
          "time": 12.2,
          "duration": 2.0,
          "value": "C:(3,5,b7)",
          "confidence": 1
        },
        {
          "time": 13.0,
          "duration": 2.0,
          "value": "G:min(b7)",
          "confidence": 1
        },
        {
          "time": 13.2,
          "duration": 2.0,
          "value": "C:(3,5,b7,b9)",
          "confidence": 1
        },
        {
          "time": 14.0,
          "duration": 4.0,
          "value": "C:min(b7)",
          "confidence": 1
        },
        {
          "time": 15.0,
          "duration": 4.0,
          "value": "F:(3,5,b7,9)",
          "confidence": 1
        },
        {
          "time": 16.0,
          "duration": 4.0,
          "value": "Bb:maj",
          "confidence": 1
        },
        {
          "time": 17.0,
          "duration": 2.0,
          "value": "Bb:maj",
          "confidence": 1
        },
        {
          "time": 17.2,
          "duration": 1.0,
          "value": "Bb:maj/D",
          "confidence": 1
        },
        {
          "time": 17.3,
          "duration": 1.0,
          "value": "Db:dim",
          "confidence": 1
        },
        {
          "time": 18.0,
          "duration": 2.0,
          "value": "C:min(b7)",
          "confidence": 1
        },
        {
          "time": 18.2,
          "duration": 2.0,
          "value": "F:(3,5,b7)",
          "confidence": 1
        },
        {
          "time": 19.0,
          "duration": 4.0,
          "value": "C:min(b7)",
          "confidence": 1
        },
        {
          "time": 20.0,
          "duration": 4.0,
          "value": "F:(3,5,b7)",
          "confidence": 1
        },
        {
          "time": 21.0,
          "duration": 2.0,
          "value": "C:min(b7)",
          "confidence": 1
        },
        {
          "time": 21.2,
          "duration": 2.0,
          "value": "F:(3,5,b7)",
          "confidence": 1
        },
        {
          "time": 22.0,
          "duration": 4.0,
          "value": "D:(b3,b5,b7)",
          "confidence": 1
        },
        {
          "time": 23.0,
          "duration": 4.0,
          "value": "G:(3,5,b7)",
          "confidence": 1
        },
        {
          "time": 24.0,
          "duration": 4.0,
          "value": "C:min(b7)",
          "confidence": 1
        },
        {
          "time": 25.0,
          "duration": 4.0,
          "value": "Eb:min(6)",
          "confidence": 1
        },
        {
          "time": 26.0,
          "duration": 2.0,
          "value": "Bb:maj7",
          "confidence": 1
        },
        {
          "time": 26.2,
          "duration": 2.0,
          "value": "G:min(b7)",
          "confidence": 1
        },
        {
          "time": 27.0,
          "duration": 4.0,
          "value": "C:(3,5,b7)",
          "confidence": 1
        },
        {
          "time": 28.0,
          "duration": 2.0,
          "value": "Bb:maj",
          "confidence": 1
        },
        {
          "time": 28.2,
          "duration": 1.0,
          "value": "F#:dim/D",
          "confidence": 1
        },
        {
          "time": 28.3,
          "duration": 1.0,
          "value": "G:min",
          "confidence": 1
        },
        {
          "time": 29.0,
          "duration": 2.0,
          "value": "C:(3,5,b7)",
          "confidence": 1
        },
        {
          "time": 29.2,
          "duration": 1.0,
          "value": "C:min(b7)",
          "confidence": 1
        },
        {
          "time": 29.3,
          "duration": 1.0,
          "value": "F:(3,5,b7,b9)",
          "confidence": 1
        },
        {
          "time": 30.0,
          "duration": 2.0,
          "value": "Bb:maj",
          "confidence": 1
        },
        {
          "time": 30.2,
          "duration": 2.0,
          "value": "G:min(b7)",
          "confidence": 1
        },
        {
          "time": 31.0,
          "duration": 2.0,
          "value": "C:min(b7)",
          "confidence": 1
        },
        {
          "time": 31.2,
          "duration": 2.0,
          "value": "F:(3,5,b7,b9)",
          "confidence": 1
        },
        {
          "time": 32.0,
          "duration": 2.0,
          "value": "Bb:maj",
          "confidence": 1
        },
        {
          "time": 32.2,
          "duration": 2.0,
          "value": "G:min(b7)",
          "confidence": 1
        },
        {
          "time": 33.0,
          "duration": 2.0,
          "value": "C:min(b7)",
          "confidence": 1
        },
        {
          "time": 33.2,
          "duration": 2.0,
          "value": "Bb:maj7",
          "confidence": 1
        }
      ],
      "sandbox": {},
      "time": 0,
      "duration": 138.0
    },
    {
      "annotation_metadata": {
        "curator": {
          "name": "",
          "email": ""
        },
        "annotator": {},
        "version": "",
        "corpus": "biab_internet_corpus",
        "annotation_tools": "",
        "annotation_rules": "",
        "validation": "",
        "data_source": ""
      },
      "namespace": "key_mode",
      "data": [
        {
          "time": 0.0,
          "duration": 138.0,
          "value": "Bb",
          "confidence": 1
        }
      ],
      "sandbox": {},
      "time": 0,
      "duration": 138.0
    }
  ],
  "file_metadata": {
    "title": "It's Magic",
    "artist": "",
    "release": "",
    "duration": 138.0,
    "identifiers": {},
    "jams_version": "0.3.4"
  },
  "sandbox": {
    "expanded": false
  }
}<|MERGE_RESOLUTION|>--- conflicted
+++ resolved
@@ -89,11 +89,7 @@
           "confidence": 1
         },
         {
-<<<<<<< HEAD
-          "time": 8.3,
-=======
           "time": 7.3,
->>>>>>> 5725112b
           "duration": 1.0,
           "value": "F:(3,#5)",
           "confidence": 1
