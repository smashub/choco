{
  "annotations": [
    {
      "annotation_metadata": {
        "curator": {
          "name": "",
          "email": ""
        },
        "annotator": {},
        "version": "",
        "corpus": "biab_internet_corpus",
        "annotation_tools": "",
        "annotation_rules": "",
        "validation": "",
        "data_source": ""
      },
      "namespace": "chord",
      "data": [
        {
          "time": 0.0,
          "duration": 2.0,
          "value": "C:maj7",
          "confidence": 1
        },
        {
          "time": 0.2,
          "duration": 2.0,
          "value": "A:min(b7)",
          "confidence": 1
        },
        {
          "time": 1.0,
          "duration": 2.0,
          "value": "D:(3,5,b7,9)",
          "confidence": 1
        },
        {
          "time": 1.2,
          "duration": 2.0,
          "value": "Db:(3,5,b7,9,#11)",
          "confidence": 1
        },
        {
          "time": 2.0,
          "duration": 2.0,
          "value": "C:maj7",
          "confidence": 1
        },
        {
          "time": 2.2,
          "duration": 2.0,
          "value": "A:min(b7)",
          "confidence": 1
        },
        {
          "time": 3.0,
          "duration": 2.0,
          "value": "D:min(b7)",
          "confidence": 1
        },
        {
          "time": 3.2,
          "duration": 2.0,
          "value": "G:(3,5,b7,b9,11,13)",
          "confidence": 1
        },
        {
          "time": 4.0,
          "duration": 4.0,
          "value": "C:maj7",
          "confidence": 1
        },
        {
          "time": 5.0,
          "duration": 4.0,
          "value": "G:(3,#5,b7)",
          "confidence": 1
        },
        {
          "time": 6.0,
          "duration": 2.0,
          "value": "E:(b3,b5,b7)",
          "confidence": 1
        },
        {
          "time": 6.2,
          "duration": 2.0,
          "value": "A:(3,5,b7,b9)",
          "confidence": 1
        },
        {
          "time": 7.0,
          "duration": 2.0,
          "value": "D:(b3,b5,b7)",
          "confidence": 1
        },
        {
          "time": 7.2,
          "duration": 2.0,
          "value": "G:(3,5,b7,b9)",
          "confidence": 1
        },
        {
          "time": 8.0,
          "duration": 2.0,
          "value": "C:maj7",
          "confidence": 1
        },
        {
          "time": 8.2,
          "duration": 2.0,
          "value": "A:min(b7)",
          "confidence": 1
        },
        {
          "time": 9.0,
          "duration": 2.0,
          "value": "D:min(b7)",
          "confidence": 1
        },
        {
          "time": 9.2,
          "duration": 2.0,
          "value": "G:(3,5,b7)",
          "confidence": 1
        },
        {
          "time": 10.0,
          "duration": 2.0,
          "value": "Bb:(3,5,b7,,#11)",
          "confidence": 1
        },
        {
          "time": 10.2,
          "duration": 2.0,
          "value": "A:(3,5,b7)",
          "confidence": 1
        },
        {
          "time": 11.0,
          "duration": 2.0,
          "value": "D:min(b7)",
          "confidence": 1
        },
        {
          "time": 11.2,
          "duration": 2.0,
          "value": "G:(3,5,b7)",
          "confidence": 1
        },
        {
          "time": 12.0,
          "duration": 4.0,
          "value": "C:maj7",
          "confidence": 1
        },
        {
          "time": 13.0,
          "duration": 4.0,
          "value": "G:(3,#5,b7)",
          "confidence": 1
        },
        {
          "time": 14.0,
          "duration": 2.0,
          "value": "E:(b3,b5,b7)",
          "confidence": 1
        },
        {
          "time": 14.2,
          "duration": 2.0,
          "value": "A:(3,5,b7,b9)",
          "confidence": 1
        },
        {
          "time": 15.0,
          "duration": 2.0,
          "value": "D:(b3,b5,b7)",
          "confidence": 1
        },
        {
          "time": 15.2,
          "duration": 2.0,
          "value": "G:(3,5,b7,b9)",
          "confidence": 1
        },
        {
          "time": 16.0,
          "duration": 2.0,
          "value": "C:maj7",
          "confidence": 1
        },
        {
          "time": 16.2,
          "duration": 2.0,
          "value": "A:min(b7)",
          "confidence": 1
        },
        {
          "time": 17.0,
          "duration": 2.0,
          "value": "D:min(b7)",
          "confidence": 1
        },
        {
          "time": 17.2,
          "duration": 2.0,
          "value": "G:(3,5,b7)",
          "confidence": 1
        },
        {
          "time": 18.0,
          "duration": 2.0,
          "value": "C:maj7",
          "confidence": 1
        },
        {
          "time": 18.2,
          "duration": 2.0,
          "value": "F:(3,5,b7)",
          "confidence": 1
        },
        {
          "time": 19.0,
          "duration": 4.0,
          "value": "C:maj7",
          "confidence": 1
        },
        {
          "time": 20.0,
          "duration": 4.0,
          "value": "D:min(b7)",
          "confidence": 1
        },
        {
          "time": 21.0,
          "duration": 4.0,
          "value": "G:(3,#5,b7,#9)",
          "confidence": 1
        },
        {
          "time": 22.0,
          "duration": 4.0,
          "value": "C:maj7",
          "confidence": 1
        },
        {
          "time": 23.0,
          "duration": 2.0,
          "value": "D:min(b7)",
          "confidence": 1
        },
        {
          "time": 23.2,
          "duration": 2.0,
          "value": "G:(3,5,b7)",
          "confidence": 1
        },
        {
          "time": 24.0,
          "duration": 4.0,
          "value": "F#:(b3,b5,b7)/D",
          "confidence": 1
        },
        {
          "time": 25.0,
          "duration": 4.0,
          "value": "B:(3,5,b7,b9)",
          "confidence": 1
        },
        {
          "time": 26.0,
          "duration": 2.0,
          "value": "E:min(b7)",
          "confidence": 1
        },
        {
          "time": 26.2,
          "duration": 2.0,
          "value": "A:(3,5,b7)",
          "confidence": 1
        },
        {
          "time": 27.0,
          "duration": 2.0,
          "value": "D:min(b7)",
          "confidence": 1
        },
        {
          "time": 27.2,
          "duration": 2.0,
          "value": "G:(3,#5,b7)",
<<<<<<< HEAD
=======
          "confidence": 1
        },
        {
          "time": 28.0,
          "duration": 4.0,
          "value": "C:maj7",
>>>>>>> 5725112b
          "confidence": 1
        },
        {
          "time": 29.0,
          "duration": 4.0,
<<<<<<< HEAD
          "value": "C:maj7",
=======
          "value": "G:(3,#5,b7)",
>>>>>>> 5725112b
          "confidence": 1
        },
        {
          "time": 30.0,
<<<<<<< HEAD
          "duration": 4.0,
          "value": "G:(3,#5,b7)",
=======
          "duration": 2.0,
          "value": "E:(b3,b5,b7)",
          "confidence": 1
        },
        {
          "time": 30.2,
          "duration": 2.0,
          "value": "A:(3,5,b7,b9)",
>>>>>>> 5725112b
          "confidence": 1
        },
        {
          "time": 31.0,
          "duration": 2.0,
<<<<<<< HEAD
          "value": "E:(b3,b5,b7)",
=======
          "value": "D:(b3,b5,b7)",
>>>>>>> 5725112b
          "confidence": 1
        },
        {
          "time": 31.2,
          "duration": 2.0,
<<<<<<< HEAD
          "value": "A:(3,5,b7,b9)",
=======
          "value": "G:(3,5,b7,b9)",
>>>>>>> 5725112b
          "confidence": 1
        },
        {
          "time": 32.0,
          "duration": 2.0,
<<<<<<< HEAD
          "value": "D:(b3,b5,b7)",
=======
          "value": "C:maj7",
>>>>>>> 5725112b
          "confidence": 1
        },
        {
          "time": 32.2,
          "duration": 2.0,
<<<<<<< HEAD
          "value": "G:(3,5,b7,b9)",
=======
          "value": "A:min(b7)",
>>>>>>> 5725112b
          "confidence": 1
        },
        {
          "time": 33.0,
          "duration": 2.0,
<<<<<<< HEAD
          "value": "C:maj7",
=======
          "value": "D:min(b7)",
>>>>>>> 5725112b
          "confidence": 1
        },
        {
          "time": 33.2,
          "duration": 2.0,
<<<<<<< HEAD
          "value": "A:min(b7)",
=======
          "value": "G:(3,5,b7)",
>>>>>>> 5725112b
          "confidence": 1
        },
        {
          "time": 34.0,
          "duration": 2.0,
<<<<<<< HEAD
          "value": "D:min(b7)",
=======
          "value": "C:maj7",
>>>>>>> 5725112b
          "confidence": 1
        },
        {
          "time": 34.2,
          "duration": 2.0,
<<<<<<< HEAD
          "value": "G:(3,5,b7)",
=======
          "value": "A:min(b7)",
>>>>>>> 5725112b
          "confidence": 1
        },
        {
          "time": 35.0,
          "duration": 2.0,
<<<<<<< HEAD
          "value": "C:maj7",
=======
          "value": "D:min(b7)",
>>>>>>> 5725112b
          "confidence": 1
        },
        {
          "time": 35.2,
          "duration": 2.0,
<<<<<<< HEAD
          "value": "A:min(b7)",
=======
          "value": "G:(3,5,b7)",
>>>>>>> 5725112b
          "confidence": 1
        },
        {
          "time": 36.0,
<<<<<<< HEAD
          "duration": 2.0,
          "value": "D:min(b7)",
          "confidence": 1
        },
        {
          "time": 36.2,
          "duration": 2.0,
          "value": "G:(3,5,b7)",
          "confidence": 1
        },
        {
          "time": 37.0,
=======
>>>>>>> 5725112b
          "duration": 4.0,
          "value": "C:maj",
          "confidence": 1
        }
      ],
      "sandbox": {},
      "time": 0,
      "duration": 148.0
    },
    {
      "annotation_metadata": {
        "curator": {
          "name": "",
          "email": ""
        },
        "annotator": {},
        "version": "",
        "corpus": "biab_internet_corpus",
        "annotation_tools": "",
        "annotation_rules": "",
        "validation": "",
        "data_source": ""
      },
      "namespace": "key_mode",
      "data": [
        {
          "time": 0.0,
          "duration": 148.0,
          "value": "C",
          "confidence": 1
        }
      ],
      "sandbox": {},
      "time": 0,
      "duration": 148.0
    }
  ],
  "file_metadata": {
    "title": "I DON'T STAND A GHOST OF A CHANCE",
    "artist": "",
    "release": "",
    "duration": 148.0,
    "identifiers": {},
    "jams_version": "0.3.4"
  },
  "sandbox": {
    "expanded": false
  }
}<|MERGE_RESOLUTION|>--- conflicted
+++ resolved
@@ -127,7 +127,7 @@
         {
           "time": 10.0,
           "duration": 2.0,
-          "value": "Bb:(3,5,b7,,#11)",
+          "value": "Bb:(3,5,b7,#11)",
           "confidence": 1
         },
         {
@@ -290,33 +290,22 @@
           "time": 27.2,
           "duration": 2.0,
           "value": "G:(3,#5,b7)",
-<<<<<<< HEAD
-=======
           "confidence": 1
         },
         {
           "time": 28.0,
           "duration": 4.0,
           "value": "C:maj7",
->>>>>>> 5725112b
           "confidence": 1
         },
         {
           "time": 29.0,
           "duration": 4.0,
-<<<<<<< HEAD
-          "value": "C:maj7",
-=======
           "value": "G:(3,#5,b7)",
->>>>>>> 5725112b
           "confidence": 1
         },
         {
           "time": 30.0,
-<<<<<<< HEAD
-          "duration": 4.0,
-          "value": "G:(3,#5,b7)",
-=======
           "duration": 2.0,
           "value": "E:(b3,b5,b7)",
           "confidence": 1
@@ -325,126 +314,70 @@
           "time": 30.2,
           "duration": 2.0,
           "value": "A:(3,5,b7,b9)",
->>>>>>> 5725112b
           "confidence": 1
         },
         {
           "time": 31.0,
           "duration": 2.0,
-<<<<<<< HEAD
-          "value": "E:(b3,b5,b7)",
-=======
           "value": "D:(b3,b5,b7)",
->>>>>>> 5725112b
           "confidence": 1
         },
         {
           "time": 31.2,
           "duration": 2.0,
-<<<<<<< HEAD
-          "value": "A:(3,5,b7,b9)",
-=======
           "value": "G:(3,5,b7,b9)",
->>>>>>> 5725112b
           "confidence": 1
         },
         {
           "time": 32.0,
           "duration": 2.0,
-<<<<<<< HEAD
-          "value": "D:(b3,b5,b7)",
-=======
-          "value": "C:maj7",
->>>>>>> 5725112b
+          "value": "C:maj7",
           "confidence": 1
         },
         {
           "time": 32.2,
           "duration": 2.0,
-<<<<<<< HEAD
-          "value": "G:(3,5,b7,b9)",
-=======
-          "value": "A:min(b7)",
->>>>>>> 5725112b
+          "value": "A:min(b7)",
           "confidence": 1
         },
         {
           "time": 33.0,
           "duration": 2.0,
-<<<<<<< HEAD
-          "value": "C:maj7",
-=======
-          "value": "D:min(b7)",
->>>>>>> 5725112b
+          "value": "D:min(b7)",
           "confidence": 1
         },
         {
           "time": 33.2,
           "duration": 2.0,
-<<<<<<< HEAD
-          "value": "A:min(b7)",
-=======
-          "value": "G:(3,5,b7)",
->>>>>>> 5725112b
+          "value": "G:(3,5,b7)",
           "confidence": 1
         },
         {
           "time": 34.0,
           "duration": 2.0,
-<<<<<<< HEAD
-          "value": "D:min(b7)",
-=======
-          "value": "C:maj7",
->>>>>>> 5725112b
+          "value": "C:maj7",
           "confidence": 1
         },
         {
           "time": 34.2,
           "duration": 2.0,
-<<<<<<< HEAD
-          "value": "G:(3,5,b7)",
-=======
-          "value": "A:min(b7)",
->>>>>>> 5725112b
+          "value": "A:min(b7)",
           "confidence": 1
         },
         {
           "time": 35.0,
           "duration": 2.0,
-<<<<<<< HEAD
-          "value": "C:maj7",
-=======
-          "value": "D:min(b7)",
->>>>>>> 5725112b
+          "value": "D:min(b7)",
           "confidence": 1
         },
         {
           "time": 35.2,
           "duration": 2.0,
-<<<<<<< HEAD
-          "value": "A:min(b7)",
-=======
-          "value": "G:(3,5,b7)",
->>>>>>> 5725112b
+          "value": "G:(3,5,b7)",
           "confidence": 1
         },
         {
           "time": 36.0,
-<<<<<<< HEAD
-          "duration": 2.0,
-          "value": "D:min(b7)",
-          "confidence": 1
-        },
-        {
-          "time": 36.2,
-          "duration": 2.0,
-          "value": "G:(3,5,b7)",
-          "confidence": 1
-        },
-        {
-          "time": 37.0,
-=======
->>>>>>> 5725112b
           "duration": 4.0,
           "value": "C:maj",
           "confidence": 1
