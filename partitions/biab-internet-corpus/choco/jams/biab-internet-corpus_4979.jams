{
  "annotations": [
    {
      "annotation_metadata": {
        "curator": {
          "name": "",
          "email": ""
        },
        "annotator": {},
        "version": "",
        "corpus": "biab_internet_corpus",
        "annotation_tools": "",
        "annotation_rules": "",
        "validation": "",
        "data_source": ""
      },
      "namespace": "chord",
      "data": [
        {
          "time": 0.0,
          "duration": 4.0,
          "value": "F:(3,5,6)",
          "confidence": 1
        },
        {
          "time": 1.0,
          "duration": 4.0,
          "value": "E:(3,5,b7)",
          "confidence": 1
        },
        {
          "time": 2.0,
          "duration": 4.0,
          "value": "Eb:(3,5,b7)",
          "confidence": 1
        },
        {
          "time": 3.0,
          "duration": 4.0,
          "value": "D:(3,5,b7)",
          "confidence": 1
        },
        {
          "time": 4.0,
          "duration": 4.0,
          "value": "Db:(3,5,b7)",
          "confidence": 1
        },
        {
          "time": 5.0,
          "duration": 4.0,
          "value": "C:(3,5,b7)",
          "confidence": 1
        },
        {
          "time": 6.0,
          "duration": 2.0,
          "value": "F:(3,5,6)",
          "confidence": 1
        },
        {
          "time": 6.2,
          "duration": 2.0,
          "value": "F:dim",
          "confidence": 1
        },
        {
          "time": 7.0,
          "duration": 2.0,
          "value": "G:min(b7)",
          "confidence": 1
        },
        {
          "time": 7.2,
          "duration": 2.0,
          "value": "C:(3,5,b7)",
          "confidence": 1
        },
        {
          "time": 8.0,
          "duration": 4.0,
          "value": "F:(3,5,6)",
          "confidence": 1
        },
        {
          "time": 9.0,
          "duration": 4.0,
          "value": "E:(3,5,b7)",
          "confidence": 1
        },
        {
          "time": 10.0,
          "duration": 4.0,
          "value": "Eb:(3,5,b7)",
          "confidence": 1
        },
        {
          "time": 11.0,
          "duration": 4.0,
          "value": "D:(3,5,b7)",
          "confidence": 1
        },
        {
          "time": 12.0,
          "duration": 4.0,
          "value": "Db:(3,5,b7)",
          "confidence": 1
        },
        {
          "time": 13.0,
          "duration": 4.0,
          "value": "C:(3,5,b7)",
          "confidence": 1
        },
        {
          "time": 14.0,
          "duration": 4.0,
          "value": "F:(3,5,6)",
          "confidence": 1
        },
        {
          "time": 15.0,
          "duration": 4.0,
          "value": "F:(3,5,b7,9)",
          "confidence": 1
        },
        {
          "time": 16.0,
          "duration": 4.0,
          "value": "Bb:maj",
          "confidence": 1
        },
        {
          "time": 17.0,
          "duration": 4.0,
          "value": "Bb:min",
          "confidence": 1
        },
        {
          "time": 18.0,
          "duration": 4.0,
          "value": "F:(3,5,6)",
          "confidence": 1
        },
        {
          "time": 19.0,
          "duration": 4.0,
          "value": "F:(3,5,b7,9)",
          "confidence": 1
        },
        {
          "time": 20.0,
          "duration": 4.0,
          "value": "Bb:maj",
          "confidence": 1
        },
        {
          "time": 21.0,
          "duration": 4.0,
          "value": "Bb:min",
          "confidence": 1
        },
        {
          "time": 22.0,
          "duration": 2.0,
          "value": "F:(3,5,6)",
          "confidence": 1
        },
        {
          "time": 22.2,
          "duration": 2.0,
          "value": "F:dim",
          "confidence": 1
        },
        {
          "time": 23.0,
          "duration": 2.0,
          "value": "G:min(b7)",
          "confidence": 1
        },
        {
          "time": 23.2,
          "duration": 2.0,
          "value": "C:(3,5,b7)",
          "confidence": 1
        },
        {
          "time": 24.0,
          "duration": 4.0,
          "value": "F:(3,5,6)",
          "confidence": 1
        },
        {
          "time": 25.0,
          "duration": 2.0,
          "value": "G:min(b7)",
          "confidence": 1
        },
        {
          "time": 25.2,
          "duration": 2.0,
          "value": "C:(3,5,b7)",
          "confidence": 1
        },
        {
          "time": 26.0,
          "duration": 4.0,
          "value": "F:(3,5,6)",
          "confidence": 1
        },
        {
          "time": 27.0,
          "duration": 4.0,
          "value": "E:(3,5,b7)",
          "confidence": 1
        },
        {
          "time": 28.0,
          "duration": 4.0,
          "value": "Eb:(3,5,b7)",
          "confidence": 1
        },
        {
          "time": 29.0,
          "duration": 4.0,
          "value": "D:(3,5,b7)",
          "confidence": 1
        },
        {
          "time": 30.0,
          "duration": 4.0,
          "value": "Db:(3,5,b7)",
          "confidence": 1
        },
        {
          "time": 31.0,
          "duration": 4.0,
          "value": "C:(3,5,b7)",
          "confidence": 1
        },
        {
          "time": 32.0,
          "duration": 2.0,
          "value": "F:(3,5,6)",
          "confidence": 1
        },
        {
          "time": 32.2,
          "duration": 2.0,
          "value": "F:dim",
          "confidence": 1
        },
        {
          "time": 33.0,
          "duration": 2.0,
          "value": "G:min(b7)",
          "confidence": 1
        },
        {
          "time": 33.2,
          "duration": 2.0,
          "value": "C:(3,5,b7)",
          "confidence": 1
        },
        {
          "time": 34.0,
          "duration": 4.0,
          "value": "F:(3,5,6)",
          "confidence": 1
        },
        {
          "time": 35.0,
          "duration": 4.0,
          "value": "E:(3,5,b7)",
          "confidence": 1
        },
        {
          "time": 36.0,
          "duration": 4.0,
          "value": "Eb:(3,5,b7)",
          "confidence": 1
        },
        {
          "time": 37.0,
          "duration": 4.0,
          "value": "D:(3,5,b7)",
          "confidence": 1
        },
        {
          "time": 38.0,
          "duration": 4.0,
          "value": "Db:(3,5,b7)",
          "confidence": 1
        },
        {
          "time": 39.0,
          "duration": 4.0,
          "value": "C:(3,5,b7)",
          "confidence": 1
        },
        {
          "time": 40.0,
          "duration": 2.0,
          "value": "F:(3,5,6)",
          "confidence": 1
        },
        {
          "time": 40.2,
          "duration": 2.0,
          "value": "F#:dim/D",
          "confidence": 1
        },
        {
          "time": 41.0,
          "duration": 2.0,
          "value": "G:min(b7)",
          "confidence": 1
        },
        {
          "time": 41.2,
          "duration": 2.0,
          "value": "C:(3,5,b7)",
<<<<<<< HEAD
=======
          "confidence": 1
        },
        {
          "time": 42.0,
          "duration": 4.0,
          "value": "F:(3,5,6)",
>>>>>>> 5725112b
          "confidence": 1
        },
        {
          "time": 43.0,
          "duration": 4.0,
<<<<<<< HEAD
          "value": "F:(3,5,6)",
=======
          "value": "E:(3,5,b7)",
>>>>>>> 5725112b
          "confidence": 1
        },
        {
          "time": 44.0,
          "duration": 4.0,
<<<<<<< HEAD
          "value": "E:(3,5,b7)",
=======
          "value": "Eb:(3,5,b7)",
>>>>>>> 5725112b
          "confidence": 1
        },
        {
          "time": 45.0,
          "duration": 4.0,
<<<<<<< HEAD
          "value": "Eb:(3,5,b7)",
=======
          "value": "D:(3,5,b7)",
>>>>>>> 5725112b
          "confidence": 1
        },
        {
          "time": 46.0,
          "duration": 4.0,
<<<<<<< HEAD
          "value": "D:(3,5,b7)",
=======
          "value": "Db:(3,5,b7)",
>>>>>>> 5725112b
          "confidence": 1
        },
        {
          "time": 47.0,
          "duration": 4.0,
<<<<<<< HEAD
          "value": "Db:(3,5,b7)",
=======
          "value": "C:(3,5,b7)",
>>>>>>> 5725112b
          "confidence": 1
        },
        {
          "time": 48.0,
<<<<<<< HEAD
          "duration": 4.0,
          "value": "C:(3,5,b7)",
=======
          "duration": 2.0,
          "value": "F:(3,5,6)",
>>>>>>> 5725112b
          "confidence": 1
        },
        {
          "time": 48.2,
          "duration": 2.0,
<<<<<<< HEAD
          "value": "F:(3,5,6)",
=======
          "value": "F:dim",
>>>>>>> 5725112b
          "confidence": 1
        },
        {
          "time": 49.0,
          "duration": 2.0,
<<<<<<< HEAD
          "value": "F:dim",
=======
          "value": "G:min(b7)",
>>>>>>> 5725112b
          "confidence": 1
        },
        {
          "time": 49.2,
          "duration": 2.0,
<<<<<<< HEAD
          "value": "G:min(b7)",
          "confidence": 1
        },
        {
          "time": 50.2,
          "duration": 2.0,
          "value": "C:(3,5,b7)",
=======
          "value": "C:(3,5,b7)",
          "confidence": 1
        },
        {
          "time": 50.0,
          "duration": 4.0,
          "value": "F:(3,5,6)",
>>>>>>> 5725112b
          "confidence": 1
        },
        {
          "time": 51.0,
          "duration": 4.0,
<<<<<<< HEAD
          "value": "F:(3,5,6)",
=======
          "value": "E:(3,5,b7)",
>>>>>>> 5725112b
          "confidence": 1
        },
        {
          "time": 52.0,
          "duration": 4.0,
<<<<<<< HEAD
          "value": "E:(3,5,b7)",
=======
          "value": "Eb:(3,5,b7)",
>>>>>>> 5725112b
          "confidence": 1
        },
        {
          "time": 53.0,
          "duration": 4.0,
<<<<<<< HEAD
          "value": "Eb:(3,5,b7)",
=======
          "value": "D:(3,5,b7)",
>>>>>>> 5725112b
          "confidence": 1
        },
        {
          "time": 54.0,
          "duration": 4.0,
<<<<<<< HEAD
          "value": "D:(3,5,b7)",
=======
          "value": "Db:(3,5,b7)",
>>>>>>> 5725112b
          "confidence": 1
        },
        {
          "time": 55.0,
          "duration": 4.0,
<<<<<<< HEAD
          "value": "Db:(3,5,b7)",
=======
          "value": "C:(3,5,b7)",
>>>>>>> 5725112b
          "confidence": 1
        },
        {
          "time": 56.0,
          "duration": 4.0,
<<<<<<< HEAD
          "value": "C:(3,5,b7)",
=======
          "value": "F:(3,5,6)",
>>>>>>> 5725112b
          "confidence": 1
        },
        {
          "time": 57.0,
          "duration": 4.0,
<<<<<<< HEAD
          "value": "F:(3,5,6)",
=======
          "value": "F:(3,5,b7,9)",
>>>>>>> 5725112b
          "confidence": 1
        },
        {
          "time": 58.0,
          "duration": 4.0,
<<<<<<< HEAD
          "value": "F:(3,5,b7,9)",
=======
          "value": "Bb:maj",
>>>>>>> 5725112b
          "confidence": 1
        },
        {
          "time": 59.0,
          "duration": 4.0,
<<<<<<< HEAD
          "value": "Bb:maj",
=======
          "value": "Bb:min",
>>>>>>> 5725112b
          "confidence": 1
        },
        {
          "time": 60.0,
          "duration": 4.0,
<<<<<<< HEAD
          "value": "Bb:min",
=======
          "value": "F:(3,5,6)",
>>>>>>> 5725112b
          "confidence": 1
        },
        {
          "time": 61.0,
          "duration": 4.0,
<<<<<<< HEAD
          "value": "F:(3,5,6)",
=======
          "value": "F:(3,5,b7,9)",
>>>>>>> 5725112b
          "confidence": 1
        },
        {
          "time": 62.0,
          "duration": 4.0,
<<<<<<< HEAD
          "value": "F:(3,5,b7,9)",
=======
          "value": "Bb:maj",
>>>>>>> 5725112b
          "confidence": 1
        },
        {
          "time": 63.0,
          "duration": 4.0,
<<<<<<< HEAD
          "value": "Bb:maj",
=======
          "value": "Bb:min",
>>>>>>> 5725112b
          "confidence": 1
        },
        {
          "time": 64.0,
<<<<<<< HEAD
          "duration": 4.0,
          "value": "Bb:min",
=======
          "duration": 2.0,
          "value": "F:(3,5,6)",
>>>>>>> 5725112b
          "confidence": 1
        },
        {
          "time": 64.2,
          "duration": 2.0,
<<<<<<< HEAD
          "value": "F:(3,5,6)",
=======
          "value": "F:dim",
>>>>>>> 5725112b
          "confidence": 1
        },
        {
          "time": 65.0,
          "duration": 2.0,
<<<<<<< HEAD
          "value": "F:dim",
=======
          "value": "G:min(b7)",
>>>>>>> 5725112b
          "confidence": 1
        },
        {
          "time": 65.2,
          "duration": 2.0,
<<<<<<< HEAD
          "value": "G:min(b7)",
          "confidence": 1
        },
        {
          "time": 66.2,
          "duration": 2.0,
          "value": "C:(3,5,b7)",
=======
          "value": "C:(3,5,b7)",
          "confidence": 1
        },
        {
          "time": 66.0,
          "duration": 4.0,
          "value": "F:(3,5,6)",
>>>>>>> 5725112b
          "confidence": 1
        },
        {
          "time": 67.0,
<<<<<<< HEAD
          "duration": 4.0,
          "value": "F:(3,5,6)",
=======
          "duration": 2.0,
          "value": "G:min(b7)",
>>>>>>> 5725112b
          "confidence": 1
        },
        {
          "time": 67.2,
          "duration": 2.0,
<<<<<<< HEAD
          "value": "G:min(b7)",
          "confidence": 1
        },
        {
          "time": 68.2,
          "duration": 2.0,
          "value": "C:(3,5,b7)",
=======
          "value": "C:(3,5,b7)",
          "confidence": 1
        },
        {
          "time": 68.0,
          "duration": 4.0,
          "value": "F:(3,5,6)",
>>>>>>> 5725112b
          "confidence": 1
        },
        {
          "time": 69.0,
          "duration": 4.0,
<<<<<<< HEAD
          "value": "F:(3,5,6)",
=======
          "value": "E:(3,5,b7)",
>>>>>>> 5725112b
          "confidence": 1
        },
        {
          "time": 70.0,
          "duration": 4.0,
<<<<<<< HEAD
          "value": "E:(3,5,b7)",
=======
          "value": "Eb:(3,5,b7)",
>>>>>>> 5725112b
          "confidence": 1
        },
        {
          "time": 71.0,
          "duration": 4.0,
<<<<<<< HEAD
          "value": "Eb:(3,5,b7)",
=======
          "value": "D:(3,5,b7)",
>>>>>>> 5725112b
          "confidence": 1
        },
        {
          "time": 72.0,
          "duration": 4.0,
<<<<<<< HEAD
          "value": "D:(3,5,b7)",
=======
          "value": "Db:(3,5,b7)",
>>>>>>> 5725112b
          "confidence": 1
        },
        {
          "time": 73.0,
          "duration": 4.0,
<<<<<<< HEAD
          "value": "Db:(3,5,b7)",
=======
          "value": "C:(3,5,b7)",
>>>>>>> 5725112b
          "confidence": 1
        },
        {
          "time": 74.0,
<<<<<<< HEAD
          "duration": 4.0,
          "value": "C:(3,5,b7)",
=======
          "duration": 2.0,
          "value": "F:(3,5,6)",
>>>>>>> 5725112b
          "confidence": 1
        },
        {
          "time": 74.2,
          "duration": 2.0,
<<<<<<< HEAD
          "value": "F:(3,5,6)",
=======
          "value": "F:dim",
>>>>>>> 5725112b
          "confidence": 1
        },
        {
          "time": 75.0,
          "duration": 2.0,
<<<<<<< HEAD
          "value": "F:dim",
=======
          "value": "G:min(b7)",
>>>>>>> 5725112b
          "confidence": 1
        },
        {
          "time": 75.2,
          "duration": 2.0,
<<<<<<< HEAD
          "value": "G:min(b7)",
          "confidence": 1
        },
        {
          "time": 76.2,
          "duration": 2.0,
          "value": "C:(3,5,b7)",
=======
          "value": "C:(3,5,b7)",
          "confidence": 1
        },
        {
          "time": 76.0,
          "duration": 4.0,
          "value": "F:(3,5,6)",
>>>>>>> 5725112b
          "confidence": 1
        },
        {
          "time": 77.0,
          "duration": 4.0,
<<<<<<< HEAD
          "value": "F:(3,5,6)",
=======
          "value": "E:(3,5,b7)",
>>>>>>> 5725112b
          "confidence": 1
        },
        {
          "time": 78.0,
          "duration": 4.0,
<<<<<<< HEAD
          "value": "E:(3,5,b7)",
=======
          "value": "Eb:(3,5,b7)",
>>>>>>> 5725112b
          "confidence": 1
        },
        {
          "time": 79.0,
          "duration": 4.0,
<<<<<<< HEAD
          "value": "Eb:(3,5,b7)",
=======
          "value": "D:(3,5,b7)",
>>>>>>> 5725112b
          "confidence": 1
        },
        {
          "time": 80.0,
          "duration": 4.0,
<<<<<<< HEAD
          "value": "D:(3,5,b7)",
=======
          "value": "Db:(3,5,b7)",
>>>>>>> 5725112b
          "confidence": 1
        },
        {
          "time": 81.0,
          "duration": 4.0,
<<<<<<< HEAD
          "value": "Db:(3,5,b7)",
=======
          "value": "C:(3,5,b7)",
>>>>>>> 5725112b
          "confidence": 1
        },
        {
          "time": 82.0,
          "duration": 4.0,
<<<<<<< HEAD
          "value": "C:(3,5,b7)",
          "confidence": 1
        },
        {
          "time": 83.0,
          "duration": 4.0,
=======
>>>>>>> 5725112b
          "value": "F:maj",
          "confidence": 1
        }
      ],
      "sandbox": {},
      "time": 0,
      "duration": 332.0
    },
    {
      "annotation_metadata": {
        "curator": {
          "name": "",
          "email": ""
        },
        "annotator": {},
        "version": "",
        "corpus": "biab_internet_corpus",
        "annotation_tools": "",
        "annotation_rules": "",
        "validation": "",
        "data_source": ""
      },
      "namespace": "key_mode",
      "data": [
        {
          "time": 0.0,
          "duration": 332.0,
          "value": "F",
          "confidence": 1
        }
      ],
      "sandbox": {},
      "time": 0,
      "duration": 332.0
    }
  ],
  "file_metadata": {
    "title": "Changes",
    "artist": "",
    "release": "",
    "duration": 332.0,
    "identifiers": {},
    "jams_version": "0.3.4"
  },
  "sandbox": {
    "expanded": false
  }
}<|MERGE_RESOLUTION|>--- conflicted
+++ resolved
@@ -320,429 +320,251 @@
           "time": 41.2,
           "duration": 2.0,
           "value": "C:(3,5,b7)",
-<<<<<<< HEAD
-=======
           "confidence": 1
         },
         {
           "time": 42.0,
           "duration": 4.0,
           "value": "F:(3,5,6)",
->>>>>>> 5725112b
           "confidence": 1
         },
         {
           "time": 43.0,
           "duration": 4.0,
-<<<<<<< HEAD
-          "value": "F:(3,5,6)",
-=======
-          "value": "E:(3,5,b7)",
->>>>>>> 5725112b
+          "value": "E:(3,5,b7)",
           "confidence": 1
         },
         {
           "time": 44.0,
           "duration": 4.0,
-<<<<<<< HEAD
-          "value": "E:(3,5,b7)",
-=======
-          "value": "Eb:(3,5,b7)",
->>>>>>> 5725112b
+          "value": "Eb:(3,5,b7)",
           "confidence": 1
         },
         {
           "time": 45.0,
           "duration": 4.0,
-<<<<<<< HEAD
-          "value": "Eb:(3,5,b7)",
-=======
-          "value": "D:(3,5,b7)",
->>>>>>> 5725112b
+          "value": "D:(3,5,b7)",
           "confidence": 1
         },
         {
           "time": 46.0,
           "duration": 4.0,
-<<<<<<< HEAD
-          "value": "D:(3,5,b7)",
-=======
-          "value": "Db:(3,5,b7)",
->>>>>>> 5725112b
+          "value": "Db:(3,5,b7)",
           "confidence": 1
         },
         {
           "time": 47.0,
           "duration": 4.0,
-<<<<<<< HEAD
-          "value": "Db:(3,5,b7)",
-=======
-          "value": "C:(3,5,b7)",
->>>>>>> 5725112b
+          "value": "C:(3,5,b7)",
           "confidence": 1
         },
         {
           "time": 48.0,
-<<<<<<< HEAD
-          "duration": 4.0,
-          "value": "C:(3,5,b7)",
-=======
-          "duration": 2.0,
-          "value": "F:(3,5,6)",
->>>>>>> 5725112b
+          "duration": 2.0,
+          "value": "F:(3,5,6)",
           "confidence": 1
         },
         {
           "time": 48.2,
           "duration": 2.0,
-<<<<<<< HEAD
-          "value": "F:(3,5,6)",
-=======
           "value": "F:dim",
->>>>>>> 5725112b
           "confidence": 1
         },
         {
           "time": 49.0,
           "duration": 2.0,
-<<<<<<< HEAD
+          "value": "G:min(b7)",
+          "confidence": 1
+        },
+        {
+          "time": 49.2,
+          "duration": 2.0,
+          "value": "C:(3,5,b7)",
+          "confidence": 1
+        },
+        {
+          "time": 50.0,
+          "duration": 4.0,
+          "value": "F:(3,5,6)",
+          "confidence": 1
+        },
+        {
+          "time": 51.0,
+          "duration": 4.0,
+          "value": "E:(3,5,b7)",
+          "confidence": 1
+        },
+        {
+          "time": 52.0,
+          "duration": 4.0,
+          "value": "Eb:(3,5,b7)",
+          "confidence": 1
+        },
+        {
+          "time": 53.0,
+          "duration": 4.0,
+          "value": "D:(3,5,b7)",
+          "confidence": 1
+        },
+        {
+          "time": 54.0,
+          "duration": 4.0,
+          "value": "Db:(3,5,b7)",
+          "confidence": 1
+        },
+        {
+          "time": 55.0,
+          "duration": 4.0,
+          "value": "C:(3,5,b7)",
+          "confidence": 1
+        },
+        {
+          "time": 56.0,
+          "duration": 4.0,
+          "value": "F:(3,5,6)",
+          "confidence": 1
+        },
+        {
+          "time": 57.0,
+          "duration": 4.0,
+          "value": "F:(3,5,b7,9)",
+          "confidence": 1
+        },
+        {
+          "time": 58.0,
+          "duration": 4.0,
+          "value": "Bb:maj",
+          "confidence": 1
+        },
+        {
+          "time": 59.0,
+          "duration": 4.0,
+          "value": "Bb:min",
+          "confidence": 1
+        },
+        {
+          "time": 60.0,
+          "duration": 4.0,
+          "value": "F:(3,5,6)",
+          "confidence": 1
+        },
+        {
+          "time": 61.0,
+          "duration": 4.0,
+          "value": "F:(3,5,b7,9)",
+          "confidence": 1
+        },
+        {
+          "time": 62.0,
+          "duration": 4.0,
+          "value": "Bb:maj",
+          "confidence": 1
+        },
+        {
+          "time": 63.0,
+          "duration": 4.0,
+          "value": "Bb:min",
+          "confidence": 1
+        },
+        {
+          "time": 64.0,
+          "duration": 2.0,
+          "value": "F:(3,5,6)",
+          "confidence": 1
+        },
+        {
+          "time": 64.2,
+          "duration": 2.0,
           "value": "F:dim",
-=======
-          "value": "G:min(b7)",
->>>>>>> 5725112b
-          "confidence": 1
-        },
-        {
-          "time": 49.2,
-          "duration": 2.0,
-<<<<<<< HEAD
-          "value": "G:min(b7)",
-          "confidence": 1
-        },
-        {
-          "time": 50.2,
-          "duration": 2.0,
-          "value": "C:(3,5,b7)",
-=======
-          "value": "C:(3,5,b7)",
-          "confidence": 1
-        },
-        {
-          "time": 50.0,
-          "duration": 4.0,
-          "value": "F:(3,5,6)",
->>>>>>> 5725112b
-          "confidence": 1
-        },
-        {
-          "time": 51.0,
-          "duration": 4.0,
-<<<<<<< HEAD
-          "value": "F:(3,5,6)",
-=======
-          "value": "E:(3,5,b7)",
->>>>>>> 5725112b
-          "confidence": 1
-        },
-        {
-          "time": 52.0,
-          "duration": 4.0,
-<<<<<<< HEAD
-          "value": "E:(3,5,b7)",
-=======
-          "value": "Eb:(3,5,b7)",
->>>>>>> 5725112b
-          "confidence": 1
-        },
-        {
-          "time": 53.0,
-          "duration": 4.0,
-<<<<<<< HEAD
-          "value": "Eb:(3,5,b7)",
-=======
-          "value": "D:(3,5,b7)",
->>>>>>> 5725112b
-          "confidence": 1
-        },
-        {
-          "time": 54.0,
-          "duration": 4.0,
-<<<<<<< HEAD
-          "value": "D:(3,5,b7)",
-=======
-          "value": "Db:(3,5,b7)",
->>>>>>> 5725112b
-          "confidence": 1
-        },
-        {
-          "time": 55.0,
-          "duration": 4.0,
-<<<<<<< HEAD
-          "value": "Db:(3,5,b7)",
-=======
-          "value": "C:(3,5,b7)",
->>>>>>> 5725112b
-          "confidence": 1
-        },
-        {
-          "time": 56.0,
-          "duration": 4.0,
-<<<<<<< HEAD
-          "value": "C:(3,5,b7)",
-=======
-          "value": "F:(3,5,6)",
->>>>>>> 5725112b
-          "confidence": 1
-        },
-        {
-          "time": 57.0,
-          "duration": 4.0,
-<<<<<<< HEAD
-          "value": "F:(3,5,6)",
-=======
-          "value": "F:(3,5,b7,9)",
->>>>>>> 5725112b
-          "confidence": 1
-        },
-        {
-          "time": 58.0,
-          "duration": 4.0,
-<<<<<<< HEAD
-          "value": "F:(3,5,b7,9)",
-=======
-          "value": "Bb:maj",
->>>>>>> 5725112b
-          "confidence": 1
-        },
-        {
-          "time": 59.0,
-          "duration": 4.0,
-<<<<<<< HEAD
-          "value": "Bb:maj",
-=======
-          "value": "Bb:min",
->>>>>>> 5725112b
-          "confidence": 1
-        },
-        {
-          "time": 60.0,
-          "duration": 4.0,
-<<<<<<< HEAD
-          "value": "Bb:min",
-=======
-          "value": "F:(3,5,6)",
->>>>>>> 5725112b
-          "confidence": 1
-        },
-        {
-          "time": 61.0,
-          "duration": 4.0,
-<<<<<<< HEAD
-          "value": "F:(3,5,6)",
-=======
-          "value": "F:(3,5,b7,9)",
->>>>>>> 5725112b
-          "confidence": 1
-        },
-        {
-          "time": 62.0,
-          "duration": 4.0,
-<<<<<<< HEAD
-          "value": "F:(3,5,b7,9)",
-=======
-          "value": "Bb:maj",
->>>>>>> 5725112b
-          "confidence": 1
-        },
-        {
-          "time": 63.0,
-          "duration": 4.0,
-<<<<<<< HEAD
-          "value": "Bb:maj",
-=======
-          "value": "Bb:min",
->>>>>>> 5725112b
-          "confidence": 1
-        },
-        {
-          "time": 64.0,
-<<<<<<< HEAD
-          "duration": 4.0,
-          "value": "Bb:min",
-=======
-          "duration": 2.0,
-          "value": "F:(3,5,6)",
->>>>>>> 5725112b
-          "confidence": 1
-        },
-        {
-          "time": 64.2,
-          "duration": 2.0,
-<<<<<<< HEAD
-          "value": "F:(3,5,6)",
-=======
+          "confidence": 1
+        },
+        {
+          "time": 65.0,
+          "duration": 2.0,
+          "value": "G:min(b7)",
+          "confidence": 1
+        },
+        {
+          "time": 65.2,
+          "duration": 2.0,
+          "value": "C:(3,5,b7)",
+          "confidence": 1
+        },
+        {
+          "time": 66.0,
+          "duration": 4.0,
+          "value": "F:(3,5,6)",
+          "confidence": 1
+        },
+        {
+          "time": 67.0,
+          "duration": 2.0,
+          "value": "G:min(b7)",
+          "confidence": 1
+        },
+        {
+          "time": 67.2,
+          "duration": 2.0,
+          "value": "C:(3,5,b7)",
+          "confidence": 1
+        },
+        {
+          "time": 68.0,
+          "duration": 4.0,
+          "value": "F:(3,5,6)",
+          "confidence": 1
+        },
+        {
+          "time": 69.0,
+          "duration": 4.0,
+          "value": "E:(3,5,b7)",
+          "confidence": 1
+        },
+        {
+          "time": 70.0,
+          "duration": 4.0,
+          "value": "Eb:(3,5,b7)",
+          "confidence": 1
+        },
+        {
+          "time": 71.0,
+          "duration": 4.0,
+          "value": "D:(3,5,b7)",
+          "confidence": 1
+        },
+        {
+          "time": 72.0,
+          "duration": 4.0,
+          "value": "Db:(3,5,b7)",
+          "confidence": 1
+        },
+        {
+          "time": 73.0,
+          "duration": 4.0,
+          "value": "C:(3,5,b7)",
+          "confidence": 1
+        },
+        {
+          "time": 74.0,
+          "duration": 2.0,
+          "value": "F:(3,5,6)",
+          "confidence": 1
+        },
+        {
+          "time": 74.2,
+          "duration": 2.0,
           "value": "F:dim",
->>>>>>> 5725112b
-          "confidence": 1
-        },
-        {
-          "time": 65.0,
-          "duration": 2.0,
-<<<<<<< HEAD
-          "value": "F:dim",
-=======
-          "value": "G:min(b7)",
->>>>>>> 5725112b
-          "confidence": 1
-        },
-        {
-          "time": 65.2,
-          "duration": 2.0,
-<<<<<<< HEAD
-          "value": "G:min(b7)",
-          "confidence": 1
-        },
-        {
-          "time": 66.2,
-          "duration": 2.0,
-          "value": "C:(3,5,b7)",
-=======
-          "value": "C:(3,5,b7)",
-          "confidence": 1
-        },
-        {
-          "time": 66.0,
-          "duration": 4.0,
-          "value": "F:(3,5,6)",
->>>>>>> 5725112b
-          "confidence": 1
-        },
-        {
-          "time": 67.0,
-<<<<<<< HEAD
-          "duration": 4.0,
-          "value": "F:(3,5,6)",
-=======
-          "duration": 2.0,
-          "value": "G:min(b7)",
->>>>>>> 5725112b
-          "confidence": 1
-        },
-        {
-          "time": 67.2,
-          "duration": 2.0,
-<<<<<<< HEAD
-          "value": "G:min(b7)",
-          "confidence": 1
-        },
-        {
-          "time": 68.2,
-          "duration": 2.0,
-          "value": "C:(3,5,b7)",
-=======
-          "value": "C:(3,5,b7)",
-          "confidence": 1
-        },
-        {
-          "time": 68.0,
-          "duration": 4.0,
-          "value": "F:(3,5,6)",
->>>>>>> 5725112b
-          "confidence": 1
-        },
-        {
-          "time": 69.0,
-          "duration": 4.0,
-<<<<<<< HEAD
-          "value": "F:(3,5,6)",
-=======
-          "value": "E:(3,5,b7)",
->>>>>>> 5725112b
-          "confidence": 1
-        },
-        {
-          "time": 70.0,
-          "duration": 4.0,
-<<<<<<< HEAD
-          "value": "E:(3,5,b7)",
-=======
-          "value": "Eb:(3,5,b7)",
->>>>>>> 5725112b
-          "confidence": 1
-        },
-        {
-          "time": 71.0,
-          "duration": 4.0,
-<<<<<<< HEAD
-          "value": "Eb:(3,5,b7)",
-=======
-          "value": "D:(3,5,b7)",
->>>>>>> 5725112b
-          "confidence": 1
-        },
-        {
-          "time": 72.0,
-          "duration": 4.0,
-<<<<<<< HEAD
-          "value": "D:(3,5,b7)",
-=======
-          "value": "Db:(3,5,b7)",
->>>>>>> 5725112b
-          "confidence": 1
-        },
-        {
-          "time": 73.0,
-          "duration": 4.0,
-<<<<<<< HEAD
-          "value": "Db:(3,5,b7)",
-=======
-          "value": "C:(3,5,b7)",
->>>>>>> 5725112b
-          "confidence": 1
-        },
-        {
-          "time": 74.0,
-<<<<<<< HEAD
-          "duration": 4.0,
-          "value": "C:(3,5,b7)",
-=======
-          "duration": 2.0,
-          "value": "F:(3,5,6)",
->>>>>>> 5725112b
-          "confidence": 1
-        },
-        {
-          "time": 74.2,
-          "duration": 2.0,
-<<<<<<< HEAD
-          "value": "F:(3,5,6)",
-=======
-          "value": "F:dim",
->>>>>>> 5725112b
           "confidence": 1
         },
         {
           "time": 75.0,
           "duration": 2.0,
-<<<<<<< HEAD
-          "value": "F:dim",
-=======
-          "value": "G:min(b7)",
->>>>>>> 5725112b
+          "value": "G:min(b7)",
           "confidence": 1
         },
         {
           "time": 75.2,
           "duration": 2.0,
-<<<<<<< HEAD
-          "value": "G:min(b7)",
-          "confidence": 1
-        },
-        {
-          "time": 76.2,
-          "duration": 2.0,
-          "value": "C:(3,5,b7)",
-=======
           "value": "C:(3,5,b7)",
           "confidence": 1
         },
@@ -750,71 +572,41 @@
           "time": 76.0,
           "duration": 4.0,
           "value": "F:(3,5,6)",
->>>>>>> 5725112b
           "confidence": 1
         },
         {
           "time": 77.0,
           "duration": 4.0,
-<<<<<<< HEAD
-          "value": "F:(3,5,6)",
-=======
-          "value": "E:(3,5,b7)",
->>>>>>> 5725112b
+          "value": "E:(3,5,b7)",
           "confidence": 1
         },
         {
           "time": 78.0,
           "duration": 4.0,
-<<<<<<< HEAD
-          "value": "E:(3,5,b7)",
-=======
-          "value": "Eb:(3,5,b7)",
->>>>>>> 5725112b
+          "value": "Eb:(3,5,b7)",
           "confidence": 1
         },
         {
           "time": 79.0,
           "duration": 4.0,
-<<<<<<< HEAD
-          "value": "Eb:(3,5,b7)",
-=======
-          "value": "D:(3,5,b7)",
->>>>>>> 5725112b
+          "value": "D:(3,5,b7)",
           "confidence": 1
         },
         {
           "time": 80.0,
           "duration": 4.0,
-<<<<<<< HEAD
-          "value": "D:(3,5,b7)",
-=======
-          "value": "Db:(3,5,b7)",
->>>>>>> 5725112b
+          "value": "Db:(3,5,b7)",
           "confidence": 1
         },
         {
           "time": 81.0,
           "duration": 4.0,
-<<<<<<< HEAD
-          "value": "Db:(3,5,b7)",
-=======
-          "value": "C:(3,5,b7)",
->>>>>>> 5725112b
+          "value": "C:(3,5,b7)",
           "confidence": 1
         },
         {
           "time": 82.0,
           "duration": 4.0,
-<<<<<<< HEAD
-          "value": "C:(3,5,b7)",
-          "confidence": 1
-        },
-        {
-          "time": 83.0,
-          "duration": 4.0,
-=======
->>>>>>> 5725112b
           "value": "F:maj",
           "confidence": 1
         }
