{
  "annotations": [
    {
      "annotation_metadata": {
        "curator": {
          "name": "",
          "email": ""
        },
        "annotator": {},
        "version": "",
        "corpus": "biab_internet_corpus",
        "annotation_tools": "",
        "annotation_rules": "",
        "validation": "",
        "data_source": ""
      },
      "namespace": "chord",
      "data": [
        {
          "time": 0.0,
          "duration": 4.0,
          "value": "Eb:maj7",
          "confidence": 1
        },
        {
          "time": 1.0,
          "duration": 2.0,
          "value": "Eb:(3,5,6)",
          "confidence": 1
        },
        {
          "time": 1.2,
          "duration": 2.0,
          "value": "Eb:(3,5,b7,9)",
          "confidence": 1
        },
        {
          "time": 2.0,
          "duration": 4.0,
          "value": "Ab:maj7",
          "confidence": 1
        },
        {
          "time": 3.0,
          "duration": 2.0,
          "value": "F:min(b7)",
          "confidence": 1
        },
        {
          "time": 3.2,
          "duration": 2.0,
          "value": "Bb:(3,5,b7,9)",
          "confidence": 1
        },
        {
          "time": 4.0,
          "duration": 4.0,
          "value": "G:min(b7)",
          "confidence": 1
        },
        {
          "time": 5.0,
          "duration": 4.0,
          "value": "C:min(b7)",
          "confidence": 1
        },
        {
          "time": 6.0,
          "duration": 2.0,
          "value": "F:(3,5,b7,9,11,13)",
          "confidence": 1
        },
        {
          "time": 6.2,
          "duration": 2.0,
          "value": "F:(3,#5,b7,9)",
          "confidence": 1
        },
        {
          "time": 7.0,
          "duration": 2.0,
          "value": "F:min(b7)",
          "confidence": 1
        },
        {
          "time": 7.2,
          "duration": 2.0,
          "value": "Bb:(3,5,b7,9)",
          "confidence": 1
        },
        {
          "time": 8.0,
          "duration": 4.0,
          "value": "Eb:maj7",
          "confidence": 1
        },
        {
          "time": 9.0,
          "duration": 2.0,
          "value": "Eb:maj7",
          "confidence": 1
        },
        {
          "time": 9.2,
          "duration": 2.0,
          "value": "Eb:(3,5,b7,9)",
          "confidence": 1
        },
        {
          "time": 10.0,
          "duration": 4.0,
          "value": "Ab:maj7",
          "confidence": 1
        },
        {
          "time": 11.0,
          "duration": 2.0,
          "value": "F:min(b7)",
          "confidence": 1
        },
        {
          "time": 11.2,
          "duration": 2.0,
          "value": "Bb:(3,5,b7,9)",
          "confidence": 1
        },
        {
          "time": 12.0,
          "duration": 2.0,
          "value": "G:min(b7)",
          "confidence": 1
        },
        {
          "time": 12.2,
          "duration": 2.0,
          "value": "C:(3,5,b7,b9)",
          "confidence": 1
        },
        {
          "time": 13.0,
          "duration": 2.0,
          "value": "F:min(b7)",
          "confidence": 1
        },
        {
          "time": 13.2,
          "duration": 2.0,
          "value": "Bb:(3,5,b7,9)",
          "confidence": 1
        },
        {
          "time": 14.0,
          "duration": 2.0,
          "value": "Eb:(3,5,6)",
          "confidence": 1
        },
        {
          "time": 14.2,
          "duration": 2.0,
          "value": "Ab:(3,5,b7,9)",
          "confidence": 1
        },
        {
          "time": 15.0,
          "duration": 2.0,
          "value": "Eb:(3,5,6)",
          "confidence": 1
        },
        {
          "time": 15.2,
          "duration": 2.0,
          "value": "Bb:(3,5,b7,9,11,13)",
          "confidence": 1
        },
        {
          "time": 16.0,
          "duration": 4.0,
          "value": "Eb:(3,5,6)",
          "confidence": 1
        },
        {
          "time": 17.0,
          "duration": 2.0,
          "value": "Ab:(3,5,6)",
          "confidence": 1
        },
        {
          "time": 17.2,
          "duration": 2.0,
          "value": "Bb:(3,5,b7,9)",
          "confidence": 1
        },
        {
          "time": 18.0,
          "duration": 2.0,
          "value": "Eb:(3,5,6)",
          "confidence": 1
        },
        {
          "time": 18.2,
          "duration": 2.0,
          "value": "C:min(b7)",
          "confidence": 1
        },
        {
          "time": 19.0,
          "duration": 2.0,
          "value": "F:min(b7)",
          "confidence": 1
        },
        {
          "time": 19.2,
          "duration": 2.0,
          "value": "Bb:(3,5,b7,9)",
          "confidence": 1
        },
        {
          "time": 20.0,
          "duration": 4.0,
          "value": "C:min(b7)",
          "confidence": 1
        },
        {
          "time": 21.0,
          "duration": 2.0,
          "value": "Ab:maj7",
          "confidence": 1
        },
        {
          "time": 21.2,
          "duration": 2.0,
          "value": "C:min(b7)",
          "confidence": 1
        },
        {
          "time": 22.0,
          "duration": 2.0,
          "value": "F:(3,5,b7,9,11,13)",
          "confidence": 1
        },
        {
          "time": 22.2,
          "duration": 2.0,
          "value": "F:(3,#5,b7,9)",
          "confidence": 1
        },
        {
          "time": 23.0,
          "duration": 2.0,
          "value": "F:min(b7)",
          "confidence": 1
        },
        {
          "time": 23.2,
          "duration": 2.0,
          "value": "Bb:(3,5,b7,9)",
          "confidence": 1
        },
        {
          "time": 24.0,
          "duration": 4.0,
          "value": "Eb:(3,5,b7,9)",
          "confidence": 1
        },
        {
          "time": 25.0,
          "duration": 2.0,
          "value": "Ab:(3,5,6)",
          "confidence": 1
        },
        {
          "time": 25.2,
          "duration": 2.0,
          "value": "A:dim",
          "confidence": 1
        },
        {
          "time": 26.0,
          "duration": 1.0,
          "value": "Eb:(3,5,6)",
          "confidence": 1
        },
        {
<<<<<<< HEAD
          "time": 27.1,
=======
          "time": 26.1,
>>>>>>> 5725112b
          "duration": 1.0,
          "value": "Eb:maj/D",
          "confidence": 1
        },
        {
<<<<<<< HEAD
          "time": 27.2,
=======
          "time": 26.2,
>>>>>>> 5725112b
          "duration": 1.0,
          "value": "C:min",
          "confidence": 1
        },
        {
          "time": 26.3,
          "duration": 1.0,
          "value": "C:min/Bb",
<<<<<<< HEAD
=======
          "confidence": 1
        },
        {
          "time": 27.0,
          "duration": 2.0,
          "value": "F:(3,5,b7,9)/A",
          "confidence": 1
        },
        {
          "time": 27.2,
          "duration": 2.0,
          "value": "Ab:min(6)",
>>>>>>> 5725112b
          "confidence": 1
        },
        {
          "time": 28.0,
          "duration": 2.0,
<<<<<<< HEAD
          "value": "F:(3,5,b7,9)/A",
=======
          "value": "G:min(b7)",
>>>>>>> 5725112b
          "confidence": 1
        },
        {
          "time": 28.2,
          "duration": 2.0,
<<<<<<< HEAD
          "value": "Ab:min(6)",
=======
          "value": "C:min(b7)",
>>>>>>> 5725112b
          "confidence": 1
        },
        {
          "time": 29.0,
          "duration": 2.0,
<<<<<<< HEAD
          "value": "G:min(b7)",
=======
          "value": "F:min(b7)",
>>>>>>> 5725112b
          "confidence": 1
        },
        {
          "time": 29.2,
          "duration": 2.0,
<<<<<<< HEAD
          "value": "C:min(b7)",
=======
          "value": "Bb:(3,5,b7,9)",
>>>>>>> 5725112b
          "confidence": 1
        },
        {
          "time": 30.0,
          "duration": 2.0,
<<<<<<< HEAD
          "value": "F:min(b7)",
=======
          "value": "Eb:(3,5,6)",
>>>>>>> 5725112b
          "confidence": 1
        },
        {
          "time": 30.2,
          "duration": 2.0,
<<<<<<< HEAD
          "value": "Bb:(3,5,b7,9)",
=======
          "value": "Ab:(3,5,6)",
>>>>>>> 5725112b
          "confidence": 1
        },
        {
          "time": 31.0,
          "duration": 2.0,
          "value": "Eb:(3,5,6)",
          "confidence": 1
        },
        {
          "time": 31.2,
          "duration": 2.0,
<<<<<<< HEAD
          "value": "Ab:(3,5,6)",
=======
          "value": "Bb:(3,5,b7,9)",
>>>>>>> 5725112b
          "confidence": 1
        },
        {
          "time": 32.0,
<<<<<<< HEAD
          "duration": 2.0,
          "value": "Eb:(3,5,6)",
          "confidence": 1
        },
        {
          "time": 32.2,
          "duration": 2.0,
          "value": "Bb:(3,5,b7,9)",
          "confidence": 1
        },
        {
          "time": 33.0,
=======
>>>>>>> 5725112b
          "duration": 4.0,
          "value": "Eb:(3,5,6,9)",
          "confidence": 1
        }
      ],
      "sandbox": {},
      "time": 0,
      "duration": 132.0
    },
    {
      "annotation_metadata": {
        "curator": {
          "name": "",
          "email": ""
        },
        "annotator": {},
        "version": "",
        "corpus": "biab_internet_corpus",
        "annotation_tools": "",
        "annotation_rules": "",
        "validation": "",
        "data_source": ""
      },
      "namespace": "key_mode",
      "data": [
        {
          "time": 0.0,
          "duration": 132.0,
          "value": "Eb",
          "confidence": 1
        }
      ],
      "sandbox": {},
      "time": 0,
      "duration": 132.0
    }
  ],
  "file_metadata": {
    "title": "Danny Boy [Londonderry Air]",
    "artist": "",
    "release": "",
    "duration": 132.0,
    "identifiers": {},
    "jams_version": "0.3.4"
  },
  "sandbox": {
    "expanded": false
  }
}<|MERGE_RESOLUTION|>--- conflicted
+++ resolved
@@ -281,21 +281,13 @@
           "confidence": 1
         },
         {
-<<<<<<< HEAD
-          "time": 27.1,
-=======
           "time": 26.1,
->>>>>>> 5725112b
           "duration": 1.0,
           "value": "Eb:maj/D",
           "confidence": 1
         },
         {
-<<<<<<< HEAD
-          "time": 27.2,
-=======
           "time": 26.2,
->>>>>>> 5725112b
           "duration": 1.0,
           "value": "C:min",
           "confidence": 1
@@ -304,8 +296,6 @@
           "time": 26.3,
           "duration": 1.0,
           "value": "C:min/Bb",
-<<<<<<< HEAD
-=======
           "confidence": 1
         },
         {
@@ -318,67 +308,42 @@
           "time": 27.2,
           "duration": 2.0,
           "value": "Ab:min(6)",
->>>>>>> 5725112b
           "confidence": 1
         },
         {
           "time": 28.0,
           "duration": 2.0,
-<<<<<<< HEAD
-          "value": "F:(3,5,b7,9)/A",
-=======
           "value": "G:min(b7)",
->>>>>>> 5725112b
           "confidence": 1
         },
         {
           "time": 28.2,
           "duration": 2.0,
-<<<<<<< HEAD
-          "value": "Ab:min(6)",
-=======
           "value": "C:min(b7)",
->>>>>>> 5725112b
           "confidence": 1
         },
         {
           "time": 29.0,
           "duration": 2.0,
-<<<<<<< HEAD
-          "value": "G:min(b7)",
-=======
-          "value": "F:min(b7)",
->>>>>>> 5725112b
+          "value": "F:min(b7)",
           "confidence": 1
         },
         {
           "time": 29.2,
           "duration": 2.0,
-<<<<<<< HEAD
-          "value": "C:min(b7)",
-=======
-          "value": "Bb:(3,5,b7,9)",
->>>>>>> 5725112b
+          "value": "Bb:(3,5,b7,9)",
           "confidence": 1
         },
         {
           "time": 30.0,
           "duration": 2.0,
-<<<<<<< HEAD
-          "value": "F:min(b7)",
-=======
-          "value": "Eb:(3,5,6)",
->>>>>>> 5725112b
+          "value": "Eb:(3,5,6)",
           "confidence": 1
         },
         {
           "time": 30.2,
           "duration": 2.0,
-<<<<<<< HEAD
-          "value": "Bb:(3,5,b7,9)",
-=======
           "value": "Ab:(3,5,6)",
->>>>>>> 5725112b
           "confidence": 1
         },
         {
@@ -390,30 +355,11 @@
         {
           "time": 31.2,
           "duration": 2.0,
-<<<<<<< HEAD
-          "value": "Ab:(3,5,6)",
-=======
-          "value": "Bb:(3,5,b7,9)",
->>>>>>> 5725112b
+          "value": "Bb:(3,5,b7,9)",
           "confidence": 1
         },
         {
           "time": 32.0,
-<<<<<<< HEAD
-          "duration": 2.0,
-          "value": "Eb:(3,5,6)",
-          "confidence": 1
-        },
-        {
-          "time": 32.2,
-          "duration": 2.0,
-          "value": "Bb:(3,5,b7,9)",
-          "confidence": 1
-        },
-        {
-          "time": 33.0,
-=======
->>>>>>> 5725112b
           "duration": 4.0,
           "value": "Eb:(3,5,6,9)",
           "confidence": 1
