{
  "annotations": [
    {
      "annotation_metadata": {
        "curator": {
          "name": "",
          "email": ""
        },
        "annotator": {},
        "version": "",
        "corpus": "biab_internet_corpus",
        "annotation_tools": "",
        "annotation_rules": "",
        "validation": "",
        "data_source": ""
      },
      "namespace": "chord",
      "data": [
        {
          "time": 0.0,
          "duration": 4.0,
          "value": "C:maj",
          "confidence": 1
        },
        {
          "time": 1.0,
          "duration": 4.0,
          "value": "C:maj",
          "confidence": 1
        },
        {
<<<<<<< HEAD
=======
          "time": 2.0,
          "duration": 4.0,
          "value": "E:(3,5,b7)",
          "confidence": 1
        },
        {
>>>>>>> 5725112b
          "time": 3.0,
          "duration": 4.0,
          "value": "E:(3,5,b7)",
          "confidence": 1
        },
        {
          "time": 4.0,
          "duration": 4.0,
<<<<<<< HEAD
          "value": "E:(3,5,b7)",
=======
          "value": "A:(3,5,b7)",
>>>>>>> 5725112b
          "confidence": 1
        },
        {
          "time": 5.0,
          "duration": 4.0,
          "value": "A:(3,5,b7)",
          "confidence": 1
        },
        {
          "time": 6.0,
          "duration": 4.0,
<<<<<<< HEAD
          "value": "A:(3,5,b7)",
=======
          "value": "D:(3,5,b7)",
>>>>>>> 5725112b
          "confidence": 1
        },
        {
          "time": 7.0,
          "duration": 4.0,
          "value": "D:(3,5,b7)",
          "confidence": 1
        },
        {
          "time": 8.0,
          "duration": 4.0,
<<<<<<< HEAD
          "value": "D:(3,5,b7)",
=======
          "value": "F:maj",
>>>>>>> 5725112b
          "confidence": 1
        },
        {
          "time": 9.0,
          "duration": 4.0,
          "value": "F:maj",
          "confidence": 1
        },
        {
          "time": 10.0,
          "duration": 4.0,
<<<<<<< HEAD
          "value": "F:maj",
=======
          "value": "G:(3,5,b7)",
>>>>>>> 5725112b
          "confidence": 1
        },
        {
          "time": 11.0,
          "duration": 4.0,
          "value": "G:(3,5,b7)",
          "confidence": 1
        },
        {
          "time": 12.0,
          "duration": 4.0,
<<<<<<< HEAD
          "value": "G:(3,5,b7)",
=======
          "value": "C:maj",
>>>>>>> 5725112b
          "confidence": 1
        },
        {
          "time": 13.0,
          "duration": 4.0,
<<<<<<< HEAD
          "value": "C:maj",
=======
          "value": "C#:dim/C",
>>>>>>> 5725112b
          "confidence": 1
        },
        {
          "time": 14.0,
          "duration": 4.0,
<<<<<<< HEAD
          "value": "C#:dim/C",
=======
          "value": "D:min(b7)",
>>>>>>> 5725112b
          "confidence": 1
        },
        {
          "time": 15.0,
          "duration": 4.0,
<<<<<<< HEAD
          "value": "D:min(b7)",
=======
          "value": "G:(3,5,b7)",
>>>>>>> 5725112b
          "confidence": 1
        },
        {
          "time": 16.0,
          "duration": 4.0,
<<<<<<< HEAD
          "value": "G:(3,5,b7)",
=======
          "value": "C:maj",
>>>>>>> 5725112b
          "confidence": 1
        },
        {
          "time": 17.0,
          "duration": 4.0,
          "value": "C:maj",
          "confidence": 1
        },
        {
          "time": 18.0,
          "duration": 4.0,
<<<<<<< HEAD
          "value": "C:maj",
=======
          "value": "E:(3,5,b7)",
>>>>>>> 5725112b
          "confidence": 1
        },
        {
          "time": 19.0,
          "duration": 4.0,
          "value": "E:(3,5,b7)",
          "confidence": 1
        },
        {
          "time": 20.0,
          "duration": 4.0,
<<<<<<< HEAD
          "value": "E:(3,5,b7)",
=======
          "value": "A:(3,5,b7)",
>>>>>>> 5725112b
          "confidence": 1
        },
        {
          "time": 21.0,
          "duration": 4.0,
          "value": "A:(3,5,b7)",
          "confidence": 1
        },
        {
          "time": 22.0,
          "duration": 4.0,
<<<<<<< HEAD
          "value": "A:(3,5,b7)",
=======
          "value": "D:(3,5,b7)",
>>>>>>> 5725112b
          "confidence": 1
        },
        {
          "time": 23.0,
          "duration": 4.0,
          "value": "D:(3,5,b7)",
          "confidence": 1
        },
        {
          "time": 24.0,
          "duration": 4.0,
<<<<<<< HEAD
          "value": "D:(3,5,b7)",
=======
          "value": "F:maj",
>>>>>>> 5725112b
          "confidence": 1
        },
        {
          "time": 25.0,
          "duration": 4.0,
          "value": "F:maj",
          "confidence": 1
        },
        {
          "time": 26.0,
          "duration": 4.0,
<<<<<<< HEAD
          "value": "F:maj",
=======
          "value": "G:(3,5,b7)",
>>>>>>> 5725112b
          "confidence": 1
        },
        {
          "time": 27.0,
          "duration": 4.0,
          "value": "G:(3,5,b7)",
          "confidence": 1
        },
        {
          "time": 28.0,
          "duration": 4.0,
<<<<<<< HEAD
          "value": "G:(3,5,b7)",
=======
          "value": "C:maj",
>>>>>>> 5725112b
          "confidence": 1
        },
        {
          "time": 29.0,
          "duration": 4.0,
          "value": "C:maj",
          "confidence": 1
        },
        {
          "time": 30.0,
<<<<<<< HEAD
          "duration": 4.0,
          "value": "C:maj",
=======
          "duration": 2.0,
          "value": "C:(3,5,b7)",
>>>>>>> 5725112b
          "confidence": 1
        },
        {
          "time": 30.2,
          "duration": 2.0,
<<<<<<< HEAD
          "value": "C:(3,5,b7)",
=======
          "value": "D:(3,5,b7)",
>>>>>>> 5725112b
          "confidence": 1
        },
        {
          "time": 31.0,
          "duration": 2.0,
<<<<<<< HEAD
          "value": "D:(3,5,b7)",
=======
          "value": "Eb:(3,5,b7)",
>>>>>>> 5725112b
          "confidence": 1
        },
        {
          "time": 31.2,
          "duration": 2.0,
<<<<<<< HEAD
          "value": "Eb:(3,5,b7)",
          "confidence": 1
        },
        {
          "time": 32.2,
          "duration": 2.0,
          "value": "E:(3,5,b7)",
=======
          "value": "E:(3,5,b7)",
          "confidence": 1
        },
        {
          "time": 32.0,
          "duration": 4.0,
          "value": "F:maj",
>>>>>>> 5725112b
          "confidence": 1
        },
        {
          "time": 33.0,
          "duration": 4.0,
          "value": "F:maj",
          "confidence": 1
        },
        {
          "time": 34.0,
          "duration": 4.0,
<<<<<<< HEAD
          "value": "F:maj",
=======
          "value": "C:maj",
>>>>>>> 5725112b
          "confidence": 1
        },
        {
          "time": 35.0,
          "duration": 4.0,
          "value": "C:maj",
          "confidence": 1
        },
        {
          "time": 36.0,
          "duration": 4.0,
<<<<<<< HEAD
          "value": "C:maj",
=======
          "value": "G:(3,5,b7)",
>>>>>>> 5725112b
          "confidence": 1
        },
        {
          "time": 37.0,
          "duration": 4.0,
          "value": "G:(3,5,b7)",
          "confidence": 1
        },
        {
          "time": 38.0,
          "duration": 4.0,
<<<<<<< HEAD
          "value": "G:(3,5,b7)",
=======
          "value": "C:maj",
>>>>>>> 5725112b
          "confidence": 1
        },
        {
          "time": 39.0,
          "duration": 4.0,
<<<<<<< HEAD
          "value": "C:maj",
=======
          "value": "C:(3,5,b7)",
>>>>>>> 5725112b
          "confidence": 1
        },
        {
          "time": 40.0,
          "duration": 4.0,
<<<<<<< HEAD
          "value": "C:(3,5,b7)",
=======
          "value": "F:maj",
>>>>>>> 5725112b
          "confidence": 1
        },
        {
          "time": 41.0,
          "duration": 4.0,
          "value": "F:maj",
          "confidence": 1
        },
        {
          "time": 42.0,
          "duration": 4.0,
<<<<<<< HEAD
          "value": "F:maj",
=======
          "value": "C:maj",
>>>>>>> 5725112b
          "confidence": 1
        },
        {
          "time": 43.0,
          "duration": 4.0,
          "value": "C:maj",
          "confidence": 1
        },
        {
          "time": 44.0,
          "duration": 4.0,
<<<<<<< HEAD
          "value": "C:maj",
=======
          "value": "G:(3,5,b7)",
>>>>>>> 5725112b
          "confidence": 1
        },
        {
          "time": 45.0,
          "duration": 4.0,
          "value": "G:(3,5,b7)",
          "confidence": 1
        },
        {
          "time": 46.0,
          "duration": 4.0,
          "value": "G:(3,5,b7)",
          "confidence": 1
        },
        {
          "time": 47.0,
          "duration": 4.0,
          "value": "G:(3,5,b7)",
          "confidence": 1
        },
        {
          "time": 48.0,
          "duration": 4.0,
<<<<<<< HEAD
          "value": "G:(3,5,b7)",
=======
          "value": "C:maj",
>>>>>>> 5725112b
          "confidence": 1
        },
        {
          "time": 49.0,
          "duration": 4.0,
          "value": "C:maj",
          "confidence": 1
        },
        {
          "time": 50.0,
          "duration": 4.0,
<<<<<<< HEAD
          "value": "C:maj",
=======
          "value": "E:(3,5,b7)",
>>>>>>> 5725112b
          "confidence": 1
        },
        {
          "time": 51.0,
          "duration": 4.0,
          "value": "E:(3,5,b7)",
          "confidence": 1
        },
        {
          "time": 52.0,
          "duration": 4.0,
<<<<<<< HEAD
          "value": "E:(3,5,b7)",
=======
          "value": "A:(3,5,b7)",
>>>>>>> 5725112b
          "confidence": 1
        },
        {
          "time": 53.0,
          "duration": 4.0,
          "value": "A:(3,5,b7)",
          "confidence": 1
        },
        {
          "time": 54.0,
          "duration": 4.0,
<<<<<<< HEAD
          "value": "A:(3,5,b7)",
=======
          "value": "D:(3,5,b7)",
>>>>>>> 5725112b
          "confidence": 1
        },
        {
          "time": 55.0,
          "duration": 4.0,
          "value": "D:(3,5,b7)",
          "confidence": 1
        },
        {
          "time": 56.0,
          "duration": 4.0,
<<<<<<< HEAD
          "value": "D:(3,5,b7)",
=======
          "value": "F:maj",
>>>>>>> 5725112b
          "confidence": 1
        },
        {
          "time": 57.0,
          "duration": 4.0,
          "value": "F:maj",
          "confidence": 1
        },
        {
          "time": 58.0,
          "duration": 4.0,
<<<<<<< HEAD
          "value": "F:maj",
=======
          "value": "G:(3,5,b7)",
>>>>>>> 5725112b
          "confidence": 1
        },
        {
          "time": 59.0,
          "duration": 4.0,
          "value": "G:(3,5,b7)",
          "confidence": 1
        },
        {
          "time": 60.0,
          "duration": 4.0,
<<<<<<< HEAD
          "value": "G:(3,5,b7)",
          "confidence": 1
        },
        {
          "time": 61.0,
          "duration": 4.0,
=======
>>>>>>> 5725112b
          "value": "C:maj",
          "confidence": 1
        },
        {
<<<<<<< HEAD
          "time": 62.0,
=======
          "time": 61.0,
>>>>>>> 5725112b
          "duration": 4.0,
          "value": "C#:dim/C",
          "confidence": 1
        },
        {
<<<<<<< HEAD
          "time": 63.0,
=======
          "time": 62.0,
>>>>>>> 5725112b
          "duration": 4.0,
          "value": "D:min(b7)",
          "confidence": 1
        },
        {
<<<<<<< HEAD
          "time": 64.0,
=======
          "time": 63.0,
>>>>>>> 5725112b
          "duration": 4.0,
          "value": "G:(3,5,b7)",
          "confidence": 1
        }
      ],
      "sandbox": {},
      "time": 0,
      "duration": 256.0
    },
    {
      "annotation_metadata": {
        "curator": {
          "name": "",
          "email": ""
        },
        "annotator": {},
        "version": "",
        "corpus": "biab_internet_corpus",
        "annotation_tools": "",
        "annotation_rules": "",
        "validation": "",
        "data_source": ""
      },
      "namespace": "key_mode",
      "data": [
        {
          "time": 0.0,
          "duration": 256.0,
          "value": "C",
          "confidence": 1
        }
      ],
      "sandbox": {},
      "time": 0,
      "duration": 256.0
    }
  ],
  "file_metadata": {
    "title": "Ophelia",
    "artist": "",
    "release": "",
    "duration": 256.0,
    "identifiers": {},
    "jams_version": "0.3.4"
  },
  "sandbox": {
    "expanded": false
  }
}<|MERGE_RESOLUTION|>--- conflicted
+++ resolved
@@ -29,15 +29,12 @@
           "confidence": 1
         },
         {
-<<<<<<< HEAD
-=======
           "time": 2.0,
           "duration": 4.0,
           "value": "E:(3,5,b7)",
           "confidence": 1
         },
         {
->>>>>>> 5725112b
           "time": 3.0,
           "duration": 4.0,
           "value": "E:(3,5,b7)",
@@ -46,11 +43,7 @@
         {
           "time": 4.0,
           "duration": 4.0,
-<<<<<<< HEAD
-          "value": "E:(3,5,b7)",
-=======
-          "value": "A:(3,5,b7)",
->>>>>>> 5725112b
+          "value": "A:(3,5,b7)",
           "confidence": 1
         },
         {
@@ -62,11 +55,7 @@
         {
           "time": 6.0,
           "duration": 4.0,
-<<<<<<< HEAD
-          "value": "A:(3,5,b7)",
-=======
-          "value": "D:(3,5,b7)",
->>>>>>> 5725112b
+          "value": "D:(3,5,b7)",
           "confidence": 1
         },
         {
@@ -78,11 +67,7 @@
         {
           "time": 8.0,
           "duration": 4.0,
-<<<<<<< HEAD
-          "value": "D:(3,5,b7)",
-=======
-          "value": "F:maj",
->>>>>>> 5725112b
+          "value": "F:maj",
           "confidence": 1
         },
         {
@@ -94,11 +79,7 @@
         {
           "time": 10.0,
           "duration": 4.0,
-<<<<<<< HEAD
-          "value": "F:maj",
-=======
-          "value": "G:(3,5,b7)",
->>>>>>> 5725112b
+          "value": "G:(3,5,b7)",
           "confidence": 1
         },
         {
@@ -110,51 +91,31 @@
         {
           "time": 12.0,
           "duration": 4.0,
-<<<<<<< HEAD
-          "value": "G:(3,5,b7)",
-=======
-          "value": "C:maj",
->>>>>>> 5725112b
+          "value": "C:maj",
           "confidence": 1
         },
         {
           "time": 13.0,
           "duration": 4.0,
-<<<<<<< HEAD
-          "value": "C:maj",
-=======
           "value": "C#:dim/C",
->>>>>>> 5725112b
           "confidence": 1
         },
         {
           "time": 14.0,
           "duration": 4.0,
-<<<<<<< HEAD
-          "value": "C#:dim/C",
-=======
           "value": "D:min(b7)",
->>>>>>> 5725112b
           "confidence": 1
         },
         {
           "time": 15.0,
           "duration": 4.0,
-<<<<<<< HEAD
-          "value": "D:min(b7)",
-=======
-          "value": "G:(3,5,b7)",
->>>>>>> 5725112b
+          "value": "G:(3,5,b7)",
           "confidence": 1
         },
         {
           "time": 16.0,
           "duration": 4.0,
-<<<<<<< HEAD
-          "value": "G:(3,5,b7)",
-=======
-          "value": "C:maj",
->>>>>>> 5725112b
+          "value": "C:maj",
           "confidence": 1
         },
         {
@@ -166,11 +127,7 @@
         {
           "time": 18.0,
           "duration": 4.0,
-<<<<<<< HEAD
-          "value": "C:maj",
-=======
-          "value": "E:(3,5,b7)",
->>>>>>> 5725112b
+          "value": "E:(3,5,b7)",
           "confidence": 1
         },
         {
@@ -182,11 +139,7 @@
         {
           "time": 20.0,
           "duration": 4.0,
-<<<<<<< HEAD
-          "value": "E:(3,5,b7)",
-=======
-          "value": "A:(3,5,b7)",
->>>>>>> 5725112b
+          "value": "A:(3,5,b7)",
           "confidence": 1
         },
         {
@@ -198,11 +151,7 @@
         {
           "time": 22.0,
           "duration": 4.0,
-<<<<<<< HEAD
-          "value": "A:(3,5,b7)",
-=======
-          "value": "D:(3,5,b7)",
->>>>>>> 5725112b
+          "value": "D:(3,5,b7)",
           "confidence": 1
         },
         {
@@ -214,11 +163,7 @@
         {
           "time": 24.0,
           "duration": 4.0,
-<<<<<<< HEAD
-          "value": "D:(3,5,b7)",
-=======
-          "value": "F:maj",
->>>>>>> 5725112b
+          "value": "F:maj",
           "confidence": 1
         },
         {
@@ -230,11 +175,7 @@
         {
           "time": 26.0,
           "duration": 4.0,
-<<<<<<< HEAD
-          "value": "F:maj",
-=======
-          "value": "G:(3,5,b7)",
->>>>>>> 5725112b
+          "value": "G:(3,5,b7)",
           "confidence": 1
         },
         {
@@ -246,11 +187,7 @@
         {
           "time": 28.0,
           "duration": 4.0,
-<<<<<<< HEAD
-          "value": "G:(3,5,b7)",
-=======
-          "value": "C:maj",
->>>>>>> 5725112b
+          "value": "C:maj",
           "confidence": 1
         },
         {
@@ -261,47 +198,25 @@
         },
         {
           "time": 30.0,
-<<<<<<< HEAD
-          "duration": 4.0,
-          "value": "C:maj",
-=======
           "duration": 2.0,
           "value": "C:(3,5,b7)",
->>>>>>> 5725112b
           "confidence": 1
         },
         {
           "time": 30.2,
           "duration": 2.0,
-<<<<<<< HEAD
-          "value": "C:(3,5,b7)",
-=======
-          "value": "D:(3,5,b7)",
->>>>>>> 5725112b
+          "value": "D:(3,5,b7)",
           "confidence": 1
         },
         {
           "time": 31.0,
           "duration": 2.0,
-<<<<<<< HEAD
-          "value": "D:(3,5,b7)",
-=======
           "value": "Eb:(3,5,b7)",
->>>>>>> 5725112b
           "confidence": 1
         },
         {
           "time": 31.2,
           "duration": 2.0,
-<<<<<<< HEAD
-          "value": "Eb:(3,5,b7)",
-          "confidence": 1
-        },
-        {
-          "time": 32.2,
-          "duration": 2.0,
-          "value": "E:(3,5,b7)",
-=======
           "value": "E:(3,5,b7)",
           "confidence": 1
         },
@@ -309,7 +224,6 @@
           "time": 32.0,
           "duration": 4.0,
           "value": "F:maj",
->>>>>>> 5725112b
           "confidence": 1
         },
         {
@@ -321,11 +235,7 @@
         {
           "time": 34.0,
           "duration": 4.0,
-<<<<<<< HEAD
-          "value": "F:maj",
-=======
-          "value": "C:maj",
->>>>>>> 5725112b
+          "value": "C:maj",
           "confidence": 1
         },
         {
@@ -337,11 +247,7 @@
         {
           "time": 36.0,
           "duration": 4.0,
-<<<<<<< HEAD
-          "value": "C:maj",
-=======
-          "value": "G:(3,5,b7)",
->>>>>>> 5725112b
+          "value": "G:(3,5,b7)",
           "confidence": 1
         },
         {
@@ -353,31 +259,19 @@
         {
           "time": 38.0,
           "duration": 4.0,
-<<<<<<< HEAD
-          "value": "G:(3,5,b7)",
-=======
-          "value": "C:maj",
->>>>>>> 5725112b
+          "value": "C:maj",
           "confidence": 1
         },
         {
           "time": 39.0,
           "duration": 4.0,
-<<<<<<< HEAD
-          "value": "C:maj",
-=======
           "value": "C:(3,5,b7)",
->>>>>>> 5725112b
           "confidence": 1
         },
         {
           "time": 40.0,
           "duration": 4.0,
-<<<<<<< HEAD
-          "value": "C:(3,5,b7)",
-=======
-          "value": "F:maj",
->>>>>>> 5725112b
+          "value": "F:maj",
           "confidence": 1
         },
         {
@@ -389,11 +283,7 @@
         {
           "time": 42.0,
           "duration": 4.0,
-<<<<<<< HEAD
-          "value": "F:maj",
-=======
-          "value": "C:maj",
->>>>>>> 5725112b
+          "value": "C:maj",
           "confidence": 1
         },
         {
@@ -405,11 +295,7 @@
         {
           "time": 44.0,
           "duration": 4.0,
-<<<<<<< HEAD
-          "value": "C:maj",
-=======
-          "value": "G:(3,5,b7)",
->>>>>>> 5725112b
+          "value": "G:(3,5,b7)",
           "confidence": 1
         },
         {
@@ -433,11 +319,7 @@
         {
           "time": 48.0,
           "duration": 4.0,
-<<<<<<< HEAD
-          "value": "G:(3,5,b7)",
-=======
-          "value": "C:maj",
->>>>>>> 5725112b
+          "value": "C:maj",
           "confidence": 1
         },
         {
@@ -449,11 +331,7 @@
         {
           "time": 50.0,
           "duration": 4.0,
-<<<<<<< HEAD
-          "value": "C:maj",
-=======
-          "value": "E:(3,5,b7)",
->>>>>>> 5725112b
+          "value": "E:(3,5,b7)",
           "confidence": 1
         },
         {
@@ -465,11 +343,7 @@
         {
           "time": 52.0,
           "duration": 4.0,
-<<<<<<< HEAD
-          "value": "E:(3,5,b7)",
-=======
-          "value": "A:(3,5,b7)",
->>>>>>> 5725112b
+          "value": "A:(3,5,b7)",
           "confidence": 1
         },
         {
@@ -481,11 +355,7 @@
         {
           "time": 54.0,
           "duration": 4.0,
-<<<<<<< HEAD
-          "value": "A:(3,5,b7)",
-=======
-          "value": "D:(3,5,b7)",
->>>>>>> 5725112b
+          "value": "D:(3,5,b7)",
           "confidence": 1
         },
         {
@@ -497,11 +367,7 @@
         {
           "time": 56.0,
           "duration": 4.0,
-<<<<<<< HEAD
-          "value": "D:(3,5,b7)",
-=======
-          "value": "F:maj",
->>>>>>> 5725112b
+          "value": "F:maj",
           "confidence": 1
         },
         {
@@ -513,11 +379,7 @@
         {
           "time": 58.0,
           "duration": 4.0,
-<<<<<<< HEAD
-          "value": "F:maj",
-=======
-          "value": "G:(3,5,b7)",
->>>>>>> 5725112b
+          "value": "G:(3,5,b7)",
           "confidence": 1
         },
         {
@@ -529,44 +391,23 @@
         {
           "time": 60.0,
           "duration": 4.0,
-<<<<<<< HEAD
-          "value": "G:(3,5,b7)",
+          "value": "C:maj",
           "confidence": 1
         },
         {
           "time": 61.0,
           "duration": 4.0,
-=======
->>>>>>> 5725112b
-          "value": "C:maj",
-          "confidence": 1
-        },
-        {
-<<<<<<< HEAD
+          "value": "C#:dim/C",
+          "confidence": 1
+        },
+        {
           "time": 62.0,
-=======
-          "time": 61.0,
->>>>>>> 5725112b
-          "duration": 4.0,
-          "value": "C#:dim/C",
-          "confidence": 1
-        },
-        {
-<<<<<<< HEAD
+          "duration": 4.0,
+          "value": "D:min(b7)",
+          "confidence": 1
+        },
+        {
           "time": 63.0,
-=======
-          "time": 62.0,
->>>>>>> 5725112b
-          "duration": 4.0,
-          "value": "D:min(b7)",
-          "confidence": 1
-        },
-        {
-<<<<<<< HEAD
-          "time": 64.0,
-=======
-          "time": 63.0,
->>>>>>> 5725112b
           "duration": 4.0,
           "value": "G:(3,5,b7)",
           "confidence": 1
