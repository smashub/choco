--- conflicted
+++ resolved
@@ -20,8 +20,6 @@
           "time": 0.0,
           "duration": 4.0,
           "value": "D:(b3,b5,b7)",
-<<<<<<< HEAD
-=======
           "confidence": 1
         },
         {
@@ -34,785 +32,448 @@
           "time": 1.2,
           "duration": 2.0,
           "value": "G:(3,5,b7,b9)",
->>>>>>> 5725112b
           "confidence": 1
         },
         {
           "time": 2.0,
           "duration": 2.0,
-<<<<<<< HEAD
+          "value": "G:(3,5,b7,b9)/C",
+          "confidence": 1
+        },
+        {
+          "time": 2.2,
+          "duration": 2.0,
+          "value": "C:min",
+          "confidence": 1
+        },
+        {
+          "time": 3.0,
+          "duration": 4.0,
+          "value": "Ab:maj7",
+          "confidence": 1
+        },
+        {
+          "time": 4.0,
+          "duration": 4.0,
+          "value": "D:(b3,b5,b7)",
+          "confidence": 1
+        },
+        {
+          "time": 5.0,
+          "duration": 2.0,
           "value": "G:(4,5,b7,b9)",
-=======
+          "confidence": 1
+        },
+        {
+          "time": 5.2,
+          "duration": 2.0,
+          "value": "G:(3,5,b7,b9)",
+          "confidence": 1
+        },
+        {
+          "time": 6.0,
+          "duration": 4.0,
+          "value": "C:min",
+          "confidence": 1
+        },
+        {
+          "time": 7.0,
+          "duration": 1.0,
+          "value": "C:min",
+          "confidence": 1
+        },
+        {
+          "time": 7.1,
+          "duration": 1.0,
+          "value": "B:dim",
+          "confidence": 1
+        },
+        {
+          "time": 7.2,
+          "duration": 1.0,
+          "value": "C:min(b7)",
+          "confidence": 1
+        },
+        {
+          "time": 7.3,
+          "duration": 1.0,
+          "value": "E:dim",
+          "confidence": 1
+        },
+        {
+          "time": 8.0,
+          "duration": 4.0,
+          "value": "F:min(b7)",
+          "confidence": 1
+        },
+        {
+          "time": 9.0,
+          "duration": 2.0,
+          "value": "Bb:(4,5,b7,9)",
+          "confidence": 1
+        },
+        {
+          "time": 9.2,
+          "duration": 2.0,
+          "value": "Bb:(3,5,b7,9)",
+          "confidence": 1
+        },
+        {
+          "time": 10.0,
+          "duration": 4.0,
+          "value": "Eb:maj7",
+          "confidence": 1
+        },
+        {
+          "time": 11.0,
+          "duration": 4.0,
+          "value": "Ab:maj7",
+          "confidence": 1
+        },
+        {
+          "time": 12.0,
+          "duration": 4.0,
+          "value": "D:(b3,b5,b7)",
+          "confidence": 1
+        },
+        {
+          "time": 13.0,
+          "duration": 2.0,
+          "value": "G:(4,5,b7,9)",
+          "confidence": 1
+        },
+        {
+          "time": 13.2,
+          "duration": 2.0,
+          "value": "G:(3,5,b7,9,11,13)",
+          "confidence": 1
+        },
+        {
+          "time": 14.0,
+          "duration": 4.0,
+          "value": "C:(3,#5,7)",
+          "confidence": 1
+        },
+        {
+          "time": 15.0,
+          "duration": 2.0,
+          "value": "F:maj7",
+          "confidence": 1
+        },
+        {
+          "time": 15.2,
+          "duration": 2.0,
+          "value": "F:maj(7,9,#11)",
+          "confidence": 1
+        },
+        {
+          "time": 16.0,
+          "duration": 4.0,
+          "value": "B:(b3,b5,b7)",
+          "confidence": 1
+        },
+        {
+          "time": 17.0,
+          "duration": 2.0,
+          "value": "E:(4,5,b7,b9)",
+          "confidence": 1
+        },
+        {
+          "time": 17.2,
+          "duration": 2.0,
+          "value": "E:(3,5,b7,b9)",
+          "confidence": 1
+        },
+        {
+          "time": 18.0,
+          "duration": 4.0,
+          "value": "A:min",
+          "confidence": 1
+        },
+        {
+          "time": 19.0,
+          "duration": 4.0,
+          "value": "A:min(b7)/G",
+          "confidence": 1
+        },
+        {
+          "time": 20.0,
+          "duration": 4.0,
+          "value": "F#:(b3,b5,b7)/D",
+          "confidence": 1
+        },
+        {
+          "time": 21.0,
+          "duration": 4.0,
+          "value": "B:(3,5,b7,b9)",
+          "confidence": 1
+        },
+        {
+          "time": 22.0,
+          "duration": 4.0,
+          "value": "E:min",
+          "confidence": 1
+        },
+        {
+          "time": 23.0,
+          "duration": 4.0,
+          "value": "E:min(b7)/D",
+          "confidence": 1
+        },
+        {
+          "time": 24.0,
+          "duration": 4.0,
+          "value": "C#:(b3,b5,b7)/C",
+          "confidence": 1
+        },
+        {
+          "time": 25.0,
+          "duration": 4.0,
+          "value": "F#:(3,5,b7,b9)/D",
+          "confidence": 1
+        },
+        {
+          "time": 26.0,
+          "duration": 4.0,
+          "value": "B:min",
+          "confidence": 1
+        },
+        {
+          "time": 27.0,
+          "duration": 4.0,
+          "value": "B:min(b7)/A",
+          "confidence": 1
+        },
+        {
+          "time": 28.0,
+          "duration": 4.0,
+          "value": "G#:(b3,b5,b7)/Eb",
+          "confidence": 1
+        },
+        {
+          "time": 29.0,
+          "duration": 4.0,
+          "value": "C#:(3,5,b7,b9)/C",
+          "confidence": 1
+        },
+        {
+          "time": 30.0,
+          "duration": 2.0,
+          "value": "F#:(3,#5,7)/D",
+          "confidence": 1
+        },
+        {
+          "time": 30.2,
+          "duration": 2.0,
+          "value": "F#:(3,5,6)/D",
+          "confidence": 1
+        },
+        {
+          "time": 31.0,
+          "duration": 1.0,
+          "value": "F#:(3,5,b7)/D",
+          "confidence": 1
+        },
+        {
+          "time": 31.1,
+          "duration": 1.0,
+          "value": "F#:(3,5,b7)/C",
+          "confidence": 1
+        },
+        {
+          "time": 31.2,
+          "duration": 1.0,
+          "value": "Eb:min(b7)",
+          "confidence": 1
+        },
+        {
+          "time": 31.3,
+          "duration": 1.0,
+          "value": "Eb:(3,b5,b7)",
+          "confidence": 1
+        },
+        {
+          "time": 32.0,
+          "duration": 4.0,
+          "value": "D:(b3,b5,b7)",
+          "confidence": 1
+        },
+        {
+          "time": 33.0,
+          "duration": 2.0,
+          "value": "G:(4,5,b7,b9)",
+          "confidence": 1
+        },
+        {
+          "time": 33.2,
+          "duration": 2.0,
+          "value": "G:(3,5,b7,b9)",
+          "confidence": 1
+        },
+        {
+          "time": 34.0,
+          "duration": 2.0,
           "value": "G:(3,5,b7,b9)/C",
->>>>>>> 5725112b
-          "confidence": 1
-        },
-        {
-          "time": 2.2,
-          "duration": 2.0,
-<<<<<<< HEAD
+          "confidence": 1
+        },
+        {
+          "time": 34.2,
+          "duration": 2.0,
+          "value": "C:min",
+          "confidence": 1
+        },
+        {
+          "time": 35.0,
+          "duration": 4.0,
+          "value": "Ab:maj7",
+          "confidence": 1
+        },
+        {
+          "time": 36.0,
+          "duration": 4.0,
+          "value": "D:(b3,b5,b7)",
+          "confidence": 1
+        },
+        {
+          "time": 37.0,
+          "duration": 2.0,
+          "value": "G:(4,5,b7,b9)",
+          "confidence": 1
+        },
+        {
+          "time": 37.2,
+          "duration": 2.0,
           "value": "G:(3,5,b7,b9)",
-=======
-          "value": "C:min",
->>>>>>> 5725112b
-          "confidence": 1
-        },
-        {
-          "time": 3.0,
-<<<<<<< HEAD
-          "duration": 2.0,
+          "confidence": 1
+        },
+        {
+          "time": 38.0,
+          "duration": 4.0,
+          "value": "C:min",
+          "confidence": 1
+        },
+        {
+          "time": 39.0,
+          "duration": 1.0,
+          "value": "C:min",
+          "confidence": 1
+        },
+        {
+          "time": 39.1,
+          "duration": 1.0,
+          "value": "B:dim",
+          "confidence": 1
+        },
+        {
+          "time": 39.2,
+          "duration": 1.0,
+          "value": "C:min(b7)",
+          "confidence": 1
+        },
+        {
+          "time": 39.3,
+          "duration": 1.0,
+          "value": "E:dim",
+          "confidence": 1
+        },
+        {
+          "time": 40.0,
+          "duration": 4.0,
+          "value": "F:min(b7)",
+          "confidence": 1
+        },
+        {
+          "time": 41.0,
+          "duration": 2.0,
+          "value": "Bb:(4,5,b7,9)",
+          "confidence": 1
+        },
+        {
+          "time": 41.2,
+          "duration": 2.0,
+          "value": "Bb:(3,5,b7,9)",
+          "confidence": 1
+        },
+        {
+          "time": 42.0,
+          "duration": 4.0,
+          "value": "Eb:maj7",
+          "confidence": 1
+        },
+        {
+          "time": 43.0,
+          "duration": 4.0,
+          "value": "Ab:maj7",
+          "confidence": 1
+        },
+        {
+          "time": 44.0,
+          "duration": 4.0,
+          "value": "D:(b3,b5,b7)",
+          "confidence": 1
+        },
+        {
+          "time": 45.0,
+          "duration": 2.0,
+          "value": "G:(4,5,b7,9)",
+          "confidence": 1
+        },
+        {
+          "time": 45.2,
+          "duration": 2.0,
+          "value": "G:(3,5,b7,9,11,13)",
+          "confidence": 1
+        },
+        {
+          "time": 46.0,
+          "duration": 4.0,
+          "value": "C:(3,#5,7)",
+          "confidence": 1
+        },
+        {
+          "time": 47.0,
+          "duration": 2.0,
+          "value": "A:(4,5,b7,9)",
+          "confidence": 1
+        },
+        {
+          "time": 47.2,
+          "duration": 2.0,
+          "value": "A:(3,5,b7,b9)",
+          "confidence": 1
+        },
+        {
+          "time": 48.0,
+          "duration": 2.0,
+          "value": "D:min(7)",
+          "confidence": 1
+        },
+        {
+          "time": 48.2,
+          "duration": 2.0,
+          "value": "D:(b3,b5,b7)",
+          "confidence": 1
+        },
+        {
+          "time": 49.0,
+          "duration": 2.0,
+          "value": "G:(4,5,b7,b9)",
+          "confidence": 1
+        },
+        {
+          "time": 49.2,
+          "duration": 2.0,
+          "value": "G:(3,5,b7,b9)",
+          "confidence": 1
+        },
+        {
+          "time": 50.0,
+          "duration": 4.0,
           "value": "G:(3,5,b7,b9)/C",
           "confidence": 1
         },
         {
-          "time": 3.2,
-          "duration": 2.0,
-          "value": "C:min",
-=======
-          "duration": 4.0,
-          "value": "Ab:maj7",
->>>>>>> 5725112b
-          "confidence": 1
-        },
-        {
-          "time": 4.0,
-          "duration": 4.0,
-<<<<<<< HEAD
-          "value": "Ab:maj7",
-=======
-          "value": "D:(b3,b5,b7)",
->>>>>>> 5725112b
-          "confidence": 1
-        },
-        {
-          "time": 5.0,
-<<<<<<< HEAD
-          "duration": 4.0,
-          "value": "D:(b3,b5,b7)",
-=======
-          "duration": 2.0,
-          "value": "G:(4,5,b7,b9)",
-          "confidence": 1
-        },
-        {
-          "time": 5.2,
-          "duration": 2.0,
-          "value": "G:(3,5,b7,b9)",
->>>>>>> 5725112b
-          "confidence": 1
-        },
-        {
-          "time": 6.0,
-<<<<<<< HEAD
-          "duration": 2.0,
-          "value": "G:(4,5,b7,b9)",
-          "confidence": 1
-        },
-        {
-          "time": 6.2,
-          "duration": 2.0,
-          "value": "G:(3,5,b7,b9)",
-=======
-          "duration": 4.0,
-          "value": "C:min",
->>>>>>> 5725112b
-          "confidence": 1
-        },
-        {
-          "time": 7.0,
-<<<<<<< HEAD
-          "duration": 4.0,
-          "value": "C:min",
-=======
-          "duration": 1.0,
-          "value": "C:min",
-          "confidence": 1
-        },
-        {
-          "time": 7.1,
-          "duration": 1.0,
-          "value": "B:dim",
-          "confidence": 1
-        },
-        {
-          "time": 7.2,
-          "duration": 1.0,
-          "value": "C:min(b7)",
-          "confidence": 1
-        },
-        {
-          "time": 7.3,
-          "duration": 1.0,
-          "value": "E:dim",
->>>>>>> 5725112b
-          "confidence": 1
-        },
-        {
-          "time": 8.0,
-<<<<<<< HEAD
-          "duration": 1.0,
-          "value": "C:min",
-          "confidence": 1
-        },
-        {
-          "time": 8.1,
-          "duration": 1.0,
-          "value": "B:dim",
-          "confidence": 1
-        },
-        {
-          "time": 8.2,
-          "duration": 1.0,
-          "value": "C:min(b7)",
-          "confidence": 1
-        },
-        {
-          "time": 8.3,
-          "duration": 1.0,
-          "value": "E:dim",
-=======
-          "duration": 4.0,
-          "value": "F:min(b7)",
->>>>>>> 5725112b
-          "confidence": 1
-        },
-        {
-          "time": 9.0,
-<<<<<<< HEAD
-          "duration": 4.0,
-          "value": "F:min(b7)",
-=======
-          "duration": 2.0,
-          "value": "Bb:(4,5,b7,9)",
-          "confidence": 1
-        },
-        {
-          "time": 9.2,
-          "duration": 2.0,
-          "value": "Bb:(3,5,b7,9)",
->>>>>>> 5725112b
-          "confidence": 1
-        },
-        {
-          "time": 10.0,
-<<<<<<< HEAD
-          "duration": 2.0,
-          "value": "Bb:(4,5,b7,9)",
-          "confidence": 1
-        },
-        {
-          "time": 10.2,
-          "duration": 2.0,
-          "value": "Bb:(3,5,b7,9)",
-=======
-          "duration": 4.0,
-          "value": "Eb:maj7",
->>>>>>> 5725112b
-          "confidence": 1
-        },
-        {
-          "time": 11.0,
-          "duration": 4.0,
-<<<<<<< HEAD
-          "value": "Eb:maj7",
-=======
-          "value": "Ab:maj7",
->>>>>>> 5725112b
-          "confidence": 1
-        },
-        {
-          "time": 12.0,
-          "duration": 4.0,
-<<<<<<< HEAD
-          "value": "Ab:maj7",
-=======
-          "value": "D:(b3,b5,b7)",
->>>>>>> 5725112b
-          "confidence": 1
-        },
-        {
-          "time": 13.0,
-<<<<<<< HEAD
-          "duration": 4.0,
-          "value": "D:(b3,b5,b7)",
-=======
-          "duration": 2.0,
-          "value": "G:(4,5,b7,9)",
-          "confidence": 1
-        },
-        {
-          "time": 13.2,
-          "duration": 2.0,
-          "value": "G:(3,5,b7,9,11,13)",
->>>>>>> 5725112b
-          "confidence": 1
-        },
-        {
-          "time": 14.0,
-<<<<<<< HEAD
-          "duration": 2.0,
-          "value": "G:(4,5,b7,9)",
-          "confidence": 1
-        },
-        {
-          "time": 14.2,
-          "duration": 2.0,
-          "value": "G:(3,5,b7,9,11,13)",
-=======
-          "duration": 4.0,
-          "value": "C:(3,#5,7)",
->>>>>>> 5725112b
-          "confidence": 1
-        },
-        {
-          "time": 15.0,
-<<<<<<< HEAD
-          "duration": 4.0,
-          "value": "C:(3,#5,7)",
-=======
-          "duration": 2.0,
-          "value": "F:maj7",
-          "confidence": 1
-        },
-        {
-          "time": 15.2,
-          "duration": 2.0,
-          "value": "F:maj(7,9,#11)",
->>>>>>> 5725112b
-          "confidence": 1
-        },
-        {
-          "time": 16.0,
-<<<<<<< HEAD
-          "duration": 2.0,
-          "value": "F:maj7",
-          "confidence": 1
-        },
-        {
-          "time": 16.2,
-          "duration": 2.0,
-          "value": "F:maj(7,9,#11)",
-=======
-          "duration": 4.0,
-          "value": "B:(b3,b5,b7)",
->>>>>>> 5725112b
-          "confidence": 1
-        },
-        {
-          "time": 17.0,
-<<<<<<< HEAD
-          "duration": 4.0,
-          "value": "B:(b3,b5,b7)",
-=======
-          "duration": 2.0,
-          "value": "E:(4,5,b7,b9)",
-          "confidence": 1
-        },
-        {
-          "time": 17.2,
-          "duration": 2.0,
-          "value": "E:(3,5,b7,b9)",
->>>>>>> 5725112b
-          "confidence": 1
-        },
-        {
-          "time": 18.0,
-<<<<<<< HEAD
-          "duration": 2.0,
-          "value": "E:(4,5,b7,b9)",
-          "confidence": 1
-        },
-        {
-          "time": 18.2,
-          "duration": 2.0,
-          "value": "E:(3,5,b7,b9)",
-=======
-          "duration": 4.0,
-          "value": "A:min",
->>>>>>> 5725112b
-          "confidence": 1
-        },
-        {
-          "time": 19.0,
-          "duration": 4.0,
-<<<<<<< HEAD
-          "value": "A:min",
-=======
-          "value": "A:min(b7)/G",
->>>>>>> 5725112b
-          "confidence": 1
-        },
-        {
-          "time": 20.0,
-          "duration": 4.0,
-<<<<<<< HEAD
-          "value": "A:min(b7)/G",
-=======
-          "value": "F#:(b3,b5,b7)/D",
->>>>>>> 5725112b
-          "confidence": 1
-        },
-        {
-          "time": 21.0,
-          "duration": 4.0,
-<<<<<<< HEAD
-          "value": "F#:(b3,b5,b7)/D",
-=======
-          "value": "B:(3,5,b7,b9)",
->>>>>>> 5725112b
-          "confidence": 1
-        },
-        {
-          "time": 22.0,
-          "duration": 4.0,
-<<<<<<< HEAD
-          "value": "B:(3,5,b7,b9)",
-=======
-          "value": "E:min",
->>>>>>> 5725112b
-          "confidence": 1
-        },
-        {
-          "time": 23.0,
-          "duration": 4.0,
-<<<<<<< HEAD
-          "value": "E:min",
-=======
-          "value": "E:min(b7)/D",
->>>>>>> 5725112b
-          "confidence": 1
-        },
-        {
-          "time": 24.0,
-          "duration": 4.0,
-<<<<<<< HEAD
-          "value": "E:min(b7)/D",
-=======
-          "value": "C#:(b3,b5,b7)/C",
->>>>>>> 5725112b
-          "confidence": 1
-        },
-        {
-          "time": 25.0,
-          "duration": 4.0,
-<<<<<<< HEAD
-          "value": "C#:(b3,b5,b7)/C",
-=======
-          "value": "F#:(3,5,b7,b9)/D",
->>>>>>> 5725112b
-          "confidence": 1
-        },
-        {
-          "time": 26.0,
-          "duration": 4.0,
-<<<<<<< HEAD
-          "value": "F#:(3,5,b7,b9)/D",
-=======
-          "value": "B:min",
->>>>>>> 5725112b
-          "confidence": 1
-        },
-        {
-          "time": 27.0,
-          "duration": 4.0,
-<<<<<<< HEAD
-          "value": "B:min",
-=======
-          "value": "B:min(b7)/A",
->>>>>>> 5725112b
-          "confidence": 1
-        },
-        {
-          "time": 28.0,
-          "duration": 4.0,
-<<<<<<< HEAD
-          "value": "B:min(b7)/A",
-=======
-          "value": "G#:(b3,b5,b7)/Eb",
->>>>>>> 5725112b
-          "confidence": 1
-        },
-        {
-          "time": 29.0,
-          "duration": 4.0,
-<<<<<<< HEAD
-          "value": "G#:(b3,b5,b7)/Eb",
-=======
-          "value": "C#:(3,5,b7,b9)/C",
->>>>>>> 5725112b
-          "confidence": 1
-        },
-        {
-          "time": 30.0,
-<<<<<<< HEAD
-          "duration": 4.0,
-          "value": "C#:(3,5,b7,b9)/C",
-          "confidence": 1
-        },
-        {
-          "time": 31.0,
-=======
->>>>>>> 5725112b
-          "duration": 2.0,
-          "value": "F#:(3,#5,7)/D",
-          "confidence": 1
-        },
-        {
-<<<<<<< HEAD
-          "time": 31.2,
-=======
-          "time": 30.2,
->>>>>>> 5725112b
-          "duration": 2.0,
-          "value": "F#:(3,5,6)/D",
-          "confidence": 1
-        },
-        {
-<<<<<<< HEAD
-          "time": 32.0,
-=======
-          "time": 31.0,
->>>>>>> 5725112b
-          "duration": 1.0,
-          "value": "F#:(3,5,b7)/D",
-          "confidence": 1
-        },
-        {
-<<<<<<< HEAD
-          "time": 32.1,
-=======
-          "time": 31.1,
->>>>>>> 5725112b
-          "duration": 1.0,
-          "value": "F#:(3,5,b7)/C",
-          "confidence": 1
-        },
-        {
-<<<<<<< HEAD
-          "time": 32.2,
-=======
-          "time": 31.2,
->>>>>>> 5725112b
-          "duration": 1.0,
-          "value": "Eb:min(b7)",
-          "confidence": 1
-        },
-        {
-<<<<<<< HEAD
-          "time": 32.3,
-=======
-          "time": 31.3,
->>>>>>> 5725112b
-          "duration": 1.0,
-          "value": "Eb:(3,b5,b7)",
-          "confidence": 1
-        },
-        {
-<<<<<<< HEAD
-          "time": 33.0,
-=======
-          "time": 32.0,
->>>>>>> 5725112b
-          "duration": 4.0,
-          "value": "D:(b3,b5,b7)",
-          "confidence": 1
-        },
-        {
-<<<<<<< HEAD
-          "time": 34.0,
-=======
-          "time": 33.0,
->>>>>>> 5725112b
-          "duration": 2.0,
-          "value": "G:(4,5,b7,b9)",
-          "confidence": 1
-        },
-        {
-<<<<<<< HEAD
-          "time": 34.2,
-=======
-          "time": 33.2,
->>>>>>> 5725112b
-          "duration": 2.0,
-          "value": "G:(3,5,b7,b9)",
-          "confidence": 1
-        },
-        {
-<<<<<<< HEAD
-          "time": 35.0,
-=======
-          "time": 34.0,
->>>>>>> 5725112b
-          "duration": 2.0,
-          "value": "G:(3,5,b7,b9)/C",
-          "confidence": 1
-        },
-        {
-<<<<<<< HEAD
-          "time": 35.2,
-=======
-          "time": 34.2,
->>>>>>> 5725112b
-          "duration": 2.0,
-          "value": "C:min",
-          "confidence": 1
-        },
-        {
-<<<<<<< HEAD
-          "time": 36.0,
-=======
-          "time": 35.0,
->>>>>>> 5725112b
-          "duration": 4.0,
-          "value": "Ab:maj7",
-          "confidence": 1
-        },
-        {
-<<<<<<< HEAD
-          "time": 37.0,
-=======
-          "time": 36.0,
->>>>>>> 5725112b
-          "duration": 4.0,
-          "value": "D:(b3,b5,b7)",
-          "confidence": 1
-        },
-        {
-<<<<<<< HEAD
-          "time": 38.0,
-=======
-          "time": 37.0,
->>>>>>> 5725112b
-          "duration": 2.0,
-          "value": "G:(4,5,b7,b9)",
-          "confidence": 1
-        },
-        {
-<<<<<<< HEAD
-          "time": 38.2,
-=======
-          "time": 37.2,
->>>>>>> 5725112b
-          "duration": 2.0,
-          "value": "G:(3,5,b7,b9)",
-          "confidence": 1
-        },
-        {
-<<<<<<< HEAD
-          "time": 39.0,
-=======
-          "time": 38.0,
->>>>>>> 5725112b
-          "duration": 4.0,
-          "value": "C:min",
-          "confidence": 1
-        },
-        {
-<<<<<<< HEAD
-          "time": 40.0,
-=======
-          "time": 39.0,
->>>>>>> 5725112b
-          "duration": 1.0,
-          "value": "C:min",
-          "confidence": 1
-        },
-        {
-<<<<<<< HEAD
-          "time": 40.1,
-=======
-          "time": 39.1,
->>>>>>> 5725112b
-          "duration": 1.0,
-          "value": "B:dim",
-          "confidence": 1
-        },
-        {
-<<<<<<< HEAD
-          "time": 40.2,
-=======
-          "time": 39.2,
->>>>>>> 5725112b
-          "duration": 1.0,
-          "value": "C:min(b7)",
-          "confidence": 1
-        },
-        {
-<<<<<<< HEAD
-          "time": 40.3,
-=======
-          "time": 39.3,
->>>>>>> 5725112b
-          "duration": 1.0,
-          "value": "E:dim",
-          "confidence": 1
-        },
-        {
-<<<<<<< HEAD
-          "time": 41.0,
-=======
-          "time": 40.0,
->>>>>>> 5725112b
-          "duration": 4.0,
-          "value": "F:min(b7)",
-          "confidence": 1
-        },
-        {
-<<<<<<< HEAD
-          "time": 42.0,
-=======
-          "time": 41.0,
->>>>>>> 5725112b
-          "duration": 2.0,
-          "value": "Bb:(4,5,b7,9)",
-          "confidence": 1
-        },
-        {
-<<<<<<< HEAD
-          "time": 42.2,
-=======
-          "time": 41.2,
->>>>>>> 5725112b
-          "duration": 2.0,
-          "value": "Bb:(3,5,b7,9)",
-          "confidence": 1
-        },
-        {
-<<<<<<< HEAD
-          "time": 43.0,
-=======
-          "time": 42.0,
->>>>>>> 5725112b
-          "duration": 4.0,
-          "value": "Eb:maj7",
-          "confidence": 1
-        },
-        {
-<<<<<<< HEAD
-          "time": 44.0,
-=======
-          "time": 43.0,
->>>>>>> 5725112b
-          "duration": 4.0,
-          "value": "Ab:maj7",
-          "confidence": 1
-        },
-        {
-<<<<<<< HEAD
-          "time": 45.0,
-=======
-          "time": 44.0,
->>>>>>> 5725112b
-          "duration": 4.0,
-          "value": "D:(b3,b5,b7)",
-          "confidence": 1
-        },
-        {
-<<<<<<< HEAD
-          "time": 46.0,
-=======
-          "time": 45.0,
->>>>>>> 5725112b
-          "duration": 2.0,
-          "value": "G:(4,5,b7,9)",
-          "confidence": 1
-        },
-        {
-<<<<<<< HEAD
-          "time": 46.2,
-=======
-          "time": 45.2,
->>>>>>> 5725112b
-          "duration": 2.0,
-          "value": "G:(3,5,b7,9,11,13)",
-          "confidence": 1
-        },
-        {
-<<<<<<< HEAD
-          "time": 47.0,
-=======
-          "time": 46.0,
->>>>>>> 5725112b
-          "duration": 4.0,
-          "value": "C:(3,#5,7)",
-          "confidence": 1
-        },
-        {
-<<<<<<< HEAD
-          "time": 48.0,
-=======
-          "time": 47.0,
->>>>>>> 5725112b
-          "duration": 2.0,
-          "value": "A:(4,5,b7,9)",
-          "confidence": 1
-        },
-        {
-<<<<<<< HEAD
-          "time": 48.2,
-=======
-          "time": 47.2,
->>>>>>> 5725112b
-          "duration": 2.0,
-          "value": "A:(3,5,b7,b9)",
-          "confidence": 1
-        },
-        {
-<<<<<<< HEAD
-          "time": 49.0,
-=======
-          "time": 48.0,
->>>>>>> 5725112b
-          "duration": 2.0,
-          "value": "D:min(7)",
-          "confidence": 1
-        },
-        {
-<<<<<<< HEAD
-          "time": 49.2,
-=======
-          "time": 48.2,
->>>>>>> 5725112b
-          "duration": 2.0,
-          "value": "D:(b3,b5,b7)",
-          "confidence": 1
-        },
-        {
-<<<<<<< HEAD
-          "time": 50.0,
-=======
-          "time": 49.0,
->>>>>>> 5725112b
-          "duration": 2.0,
-          "value": "G:(4,5,b7,b9)",
-          "confidence": 1
-        },
-        {
-<<<<<<< HEAD
-          "time": 50.2,
-=======
-          "time": 49.2,
->>>>>>> 5725112b
-          "duration": 2.0,
-          "value": "G:(3,5,b7,b9)",
-          "confidence": 1
-        },
-        {
-<<<<<<< HEAD
           "time": 51.0,
-=======
-          "time": 50.0,
->>>>>>> 5725112b
-          "duration": 4.0,
-          "value": "G:(3,5,b7,b9)/C",
-          "confidence": 1
-        },
-        {
-<<<<<<< HEAD
-          "time": 52.0,
-=======
-          "time": 51.0,
->>>>>>> 5725112b
           "duration": 4.0,
           "value": "C:min",
           "confidence": 1
