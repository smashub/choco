--- conflicted
+++ resolved
@@ -323,21 +323,13 @@
           "confidence": 1
         },
         {
-<<<<<<< HEAD
-          "time": 32.1,
-=======
           "time": 31.1,
->>>>>>> 5725112b
           "duration": 1.0,
           "value": "Bb:maj",
           "confidence": 1
         },
         {
-<<<<<<< HEAD
-          "time": 32.2,
-=======
           "time": 31.2,
->>>>>>> 5725112b
           "duration": 2.0,
           "value": "F:maj",
           "confidence": 1
@@ -361,21 +353,13 @@
           "confidence": 1
         },
         {
-<<<<<<< HEAD
-          "time": 34.1,
-=======
           "time": 33.1,
->>>>>>> 5725112b
           "duration": 1.0,
           "value": "Bb:maj",
           "confidence": 1
         },
         {
-<<<<<<< HEAD
-          "time": 34.2,
-=======
           "time": 33.2,
->>>>>>> 5725112b
           "duration": 2.0,
           "value": "F:maj",
           "confidence": 1
