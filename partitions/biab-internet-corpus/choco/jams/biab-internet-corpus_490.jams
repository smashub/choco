--- conflicted
+++ resolved
@@ -55,11 +55,7 @@
         {
           "time": 6.0,
           "duration": 4.0,
-<<<<<<< HEAD
-          "value": "D:min(b7)",
-=======
           "value": "G:(3,5,b7,9)",
->>>>>>> 5725112b
           "confidence": 1
         },
         {
@@ -113,11 +109,7 @@
         {
           "time": 15.0,
           "duration": 4.0,
-<<<<<<< HEAD
-          "value": "F:min(b7)",
-=======
           "value": "Bb:(3,5,b7,9)",
->>>>>>> 5725112b
           "confidence": 1
         },
         {
@@ -159,11 +151,7 @@
         {
           "time": 22.0,
           "duration": 4.0,
-<<<<<<< HEAD
-          "value": "D:min(b7)",
-=======
           "value": "G:(3,5,b7,9)",
->>>>>>> 5725112b
           "confidence": 1
         },
         {
@@ -181,31 +169,18 @@
         {
           "time": 25.0,
           "duration": 4.0,
-<<<<<<< HEAD
+          "value": "G:(3,5,b7)",
+          "confidence": 1
+        },
+        {
+          "time": 26.0,
+          "duration": 4.0,
           "value": "C:min(b7)",
-=======
-          "value": "G:(3,5,b7)",
->>>>>>> 5725112b
-          "confidence": 1
-        },
-        {
-          "time": 26.0,
-          "duration": 4.0,
-          "value": "C:min(b7)",
           "confidence": 1
         },
         {
           "time": 27.0,
           "duration": 4.0,
-<<<<<<< HEAD
-          "value": "C:min(b7)",
-          "confidence": 1
-        },
-        {
-          "time": 28.0,
-          "duration": 4.0,
-=======
->>>>>>> 5725112b
           "value": "Ab:(3,5,b7,9)",
           "confidence": 1
         },
@@ -254,31 +229,19 @@
         {
           "time": 33.0,
           "duration": 4.0,
-<<<<<<< HEAD
-          "value": "D:min(b7)",
-=======
           "value": "G:min(b7)",
->>>>>>> 5725112b
           "confidence": 1
         },
         {
           "time": 34.0,
           "duration": 4.0,
-<<<<<<< HEAD
-          "value": "G:min(b7)",
-=======
           "value": "C:min(b7)",
->>>>>>> 5725112b
           "confidence": 1
         },
         {
           "time": 35.0,
           "duration": 4.0,
-<<<<<<< HEAD
-          "value": "C:min(b7)",
-=======
           "value": "F:(3,5,b7,9)",
->>>>>>> 5725112b
           "confidence": 1
         },
         {
@@ -302,15 +265,6 @@
         {
           "time": 39.0,
           "duration": 4.0,
-<<<<<<< HEAD
-          "value": "F:min(b7)",
-          "confidence": 1
-        },
-        {
-          "time": 40.0,
-          "duration": 4.0,
-=======
->>>>>>> 5725112b
           "value": "Bb:(3,5,b7,9)",
           "confidence": 1
         },
