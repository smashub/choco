--- conflicted
+++ resolved
@@ -17,15 +17,12 @@
       "namespace": "chord",
       "data": [
         {
-<<<<<<< HEAD
-=======
           "time": 0.0,
           "duration": 4.0,
           "value": "G:maj9",
           "confidence": 1
         },
         {
->>>>>>> 5725112b
           "time": 1.0,
           "duration": 4.0,
           "value": "G:maj9",
@@ -34,11 +31,7 @@
         {
           "time": 2.0,
           "duration": 4.0,
-<<<<<<< HEAD
-          "value": "G:maj9",
-=======
-          "value": "G:(4,5,b7,9)",
->>>>>>> 5725112b
+          "value": "G:(4,5,b7,9)",
           "confidence": 1
         },
         {
@@ -62,11 +55,7 @@
         {
           "time": 6.0,
           "duration": 4.0,
-<<<<<<< HEAD
-          "value": "G:(4,5,b7,9)",
-=======
           "value": "C:min(b7,9)/G",
->>>>>>> 5725112b
           "confidence": 1
         },
         {
@@ -90,11 +79,7 @@
         {
           "time": 10.0,
           "duration": 4.0,
-<<<<<<< HEAD
-          "value": "C:min(b7,9)/G",
-=======
-          "value": "G:maj9",
->>>>>>> 5725112b
+          "value": "G:maj9",
           "confidence": 1
         },
         {
@@ -106,11 +91,7 @@
         {
           "time": 12.0,
           "duration": 4.0,
-<<<<<<< HEAD
-          "value": "G:maj9",
-=======
-          "value": "G:(4,5,b7,9)",
->>>>>>> 5725112b
+          "value": "G:(4,5,b7,9)",
           "confidence": 1
         },
         {
@@ -134,11 +115,7 @@
         {
           "time": 16.0,
           "duration": 4.0,
-<<<<<<< HEAD
-          "value": "G:(4,5,b7,9)",
-=======
-          "value": "G:maj9",
->>>>>>> 5725112b
+          "value": "G:maj9",
           "confidence": 1
         },
         {
@@ -150,31 +127,19 @@
         {
           "time": 18.0,
           "duration": 4.0,
-<<<<<<< HEAD
-          "value": "G:maj9",
-=======
-          "value": "G:(4,5,b7)",
->>>>>>> 5725112b
+          "value": "G:(4,5,b7)",
           "confidence": 1
         },
         {
           "time": 19.0,
           "duration": 4.0,
-<<<<<<< HEAD
-          "value": "G:(4,5,b7)",
-=======
           "value": "G:(3,5,b7,9)",
->>>>>>> 5725112b
           "confidence": 1
         },
         {
           "time": 20.0,
           "duration": 4.0,
-<<<<<<< HEAD
-          "value": "G:(3,5,b7,9)",
-=======
-          "value": "C:maj9",
->>>>>>> 5725112b
+          "value": "C:maj9",
           "confidence": 1
         },
         {
@@ -198,11 +163,7 @@
         {
           "time": 24.0,
           "duration": 4.0,
-<<<<<<< HEAD
-          "value": "C:maj9",
-=======
           "value": "F:maj9",
->>>>>>> 5725112b
           "confidence": 1
         },
         {
@@ -226,11 +187,7 @@
         {
           "time": 28.0,
           "duration": 4.0,
-<<<<<<< HEAD
-          "value": "F:maj9",
-=======
           "value": "D:maj9",
->>>>>>> 5725112b
           "confidence": 1
         },
         {
@@ -254,11 +211,7 @@
         {
           "time": 32.0,
           "duration": 4.0,
-<<<<<<< HEAD
-          "value": "D:maj9",
-=======
-          "value": "B:min(b7,9)/Gb",
->>>>>>> 5725112b
+          "value": "B:min(b7,9)/Gb",
           "confidence": 1
         },
         {
@@ -282,11 +235,7 @@
         {
           "time": 36.0,
           "duration": 4.0,
-<<<<<<< HEAD
-          "value": "B:min(b7,9)/Gb",
-=======
-          "value": "G:(4,5,b7)",
->>>>>>> 5725112b
+          "value": "G:(4,5,b7)",
           "confidence": 1
         },
         {
@@ -310,11 +259,7 @@
         {
           "time": 40.0,
           "duration": 4.0,
-<<<<<<< HEAD
-          "value": "G:(4,5,b7)",
-=======
-          "value": "B:min(b7,9)/Gb",
->>>>>>> 5725112b
+          "value": "B:min(b7,9)/Gb",
           "confidence": 1
         },
         {
@@ -338,11 +283,7 @@
         {
           "time": 44.0,
           "duration": 4.0,
-<<<<<<< HEAD
-          "value": "B:min(b7,9)/Gb",
-=======
-          "value": "G:(4,5,b7)",
->>>>>>> 5725112b
+          "value": "G:(4,5,b7)",
           "confidence": 1
         },
         {
@@ -366,11 +307,7 @@
         {
           "time": 48.0,
           "duration": 4.0,
-<<<<<<< HEAD
-          "value": "G:(4,5,b7)",
-=======
-          "value": "C:maj9",
->>>>>>> 5725112b
+          "value": "C:maj9",
           "confidence": 1
         },
         {
@@ -382,31 +319,19 @@
         {
           "time": 50.0,
           "duration": 4.0,
-<<<<<<< HEAD
-          "value": "C:maj9",
-=======
           "value": "G:min(b7,9)/C",
->>>>>>> 5725112b
           "confidence": 1
         },
         {
           "time": 51.0,
           "duration": 4.0,
-<<<<<<< HEAD
-          "value": "G:min(b7,9)/C",
-=======
           "value": "G:min(b7)/Bb",
->>>>>>> 5725112b
           "confidence": 1
         },
         {
           "time": 52.0,
           "duration": 4.0,
-<<<<<<< HEAD
-          "value": "G:min(b7)/Bb",
-=======
           "value": "Eb:maj7",
->>>>>>> 5725112b
           "confidence": 1
         },
         {
@@ -418,11 +343,7 @@
         {
           "time": 54.0,
           "duration": 4.0,
-<<<<<<< HEAD
-          "value": "Eb:maj7",
-=======
           "value": "F#:maj/Eb",
->>>>>>> 5725112b
           "confidence": 1
         },
         {
@@ -446,15 +367,6 @@
         {
           "time": 58.0,
           "duration": 4.0,
-<<<<<<< HEAD
-          "value": "F#:maj/Eb",
-          "confidence": 1
-        },
-        {
-          "time": 59.0,
-          "duration": 4.0,
-=======
->>>>>>> 5725112b
           "value": "G:maj9",
           "confidence": 1
         }
