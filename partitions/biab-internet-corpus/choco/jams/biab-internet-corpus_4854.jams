{
  "annotations": [
    {
      "annotation_metadata": {
        "curator": {
          "name": "",
          "email": ""
        },
        "annotator": {},
        "version": "",
        "corpus": "biab_internet_corpus",
        "annotation_tools": "",
        "annotation_rules": "",
        "validation": "",
        "data_source": ""
      },
      "namespace": "chord",
      "data": [
        {
          "time": 0.0,
          "duration": 1.0,
          "value": "Bb:maj",
          "confidence": 1
        },
        {
<<<<<<< HEAD
          "time": 1.1,
=======
          "time": 0.1,
>>>>>>> 5725112b
          "duration": 1.0,
          "value": "Bb:(3,5,b7)",
          "confidence": 1
        },
        {
<<<<<<< HEAD
          "time": 1.2,
=======
          "time": 0.2,
>>>>>>> 5725112b
          "duration": 1.0,
          "value": "Eb:maj",
          "confidence": 1
        },
        {
          "time": 0.3,
          "duration": 1.0,
          "value": "Eb:min",
          "confidence": 1
        },
        {
          "time": 1.0,
          "duration": 3.0,
          "value": "Bb:maj",
          "confidence": 1
        },
        {
<<<<<<< HEAD
          "time": 2.3,
=======
          "time": 1.3,
>>>>>>> 5725112b
          "duration": 1.0,
          "value": "F:(3,5,b7)",
          "confidence": 1
        },
        {
          "time": 2.0,
          "duration": 2.0,
          "value": "Bb:maj",
          "confidence": 1
        },
        {
          "time": 2.2,
          "duration": 2.0,
          "value": "C:(3,5,b7)",
          "confidence": 1
        },
        {
          "time": 3.0,
          "duration": 4.0,
          "value": "F:(3,5,b7)",
          "confidence": 1
        },
        {
          "time": 4.0,
          "duration": 1.0,
          "value": "Bb:maj",
          "confidence": 1
        },
        {
<<<<<<< HEAD
          "time": 5.1,
=======
          "time": 4.1,
>>>>>>> 5725112b
          "duration": 1.0,
          "value": "G:(3,5,b7)",
          "confidence": 1
        },
        {
<<<<<<< HEAD
          "time": 5.2,
=======
          "time": 4.2,
>>>>>>> 5725112b
          "duration": 2.0,
          "value": "C:(3,5,b7)",
          "confidence": 1
        },
        {
          "time": 5.0,
          "duration": 2.0,
          "value": "F:(3,5,b7)",
          "confidence": 1
        },
        {
          "time": 5.2,
          "duration": 1.0,
          "value": "D:(3,5,b7)",
          "confidence": 1
        },
        {
          "time": 5.3,
          "duration": 1.0,
          "value": "G:(3,5,b7)",
          "confidence": 1
        },
        {
          "time": 6.0,
          "duration": 2.0,
          "value": "C:(3,5,b7)",
          "confidence": 1
        },
        {
          "time": 6.2,
          "duration": 2.0,
          "value": "F:(3,5,b7)",
          "confidence": 1
        },
        {
          "time": 7.0,
          "duration": 2.0,
          "value": "Bb:maj",
          "confidence": 1
        },
        {
          "time": 7.2,
          "duration": 1.0,
          "value": "C:(3,5,b7)",
          "confidence": 1
        },
        {
          "time": 7.3,
          "duration": 1.0,
          "value": "F:(3,5,b7)",
          "confidence": 1
        },
        {
          "time": 8.0,
          "duration": 4.0,
          "value": "Bb:maj",
          "confidence": 1
        }
      ],
      "sandbox": {},
      "time": 0,
      "duration": 36.0
    },
    {
      "annotation_metadata": {
        "curator": {
          "name": "",
          "email": ""
        },
        "annotator": {},
        "version": "",
        "corpus": "biab_internet_corpus",
        "annotation_tools": "",
        "annotation_rules": "",
        "validation": "",
        "data_source": ""
      },
      "namespace": "key_mode",
      "data": [
        {
          "time": 0.0,
          "duration": 36.0,
          "value": "Bb",
          "confidence": 1
        }
      ],
      "sandbox": {},
      "time": 0,
      "duration": 36.0
    }
  ],
  "file_metadata": {
    "title": "Nellie Dean",
    "artist": "",
    "release": "",
    "duration": 36.0,
    "identifiers": {},
    "jams_version": "0.3.4"
  },
  "sandbox": {
    "expanded": false
  }
}<|MERGE_RESOLUTION|>--- conflicted
+++ resolved
@@ -23,21 +23,13 @@
           "confidence": 1
         },
         {
-<<<<<<< HEAD
-          "time": 1.1,
-=======
           "time": 0.1,
->>>>>>> 5725112b
           "duration": 1.0,
           "value": "Bb:(3,5,b7)",
           "confidence": 1
         },
         {
-<<<<<<< HEAD
-          "time": 1.2,
-=======
           "time": 0.2,
->>>>>>> 5725112b
           "duration": 1.0,
           "value": "Eb:maj",
           "confidence": 1
@@ -55,11 +47,7 @@
           "confidence": 1
         },
         {
-<<<<<<< HEAD
-          "time": 2.3,
-=======
           "time": 1.3,
->>>>>>> 5725112b
           "duration": 1.0,
           "value": "F:(3,5,b7)",
           "confidence": 1
@@ -89,21 +77,13 @@
           "confidence": 1
         },
         {
-<<<<<<< HEAD
-          "time": 5.1,
-=======
           "time": 4.1,
->>>>>>> 5725112b
           "duration": 1.0,
           "value": "G:(3,5,b7)",
           "confidence": 1
         },
         {
-<<<<<<< HEAD
-          "time": 5.2,
-=======
           "time": 4.2,
->>>>>>> 5725112b
           "duration": 2.0,
           "value": "C:(3,5,b7)",
           "confidence": 1
