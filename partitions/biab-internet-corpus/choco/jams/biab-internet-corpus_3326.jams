--- conflicted
+++ resolved
@@ -29,11 +29,6 @@
           "confidence": 1
         },
         {
-<<<<<<< HEAD
-          "time": 3.0,
-          "duration": 4.0,
-          "value": "F:maj",
-=======
           "time": 2.0,
           "duration": 4.0,
           "value": "F:maj",
@@ -43,91 +38,53 @@
           "time": 3.0,
           "duration": 4.0,
           "value": "E:maj",
->>>>>>> 5725112b
           "confidence": 1
         },
         {
           "time": 4.0,
           "duration": 4.0,
-<<<<<<< HEAD
-          "value": "E:maj",
-=======
           "value": "C:maj",
->>>>>>> 5725112b
           "confidence": 1
         },
         {
           "time": 5.0,
           "duration": 4.0,
-<<<<<<< HEAD
-          "value": "C:maj",
-=======
           "value": "G:maj",
->>>>>>> 5725112b
           "confidence": 1
         },
         {
           "time": 6.0,
           "duration": 4.0,
-<<<<<<< HEAD
-          "value": "G:maj",
-=======
           "value": "F:maj",
->>>>>>> 5725112b
           "confidence": 1
         },
         {
           "time": 7.0,
           "duration": 4.0,
-<<<<<<< HEAD
-          "value": "F:maj",
-=======
           "value": "E:maj",
->>>>>>> 5725112b
           "confidence": 1
         },
         {
           "time": 8.0,
           "duration": 4.0,
-<<<<<<< HEAD
-          "value": "E:maj",
-=======
           "value": "A:min",
->>>>>>> 5725112b
           "confidence": 1
         },
         {
           "time": 9.0,
           "duration": 4.0,
-<<<<<<< HEAD
-          "value": "A:min",
-=======
           "value": "G:maj",
->>>>>>> 5725112b
           "confidence": 1
         },
         {
           "time": 10.0,
           "duration": 4.0,
-<<<<<<< HEAD
-          "value": "G:maj",
-=======
           "value": "F:maj",
->>>>>>> 5725112b
           "confidence": 1
         },
         {
           "time": 11.0,
           "duration": 4.0,
-<<<<<<< HEAD
-          "value": "F:maj",
-          "confidence": 1
-        },
-        {
-          "time": 12.0,
-          "duration": 4.0,
-=======
->>>>>>> 5725112b
           "value": "E:maj",
           "confidence": 1
         }
