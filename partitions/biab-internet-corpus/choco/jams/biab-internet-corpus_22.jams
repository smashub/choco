{
  "annotations": [
    {
      "annotation_metadata": {
        "curator": {
          "name": "",
          "email": ""
        },
        "annotator": {},
        "version": "",
        "corpus": "biab_internet_corpus",
        "annotation_tools": "",
        "annotation_rules": "",
        "validation": "",
        "data_source": ""
      },
      "namespace": "chord",
      "data": [
        {
          "time": 0.0,
          "duration": 2.0,
          "value": "F:(3,5,6,9)",
          "confidence": 1
        },
        {
          "time": 0.2,
          "duration": 2.0,
          "value": "Bb:(3,5,6,9)",
          "confidence": 1
        },
        {
          "time": 1.0,
          "duration": 2.0,
          "value": "C:(3,#5,b7)",
          "confidence": 1
        },
        {
          "time": 1.2,
          "duration": 2.0,
          "value": "Bb:(3,5,b7,9,11,13)",
          "confidence": 1
        },
        {
          "time": 2.0,
          "duration": 2.0,
          "value": "A:min(b7,9)",
          "confidence": 1
        },
        {
          "time": 2.2,
          "duration": 1.0,
          "value": "Bb:min(b7,9)",
          "confidence": 1
        },
        {
          "time": 2.3,
          "duration": 1.0,
          "value": "A:(3,#5,b7,9)",
          "confidence": 1
        },
        {
          "time": 3.0,
          "duration": 2.0,
          "value": "Ab:maj9",
          "confidence": 1
        },
        {
          "time": 3.2,
          "duration": 1.0,
          "value": "G:min(b7,9,11)",
          "confidence": 1
        },
        {
          "time": 3.3,
          "duration": 1.0,
          "value": "C:(3,#5,b7)",
          "confidence": 1
        },
        {
          "time": 4.0,
          "duration": 1.0,
          "value": "F:maj",
          "confidence": 1
        },
        {
<<<<<<< HEAD
          "time": 5.1,
=======
          "time": 4.1,
>>>>>>> 5725112b
          "duration": 1.0,
          "value": "C:(3,5,b7)/E",
          "confidence": 1
        },
        {
<<<<<<< HEAD
          "time": 5.2,
=======
          "time": 4.2,
>>>>>>> 5725112b
          "duration": 1.0,
          "value": "D:min",
          "confidence": 1
        },
        {
          "time": 4.3,
          "duration": 1.0,
          "value": "B:(b3,b5,b7)",
          "confidence": 1
        },
        {
          "time": 5.0,
          "duration": 2.0,
          "value": "C:(3,#5,b7)",
          "confidence": 1
        },
        {
          "time": 5.2,
          "duration": 1.0,
          "value": "Bb:(3,5,b7,9)",
          "confidence": 1
        },
        {
          "time": 5.3,
          "duration": 1.0,
          "value": "Bb:(3,5,b7,9,11,13)",
<<<<<<< HEAD
=======
          "confidence": 1
        },
        {
          "time": 6.0,
          "duration": 2.0,
          "value": "A:min(b7)",
          "confidence": 1
        },
        {
          "time": 6.2,
          "duration": 2.0,
          "value": "Ab:dim",
>>>>>>> 5725112b
          "confidence": 1
        },
        {
          "time": 7.0,
          "duration": 2.0,
<<<<<<< HEAD
          "value": "A:min(b7)",
=======
          "value": "G:min(b7,9,11)",
>>>>>>> 5725112b
          "confidence": 1
        },
        {
          "time": 7.2,
          "duration": 2.0,
<<<<<<< HEAD
          "value": "Ab:dim",
=======
          "value": "C:(3,5,b7)",
>>>>>>> 5725112b
          "confidence": 1
        },
        {
          "time": 8.0,
          "duration": 2.0,
<<<<<<< HEAD
          "value": "G:min(b7,9,11)",
=======
          "value": "A:(b3,b5,b7)",
>>>>>>> 5725112b
          "confidence": 1
        },
        {
          "time": 8.2,
          "duration": 2.0,
<<<<<<< HEAD
          "value": "C:(3,5,b7)",
=======
          "value": "D:(3,#5,b7)",
>>>>>>> 5725112b
          "confidence": 1
        },
        {
          "time": 9.0,
          "duration": 2.0,
<<<<<<< HEAD
          "value": "A:(b3,b5,b7)",
=======
          "value": "G:(3,5,b7)",
>>>>>>> 5725112b
          "confidence": 1
        },
        {
          "time": 9.2,
          "duration": 2.0,
<<<<<<< HEAD
          "value": "D:(3,#5,b7)",
=======
          "value": "Bb:min(6)",
>>>>>>> 5725112b
          "confidence": 1
        },
        {
          "time": 10.0,
<<<<<<< HEAD
          "duration": 2.0,
          "value": "G:(3,5,b7)",
          "confidence": 1
        },
        {
          "time": 10.2,
          "duration": 2.0,
          "value": "Bb:min(6)",
=======
          "duration": 1.0,
          "value": "G:(b3,b5,b7)",
          "confidence": 1
        },
        {
          "time": 10.1,
          "duration": 1.0,
          "value": "A:min(b7)",
>>>>>>> 5725112b
          "confidence": 1
        },
        {
          "time": 10.2,
          "duration": 1.0,
<<<<<<< HEAD
          "value": "G:(b3,b5,b7)",
          "confidence": 1
        },
        {
          "time": 11.1,
          "duration": 1.0,
          "value": "A:min(b7)",
          "confidence": 1
        },
        {
          "time": 11.2,
          "duration": 1.0,
          "value": "Bb:min",
=======
          "value": "Bb:min",
          "confidence": 1
        },
        {
          "time": 10.3,
          "duration": 1.0,
          "value": "B:dim",
          "confidence": 1
        },
        {
          "time": 11.0,
          "duration": 2.0,
          "value": "C:(4,5,b7,9)",
          "confidence": 1
        },
        {
          "time": 11.2,
          "duration": 1.0,
          "value": "C:(3,5,b7,9)",
>>>>>>> 5725112b
          "confidence": 1
        },
        {
          "time": 11.3,
          "duration": 1.0,
<<<<<<< HEAD
          "value": "B:dim",
=======
          "value": "C:(3,5,b7,b9)",
>>>>>>> 5725112b
          "confidence": 1
        },
        {
          "time": 12.0,
<<<<<<< HEAD
          "duration": 2.0,
          "value": "C:(4,5,b7,9)",
=======
          "duration": 1.0,
          "value": "F:maj",
>>>>>>> 5725112b
          "confidence": 1
        },
        {
          "time": 12.1,
          "duration": 1.0,
<<<<<<< HEAD
          "value": "C:(3,5,b7,9)",
=======
          "value": "C:(3,5,b7)/E",
>>>>>>> 5725112b
          "confidence": 1
        },
        {
          "time": 12.2,
          "duration": 1.0,
<<<<<<< HEAD
          "value": "C:(3,5,b7,b9)",
=======
          "value": "D:min",
>>>>>>> 5725112b
          "confidence": 1
        },
        {
          "time": 12.3,
          "duration": 1.0,
<<<<<<< HEAD
          "value": "F:maj",
          "confidence": 1
        },
        {
          "time": 13.1,
          "duration": 1.0,
          "value": "C:(3,5,b7)/E",
=======
          "value": "B:(b3,b5,b7)",
          "confidence": 1
        },
        {
          "time": 13.0,
          "duration": 2.0,
          "value": "C:(3,#5,b7)",
>>>>>>> 5725112b
          "confidence": 1
        },
        {
          "time": 13.2,
          "duration": 1.0,
<<<<<<< HEAD
          "value": "D:min",
=======
          "value": "Bb:(3,5,b7,9)",
>>>>>>> 5725112b
          "confidence": 1
        },
        {
          "time": 13.3,
          "duration": 1.0,
<<<<<<< HEAD
          "value": "B:(b3,b5,b7)",
=======
          "value": "Bb:(3,5,b7,9)",
>>>>>>> 5725112b
          "confidence": 1
        },
        {
          "time": 14.0,
          "duration": 2.0,
<<<<<<< HEAD
          "value": "C:(3,#5,b7)",
=======
          "value": "A:min(b7)",
>>>>>>> 5725112b
          "confidence": 1
        },
        {
          "time": 14.2,
<<<<<<< HEAD
          "duration": 1.0,
          "value": "Bb:(3,5,b7,9)",
          "confidence": 1
        },
        {
          "time": 14.3,
          "duration": 1.0,
=======
          "duration": 2.0,
>>>>>>> 5725112b
          "value": "Bb:(3,5,b7,9)",
          "confidence": 1
        },
        {
          "time": 15.0,
          "duration": 2.0,
          "value": "A:min(b7)",
          "confidence": 1
        },
        {
          "time": 15.2,
          "duration": 2.0,
<<<<<<< HEAD
          "value": "Bb:(3,5,b7,9)",
=======
          "value": "D:(3,#5,b7,9)",
>>>>>>> 5725112b
          "confidence": 1
        },
        {
          "time": 16.0,
<<<<<<< HEAD
          "duration": 2.0,
          "value": "A:min(b7)",
=======
          "duration": 4.0,
          "value": "G:(3,5,b7,9)",
>>>>>>> 5725112b
          "confidence": 1
        },
        {
          "time": 17.0,
          "duration": 2.0,
<<<<<<< HEAD
          "value": "D:(3,#5,b7,9)",
          "confidence": 1
        },
        {
          "time": 17.0,
          "duration": 4.0,
          "value": "G:(3,5,b7,9)",
=======
          "value": "Bb:min(6)",
          "confidence": 1
        },
        {
          "time": 17.2,
          "duration": 2.0,
          "value": "Bb:dim",
>>>>>>> 5725112b
          "confidence": 1
        },
        {
          "time": 18.0,
          "duration": 2.0,
<<<<<<< HEAD
          "value": "Bb:min(6)",
=======
          "value": "A:min(b7)",
>>>>>>> 5725112b
          "confidence": 1
        },
        {
          "time": 18.2,
          "duration": 2.0,
<<<<<<< HEAD
          "value": "Bb:dim",
=======
          "value": "Bb:(3,5,b7,9)",
>>>>>>> 5725112b
          "confidence": 1
        },
        {
          "time": 19.0,
          "duration": 2.0,
          "value": "A:min(b7)",
          "confidence": 1
        },
        {
          "time": 19.2,
          "duration": 2.0,
<<<<<<< HEAD
          "value": "Bb:(3,5,b7,9)",
=======
          "value": "D:(3,#5,b7,9)",
>>>>>>> 5725112b
          "confidence": 1
        },
        {
          "time": 20.0,
<<<<<<< HEAD
          "duration": 2.0,
          "value": "A:min(b7)",
          "confidence": 1
        },
        {
          "time": 20.2,
          "duration": 2.0,
          "value": "D:(3,#5,b7,9)",
          "confidence": 1
        },
        {
          "time": 21.0,
=======
>>>>>>> 5725112b
          "duration": 4.0,
          "value": "G:(3,5,b7,9)",
          "confidence": 1
        },
        {
          "time": 21.0,
          "duration": 3.0,
          "value": "Eb:(3,5,b7,9,#11)",
          "confidence": 1
        },
        {
<<<<<<< HEAD
          "time": 22.3,
=======
          "time": 21.3,
>>>>>>> 5725112b
          "duration": 1.0,
          "value": "Eb:(3,5,b7,9,#11)",
          "confidence": 1
        },
        {
          "time": 22.0,
          "duration": 4.0,
          "value": "D:min(b7)",
          "confidence": 1
        },
        {
          "time": 23.0,
          "duration": 2.0,
          "value": "G:(3,5,b7,9)",
          "confidence": 1
        },
        {
          "time": 23.2,
          "duration": 1.0,
          "value": "Gb:(3,5,b7,#9)",
          "confidence": 1
        },
        {
          "time": 23.3,
          "duration": 1.0,
          "value": "Gb:(3,5,b7)",
          "confidence": 1
        },
        {
          "time": 24.0,
          "duration": 2.0,
          "value": "F:(3,5,6,9)",
          "confidence": 1
        },
        {
          "time": 24.2,
          "duration": 2.0,
          "value": "Bb:(3,5,6,9)",
          "confidence": 1
        },
        {
          "time": 25.0,
          "duration": 2.0,
          "value": "C:(3,#5,b7)",
          "confidence": 1
        },
        {
          "time": 25.2,
          "duration": 2.0,
          "value": "Bb:(3,5,b7,9,11,13)",
<<<<<<< HEAD
=======
          "confidence": 1
        },
        {
          "time": 26.0,
          "duration": 4.0,
          "value": "Bb:(3,5,b7,9,11,13)",
>>>>>>> 5725112b
          "confidence": 1
        },
        {
          "time": 27.0,
          "duration": 4.0,
          "value": "Bb:(3,5,b7,9,11,13)",
          "confidence": 1
        },
        {
          "time": 28.0,
          "duration": 4.0,
          "value": "Bb:(3,5,b7,9,11,13)",
          "confidence": 1
        },
        {
          "time": 29.0,
          "duration": 4.0,
          "value": "Bb:(3,5,b7,9,11,13)",
          "confidence": 1
        },
        {
          "time": 30.0,
          "duration": 4.0,
          "value": "Bb:(3,5,b7,9,11,13)",
          "confidence": 1
        },
        {
          "time": 31.0,
          "duration": 4.0,
          "value": "Bb:(3,5,b7,9,11,13)",
          "confidence": 1
        },
        {
          "time": 32.0,
          "duration": 4.0,
          "value": "Bb:(3,5,b7,9,11,13)",
          "confidence": 1
        },
        {
          "time": 33.0,
          "duration": 4.0,
          "value": "Bb:(3,5,b7,9,11,13)",
          "confidence": 1
        },
        {
          "time": 34.0,
<<<<<<< HEAD
          "duration": 4.0,
          "value": "Bb:(3,5,b7,9,11,13)",
          "confidence": 1
        },
        {
          "time": 35.0,
=======
>>>>>>> 5725112b
          "duration": 2.0,
          "value": "A:min(b7,9)",
          "confidence": 1
        },
        {
          "time": 34.2,
          "duration": 1.0,
          "value": "Bb:min(b7,9)",
          "confidence": 1
        },
        {
          "time": 34.3,
          "duration": 1.0,
          "value": "A:(3,#5,b7,9)",
          "confidence": 1
        },
        {
          "time": 35.0,
          "duration": 2.0,
          "value": "Ab:maj9",
          "confidence": 1
        },
        {
          "time": 35.2,
          "duration": 1.0,
          "value": "G:min(b7,9,11)",
          "confidence": 1
        },
        {
          "time": 35.3,
          "duration": 1.0,
          "value": "C:(3,#5,b7)",
          "confidence": 1
        },
        {
          "time": 36.0,
          "duration": 2.0,
          "value": "F:(3,5,6,9)",
          "confidence": 1
        },
        {
          "time": 36.2,
          "duration": 2.0,
          "value": "F:(3,5,6,9)",
          "confidence": 1
        }
      ],
      "sandbox": {},
      "time": 0,
      "duration": 150.0
    },
    {
      "annotation_metadata": {
        "curator": {
          "name": "",
          "email": ""
        },
        "annotator": {},
        "version": "",
        "corpus": "biab_internet_corpus",
        "annotation_tools": "",
        "annotation_rules": "",
        "validation": "",
        "data_source": ""
      },
      "namespace": "key_mode",
      "data": [
        {
          "time": 0.0,
          "duration": 150.0,
          "value": "F",
          "confidence": 1
        }
      ],
      "sandbox": {},
      "time": 0,
      "duration": 150.0
    }
  ],
  "file_metadata": {
    "title": "TRY AGAIN    [omit pno]         ",
    "artist": "",
    "release": "",
    "duration": 150.0,
    "identifiers": {},
    "jams_version": "0.3.4"
  },
  "sandbox": {
    "expanded": false
  }
}<|MERGE_RESOLUTION|>--- conflicted
+++ resolved
@@ -83,398 +83,241 @@
           "confidence": 1
         },
         {
-<<<<<<< HEAD
-          "time": 5.1,
-=======
           "time": 4.1,
->>>>>>> 5725112b
           "duration": 1.0,
           "value": "C:(3,5,b7)/E",
           "confidence": 1
         },
         {
-<<<<<<< HEAD
+          "time": 4.2,
+          "duration": 1.0,
+          "value": "D:min",
+          "confidence": 1
+        },
+        {
+          "time": 4.3,
+          "duration": 1.0,
+          "value": "B:(b3,b5,b7)",
+          "confidence": 1
+        },
+        {
+          "time": 5.0,
+          "duration": 2.0,
+          "value": "C:(3,#5,b7)",
+          "confidence": 1
+        },
+        {
           "time": 5.2,
-=======
-          "time": 4.2,
->>>>>>> 5725112b
+          "duration": 1.0,
+          "value": "Bb:(3,5,b7,9)",
+          "confidence": 1
+        },
+        {
+          "time": 5.3,
+          "duration": 1.0,
+          "value": "Bb:(3,5,b7,9,11,13)",
+          "confidence": 1
+        },
+        {
+          "time": 6.0,
+          "duration": 2.0,
+          "value": "A:min(b7)",
+          "confidence": 1
+        },
+        {
+          "time": 6.2,
+          "duration": 2.0,
+          "value": "Ab:dim",
+          "confidence": 1
+        },
+        {
+          "time": 7.0,
+          "duration": 2.0,
+          "value": "G:min(b7,9,11)",
+          "confidence": 1
+        },
+        {
+          "time": 7.2,
+          "duration": 2.0,
+          "value": "C:(3,5,b7)",
+          "confidence": 1
+        },
+        {
+          "time": 8.0,
+          "duration": 2.0,
+          "value": "A:(b3,b5,b7)",
+          "confidence": 1
+        },
+        {
+          "time": 8.2,
+          "duration": 2.0,
+          "value": "D:(3,#5,b7)",
+          "confidence": 1
+        },
+        {
+          "time": 9.0,
+          "duration": 2.0,
+          "value": "G:(3,5,b7)",
+          "confidence": 1
+        },
+        {
+          "time": 9.2,
+          "duration": 2.0,
+          "value": "Bb:min(6)",
+          "confidence": 1
+        },
+        {
+          "time": 10.0,
+          "duration": 1.0,
+          "value": "G:(b3,b5,b7)",
+          "confidence": 1
+        },
+        {
+          "time": 10.1,
+          "duration": 1.0,
+          "value": "A:min(b7)",
+          "confidence": 1
+        },
+        {
+          "time": 10.2,
+          "duration": 1.0,
+          "value": "Bb:min",
+          "confidence": 1
+        },
+        {
+          "time": 10.3,
+          "duration": 1.0,
+          "value": "B:dim",
+          "confidence": 1
+        },
+        {
+          "time": 11.0,
+          "duration": 2.0,
+          "value": "C:(4,5,b7,9)",
+          "confidence": 1
+        },
+        {
+          "time": 11.2,
+          "duration": 1.0,
+          "value": "C:(3,5,b7,9)",
+          "confidence": 1
+        },
+        {
+          "time": 11.3,
+          "duration": 1.0,
+          "value": "C:(3,5,b7,b9)",
+          "confidence": 1
+        },
+        {
+          "time": 12.0,
+          "duration": 1.0,
+          "value": "F:maj",
+          "confidence": 1
+        },
+        {
+          "time": 12.1,
+          "duration": 1.0,
+          "value": "C:(3,5,b7)/E",
+          "confidence": 1
+        },
+        {
+          "time": 12.2,
           "duration": 1.0,
           "value": "D:min",
           "confidence": 1
         },
         {
-          "time": 4.3,
+          "time": 12.3,
           "duration": 1.0,
           "value": "B:(b3,b5,b7)",
           "confidence": 1
         },
         {
-          "time": 5.0,
+          "time": 13.0,
           "duration": 2.0,
           "value": "C:(3,#5,b7)",
           "confidence": 1
         },
         {
-          "time": 5.2,
+          "time": 13.2,
           "duration": 1.0,
           "value": "Bb:(3,5,b7,9)",
           "confidence": 1
         },
         {
-          "time": 5.3,
-          "duration": 1.0,
-          "value": "Bb:(3,5,b7,9,11,13)",
-<<<<<<< HEAD
-=======
-          "confidence": 1
-        },
-        {
-          "time": 6.0,
+          "time": 13.3,
+          "duration": 1.0,
+          "value": "Bb:(3,5,b7,9)",
+          "confidence": 1
+        },
+        {
+          "time": 14.0,
           "duration": 2.0,
           "value": "A:min(b7)",
           "confidence": 1
         },
         {
-          "time": 6.2,
-          "duration": 2.0,
-          "value": "Ab:dim",
->>>>>>> 5725112b
-          "confidence": 1
-        },
-        {
-          "time": 7.0,
-          "duration": 2.0,
-<<<<<<< HEAD
+          "time": 14.2,
+          "duration": 2.0,
+          "value": "Bb:(3,5,b7,9)",
+          "confidence": 1
+        },
+        {
+          "time": 15.0,
+          "duration": 2.0,
           "value": "A:min(b7)",
-=======
-          "value": "G:min(b7,9,11)",
->>>>>>> 5725112b
-          "confidence": 1
-        },
-        {
-          "time": 7.2,
-          "duration": 2.0,
-<<<<<<< HEAD
-          "value": "Ab:dim",
-=======
-          "value": "C:(3,5,b7)",
->>>>>>> 5725112b
-          "confidence": 1
-        },
-        {
-          "time": 8.0,
-          "duration": 2.0,
-<<<<<<< HEAD
-          "value": "G:min(b7,9,11)",
-=======
-          "value": "A:(b3,b5,b7)",
->>>>>>> 5725112b
-          "confidence": 1
-        },
-        {
-          "time": 8.2,
-          "duration": 2.0,
-<<<<<<< HEAD
-          "value": "C:(3,5,b7)",
-=======
-          "value": "D:(3,#5,b7)",
->>>>>>> 5725112b
-          "confidence": 1
-        },
-        {
-          "time": 9.0,
-          "duration": 2.0,
-<<<<<<< HEAD
-          "value": "A:(b3,b5,b7)",
-=======
-          "value": "G:(3,5,b7)",
->>>>>>> 5725112b
-          "confidence": 1
-        },
-        {
-          "time": 9.2,
-          "duration": 2.0,
-<<<<<<< HEAD
-          "value": "D:(3,#5,b7)",
-=======
+          "confidence": 1
+        },
+        {
+          "time": 15.2,
+          "duration": 2.0,
+          "value": "D:(3,#5,b7,9)",
+          "confidence": 1
+        },
+        {
+          "time": 16.0,
+          "duration": 4.0,
+          "value": "G:(3,5,b7,9)",
+          "confidence": 1
+        },
+        {
+          "time": 17.0,
+          "duration": 2.0,
           "value": "Bb:min(6)",
->>>>>>> 5725112b
-          "confidence": 1
-        },
-        {
-          "time": 10.0,
-<<<<<<< HEAD
-          "duration": 2.0,
-          "value": "G:(3,5,b7)",
-          "confidence": 1
-        },
-        {
-          "time": 10.2,
-          "duration": 2.0,
-          "value": "Bb:min(6)",
-=======
-          "duration": 1.0,
-          "value": "G:(b3,b5,b7)",
-          "confidence": 1
-        },
-        {
-          "time": 10.1,
-          "duration": 1.0,
+          "confidence": 1
+        },
+        {
+          "time": 17.2,
+          "duration": 2.0,
+          "value": "Bb:dim",
+          "confidence": 1
+        },
+        {
+          "time": 18.0,
+          "duration": 2.0,
           "value": "A:min(b7)",
->>>>>>> 5725112b
-          "confidence": 1
-        },
-        {
-          "time": 10.2,
-          "duration": 1.0,
-<<<<<<< HEAD
-          "value": "G:(b3,b5,b7)",
-          "confidence": 1
-        },
-        {
-          "time": 11.1,
-          "duration": 1.0,
+          "confidence": 1
+        },
+        {
+          "time": 18.2,
+          "duration": 2.0,
+          "value": "Bb:(3,5,b7,9)",
+          "confidence": 1
+        },
+        {
+          "time": 19.0,
+          "duration": 2.0,
           "value": "A:min(b7)",
           "confidence": 1
         },
         {
-          "time": 11.2,
-          "duration": 1.0,
-          "value": "Bb:min",
-=======
-          "value": "Bb:min",
-          "confidence": 1
-        },
-        {
-          "time": 10.3,
-          "duration": 1.0,
-          "value": "B:dim",
-          "confidence": 1
-        },
-        {
-          "time": 11.0,
-          "duration": 2.0,
-          "value": "C:(4,5,b7,9)",
-          "confidence": 1
-        },
-        {
-          "time": 11.2,
-          "duration": 1.0,
-          "value": "C:(3,5,b7,9)",
->>>>>>> 5725112b
-          "confidence": 1
-        },
-        {
-          "time": 11.3,
-          "duration": 1.0,
-<<<<<<< HEAD
-          "value": "B:dim",
-=======
-          "value": "C:(3,5,b7,b9)",
->>>>>>> 5725112b
-          "confidence": 1
-        },
-        {
-          "time": 12.0,
-<<<<<<< HEAD
-          "duration": 2.0,
-          "value": "C:(4,5,b7,9)",
-=======
-          "duration": 1.0,
-          "value": "F:maj",
->>>>>>> 5725112b
-          "confidence": 1
-        },
-        {
-          "time": 12.1,
-          "duration": 1.0,
-<<<<<<< HEAD
-          "value": "C:(3,5,b7,9)",
-=======
-          "value": "C:(3,5,b7)/E",
->>>>>>> 5725112b
-          "confidence": 1
-        },
-        {
-          "time": 12.2,
-          "duration": 1.0,
-<<<<<<< HEAD
-          "value": "C:(3,5,b7,b9)",
-=======
-          "value": "D:min",
->>>>>>> 5725112b
-          "confidence": 1
-        },
-        {
-          "time": 12.3,
-          "duration": 1.0,
-<<<<<<< HEAD
-          "value": "F:maj",
-          "confidence": 1
-        },
-        {
-          "time": 13.1,
-          "duration": 1.0,
-          "value": "C:(3,5,b7)/E",
-=======
-          "value": "B:(b3,b5,b7)",
-          "confidence": 1
-        },
-        {
-          "time": 13.0,
-          "duration": 2.0,
-          "value": "C:(3,#5,b7)",
->>>>>>> 5725112b
-          "confidence": 1
-        },
-        {
-          "time": 13.2,
-          "duration": 1.0,
-<<<<<<< HEAD
-          "value": "D:min",
-=======
-          "value": "Bb:(3,5,b7,9)",
->>>>>>> 5725112b
-          "confidence": 1
-        },
-        {
-          "time": 13.3,
-          "duration": 1.0,
-<<<<<<< HEAD
-          "value": "B:(b3,b5,b7)",
-=======
-          "value": "Bb:(3,5,b7,9)",
->>>>>>> 5725112b
-          "confidence": 1
-        },
-        {
-          "time": 14.0,
-          "duration": 2.0,
-<<<<<<< HEAD
-          "value": "C:(3,#5,b7)",
-=======
-          "value": "A:min(b7)",
->>>>>>> 5725112b
-          "confidence": 1
-        },
-        {
-          "time": 14.2,
-<<<<<<< HEAD
-          "duration": 1.0,
-          "value": "Bb:(3,5,b7,9)",
-          "confidence": 1
-        },
-        {
-          "time": 14.3,
-          "duration": 1.0,
-=======
-          "duration": 2.0,
->>>>>>> 5725112b
-          "value": "Bb:(3,5,b7,9)",
-          "confidence": 1
-        },
-        {
-          "time": 15.0,
-          "duration": 2.0,
-          "value": "A:min(b7)",
-          "confidence": 1
-        },
-        {
-          "time": 15.2,
-          "duration": 2.0,
-<<<<<<< HEAD
-          "value": "Bb:(3,5,b7,9)",
-=======
+          "time": 19.2,
+          "duration": 2.0,
           "value": "D:(3,#5,b7,9)",
->>>>>>> 5725112b
-          "confidence": 1
-        },
-        {
-          "time": 16.0,
-<<<<<<< HEAD
-          "duration": 2.0,
-          "value": "A:min(b7)",
-=======
-          "duration": 4.0,
-          "value": "G:(3,5,b7,9)",
->>>>>>> 5725112b
-          "confidence": 1
-        },
-        {
-          "time": 17.0,
-          "duration": 2.0,
-<<<<<<< HEAD
-          "value": "D:(3,#5,b7,9)",
-          "confidence": 1
-        },
-        {
-          "time": 17.0,
-          "duration": 4.0,
-          "value": "G:(3,5,b7,9)",
-=======
-          "value": "Bb:min(6)",
-          "confidence": 1
-        },
-        {
-          "time": 17.2,
-          "duration": 2.0,
-          "value": "Bb:dim",
->>>>>>> 5725112b
-          "confidence": 1
-        },
-        {
-          "time": 18.0,
-          "duration": 2.0,
-<<<<<<< HEAD
-          "value": "Bb:min(6)",
-=======
-          "value": "A:min(b7)",
->>>>>>> 5725112b
-          "confidence": 1
-        },
-        {
-          "time": 18.2,
-          "duration": 2.0,
-<<<<<<< HEAD
-          "value": "Bb:dim",
-=======
-          "value": "Bb:(3,5,b7,9)",
->>>>>>> 5725112b
-          "confidence": 1
-        },
-        {
-          "time": 19.0,
-          "duration": 2.0,
-          "value": "A:min(b7)",
-          "confidence": 1
-        },
-        {
-          "time": 19.2,
-          "duration": 2.0,
-<<<<<<< HEAD
-          "value": "Bb:(3,5,b7,9)",
-=======
-          "value": "D:(3,#5,b7,9)",
->>>>>>> 5725112b
           "confidence": 1
         },
         {
           "time": 20.0,
-<<<<<<< HEAD
-          "duration": 2.0,
-          "value": "A:min(b7)",
-          "confidence": 1
-        },
-        {
-          "time": 20.2,
-          "duration": 2.0,
-          "value": "D:(3,#5,b7,9)",
-          "confidence": 1
-        },
-        {
-          "time": 21.0,
-=======
->>>>>>> 5725112b
           "duration": 4.0,
           "value": "G:(3,5,b7,9)",
           "confidence": 1
@@ -486,11 +329,7 @@
           "confidence": 1
         },
         {
-<<<<<<< HEAD
-          "time": 22.3,
-=======
           "time": 21.3,
->>>>>>> 5725112b
           "duration": 1.0,
           "value": "Eb:(3,5,b7,9,#11)",
           "confidence": 1
@@ -541,15 +380,12 @@
           "time": 25.2,
           "duration": 2.0,
           "value": "Bb:(3,5,b7,9,11,13)",
-<<<<<<< HEAD
-=======
           "confidence": 1
         },
         {
           "time": 26.0,
           "duration": 4.0,
           "value": "Bb:(3,5,b7,9,11,13)",
->>>>>>> 5725112b
           "confidence": 1
         },
         {
@@ -596,15 +432,6 @@
         },
         {
           "time": 34.0,
-<<<<<<< HEAD
-          "duration": 4.0,
-          "value": "Bb:(3,5,b7,9,11,13)",
-          "confidence": 1
-        },
-        {
-          "time": 35.0,
-=======
->>>>>>> 5725112b
           "duration": 2.0,
           "value": "A:min(b7,9)",
           "confidence": 1
