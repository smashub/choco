--- conflicted
+++ resolved
@@ -67,11 +67,7 @@
         {
           "time": 7.2,
           "duration": 2.0,
-<<<<<<< HEAD
-          "value": "E:min(b7)",
-=======
           "value": "A:(3,5,b7)",
->>>>>>> 5725112b
           "confidence": 1
         },
         {
@@ -131,11 +127,7 @@
         {
           "time": 17.0,
           "duration": 4.0,
-<<<<<<< HEAD
-          "value": "E:min(b7)",
-=======
           "value": "A:(3,5,b7)",
->>>>>>> 5725112b
           "confidence": 1
         },
         {
@@ -207,11 +199,7 @@
         {
           "time": 29.0,
           "duration": 4.0,
-<<<<<<< HEAD
-          "value": "E:min(b7)",
-=======
           "value": "A:(3,5,b7)",
->>>>>>> 5725112b
           "confidence": 1
         },
         {
@@ -319,11 +307,7 @@
         {
           "time": 47.0,
           "duration": 4.0,
-<<<<<<< HEAD
-          "value": "B:min(b7)",
-=======
-          "value": "E:min(b7)",
->>>>>>> 5725112b
+          "value": "E:min(b7)",
           "confidence": 1
         },
         {
@@ -365,11 +349,7 @@
         {
           "time": 54.0,
           "duration": 4.0,
-<<<<<<< HEAD
-          "value": "E:min(b7)",
-=======
           "value": "A:(3,5,b7)",
->>>>>>> 5725112b
           "confidence": 1
         },
         {
@@ -477,11 +457,7 @@
         {
           "time": 72.0,
           "duration": 4.0,
-<<<<<<< HEAD
-          "value": "B:min(b7)",
-=======
-          "value": "E:min(b7)",
->>>>>>> 5725112b
+          "value": "E:min(b7)",
           "confidence": 1
         },
         {
@@ -523,11 +499,7 @@
         {
           "time": 79.0,
           "duration": 4.0,
-<<<<<<< HEAD
-          "value": "E:min(b7)",
-=======
           "value": "A:(3,5,b7)",
->>>>>>> 5725112b
           "confidence": 1
         },
         {
