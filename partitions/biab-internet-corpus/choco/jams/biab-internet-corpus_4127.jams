{
  "annotations": [
    {
      "annotation_metadata": {
        "curator": {
          "name": "",
          "email": ""
        },
        "annotator": {},
        "version": "",
        "corpus": "biab_internet_corpus",
        "annotation_tools": "",
        "annotation_rules": "",
        "validation": "",
        "data_source": ""
      },
      "namespace": "chord",
      "data": [
        {
          "time": 0.0,
          "duration": 4.0,
          "value": "Eb:maj7",
          "confidence": 1
        },
        {
          "time": 1.0,
          "duration": 4.0,
          "value": "Bb:(4,5,b7)",
          "confidence": 1
        },
        {
          "time": 2.0,
          "duration": 4.0,
          "value": "Eb:maj7",
          "confidence": 1
        },
        {
          "time": 3.0,
          "duration": 4.0,
          "value": "Bb:(4,5,b7)",
          "confidence": 1
        },
        {
          "time": 4.0,
          "duration": 4.0,
          "value": "Eb:maj",
          "confidence": 1
        },
        {
          "time": 5.0,
          "duration": 4.0,
          "value": "Eb:maj",
          "confidence": 1
        },
        {
          "time": 6.0,
          "duration": 4.0,
          "value": "Eb:maj",
          "confidence": 1
        },
        {
          "time": 7.0,
          "duration": 4.0,
          "value": "Eb:maj",
          "confidence": 1
        },
        {
          "time": 8.0,
          "duration": 4.0,
          "value": "Bb:(3,5,b7)",
          "confidence": 1
        },
        {
          "time": 9.0,
          "duration": 4.0,
          "value": "Bb:(3,5,b7)",
          "confidence": 1
        },
        {
          "time": 10.0,
          "duration": 4.0,
          "value": "Bb:(3,5,b7)",
          "confidence": 1
        },
        {
          "time": 11.0,
          "duration": 2.0,
          "value": "Eb:maj",
          "confidence": 1
        },
        {
          "time": 11.2,
          "duration": 2.0,
          "value": "Bb:(3,5,b7)",
          "confidence": 1
        },
        {
          "time": 12.0,
          "duration": 4.0,
          "value": "Eb:maj",
          "confidence": 1
        },
        {
          "time": 13.0,
          "duration": 4.0,
          "value": "Eb:maj",
          "confidence": 1
        },
        {
          "time": 14.0,
          "duration": 4.0,
          "value": "Eb:maj",
          "confidence": 1
        },
        {
          "time": 15.0,
          "duration": 4.0,
          "value": "Eb:maj",
          "confidence": 1
        },
        {
          "time": 16.0,
          "duration": 4.0,
          "value": "Bb:(3,5,b7)",
          "confidence": 1
        },
        {
          "time": 17.0,
          "duration": 4.0,
          "value": "Bb:(3,5,b7)",
          "confidence": 1
        },
        {
          "time": 18.0,
          "duration": 4.0,
          "value": "Bb:(3,5,b7)",
          "confidence": 1
        },
        {
          "time": 19.0,
          "duration": 4.0,
          "value": "Eb:maj",
          "confidence": 1
        },
        {
          "time": 20.0,
          "duration": 4.0,
          "value": "Bb:(3,5,b7)",
          "confidence": 1
        },
        {
          "time": 21.0,
          "duration": 4.0,
          "value": "Bb:(3,5,b7)",
          "confidence": 1
        },
        {
          "time": 22.0,
          "duration": 4.0,
          "value": "Eb:maj",
          "confidence": 1
        },
        {
          "time": 23.0,
          "duration": 4.0,
          "value": "Eb:maj",
          "confidence": 1
        },
        {
          "time": 24.0,
          "duration": 4.0,
          "value": "Bb:(3,5,b7)",
          "confidence": 1
        },
        {
          "time": 25.0,
          "duration": 4.0,
          "value": "Bb:(3,5,b7)",
          "confidence": 1
        },
        {
          "time": 26.0,
          "duration": 4.0,
          "value": "Eb:maj",
          "confidence": 1
        },
        {
          "time": 27.0,
          "duration": 3.0,
          "value": "Eb:maj",
          "confidence": 1
        },
        {
<<<<<<< HEAD
          "time": 28.3,
=======
          "time": 27.3,
>>>>>>> 5725112b
          "duration": 1.0,
          "value": "Eb:maj",
          "confidence": 1
        },
        {
          "time": 28.0,
          "duration": 4.0,
          "value": "Bb:(3,5,b7)",
          "confidence": 1
        },
        {
          "time": 29.0,
          "duration": 4.0,
          "value": "Bb:(3,5,b7)",
          "confidence": 1
        },
        {
          "time": 30.0,
          "duration": 4.0,
          "value": "Eb:maj",
          "confidence": 1
        },
        {
          "time": 31.0,
          "duration": 4.0,
          "value": "Eb:maj",
          "confidence": 1
        },
        {
          "time": 32.0,
          "duration": 4.0,
          "value": "C:(3,5,b7)",
          "confidence": 1
        },
        {
          "time": 33.0,
          "duration": 4.0,
          "value": "F:min",
          "confidence": 1
        },
        {
          "time": 34.0,
          "duration": 4.0,
          "value": "Bb:(3,5,b7)",
          "confidence": 1
        },
        {
          "time": 35.0,
          "duration": 3.0,
          "value": "Eb:maj",
          "confidence": 1
        },
        {
<<<<<<< HEAD
          "time": 36.3,
=======
          "time": 35.3,
>>>>>>> 5725112b
          "duration": 1.0,
          "value": "Bb:(3,5,b7)",
          "confidence": 1
        },
        {
          "time": 36.0,
          "duration": 4.0,
          "value": "Eb:maj",
          "confidence": 1
        }
      ],
      "sandbox": {},
      "time": 0,
      "duration": 148.0
    },
    {
      "annotation_metadata": {
        "curator": {
          "name": "",
          "email": ""
        },
        "annotator": {},
        "version": "",
        "corpus": "biab_internet_corpus",
        "annotation_tools": "",
        "annotation_rules": "",
        "validation": "",
        "data_source": ""
      },
      "namespace": "key_mode",
      "data": [
        {
          "time": 0.0,
          "duration": 148.0,
          "value": "Eb",
          "confidence": 1
        }
      ],
      "sandbox": {},
      "time": 0,
      "duration": 148.0
    }
  ],
  "file_metadata": {
    "title": "SOUTH",
    "artist": "",
    "release": "",
    "duration": 148.0,
    "identifiers": {},
    "jams_version": "0.3.4"
  },
  "sandbox": {
    "expanded": false
  }
}<|MERGE_RESOLUTION|>--- conflicted
+++ resolved
@@ -191,11 +191,7 @@
           "confidence": 1
         },
         {
-<<<<<<< HEAD
-          "time": 28.3,
-=======
           "time": 27.3,
->>>>>>> 5725112b
           "duration": 1.0,
           "value": "Eb:maj",
           "confidence": 1
@@ -249,11 +245,7 @@
           "confidence": 1
         },
         {
-<<<<<<< HEAD
-          "time": 36.3,
-=======
           "time": 35.3,
->>>>>>> 5725112b
           "duration": 1.0,
           "value": "Bb:(3,5,b7)",
           "confidence": 1
