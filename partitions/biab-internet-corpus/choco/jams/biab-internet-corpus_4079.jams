--- conflicted
+++ resolved
@@ -305,21 +305,13 @@
           "confidence": 1
         },
         {
-<<<<<<< HEAD
-          "time": 24.1,
-=======
           "time": 23.1,
->>>>>>> 5725112b
           "duration": 1.0,
           "value": "G:maj",
           "confidence": 1
         },
         {
-<<<<<<< HEAD
-          "time": 24.2,
-=======
           "time": 23.2,
->>>>>>> 5725112b
           "duration": 2.0,
           "value": "F:maj",
           "confidence": 1
@@ -361,11 +353,7 @@
           "confidence": 1
         },
         {
-<<<<<<< HEAD
-          "time": 28.1,
-=======
           "time": 27.1,
->>>>>>> 5725112b
           "duration": 3.0,
           "value": "D:maj",
           "confidence": 1
