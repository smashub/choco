{
  "annotations": [
    {
      "annotation_metadata": {
        "curator": {
          "name": "",
          "email": ""
        },
        "annotator": {},
        "version": "",
        "corpus": "biab_internet_corpus",
        "annotation_tools": "",
        "annotation_rules": "",
        "validation": "",
        "data_source": ""
      },
      "namespace": "chord",
      "data": [
        {
          "time": 0.0,
          "duration": 4.0,
          "value": "F:(3,5,6)/C",
          "confidence": 1
        },
        {
          "time": 1.0,
          "duration": 4.0,
<<<<<<< HEAD
          "value": "F:(3,5,6)/C",
=======
          "value": "D:(3,5,b7)",
>>>>>>> 5725112b
          "confidence": 1
        },
        {
          "time": 2.0,
          "duration": 4.0,
<<<<<<< HEAD
          "value": "D:(3,5,b7)",
=======
          "value": "G:min(b7)",
>>>>>>> 5725112b
          "confidence": 1
        },
        {
          "time": 3.0,
          "duration": 4.0,
<<<<<<< HEAD
          "value": "G:min(b7)",
=======
          "value": "F#:(3,5,b7,9,#11)/D",
>>>>>>> 5725112b
          "confidence": 1
        },
        {
          "time": 4.0,
          "duration": 4.0,
<<<<<<< HEAD
          "value": "F#:(3,5,b7,9,#11)/D",
=======
          "value": "F:maj7",
>>>>>>> 5725112b
          "confidence": 1
        },
        {
          "time": 5.0,
<<<<<<< HEAD
          "duration": 4.0,
          "value": "F:maj7",
          "confidence": 1
        },
        {
          "time": 6.0,
=======
>>>>>>> 5725112b
          "duration": 3.0,
          "value": "F:maj7",
          "confidence": 1
        },
        {
<<<<<<< HEAD
          "time": 6.3,
=======
          "time": 5.3,
>>>>>>> 5725112b
          "duration": 1.0,
          "value": "F#:dim/D",
          "confidence": 1
        },
        {
          "time": 6.0,
          "duration": 4.0,
          "value": "G:min(b7)",
          "confidence": 1
        },
        {
          "time": 7.0,
          "duration": 3.0,
          "value": "C:(3,5,b7)",
          "confidence": 1
        },
        {
<<<<<<< HEAD
          "time": 8.3,
=======
          "time": 7.3,
>>>>>>> 5725112b
          "duration": 1.0,
          "value": "C:(3,5,b7)/Bb",
          "confidence": 1
        },
        {
          "time": 8.0,
          "duration": 4.0,
          "value": "A:min(b7)",
          "confidence": 1
        },
        {
          "time": 9.0,
          "duration": 4.0,
          "value": "D:(3,5,b7,b9)",
          "confidence": 1
        },
        {
          "time": 10.0,
          "duration": 2.0,
          "value": "Bb:maj",
          "confidence": 1
        },
        {
          "time": 10.2,
          "duration": 2.0,
          "value": "Bb:maj/A",
          "confidence": 1
        },
        {
          "time": 11.0,
          "duration": 1.0,
          "value": "G:min",
          "confidence": 1
        },
        {
<<<<<<< HEAD
          "time": 12.1,
=======
          "time": 11.1,
>>>>>>> 5725112b
          "duration": 1.0,
          "value": "C:(3,5,b7,b9)",
          "confidence": 1
        },
        {
<<<<<<< HEAD
          "time": 12.2,
=======
          "time": 11.2,
>>>>>>> 5725112b
          "duration": 2.0,
          "value": "C:(3,5,b7)",
          "confidence": 1
        },
        {
          "time": 12.0,
          "duration": 4.0,
          "value": "F:maj7",
          "confidence": 1
        },
        {
          "time": 13.0,
          "duration": 4.0,
          "value": "D:min(b7)",
          "confidence": 1
        },
        {
          "time": 14.0,
          "duration": 4.0,
          "value": "G:(3,5,b7)",
          "confidence": 1
        },
        {
          "time": 15.0,
          "duration": 1.0,
          "value": "G:(3,5,b7)",
          "confidence": 1
        },
        {
<<<<<<< HEAD
          "time": 16.1,
=======
          "time": 15.1,
>>>>>>> 5725112b
          "duration": 1.0,
          "value": "G:(3,5,b7)",
          "confidence": 1
        },
        {
<<<<<<< HEAD
          "time": 16.2,
=======
          "time": 15.2,
>>>>>>> 5725112b
          "duration": 2.0,
          "value": "G:(3,5,b7)/F",
          "confidence": 1
        },
        {
          "time": 16.0,
          "duration": 2.0,
          "value": "E:min(b7)",
          "confidence": 1
        },
        {
          "time": 16.2,
          "duration": 2.0,
          "value": "A:(3,5,b7,b9)",
          "confidence": 1
        },
        {
          "time": 17.0,
          "duration": 2.0,
          "value": "D:min(b7)",
          "confidence": 1
        },
        {
          "time": 17.2,
          "duration": 2.0,
          "value": "G:(3,5,b7)",
          "confidence": 1
        },
        {
          "time": 18.0,
          "duration": 4.0,
          "value": "G:min(b7,9)",
          "confidence": 1
        },
        {
          "time": 19.0,
          "duration": 1.0,
          "value": "C:(3,5,b7,9)",
          "confidence": 1
        },
        {
<<<<<<< HEAD
          "time": 20.1,
=======
          "time": 19.1,
>>>>>>> 5725112b
          "duration": 1.0,
          "value": "C:(3,5,b7,9)",
          "confidence": 1
        },
        {
<<<<<<< HEAD
          "time": 20.2,
=======
          "time": 19.2,
>>>>>>> 5725112b
          "duration": 1.0,
          "value": "G:min(b7)/C",
          "confidence": 1
        },
        {
          "time": 19.3,
          "duration": 1.0,
          "value": "C:(3,5,b7,b9)",
          "confidence": 1
        },
        {
          "time": 20.0,
          "duration": 4.0,
          "value": "F:maj7",
          "confidence": 1
        },
        {
          "time": 21.0,
          "duration": 3.0,
          "value": "F:maj7",
          "confidence": 1
        },
        {
<<<<<<< HEAD
          "time": 22.3,
=======
          "time": 21.3,
>>>>>>> 5725112b
          "duration": 1.0,
          "value": "F#:dim/D",
          "confidence": 1
        },
        {
          "time": 22.0,
          "duration": 4.0,
          "value": "G:min(b7)",
          "confidence": 1
        },
        {
          "time": 23.0,
          "duration": 3.0,
          "value": "C:(3,5,b7)",
          "confidence": 1
        },
        {
<<<<<<< HEAD
          "time": 24.3,
=======
          "time": 23.3,
>>>>>>> 5725112b
          "duration": 1.0,
          "value": "C:(3,5,b7)/Bb",
          "confidence": 1
        },
        {
          "time": 24.0,
          "duration": 4.0,
          "value": "A:min(b7)",
          "confidence": 1
        },
        {
          "time": 25.0,
          "duration": 4.0,
          "value": "A:(b3,b5,b7)",
          "confidence": 1
        },
        {
          "time": 26.0,
          "duration": 2.0,
          "value": "D:(3,5,b7,b9)",
          "confidence": 1
        },
        {
          "time": 26.2,
          "duration": 2.0,
          "value": "C:min(6)",
          "confidence": 1
        },
        {
          "time": 27.0,
          "duration": 1.0,
          "value": "D:(3,5,b7,b9)",
          "confidence": 1
        },
        {
<<<<<<< HEAD
          "time": 28.1,
=======
          "time": 27.1,
>>>>>>> 5725112b
          "duration": 1.0,
          "value": "D:(3,5,b7,b9)",
          "confidence": 1
        },
        {
<<<<<<< HEAD
          "time": 28.2,
=======
          "time": 27.2,
>>>>>>> 5725112b
          "duration": 1.0,
          "value": "F:(3,#5,b7,9)",
          "confidence": 1
        },
        {
          "time": 27.3,
          "duration": 1.0,
          "value": "F:(3,#5,b7,9)",
<<<<<<< HEAD
=======
          "confidence": 1
        },
        {
          "time": 28.0,
          "duration": 4.0,
          "value": "Bb:(3,5,6)",
>>>>>>> 5725112b
          "confidence": 1
        },
        {
          "time": 29.0,
          "duration": 4.0,
<<<<<<< HEAD
          "value": "Bb:(3,5,6)",
=======
          "value": "Eb:(3,5,b7,9)",
>>>>>>> 5725112b
          "confidence": 1
        },
        {
          "time": 30.0,
          "duration": 4.0,
<<<<<<< HEAD
          "value": "Eb:(3,5,b7,9)",
=======
          "value": "F:maj7",
>>>>>>> 5725112b
          "confidence": 1
        },
        {
          "time": 31.0,
          "duration": 4.0,
<<<<<<< HEAD
          "value": "F:maj7",
=======
          "value": "G:(3,5,b7)",
>>>>>>> 5725112b
          "confidence": 1
        },
        {
          "time": 32.0,
          "duration": 4.0,
<<<<<<< HEAD
          "value": "G:(3,5,b7)",
=======
          "value": "G:min(b7)",
>>>>>>> 5725112b
          "confidence": 1
        },
        {
          "time": 33.0,
<<<<<<< HEAD
          "duration": 4.0,
          "value": "G:min(b7)",
          "confidence": 1
        },
        {
          "time": 34.0,
=======
>>>>>>> 5725112b
          "duration": 2.0,
          "value": "G:(b3,b5,b7)",
          "confidence": 1
        },
        {
          "time": 33.2,
          "duration": 2.0,
          "value": "C:(3,5,b7,b9)",
          "confidence": 1
        },
        {
          "time": 34.0,
          "duration": 2.0,
          "value": "F:maj",
          "confidence": 1
        },
        {
          "time": 34.2,
          "duration": 2.0,
          "value": "Db:(3,5,b7,9)",
          "confidence": 1
        },
        {
          "time": 35.0,
          "duration": 2.0,
          "value": "G:min(b7)",
          "confidence": 1
        },
        {
          "time": 35.2,
          "duration": 1.0,
          "value": "G:min(b7)/C",
          "confidence": 1
        },
        {
          "time": 35.3,
          "duration": 1.0,
          "value": "C:(3,5,b7,b9)",
          "confidence": 1
        },
        {
          "time": 36.0,
          "duration": 4.0,
          "value": "F:maj7",
          "confidence": 1
        },
        {
          "time": 37.0,
          "duration": 3.0,
          "value": "F:maj7",
          "confidence": 1
        },
        {
<<<<<<< HEAD
          "time": 38.3,
=======
          "time": 37.3,
>>>>>>> 5725112b
          "duration": 1.0,
          "value": "F#:dim/D",
          "confidence": 1
        },
        {
          "time": 38.0,
          "duration": 4.0,
          "value": "G:min(b7)",
          "confidence": 1
        },
        {
          "time": 39.0,
          "duration": 3.0,
          "value": "C:(3,5,b7)",
          "confidence": 1
        },
        {
<<<<<<< HEAD
          "time": 40.3,
=======
          "time": 39.3,
>>>>>>> 5725112b
          "duration": 1.0,
          "value": "C:(3,5,b7)/Bb",
          "confidence": 1
        },
        {
          "time": 40.0,
          "duration": 4.0,
          "value": "A:min(b7)",
          "confidence": 1
        },
        {
          "time": 41.0,
          "duration": 4.0,
          "value": "D:(3,5,b7,b9)",
          "confidence": 1
        },
        {
          "time": 42.0,
          "duration": 2.0,
          "value": "Bb:maj",
          "confidence": 1
        },
        {
          "time": 42.2,
          "duration": 2.0,
          "value": "Bb:maj/A",
          "confidence": 1
        },
        {
          "time": 43.0,
          "duration": 2.0,
          "value": "G:min",
          "confidence": 1
        },
        {
          "time": 43.2,
          "duration": 2.0,
          "value": "C:(3,5,b7)",
          "confidence": 1
        },
        {
          "time": 44.0,
          "duration": 2.0,
          "value": "F:maj",
          "confidence": 1
        },
        {
          "time": 44.2,
          "duration": 2.0,
          "value": "F:maj/E",
          "confidence": 1
        },
        {
          "time": 45.0,
          "duration": 4.0,
          "value": "D:min(b7)",
          "confidence": 1
        },
        {
          "time": 46.0,
          "duration": 4.0,
          "value": "G:(3,5,b7)",
          "confidence": 1
        },
        {
          "time": 47.0,
          "duration": 2.0,
          "value": "G:(3,5,b7)",
          "confidence": 1
        },
        {
          "time": 47.2,
          "duration": 2.0,
          "value": "G:(3,5,b7)/F",
          "confidence": 1
        },
        {
          "time": 48.0,
          "duration": 2.0,
          "value": "E:min(b7)",
          "confidence": 1
        },
        {
          "time": 48.2,
          "duration": 2.0,
          "value": "A:(3,5,b7,b9)",
          "confidence": 1
        },
        {
          "time": 49.0,
          "duration": 2.0,
          "value": "D:min(b7)",
          "confidence": 1
        },
        {
          "time": 49.2,
          "duration": 2.0,
          "value": "G:(3,5,b7)",
          "confidence": 1
        },
        {
          "time": 50.0,
          "duration": 4.0,
          "value": "G:min(b7,9)",
          "confidence": 1
        },
        {
          "time": 51.0,
          "duration": 1.0,
          "value": "C:(3,5,b7,9)",
          "confidence": 1
        },
        {
<<<<<<< HEAD
          "time": 52.1,
=======
          "time": 51.1,
>>>>>>> 5725112b
          "duration": 1.0,
          "value": "C:(3,5,b7,9)",
          "confidence": 1
        },
        {
<<<<<<< HEAD
          "time": 52.2,
=======
          "time": 51.2,
>>>>>>> 5725112b
          "duration": 1.0,
          "value": "G:min(b7)/C",
          "confidence": 1
        },
        {
          "time": 51.3,
          "duration": 1.0,
          "value": "C:(3,5,b7,b9)",
          "confidence": 1
        },
        {
          "time": 52.0,
          "duration": 4.0,
          "value": "F:maj7",
          "confidence": 1
        },
        {
          "time": 53.0,
          "duration": 3.0,
          "value": "F:maj7",
          "confidence": 1
        },
        {
<<<<<<< HEAD
          "time": 54.3,
=======
          "time": 53.3,
>>>>>>> 5725112b
          "duration": 1.0,
          "value": "F#:dim/D",
          "confidence": 1
        },
        {
          "time": 54.0,
          "duration": 4.0,
          "value": "G:min(b7)",
          "confidence": 1
        },
        {
          "time": 55.0,
          "duration": 3.0,
          "value": "C:(3,5,b7)",
          "confidence": 1
        },
        {
<<<<<<< HEAD
          "time": 56.3,
=======
          "time": 55.3,
>>>>>>> 5725112b
          "duration": 1.0,
          "value": "C:(3,5,b7)/Bb",
          "confidence": 1
        },
        {
          "time": 56.0,
          "duration": 4.0,
          "value": "A:min(b7)",
          "confidence": 1
        },
        {
          "time": 57.0,
          "duration": 4.0,
          "value": "A:(b3,b5,b7)",
          "confidence": 1
        },
        {
          "time": 58.0,
          "duration": 2.0,
          "value": "D:(3,5,b7,b9)",
          "confidence": 1
        },
        {
          "time": 58.2,
          "duration": 2.0,
          "value": "C:min(6)",
          "confidence": 1
        },
        {
          "time": 59.0,
          "duration": 2.0,
          "value": "D:(3,5,b7,b9)",
          "confidence": 1
        },
        {
          "time": 59.2,
          "duration": 2.0,
          "value": "F:(3,#5,b7,9)",
<<<<<<< HEAD
=======
          "confidence": 1
        },
        {
          "time": 60.0,
          "duration": 4.0,
          "value": "Bb:(3,5,6)",
>>>>>>> 5725112b
          "confidence": 1
        },
        {
          "time": 61.0,
          "duration": 4.0,
<<<<<<< HEAD
          "value": "Bb:(3,5,6)",
=======
          "value": "Eb:(3,5,b7,9)",
>>>>>>> 5725112b
          "confidence": 1
        },
        {
          "time": 62.0,
          "duration": 4.0,
<<<<<<< HEAD
          "value": "Eb:(3,5,b7,9)",
=======
          "value": "F:maj7",
>>>>>>> 5725112b
          "confidence": 1
        },
        {
          "time": 63.0,
          "duration": 4.0,
<<<<<<< HEAD
          "value": "F:maj7",
=======
          "value": "G:(3,5,b7)",
>>>>>>> 5725112b
          "confidence": 1
        },
        {
          "time": 64.0,
          "duration": 4.0,
<<<<<<< HEAD
          "value": "G:(3,5,b7)",
=======
          "value": "G:min(b7)",
>>>>>>> 5725112b
          "confidence": 1
        },
        {
          "time": 65.0,
<<<<<<< HEAD
          "duration": 4.0,
          "value": "G:min(b7)",
          "confidence": 1
        },
        {
          "time": 66.0,
=======
>>>>>>> 5725112b
          "duration": 2.0,
          "value": "G:(b3,b5,b7)",
          "confidence": 1
        },
        {
          "time": 65.2,
          "duration": 2.0,
          "value": "C:(3,5,b7,b9)",
          "confidence": 1
        },
        {
          "time": 66.0,
          "duration": 2.0,
          "value": "F:maj",
          "confidence": 1
        },
        {
          "time": 66.2,
          "duration": 1.0,
          "value": "Db:(3,5,b7,9)",
          "confidence": 1
        },
        {
          "time": 66.3,
          "duration": 1.0,
          "value": "F#:maj9/D",
          "confidence": 1
        },
        {
          "time": 67.0,
          "duration": 4.0,
          "value": "F:(3,5,6,9)",
          "confidence": 1
        }
      ],
      "sandbox": {},
      "time": 0,
      "duration": 272.0
    },
    {
      "annotation_metadata": {
        "curator": {
          "name": "",
          "email": ""
        },
        "annotator": {},
        "version": "",
        "corpus": "biab_internet_corpus",
        "annotation_tools": "",
        "annotation_rules": "",
        "validation": "",
        "data_source": ""
      },
      "namespace": "key_mode",
      "data": [
        {
          "time": 0.0,
          "duration": 272.0,
          "value": "F",
          "confidence": 1
        }
      ],
      "sandbox": {},
      "time": 0,
      "duration": 272.0
    }
  ],
  "file_metadata": {
    "title": "* What Kind Of Fool Am I",
    "artist": "",
    "release": "",
    "duration": 272.0,
    "identifiers": {},
    "jams_version": "0.3.4"
  },
  "sandbox": {
    "expanded": false
  }
}<|MERGE_RESOLUTION|>--- conflicted
+++ resolved
@@ -25,64 +25,35 @@
         {
           "time": 1.0,
           "duration": 4.0,
-<<<<<<< HEAD
-          "value": "F:(3,5,6)/C",
-=======
           "value": "D:(3,5,b7)",
->>>>>>> 5725112b
           "confidence": 1
         },
         {
           "time": 2.0,
           "duration": 4.0,
-<<<<<<< HEAD
-          "value": "D:(3,5,b7)",
-=======
           "value": "G:min(b7)",
->>>>>>> 5725112b
           "confidence": 1
         },
         {
           "time": 3.0,
           "duration": 4.0,
-<<<<<<< HEAD
-          "value": "G:min(b7)",
-=======
           "value": "F#:(3,5,b7,9,#11)/D",
->>>>>>> 5725112b
           "confidence": 1
         },
         {
           "time": 4.0,
           "duration": 4.0,
-<<<<<<< HEAD
-          "value": "F#:(3,5,b7,9,#11)/D",
-=======
-          "value": "F:maj7",
->>>>>>> 5725112b
+          "value": "F:maj7",
           "confidence": 1
         },
         {
           "time": 5.0,
-<<<<<<< HEAD
-          "duration": 4.0,
-          "value": "F:maj7",
-          "confidence": 1
-        },
-        {
-          "time": 6.0,
-=======
->>>>>>> 5725112b
           "duration": 3.0,
           "value": "F:maj7",
           "confidence": 1
         },
         {
-<<<<<<< HEAD
-          "time": 6.3,
-=======
           "time": 5.3,
->>>>>>> 5725112b
           "duration": 1.0,
           "value": "F#:dim/D",
           "confidence": 1
@@ -100,11 +71,7 @@
           "confidence": 1
         },
         {
-<<<<<<< HEAD
-          "time": 8.3,
-=======
           "time": 7.3,
->>>>>>> 5725112b
           "duration": 1.0,
           "value": "C:(3,5,b7)/Bb",
           "confidence": 1
@@ -140,21 +107,13 @@
           "confidence": 1
         },
         {
-<<<<<<< HEAD
-          "time": 12.1,
-=======
           "time": 11.1,
->>>>>>> 5725112b
           "duration": 1.0,
           "value": "C:(3,5,b7,b9)",
           "confidence": 1
         },
         {
-<<<<<<< HEAD
-          "time": 12.2,
-=======
           "time": 11.2,
->>>>>>> 5725112b
           "duration": 2.0,
           "value": "C:(3,5,b7)",
           "confidence": 1
@@ -184,33 +143,25 @@
           "confidence": 1
         },
         {
-<<<<<<< HEAD
-          "time": 16.1,
-=======
           "time": 15.1,
->>>>>>> 5725112b
-          "duration": 1.0,
-          "value": "G:(3,5,b7)",
-          "confidence": 1
-        },
-        {
-<<<<<<< HEAD
+          "duration": 1.0,
+          "value": "G:(3,5,b7)",
+          "confidence": 1
+        },
+        {
+          "time": 15.2,
+          "duration": 2.0,
+          "value": "G:(3,5,b7)/F",
+          "confidence": 1
+        },
+        {
+          "time": 16.0,
+          "duration": 2.0,
+          "value": "E:min(b7)",
+          "confidence": 1
+        },
+        {
           "time": 16.2,
-=======
-          "time": 15.2,
->>>>>>> 5725112b
-          "duration": 2.0,
-          "value": "G:(3,5,b7)/F",
-          "confidence": 1
-        },
-        {
-          "time": 16.0,
-          "duration": 2.0,
-          "value": "E:min(b7)",
-          "confidence": 1
-        },
-        {
-          "time": 16.2,
           "duration": 2.0,
           "value": "A:(3,5,b7,b9)",
           "confidence": 1
@@ -240,21 +191,13 @@
           "confidence": 1
         },
         {
-<<<<<<< HEAD
-          "time": 20.1,
-=======
           "time": 19.1,
->>>>>>> 5725112b
           "duration": 1.0,
           "value": "C:(3,5,b7,9)",
           "confidence": 1
         },
         {
-<<<<<<< HEAD
-          "time": 20.2,
-=======
           "time": 19.2,
->>>>>>> 5725112b
           "duration": 1.0,
           "value": "G:min(b7)/C",
           "confidence": 1
@@ -278,11 +221,7 @@
           "confidence": 1
         },
         {
-<<<<<<< HEAD
-          "time": 22.3,
-=======
           "time": 21.3,
->>>>>>> 5725112b
           "duration": 1.0,
           "value": "F#:dim/D",
           "confidence": 1
@@ -300,11 +239,7 @@
           "confidence": 1
         },
         {
-<<<<<<< HEAD
-          "time": 24.3,
-=======
           "time": 23.3,
->>>>>>> 5725112b
           "duration": 1.0,
           "value": "C:(3,5,b7)/Bb",
           "confidence": 1
@@ -340,21 +275,13 @@
           "confidence": 1
         },
         {
-<<<<<<< HEAD
-          "time": 28.1,
-=======
           "time": 27.1,
->>>>>>> 5725112b
           "duration": 1.0,
           "value": "D:(3,5,b7,b9)",
           "confidence": 1
         },
         {
-<<<<<<< HEAD
-          "time": 28.2,
-=======
           "time": 27.2,
->>>>>>> 5725112b
           "duration": 1.0,
           "value": "F:(3,#5,b7,9)",
           "confidence": 1
@@ -363,68 +290,40 @@
           "time": 27.3,
           "duration": 1.0,
           "value": "F:(3,#5,b7,9)",
-<<<<<<< HEAD
-=======
           "confidence": 1
         },
         {
           "time": 28.0,
           "duration": 4.0,
           "value": "Bb:(3,5,6)",
->>>>>>> 5725112b
           "confidence": 1
         },
         {
           "time": 29.0,
           "duration": 4.0,
-<<<<<<< HEAD
-          "value": "Bb:(3,5,6)",
-=======
           "value": "Eb:(3,5,b7,9)",
->>>>>>> 5725112b
           "confidence": 1
         },
         {
           "time": 30.0,
           "duration": 4.0,
-<<<<<<< HEAD
-          "value": "Eb:(3,5,b7,9)",
-=======
-          "value": "F:maj7",
->>>>>>> 5725112b
+          "value": "F:maj7",
           "confidence": 1
         },
         {
           "time": 31.0,
           "duration": 4.0,
-<<<<<<< HEAD
-          "value": "F:maj7",
-=======
-          "value": "G:(3,5,b7)",
->>>>>>> 5725112b
+          "value": "G:(3,5,b7)",
           "confidence": 1
         },
         {
           "time": 32.0,
           "duration": 4.0,
-<<<<<<< HEAD
-          "value": "G:(3,5,b7)",
-=======
           "value": "G:min(b7)",
->>>>>>> 5725112b
           "confidence": 1
         },
         {
           "time": 33.0,
-<<<<<<< HEAD
-          "duration": 4.0,
-          "value": "G:min(b7)",
-          "confidence": 1
-        },
-        {
-          "time": 34.0,
-=======
->>>>>>> 5725112b
           "duration": 2.0,
           "value": "G:(b3,b5,b7)",
           "confidence": 1
@@ -478,11 +377,7 @@
           "confidence": 1
         },
         {
-<<<<<<< HEAD
-          "time": 38.3,
-=======
           "time": 37.3,
->>>>>>> 5725112b
           "duration": 1.0,
           "value": "F#:dim/D",
           "confidence": 1
@@ -500,11 +395,7 @@
           "confidence": 1
         },
         {
-<<<<<<< HEAD
-          "time": 40.3,
-=======
           "time": 39.3,
->>>>>>> 5725112b
           "duration": 1.0,
           "value": "C:(3,5,b7)/Bb",
           "confidence": 1
@@ -618,21 +509,13 @@
           "confidence": 1
         },
         {
-<<<<<<< HEAD
-          "time": 52.1,
-=======
           "time": 51.1,
->>>>>>> 5725112b
           "duration": 1.0,
           "value": "C:(3,5,b7,9)",
           "confidence": 1
         },
         {
-<<<<<<< HEAD
-          "time": 52.2,
-=======
           "time": 51.2,
->>>>>>> 5725112b
           "duration": 1.0,
           "value": "G:min(b7)/C",
           "confidence": 1
@@ -656,11 +539,7 @@
           "confidence": 1
         },
         {
-<<<<<<< HEAD
-          "time": 54.3,
-=======
           "time": 53.3,
->>>>>>> 5725112b
           "duration": 1.0,
           "value": "F#:dim/D",
           "confidence": 1
@@ -678,11 +557,7 @@
           "confidence": 1
         },
         {
-<<<<<<< HEAD
-          "time": 56.3,
-=======
           "time": 55.3,
->>>>>>> 5725112b
           "duration": 1.0,
           "value": "C:(3,5,b7)/Bb",
           "confidence": 1
@@ -721,68 +596,40 @@
           "time": 59.2,
           "duration": 2.0,
           "value": "F:(3,#5,b7,9)",
-<<<<<<< HEAD
-=======
           "confidence": 1
         },
         {
           "time": 60.0,
           "duration": 4.0,
           "value": "Bb:(3,5,6)",
->>>>>>> 5725112b
           "confidence": 1
         },
         {
           "time": 61.0,
           "duration": 4.0,
-<<<<<<< HEAD
-          "value": "Bb:(3,5,6)",
-=======
           "value": "Eb:(3,5,b7,9)",
->>>>>>> 5725112b
           "confidence": 1
         },
         {
           "time": 62.0,
           "duration": 4.0,
-<<<<<<< HEAD
-          "value": "Eb:(3,5,b7,9)",
-=======
-          "value": "F:maj7",
->>>>>>> 5725112b
+          "value": "F:maj7",
           "confidence": 1
         },
         {
           "time": 63.0,
           "duration": 4.0,
-<<<<<<< HEAD
-          "value": "F:maj7",
-=======
-          "value": "G:(3,5,b7)",
->>>>>>> 5725112b
+          "value": "G:(3,5,b7)",
           "confidence": 1
         },
         {
           "time": 64.0,
           "duration": 4.0,
-<<<<<<< HEAD
-          "value": "G:(3,5,b7)",
-=======
           "value": "G:min(b7)",
->>>>>>> 5725112b
           "confidence": 1
         },
         {
           "time": 65.0,
-<<<<<<< HEAD
-          "duration": 4.0,
-          "value": "G:min(b7)",
-          "confidence": 1
-        },
-        {
-          "time": 66.0,
-=======
->>>>>>> 5725112b
           "duration": 2.0,
           "value": "G:(b3,b5,b7)",
           "confidence": 1
