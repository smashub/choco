--- conflicted
+++ resolved
@@ -397,21 +397,13 @@
         {
           "time": 47.0,
           "duration": 4.0,
-<<<<<<< HEAD
-          "value": "Bb:min(6)",
-=======
-          "value": "F:min(b7)",
->>>>>>> 5725112b
+          "value": "F:min(b7)",
           "confidence": 1
         },
         {
           "time": 48.0,
           "duration": 4.0,
-<<<<<<< HEAD
-          "value": "F:min(b7)",
-=======
           "value": "Bb:(3,5,b7,9)",
->>>>>>> 5725112b
           "confidence": 1
         },
         {
@@ -429,11 +421,7 @@
         {
           "time": 51.0,
           "duration": 4.0,
-<<<<<<< HEAD
-          "value": "Bb:min(b7)",
-=======
           "value": "Eb:(3,5,b7)",
->>>>>>> 5725112b
           "confidence": 1
         },
         {
@@ -498,15 +486,6 @@
         },
         {
           "time": 62.0,
-<<<<<<< HEAD
-          "duration": 4.0,
-          "value": "Bb:min(b7)",
-          "confidence": 1
-        },
-        {
-          "time": 63.0,
-=======
->>>>>>> 5725112b
           "duration": 2.0,
           "value": "C:min(b7)",
           "confidence": 1
