--- conflicted
+++ resolved
@@ -25,19 +25,11 @@
         {
           "time": 1.0,
           "duration": 4.0,
-<<<<<<< HEAD
-          "value": "C:(3,5,b7,9,11,13)",
+          "value": "F:maj",
           "confidence": 1
         },
         {
           "time": 2.0,
-          "duration": 4.0,
-=======
-          "value": "F:maj",
-          "confidence": 1
-        },
-        {
-          "time": 2.0,
           "duration": 2.0,
           "value": "C:(3,#5,b7)",
           "confidence": 1
@@ -45,268 +37,169 @@
         {
           "time": 2.2,
           "duration": 2.0,
->>>>>>> 5725112b
           "value": "F:maj",
           "confidence": 1
         },
         {
           "time": 3.0,
-<<<<<<< HEAD
+          "duration": 4.0,
+          "value": "F:maj",
+          "confidence": 1
+        },
+        {
+          "time": 4.0,
+          "duration": 4.0,
+          "value": "F:maj",
+          "confidence": 1
+        },
+        {
+          "time": 5.0,
+          "duration": 4.0,
+          "value": "F:maj",
+          "confidence": 1
+        },
+        {
+          "time": 6.0,
+          "duration": 2.0,
+          "value": "Ab:dim",
+          "confidence": 1
+        },
+        {
+          "time": 6.2,
+          "duration": 2.0,
+          "value": "G:min(b7)",
+          "confidence": 1
+        },
+        {
+          "time": 7.0,
+          "duration": 4.0,
+          "value": "G:min(b7)",
+          "confidence": 1
+        },
+        {
+          "time": 8.0,
+          "duration": 4.0,
+          "value": "C:(3,5,b7)",
+          "confidence": 1
+        },
+        {
+          "time": 9.0,
+          "duration": 2.0,
+          "value": "C:dim",
+          "confidence": 1
+        },
+        {
+          "time": 9.2,
+          "duration": 2.0,
+          "value": "C:(3,5,b7)",
+          "confidence": 1
+        },
+        {
+          "time": 10.0,
+          "duration": 4.0,
+          "value": "C:(3,5,b7)",
+          "confidence": 1
+        },
+        {
+          "time": 11.0,
+          "duration": 4.0,
+          "value": "C:(3,5,b7)",
+          "confidence": 1
+        },
+        {
+          "time": 12.0,
+          "duration": 4.0,
+          "value": "C:(3,5,b7)",
+          "confidence": 1
+        },
+        {
+          "time": 13.0,
           "duration": 2.0,
           "value": "C:(3,#5,b7)",
           "confidence": 1
         },
         {
-          "time": 3.2,
-          "duration": 2.0,
-=======
-          "duration": 4.0,
-          "value": "F:maj",
-          "confidence": 1
-        },
-        {
-          "time": 4.0,
-          "duration": 4.0,
->>>>>>> 5725112b
-          "value": "F:maj",
-          "confidence": 1
-        },
-        {
-<<<<<<< HEAD
-          "time": 4.0,
-          "duration": 4.0,
-          "value": "F:maj",
-          "confidence": 1
-        },
-        {
-=======
->>>>>>> 5725112b
-          "time": 5.0,
-          "duration": 4.0,
-          "value": "F:maj",
-          "confidence": 1
-        },
-        {
-          "time": 6.0,
-          "duration": 2.0,
-          "value": "Ab:dim",
-          "confidence": 1
-        },
-        {
-          "time": 6.2,
-          "duration": 2.0,
-<<<<<<< HEAD
-          "value": "Ab:dim",
-          "confidence": 1
-        },
-        {
-          "time": 7.2,
-          "duration": 2.0,
-=======
+          "time": 13.2,
+          "duration": 2.0,
+          "value": "F:maj",
+          "confidence": 1
+        },
+        {
+          "time": 14.0,
+          "duration": 4.0,
+          "value": "F:maj",
+          "confidence": 1
+        },
+        {
+          "time": 15.0,
+          "duration": 4.0,
+          "value": "F:maj",
+          "confidence": 1
+        },
+        {
+          "time": 16.0,
+          "duration": 2.0,
+          "value": "C:(3,#5,b7)",
+          "confidence": 1
+        },
+        {
+          "time": 16.2,
+          "duration": 2.0,
+          "value": "F:maj",
+          "confidence": 1
+        },
+        {
+          "time": 17.0,
+          "duration": 4.0,
+          "value": "F:maj",
+          "confidence": 1
+        },
+        {
+          "time": 18.0,
+          "duration": 4.0,
+          "value": "F:maj",
+          "confidence": 1
+        },
+        {
+          "time": 19.0,
+          "duration": 4.0,
+          "value": "A:min(b7)",
+          "confidence": 1
+        },
+        {
+          "time": 20.0,
+          "duration": 4.0,
+          "value": "D:(3,5,b7)",
+          "confidence": 1
+        },
+        {
+          "time": 21.0,
+          "duration": 4.0,
+          "value": "G:min",
+          "confidence": 1
+        },
+        {
+          "time": 22.0,
+          "duration": 4.0,
+          "value": "G:min",
+          "confidence": 1
+        },
+        {
+          "time": 23.0,
+          "duration": 4.0,
           "value": "G:min(b7)",
           "confidence": 1
         },
         {
-          "time": 7.0,
-          "duration": 4.0,
->>>>>>> 5725112b
-          "value": "G:min(b7)",
-          "confidence": 1
-        },
-        {
-          "time": 8.0,
-          "duration": 4.0,
-<<<<<<< HEAD
-          "value": "G:min(b7)",
-=======
-          "value": "C:(3,5,b7)",
->>>>>>> 5725112b
-          "confidence": 1
-        },
-        {
-          "time": 9.0,
-<<<<<<< HEAD
-          "duration": 4.0,
-          "value": "C:(3,5,b7)",
-=======
-          "duration": 2.0,
-          "value": "C:dim",
->>>>>>> 5725112b
-          "confidence": 1
-        },
-        {
-          "time": 10.0,
-          "duration": 2.0,
-<<<<<<< HEAD
-          "value": "C:dim",
-          "confidence": 1
-        },
-        {
-          "time": 10.2,
-          "duration": 2.0,
-=======
-          "value": "C:(3,5,b7)",
-          "confidence": 1
-        },
-        {
-          "time": 10.0,
-          "duration": 4.0,
->>>>>>> 5725112b
-          "value": "C:(3,5,b7)",
-          "confidence": 1
-        },
-        {
-          "time": 11.0,
-          "duration": 4.0,
-          "value": "C:(3,5,b7)",
-          "confidence": 1
-        },
-        {
-          "time": 12.0,
-          "duration": 4.0,
-          "value": "C:(3,5,b7)",
-          "confidence": 1
-        },
-        {
-          "time": 13.0,
-<<<<<<< HEAD
-          "duration": 4.0,
-          "value": "C:(3,5,b7)",
-=======
-          "duration": 2.0,
-          "value": "C:(3,#5,b7)",
-          "confidence": 1
-        },
-        {
-          "time": 13.2,
-          "duration": 2.0,
-          "value": "F:maj",
->>>>>>> 5725112b
-          "confidence": 1
-        },
-        {
-          "time": 14.0,
-          "duration": 2.0,
-          "value": "C:(3,#5,b7)",
-          "confidence": 1
-        },
-        {
-<<<<<<< HEAD
-          "time": 14.2,
-          "duration": 2.0,
-          "value": "F:maj",
-          "confidence": 1
-        },
-        {
-=======
->>>>>>> 5725112b
-          "time": 15.0,
-          "duration": 4.0,
-          "value": "F:maj",
-          "confidence": 1
-        },
-        {
-          "time": 16.0,
-<<<<<<< HEAD
-          "duration": 4.0,
-          "value": "F:maj",
-=======
-          "duration": 2.0,
-          "value": "C:(3,#5,b7)",
->>>>>>> 5725112b
-          "confidence": 1
-        },
-        {
-          "time": 16.2,
-          "duration": 2.0,
-<<<<<<< HEAD
-          "value": "C:(3,#5,b7)",
-          "confidence": 1
-        },
-        {
-          "time": 17.2,
-          "duration": 2.0,
-=======
-          "value": "F:maj",
-          "confidence": 1
-        },
-        {
-          "time": 17.0,
-          "duration": 4.0,
->>>>>>> 5725112b
-          "value": "F:maj",
-          "confidence": 1
-        },
-        {
-          "time": 18.0,
-          "duration": 4.0,
-          "value": "F:maj",
-          "confidence": 1
-        },
-        {
-          "time": 19.0,
-          "duration": 4.0,
-<<<<<<< HEAD
-          "value": "F:maj",
-=======
-          "value": "A:min(b7)",
->>>>>>> 5725112b
-          "confidence": 1
-        },
-        {
-          "time": 20.0,
-          "duration": 4.0,
-<<<<<<< HEAD
-          "value": "A:min(b7)",
-=======
-          "value": "D:(3,5,b7)",
->>>>>>> 5725112b
-          "confidence": 1
-        },
-        {
-          "time": 21.0,
-          "duration": 4.0,
-<<<<<<< HEAD
-          "value": "D:(3,5,b7)",
-=======
-          "value": "G:min",
->>>>>>> 5725112b
-          "confidence": 1
-        },
-        {
-          "time": 22.0,
-          "duration": 4.0,
-          "value": "G:min",
-          "confidence": 1
-        },
-        {
-          "time": 23.0,
-          "duration": 4.0,
-<<<<<<< HEAD
-          "value": "G:min",
-=======
-          "value": "G:min(b7)",
->>>>>>> 5725112b
-          "confidence": 1
-        },
-        {
           "time": 24.0,
           "duration": 4.0,
-<<<<<<< HEAD
-          "value": "G:min(b7)",
-=======
           "value": "G:min(b7)/C",
->>>>>>> 5725112b
           "confidence": 1
         },
         {
           "time": 25.0,
           "duration": 4.0,
-<<<<<<< HEAD
-          "value": "G:min(b7)/C",
-=======
-          "value": "C:(3,5,b7)",
->>>>>>> 5725112b
+          "value": "C:(3,5,b7)",
           "confidence": 1
         },
         {
@@ -323,31 +216,18 @@
         },
         {
           "time": 28.0,
-<<<<<<< HEAD
-          "duration": 4.0,
+          "duration": 2.0,
+          "value": "G:(3,5,b7,9)",
+          "confidence": 1
+        },
+        {
+          "time": 28.2,
+          "duration": 2.0,
           "value": "C:(3,5,b7)",
           "confidence": 1
         },
         {
           "time": 29.0,
-=======
->>>>>>> 5725112b
-          "duration": 2.0,
-          "value": "G:(3,5,b7,9)",
-          "confidence": 1
-        },
-        {
-          "time": 28.2,
-          "duration": 2.0,
-          "value": "C:(3,5,b7)",
-          "confidence": 1
-        },
-        {
-<<<<<<< HEAD
-          "time": 30.0,
-=======
-          "time": 29.0,
->>>>>>> 5725112b
           "duration": 4.0,
           "value": "F:maj",
           "confidence": 1
