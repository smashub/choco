--- conflicted
+++ resolved
@@ -31,11 +31,7 @@
         {
           "time": 1.0,
           "duration": 2.0,
-<<<<<<< HEAD
-          "value": "C:maj",
-=======
           "value": "G:(3,5,b7)/D",
->>>>>>> 5725112b
           "confidence": 1
         },
         {
@@ -46,198 +42,108 @@
         },
         {
           "time": 2.0,
-<<<<<<< HEAD
-          "duration": 2.0,
+          "duration": 1.0,
+          "value": "F:maj/C",
+          "confidence": 1
+        },
+        {
+          "time": 2.1,
+          "duration": 1.0,
+          "value": "F:maj/C",
+          "confidence": 1
+        },
+        {
+          "time": 2.2,
+          "duration": 1.0,
+          "value": "C:maj",
+          "confidence": 1
+        },
+        {
+          "time": 2.3,
+          "duration": 1.0,
+          "value": "C:maj",
+          "confidence": 1
+        },
+        {
+          "time": 3.0,
+          "duration": 1.0,
+          "value": "G:maj/B",
+          "confidence": 1
+        },
+        {
+          "time": 3.1,
+          "duration": 1.0,
+          "value": "G:maj/B",
+          "confidence": 1
+        },
+        {
+          "time": 3.2,
+          "duration": 1.0,
+          "value": "C:maj",
+          "confidence": 1
+        },
+        {
+          "time": 3.3,
+          "duration": 1.0,
+          "value": "C:maj",
+          "confidence": 1
+        },
+        {
+          "time": 4.0,
+          "duration": 4.0,
+          "value": "F:maj",
+          "confidence": 1
+        },
+        {
+          "time": 5.0,
+          "duration": 4.0,
+          "value": "C:maj/E",
+          "confidence": 1
+        },
+        {
+          "time": 6.0,
+          "duration": 1.0,
+          "value": "D:min(b7)",
+          "confidence": 1
+        },
+        {
+          "time": 6.1,
+          "duration": 1.0,
+          "value": "D:min(b7)",
+          "confidence": 1
+        },
+        {
+          "time": 6.2,
+          "duration": 1.0,
           "value": "G:(3,5,b7)/D",
-=======
-          "duration": 1.0,
-          "value": "F:maj/C",
-          "confidence": 1
-        },
-        {
-          "time": 2.1,
-          "duration": 1.0,
-          "value": "F:maj/C",
->>>>>>> 5725112b
-          "confidence": 1
-        },
-        {
-          "time": 2.2,
-<<<<<<< HEAD
-          "duration": 2.0,
-=======
-          "duration": 1.0,
-          "value": "C:maj",
-          "confidence": 1
-        },
-        {
-          "time": 2.3,
-          "duration": 1.0,
->>>>>>> 5725112b
-          "value": "C:maj",
-          "confidence": 1
-        },
-        {
-          "time": 3.0,
-          "duration": 1.0,
-<<<<<<< HEAD
-          "value": "F:maj/C",
-          "confidence": 1
-        },
-        {
-          "time": 3.1,
-          "duration": 1.0,
-          "value": "F:maj/C",
-          "confidence": 1
-        },
-        {
-          "time": 3.2,
-          "duration": 1.0,
-          "value": "C:maj",
-          "confidence": 1
-        },
-        {
-          "time": 3.3,
-          "duration": 1.0,
-          "value": "C:maj",
-          "confidence": 1
-        },
-        {
-          "time": 4.0,
-          "duration": 1.0,
-          "value": "G:maj/B",
-          "confidence": 1
-        },
-        {
-          "time": 4.1,
-          "duration": 1.0,
-          "value": "G:maj/B",
-          "confidence": 1
-        },
-        {
-          "time": 4.2,
-=======
-          "value": "G:maj/B",
-          "confidence": 1
-        },
-        {
-          "time": 3.1,
-          "duration": 1.0,
-          "value": "G:maj/B",
-          "confidence": 1
-        },
-        {
-          "time": 3.2,
-          "duration": 1.0,
-          "value": "C:maj",
-          "confidence": 1
-        },
-        {
-          "time": 3.3,
->>>>>>> 5725112b
-          "duration": 1.0,
-          "value": "C:maj",
-          "confidence": 1
-        },
-        {
-<<<<<<< HEAD
-          "time": 4.3,
-          "duration": 1.0,
-          "value": "C:maj",
-=======
-          "time": 4.0,
+          "confidence": 1
+        },
+        {
+          "time": 6.3,
+          "duration": 1.0,
+          "value": "G:(3,5,b7)/D",
+          "confidence": 1
+        },
+        {
+          "time": 7.0,
+          "duration": 4.0,
+          "value": "C:maj",
+          "confidence": 1
+        },
+        {
+          "time": 8.0,
+          "duration": 4.0,
+          "value": "D:min/F",
+          "confidence": 1
+        },
+        {
+          "time": 9.0,
           "duration": 4.0,
           "value": "F:maj",
->>>>>>> 5725112b
-          "confidence": 1
-        },
-        {
-          "time": 5.0,
-          "duration": 4.0,
-<<<<<<< HEAD
-          "value": "F:maj",
-=======
-          "value": "C:maj/E",
->>>>>>> 5725112b
-          "confidence": 1
-        },
-        {
-          "time": 6.0,
-<<<<<<< HEAD
-          "duration": 4.0,
-          "value": "C:maj/E",
-=======
-          "duration": 1.0,
-          "value": "D:min(b7)",
->>>>>>> 5725112b
-          "confidence": 1
-        },
-        {
-          "time": 7.0,
-          "duration": 1.0,
-          "value": "D:min(b7)",
-          "confidence": 1
-        },
-        {
-<<<<<<< HEAD
-          "time": 7.1,
-          "duration": 1.0,
-          "value": "D:min(b7)",
-          "confidence": 1
-        },
-        {
-          "time": 7.2,
-=======
-          "time": 6.2,
-          "duration": 1.0,
-          "value": "G:(3,5,b7)/D",
-          "confidence": 1
-        },
-        {
-          "time": 6.3,
->>>>>>> 5725112b
-          "duration": 1.0,
-          "value": "G:(3,5,b7)/D",
-          "confidence": 1
-        },
-        {
-<<<<<<< HEAD
-          "time": 7.3,
-          "duration": 1.0,
-          "value": "G:(3,5,b7)/D",
-=======
-          "time": 7.0,
-          "duration": 4.0,
-          "value": "C:maj",
->>>>>>> 5725112b
-          "confidence": 1
-        },
-        {
-          "time": 8.0,
-          "duration": 4.0,
-<<<<<<< HEAD
-          "value": "C:maj",
-=======
-          "value": "D:min/F",
->>>>>>> 5725112b
-          "confidence": 1
-        },
-        {
-          "time": 9.0,
-          "duration": 4.0,
-<<<<<<< HEAD
-          "value": "D:min/F",
-=======
-          "value": "F:maj",
->>>>>>> 5725112b
           "confidence": 1
         },
         {
           "time": 10.0,
-<<<<<<< HEAD
-          "duration": 4.0,
-          "value": "F:maj",
-=======
           "duration": 1.0,
           "value": "G:maj",
           "confidence": 1
@@ -258,269 +164,142 @@
           "time": 10.3,
           "duration": 1.0,
           "value": "C:maj/G",
->>>>>>> 5725112b
           "confidence": 1
         },
         {
           "time": 11.0,
-<<<<<<< HEAD
-          "duration": 1.0,
-          "value": "G:maj",
-          "confidence": 1
-        },
-        {
-          "time": 11.1,
-          "duration": 1.0,
-          "value": "C:maj/G",
-          "confidence": 1
-        },
-        {
-          "time": 11.2,
-          "duration": 1.0,
-          "value": "G:maj",
-          "confidence": 1
-        },
-        {
-          "time": 11.3,
-          "duration": 1.0,
-          "value": "C:maj/G",
-=======
-          "duration": 4.0,
-          "value": "G:maj",
->>>>>>> 5725112b
+          "duration": 4.0,
+          "value": "G:maj",
           "confidence": 1
         },
         {
           "time": 12.0,
-<<<<<<< HEAD
-          "duration": 4.0,
-          "value": "G:maj",
-=======
           "duration": 2.0,
           "value": "G:(3,5,b7)",
->>>>>>> 5725112b
+          "confidence": 1
+        },
+        {
+          "time": 12.2,
+          "duration": 2.0,
+          "value": "D:(3,5,b7)",
           "confidence": 1
         },
         {
           "time": 13.0,
-          "duration": 2.0,
-<<<<<<< HEAD
-          "value": "G:(3,5,b7)",
-          "confidence": 1
-        },
-        {
-          "time": 13.2,
-          "duration": 2.0,
-          "value": "D:(3,5,b7)",
-=======
-          "value": "D:(3,5,b7)",
-          "confidence": 1
-        },
-        {
-          "time": 13.0,
-          "duration": 4.0,
-          "value": "G:maj/B",
->>>>>>> 5725112b
+          "duration": 4.0,
+          "value": "G:maj/B",
           "confidence": 1
         },
         {
           "time": 14.0,
           "duration": 4.0,
-<<<<<<< HEAD
-          "value": "G:maj/B",
-=======
           "value": "D:(3,5,b7)/A",
->>>>>>> 5725112b
           "confidence": 1
         },
         {
           "time": 15.0,
           "duration": 4.0,
-<<<<<<< HEAD
+          "value": "G:maj/B",
+          "confidence": 1
+        },
+        {
+          "time": 16.0,
+          "duration": 4.0,
           "value": "D:(3,5,b7)/A",
-=======
-          "value": "G:maj/B",
->>>>>>> 5725112b
-          "confidence": 1
-        },
-        {
-          "time": 16.0,
-          "duration": 4.0,
-<<<<<<< HEAD
-          "value": "G:maj/B",
           "confidence": 1
         },
         {
           "time": 17.0,
-          "duration": 4.0,
-=======
->>>>>>> 5725112b
+          "duration": 2.0,
+          "value": "G:maj/B",
+          "confidence": 1
+        },
+        {
+          "time": 17.2,
+          "duration": 2.0,
+          "value": "C:maj",
+          "confidence": 1
+        },
+        {
+          "time": 18.0,
+          "duration": 2.0,
           "value": "D:(3,5,b7)/A",
           "confidence": 1
         },
         {
-          "time": 18.0,
-          "duration": 2.0,
-          "value": "G:maj/B",
-          "confidence": 1
-        },
-        {
-<<<<<<< HEAD
           "time": 18.2,
           "duration": 2.0,
-          "value": "C:maj",
+          "value": "B:min",
           "confidence": 1
         },
         {
           "time": 19.0,
-          "duration": 2.0,
+          "duration": 1.0,
+          "value": "E:min/G",
+          "confidence": 1
+        },
+        {
+          "time": 19.1,
+          "duration": 1.0,
+          "value": "E:min/G",
+          "confidence": 1
+        },
+        {
+          "time": 19.2,
+          "duration": 2.0,
+          "value": "A:min",
+          "confidence": 1
+        },
+        {
+          "time": 20.0,
+          "duration": 1.0,
+          "value": "D:maj/Gb",
+          "confidence": 1
+        },
+        {
+          "time": 20.1,
+          "duration": 1.0,
+          "value": "D:maj/Gb",
+          "confidence": 1
+        },
+        {
+          "time": 20.2,
+          "duration": 2.0,
+          "value": "D:(3,5,b7)",
+          "confidence": 1
+        },
+        {
+          "time": 21.0,
+          "duration": 2.0,
+          "value": "G:maj/B",
+          "confidence": 1
+        },
+        {
+          "time": 21.2,
+          "duration": 2.0,
+          "value": "C:maj",
+          "confidence": 1
+        },
+        {
+          "time": 22.0,
+          "duration": 4.0,
           "value": "D:(3,5,b7)/A",
-=======
-          "time": 17.2,
-          "duration": 2.0,
-          "value": "C:maj",
->>>>>>> 5725112b
-          "confidence": 1
-        },
-        {
-          "time": 19.2,
-          "duration": 2.0,
-<<<<<<< HEAD
-          "value": "B:min",
-          "confidence": 1
-        },
-        {
-          "time": 20.0,
-          "duration": 1.0,
-          "value": "E:min/G",
-          "confidence": 1
-        },
-        {
-          "time": 20.1,
-=======
-          "value": "D:(3,5,b7)/A",
-          "confidence": 1
-        },
-        {
-          "time": 18.2,
-          "duration": 2.0,
-          "value": "B:min",
-          "confidence": 1
-        },
-        {
-          "time": 19.0,
->>>>>>> 5725112b
-          "duration": 1.0,
-          "value": "E:min/G",
-          "confidence": 1
-        },
-        {
-          "time": 20.2,
-          "duration": 2.0,
-          "value": "A:min",
-          "confidence": 1
-        },
-        {
-          "time": 21.0,
-          "duration": 1.0,
-<<<<<<< HEAD
-          "value": "D:maj/Gb",
-          "confidence": 1
-        },
-        {
-          "time": 21.1,
-=======
-          "value": "E:min/G",
-          "confidence": 1
-        },
-        {
-          "time": 19.2,
-          "duration": 2.0,
-          "value": "A:min",
-          "confidence": 1
-        },
-        {
-          "time": 20.0,
->>>>>>> 5725112b
-          "duration": 1.0,
-          "value": "D:maj/Gb",
-          "confidence": 1
-        },
-        {
-<<<<<<< HEAD
-          "time": 21.2,
-          "duration": 2.0,
-          "value": "D:(3,5,b7)",
-          "confidence": 1
-        },
-        {
-          "time": 22.0,
-          "duration": 2.0,
-          "value": "G:maj/B",
-          "confidence": 1
-        },
-        {
-          "time": 22.2,
-          "duration": 2.0,
-          "value": "C:maj",
           "confidence": 1
         },
         {
           "time": 23.0,
           "duration": 4.0,
-          "value": "D:(3,5,b7)/A",
-=======
-          "time": 20.1,
-          "duration": 1.0,
-          "value": "D:maj/Gb",
-          "confidence": 1
-        },
-        {
-          "time": 20.2,
-          "duration": 2.0,
-          "value": "D:(3,5,b7)",
-          "confidence": 1
-        },
-        {
-          "time": 21.0,
-          "duration": 2.0,
-          "value": "G:maj/B",
-          "confidence": 1
-        },
-        {
-          "time": 21.2,
-          "duration": 2.0,
-          "value": "C:maj",
-          "confidence": 1
-        },
-        {
-          "time": 22.0,
-          "duration": 4.0,
-          "value": "D:(3,5,b7)/A",
-          "confidence": 1
-        },
-        {
-          "time": 23.0,
-          "duration": 4.0,
           "value": "G:maj/D",
->>>>>>> 5725112b
           "confidence": 1
         },
         {
           "time": 24.0,
           "duration": 4.0,
-<<<<<<< HEAD
-          "value": "G:maj/D",
-=======
-          "value": "D:(3,5,b7)",
->>>>>>> 5725112b
+          "value": "D:(3,5,b7)",
           "confidence": 1
         },
         {
           "time": 25.0,
-<<<<<<< HEAD
-          "duration": 4.0,
-=======
           "duration": 3.0,
           "value": "G:maj",
           "confidence": 1
@@ -528,7 +307,6 @@
         {
           "time": 25.3,
           "duration": 1.0,
->>>>>>> 5725112b
           "value": "D:(3,5,b7)",
           "confidence": 1
         },
@@ -546,34 +324,13 @@
         },
         {
           "time": 27.0,
-          "duration": 3.0,
-          "value": "G:maj",
-          "confidence": 1
-        },
-        {
-          "time": 27.3,
-          "duration": 1.0,
-          "value": "D:(3,5,b7)",
+          "duration": 4.0,
+          "value": "G:maj",
           "confidence": 1
         },
         {
           "time": 28.0,
           "duration": 4.0,
-          "value": "G:maj",
-          "confidence": 1
-        },
-        {
-          "time": 29.0,
-          "duration": 4.0,
-<<<<<<< HEAD
-=======
-          "value": "G:maj",
-          "confidence": 1
-        },
-        {
-          "time": 28.0,
-          "duration": 4.0,
->>>>>>> 5725112b
           "value": "C:maj",
           "confidence": 1
         }
