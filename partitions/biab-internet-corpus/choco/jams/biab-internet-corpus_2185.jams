{
  "annotations": [
    {
      "annotation_metadata": {
        "curator": {
          "name": "",
          "email": ""
        },
        "annotator": {},
        "version": "",
        "corpus": "biab_internet_corpus",
        "annotation_tools": "",
        "annotation_rules": "",
        "validation": "",
        "data_source": ""
      },
      "namespace": "chord",
      "data": [
        {
<<<<<<< HEAD
          "time": 1.0,
=======
          "time": 0.0,
>>>>>>> 5725112b
          "duration": 2.0,
          "value": "E:maj",
          "confidence": 1
        },
        {
<<<<<<< HEAD
          "time": 1.2,
=======
          "time": 0.2,
>>>>>>> 5725112b
          "duration": 2.0,
          "value": "A:maj",
          "confidence": 1
        },
        {
<<<<<<< HEAD
          "time": 2.0,
=======
          "time": 1.0,
>>>>>>> 5725112b
          "duration": 2.0,
          "value": "E:maj",
          "confidence": 1
        },
        {
<<<<<<< HEAD
          "time": 2.2,
=======
          "time": 1.2,
>>>>>>> 5725112b
          "duration": 2.0,
          "value": "A:maj",
          "confidence": 1
        },
        {
<<<<<<< HEAD
          "time": 3.0,
=======
          "time": 2.0,
>>>>>>> 5725112b
          "duration": 2.0,
          "value": "E:maj",
          "confidence": 1
        },
        {
<<<<<<< HEAD
          "time": 3.2,
=======
          "time": 2.2,
>>>>>>> 5725112b
          "duration": 2.0,
          "value": "C#:min/C",
          "confidence": 1
        },
        {
<<<<<<< HEAD
          "time": 4.0,
=======
          "time": 3.0,
>>>>>>> 5725112b
          "duration": 2.0,
          "value": "F#:min/D",
          "confidence": 1
        },
        {
<<<<<<< HEAD
          "time": 4.2,
=======
          "time": 3.2,
>>>>>>> 5725112b
          "duration": 2.0,
          "value": "B:maj",
          "confidence": 1
        },
        {
<<<<<<< HEAD
          "time": 5.0,
=======
          "time": 4.0,
>>>>>>> 5725112b
          "duration": 2.0,
          "value": "E:maj",
          "confidence": 1
        },
        {
<<<<<<< HEAD
          "time": 5.2,
=======
          "time": 4.2,
>>>>>>> 5725112b
          "duration": 2.0,
          "value": "A:maj",
          "confidence": 1
        },
        {
<<<<<<< HEAD
          "time": 6.0,
=======
          "time": 5.0,
>>>>>>> 5725112b
          "duration": 2.0,
          "value": "E:maj",
          "confidence": 1
        },
        {
<<<<<<< HEAD
          "time": 6.2,
=======
          "time": 5.2,
>>>>>>> 5725112b
          "duration": 1.0,
          "value": "G#:maj/Eb",
          "confidence": 1
        },
        {
<<<<<<< HEAD
          "time": 6.3,
=======
          "time": 5.3,
>>>>>>> 5725112b
          "duration": 1.0,
          "value": "C#:min/C",
          "confidence": 1
        },
        {
<<<<<<< HEAD
          "time": 7.0,
=======
          "time": 6.0,
>>>>>>> 5725112b
          "duration": 2.0,
          "value": "E:maj",
          "confidence": 1
        },
        {
<<<<<<< HEAD
          "time": 7.2,
=======
          "time": 6.2,
>>>>>>> 5725112b
          "duration": 2.0,
          "value": "B:maj",
          "confidence": 1
        },
        {
<<<<<<< HEAD
          "time": 8.0,
=======
          "time": 7.0,
>>>>>>> 5725112b
          "duration": 4.0,
          "value": "E:maj",
          "confidence": 1
        },
        {
<<<<<<< HEAD
          "time": 9.0,
=======
          "time": 8.0,
>>>>>>> 5725112b
          "duration": 2.0,
          "value": "E:maj",
          "confidence": 1
        },
        {
<<<<<<< HEAD
          "time": 9.2,
=======
          "time": 8.2,
>>>>>>> 5725112b
          "duration": 2.0,
          "value": "A:maj",
          "confidence": 1
        },
        {
<<<<<<< HEAD
          "time": 10.0,
=======
          "time": 9.0,
>>>>>>> 5725112b
          "duration": 2.0,
          "value": "E:maj",
          "confidence": 1
        },
        {
<<<<<<< HEAD
          "time": 10.2,
=======
          "time": 9.2,
>>>>>>> 5725112b
          "duration": 2.0,
          "value": "A:maj",
          "confidence": 1
        },
        {
<<<<<<< HEAD
          "time": 11.0,
=======
          "time": 10.0,
>>>>>>> 5725112b
          "duration": 2.0,
          "value": "E:maj",
          "confidence": 1
        },
        {
<<<<<<< HEAD
          "time": 11.2,
=======
          "time": 10.2,
>>>>>>> 5725112b
          "duration": 2.0,
          "value": "C#:min/C",
          "confidence": 1
        },
        {
<<<<<<< HEAD
          "time": 12.0,
=======
          "time": 11.0,
>>>>>>> 5725112b
          "duration": 2.0,
          "value": "F#:min/D",
          "confidence": 1
        },
        {
<<<<<<< HEAD
          "time": 12.2,
=======
          "time": 11.2,
>>>>>>> 5725112b
          "duration": 2.0,
          "value": "B:maj",
          "confidence": 1
        },
        {
<<<<<<< HEAD
          "time": 13.0,
=======
          "time": 12.0,
>>>>>>> 5725112b
          "duration": 2.0,
          "value": "E:maj",
          "confidence": 1
        },
        {
<<<<<<< HEAD
          "time": 13.2,
=======
          "time": 12.2,
>>>>>>> 5725112b
          "duration": 2.0,
          "value": "A:maj",
          "confidence": 1
        },
        {
<<<<<<< HEAD
          "time": 14.0,
=======
          "time": 13.0,
>>>>>>> 5725112b
          "duration": 2.0,
          "value": "E:maj",
          "confidence": 1
        },
        {
<<<<<<< HEAD
          "time": 14.2,
=======
          "time": 13.2,
>>>>>>> 5725112b
          "duration": 1.0,
          "value": "G#:maj/Eb",
          "confidence": 1
        },
        {
<<<<<<< HEAD
          "time": 14.3,
=======
          "time": 13.3,
>>>>>>> 5725112b
          "duration": 1.0,
          "value": "C#:min/C",
          "confidence": 1
        },
        {
<<<<<<< HEAD
          "time": 15.0,
=======
          "time": 14.0,
>>>>>>> 5725112b
          "duration": 2.0,
          "value": "E:maj",
          "confidence": 1
        },
        {
<<<<<<< HEAD
          "time": 15.2,
=======
          "time": 14.2,
>>>>>>> 5725112b
          "duration": 2.0,
          "value": "B:maj",
          "confidence": 1
        },
        {
<<<<<<< HEAD
          "time": 16.0,
=======
          "time": 15.0,
>>>>>>> 5725112b
          "duration": 4.0,
          "value": "E:maj",
          "confidence": 1
        }
      ],
      "sandbox": {},
      "time": 0,
      "duration": 64.0
    },
    {
      "annotation_metadata": {
        "curator": {
          "name": "",
          "email": ""
        },
        "annotator": {},
        "version": "",
        "corpus": "biab_internet_corpus",
        "annotation_tools": "",
        "annotation_rules": "",
        "validation": "",
        "data_source": ""
      },
      "namespace": "key_mode",
      "data": [
        {
          "time": 0.0,
          "duration": 64.0,
          "value": "E",
          "confidence": 1
        }
      ],
      "sandbox": {},
      "time": 0,
      "duration": 64.0
    }
  ],
  "file_metadata": {
    "title": "Heaven is open - CHRISTIAN SONG                   ",
    "artist": "",
    "release": "",
    "duration": 64.0,
    "identifiers": {},
    "jams_version": "0.3.4"
  },
  "sandbox": {
    "expanded": false
  }
}<|MERGE_RESOLUTION|>--- conflicted
+++ resolved
@@ -17,321 +17,193 @@
       "namespace": "chord",
       "data": [
         {
-<<<<<<< HEAD
+          "time": 0.0,
+          "duration": 2.0,
+          "value": "E:maj",
+          "confidence": 1
+        },
+        {
+          "time": 0.2,
+          "duration": 2.0,
+          "value": "A:maj",
+          "confidence": 1
+        },
+        {
           "time": 1.0,
-=======
-          "time": 0.0,
->>>>>>> 5725112b
-          "duration": 2.0,
-          "value": "E:maj",
-          "confidence": 1
-        },
-        {
-<<<<<<< HEAD
+          "duration": 2.0,
+          "value": "E:maj",
+          "confidence": 1
+        },
+        {
           "time": 1.2,
-=======
-          "time": 0.2,
->>>>>>> 5725112b
-          "duration": 2.0,
-          "value": "A:maj",
-          "confidence": 1
-        },
-        {
-<<<<<<< HEAD
+          "duration": 2.0,
+          "value": "A:maj",
+          "confidence": 1
+        },
+        {
           "time": 2.0,
-=======
-          "time": 1.0,
->>>>>>> 5725112b
-          "duration": 2.0,
-          "value": "E:maj",
-          "confidence": 1
-        },
-        {
-<<<<<<< HEAD
+          "duration": 2.0,
+          "value": "E:maj",
+          "confidence": 1
+        },
+        {
           "time": 2.2,
-=======
-          "time": 1.2,
->>>>>>> 5725112b
-          "duration": 2.0,
-          "value": "A:maj",
-          "confidence": 1
-        },
-        {
-<<<<<<< HEAD
+          "duration": 2.0,
+          "value": "C#:min/C",
+          "confidence": 1
+        },
+        {
           "time": 3.0,
-=======
-          "time": 2.0,
->>>>>>> 5725112b
-          "duration": 2.0,
-          "value": "E:maj",
-          "confidence": 1
-        },
-        {
-<<<<<<< HEAD
+          "duration": 2.0,
+          "value": "F#:min/D",
+          "confidence": 1
+        },
+        {
           "time": 3.2,
-=======
-          "time": 2.2,
->>>>>>> 5725112b
-          "duration": 2.0,
-          "value": "C#:min/C",
-          "confidence": 1
-        },
-        {
-<<<<<<< HEAD
+          "duration": 2.0,
+          "value": "B:maj",
+          "confidence": 1
+        },
+        {
           "time": 4.0,
-=======
-          "time": 3.0,
->>>>>>> 5725112b
+          "duration": 2.0,
+          "value": "E:maj",
+          "confidence": 1
+        },
+        {
+          "time": 4.2,
+          "duration": 2.0,
+          "value": "A:maj",
+          "confidence": 1
+        },
+        {
+          "time": 5.0,
+          "duration": 2.0,
+          "value": "E:maj",
+          "confidence": 1
+        },
+        {
+          "time": 5.2,
+          "duration": 1.0,
+          "value": "G#:maj/Eb",
+          "confidence": 1
+        },
+        {
+          "time": 5.3,
+          "duration": 1.0,
+          "value": "C#:min/C",
+          "confidence": 1
+        },
+        {
+          "time": 6.0,
+          "duration": 2.0,
+          "value": "E:maj",
+          "confidence": 1
+        },
+        {
+          "time": 6.2,
+          "duration": 2.0,
+          "value": "B:maj",
+          "confidence": 1
+        },
+        {
+          "time": 7.0,
+          "duration": 4.0,
+          "value": "E:maj",
+          "confidence": 1
+        },
+        {
+          "time": 8.0,
+          "duration": 2.0,
+          "value": "E:maj",
+          "confidence": 1
+        },
+        {
+          "time": 8.2,
+          "duration": 2.0,
+          "value": "A:maj",
+          "confidence": 1
+        },
+        {
+          "time": 9.0,
+          "duration": 2.0,
+          "value": "E:maj",
+          "confidence": 1
+        },
+        {
+          "time": 9.2,
+          "duration": 2.0,
+          "value": "A:maj",
+          "confidence": 1
+        },
+        {
+          "time": 10.0,
+          "duration": 2.0,
+          "value": "E:maj",
+          "confidence": 1
+        },
+        {
+          "time": 10.2,
+          "duration": 2.0,
+          "value": "C#:min/C",
+          "confidence": 1
+        },
+        {
+          "time": 11.0,
           "duration": 2.0,
           "value": "F#:min/D",
           "confidence": 1
         },
         {
-<<<<<<< HEAD
-          "time": 4.2,
-=======
-          "time": 3.2,
->>>>>>> 5725112b
-          "duration": 2.0,
-          "value": "B:maj",
-          "confidence": 1
-        },
-        {
-<<<<<<< HEAD
-          "time": 5.0,
-=======
-          "time": 4.0,
->>>>>>> 5725112b
-          "duration": 2.0,
-          "value": "E:maj",
-          "confidence": 1
-        },
-        {
-<<<<<<< HEAD
-          "time": 5.2,
-=======
-          "time": 4.2,
->>>>>>> 5725112b
-          "duration": 2.0,
-          "value": "A:maj",
-          "confidence": 1
-        },
-        {
-<<<<<<< HEAD
-          "time": 6.0,
-=======
-          "time": 5.0,
->>>>>>> 5725112b
-          "duration": 2.0,
-          "value": "E:maj",
-          "confidence": 1
-        },
-        {
-<<<<<<< HEAD
-          "time": 6.2,
-=======
-          "time": 5.2,
->>>>>>> 5725112b
+          "time": 11.2,
+          "duration": 2.0,
+          "value": "B:maj",
+          "confidence": 1
+        },
+        {
+          "time": 12.0,
+          "duration": 2.0,
+          "value": "E:maj",
+          "confidence": 1
+        },
+        {
+          "time": 12.2,
+          "duration": 2.0,
+          "value": "A:maj",
+          "confidence": 1
+        },
+        {
+          "time": 13.0,
+          "duration": 2.0,
+          "value": "E:maj",
+          "confidence": 1
+        },
+        {
+          "time": 13.2,
           "duration": 1.0,
           "value": "G#:maj/Eb",
           "confidence": 1
         },
         {
-<<<<<<< HEAD
-          "time": 6.3,
-=======
-          "time": 5.3,
->>>>>>> 5725112b
-          "duration": 1.0,
-          "value": "C#:min/C",
-          "confidence": 1
-        },
-        {
-<<<<<<< HEAD
-          "time": 7.0,
-=======
-          "time": 6.0,
->>>>>>> 5725112b
-          "duration": 2.0,
-          "value": "E:maj",
-          "confidence": 1
-        },
-        {
-<<<<<<< HEAD
-          "time": 7.2,
-=======
-          "time": 6.2,
->>>>>>> 5725112b
-          "duration": 2.0,
-          "value": "B:maj",
-          "confidence": 1
-        },
-        {
-<<<<<<< HEAD
-          "time": 8.0,
-=======
-          "time": 7.0,
->>>>>>> 5725112b
-          "duration": 4.0,
-          "value": "E:maj",
-          "confidence": 1
-        },
-        {
-<<<<<<< HEAD
-          "time": 9.0,
-=======
-          "time": 8.0,
->>>>>>> 5725112b
-          "duration": 2.0,
-          "value": "E:maj",
-          "confidence": 1
-        },
-        {
-<<<<<<< HEAD
-          "time": 9.2,
-=======
-          "time": 8.2,
->>>>>>> 5725112b
-          "duration": 2.0,
-          "value": "A:maj",
-          "confidence": 1
-        },
-        {
-<<<<<<< HEAD
-          "time": 10.0,
-=======
-          "time": 9.0,
->>>>>>> 5725112b
-          "duration": 2.0,
-          "value": "E:maj",
-          "confidence": 1
-        },
-        {
-<<<<<<< HEAD
-          "time": 10.2,
-=======
-          "time": 9.2,
->>>>>>> 5725112b
-          "duration": 2.0,
-          "value": "A:maj",
-          "confidence": 1
-        },
-        {
-<<<<<<< HEAD
-          "time": 11.0,
-=======
-          "time": 10.0,
->>>>>>> 5725112b
-          "duration": 2.0,
-          "value": "E:maj",
-          "confidence": 1
-        },
-        {
-<<<<<<< HEAD
-          "time": 11.2,
-=======
-          "time": 10.2,
->>>>>>> 5725112b
-          "duration": 2.0,
-          "value": "C#:min/C",
-          "confidence": 1
-        },
-        {
-<<<<<<< HEAD
-          "time": 12.0,
-=======
-          "time": 11.0,
->>>>>>> 5725112b
-          "duration": 2.0,
-          "value": "F#:min/D",
-          "confidence": 1
-        },
-        {
-<<<<<<< HEAD
-          "time": 12.2,
-=======
-          "time": 11.2,
->>>>>>> 5725112b
-          "duration": 2.0,
-          "value": "B:maj",
-          "confidence": 1
-        },
-        {
-<<<<<<< HEAD
-          "time": 13.0,
-=======
-          "time": 12.0,
->>>>>>> 5725112b
-          "duration": 2.0,
-          "value": "E:maj",
-          "confidence": 1
-        },
-        {
-<<<<<<< HEAD
-          "time": 13.2,
-=======
-          "time": 12.2,
->>>>>>> 5725112b
-          "duration": 2.0,
-          "value": "A:maj",
-          "confidence": 1
-        },
-        {
-<<<<<<< HEAD
+          "time": 13.3,
+          "duration": 1.0,
+          "value": "C#:min/C",
+          "confidence": 1
+        },
+        {
           "time": 14.0,
-=======
-          "time": 13.0,
->>>>>>> 5725112b
-          "duration": 2.0,
-          "value": "E:maj",
-          "confidence": 1
-        },
-        {
-<<<<<<< HEAD
+          "duration": 2.0,
+          "value": "E:maj",
+          "confidence": 1
+        },
+        {
           "time": 14.2,
-=======
-          "time": 13.2,
->>>>>>> 5725112b
-          "duration": 1.0,
-          "value": "G#:maj/Eb",
-          "confidence": 1
-        },
-        {
-<<<<<<< HEAD
-          "time": 14.3,
-=======
-          "time": 13.3,
->>>>>>> 5725112b
-          "duration": 1.0,
-          "value": "C#:min/C",
-          "confidence": 1
-        },
-        {
-<<<<<<< HEAD
+          "duration": 2.0,
+          "value": "B:maj",
+          "confidence": 1
+        },
+        {
           "time": 15.0,
-=======
-          "time": 14.0,
->>>>>>> 5725112b
-          "duration": 2.0,
-          "value": "E:maj",
-          "confidence": 1
-        },
-        {
-<<<<<<< HEAD
-          "time": 15.2,
-=======
-          "time": 14.2,
->>>>>>> 5725112b
-          "duration": 2.0,
-          "value": "B:maj",
-          "confidence": 1
-        },
-        {
-<<<<<<< HEAD
-          "time": 16.0,
-=======
-          "time": 15.0,
->>>>>>> 5725112b
           "duration": 4.0,
           "value": "E:maj",
           "confidence": 1
