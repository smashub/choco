--- conflicted
+++ resolved
@@ -197,11 +197,7 @@
           "confidence": 1
         },
         {
-<<<<<<< HEAD
-          "time": 18.3,
-=======
           "time": 17.3,
->>>>>>> 5725112b
           "duration": 1.0,
           "value": "A:(3,5,b7,9)",
           "confidence": 1
@@ -237,11 +233,7 @@
           "confidence": 1
         },
         {
-<<<<<<< HEAD
-          "time": 22.3,
-=======
           "time": 21.3,
->>>>>>> 5725112b
           "duration": 1.0,
           "value": "A:(3,5,b7,9)",
           "confidence": 1
@@ -265,11 +257,7 @@
           "confidence": 1
         },
         {
-<<<<<<< HEAD
-          "time": 24.3,
-=======
           "time": 23.3,
->>>>>>> 5725112b
           "duration": 1.0,
           "value": "C:(3,5,b7,9,11,13)",
           "confidence": 1
