{
  "annotations": [
    {
      "annotation_metadata": {
        "curator": {
          "name": "",
          "email": ""
        },
        "annotator": {},
        "version": "",
        "corpus": "biab_internet_corpus",
        "annotation_tools": "",
        "annotation_rules": "",
        "validation": "",
        "data_source": ""
      },
      "namespace": "chord",
      "data": [
        {
          "time": 0.0,
          "duration": 4.0,
          "value": "F:maj",
          "confidence": 1
        },
        {
          "time": 1.0,
          "duration": 4.0,
          "value": "F:maj",
          "confidence": 1
        },
        {
          "time": 2.0,
          "duration": 4.0,
          "value": "F:maj",
          "confidence": 1
        },
        {
          "time": 3.0,
          "duration": 4.0,
          "value": "F:maj",
          "confidence": 1
        },
        {
          "time": 4.0,
          "duration": 4.0,
          "value": "F:maj",
          "confidence": 1
        },
        {
          "time": 5.0,
          "duration": 4.0,
          "value": "F:maj",
          "confidence": 1
        },
        {
          "time": 6.0,
          "duration": 4.0,
          "value": "G:(3,5,b7)",
          "confidence": 1
        },
        {
          "time": 7.0,
          "duration": 4.0,
          "value": "C:(3,5,b7)",
          "confidence": 1
        },
        {
          "time": 8.0,
          "duration": 4.0,
          "value": "F:maj",
          "confidence": 1
        },
        {
          "time": 9.0,
          "duration": 4.0,
          "value": "F:maj",
          "confidence": 1
        },
        {
          "time": 10.0,
          "duration": 4.0,
          "value": "F:maj",
          "confidence": 1
        },
        {
          "time": 11.0,
          "duration": 4.0,
          "value": "F:maj",
          "confidence": 1
        },
        {
          "time": 12.0,
          "duration": 4.0,
          "value": "F:maj",
          "confidence": 1
        },
        {
          "time": 13.0,
          "duration": 4.0,
          "value": "F:maj",
          "confidence": 1
        },
        {
          "time": 14.0,
          "duration": 1.0,
          "value": "G:(3,5,b7)",
          "confidence": 1
        },
        {
<<<<<<< HEAD
          "time": 15.1,
=======
          "time": 14.1,
>>>>>>> 5725112b
          "duration": 1.0,
          "value": "G:(3,5,b7)",
          "confidence": 1
        },
        {
<<<<<<< HEAD
          "time": 15.2,
=======
          "time": 14.2,
>>>>>>> 5725112b
          "duration": 2.0,
          "value": "C:(3,5,b7)",
          "confidence": 1
        },
        {
          "time": 15.0,
          "duration": 4.0,
          "value": "F:maj",
          "confidence": 1
        },
        {
          "time": 16.0,
          "duration": 4.0,
          "value": "G:(3,5,b7)",
          "confidence": 1
        },
        {
          "time": 17.0,
          "duration": 4.0,
          "value": "C:(3,5,b7)",
          "confidence": 1
        },
        {
          "time": 18.0,
          "duration": 4.0,
          "value": "F:maj",
          "confidence": 1
        },
        {
          "time": 19.0,
          "duration": 4.0,
          "value": "F:maj",
          "confidence": 1
        },
        {
          "time": 20.0,
          "duration": 4.0,
          "value": "C:(3,5,b7)",
          "confidence": 1
        },
        {
          "time": 21.0,
          "duration": 4.0,
          "value": "C:(3,5,b7)",
          "confidence": 1
        },
        {
          "time": 22.0,
          "duration": 4.0,
          "value": "F:maj",
          "confidence": 1
        },
        {
          "time": 23.0,
          "duration": 4.0,
          "value": "F:maj",
          "confidence": 1
        },
        {
          "time": 24.0,
          "duration": 4.0,
          "value": "G:(3,5,b7)",
          "confidence": 1
        },
        {
          "time": 25.0,
          "duration": 4.0,
          "value": "C:(3,5,b7)",
          "confidence": 1
        },
        {
          "time": 26.0,
          "duration": 4.0,
          "value": "F:maj",
          "confidence": 1
        },
        {
          "time": 27.0,
          "duration": 4.0,
          "value": "F:maj",
          "confidence": 1
        },
        {
          "time": 28.0,
          "duration": 4.0,
          "value": "F:maj",
          "confidence": 1
        },
        {
          "time": 29.0,
          "duration": 4.0,
          "value": "F:maj",
          "confidence": 1
        },
        {
          "time": 30.0,
          "duration": 1.0,
          "value": "G:(3,5,b7)",
          "confidence": 1
        },
        {
<<<<<<< HEAD
          "time": 31.1,
=======
          "time": 30.1,
>>>>>>> 5725112b
          "duration": 1.0,
          "value": "G:(3,5,b7)",
          "confidence": 1
        },
        {
<<<<<<< HEAD
          "time": 31.2,
=======
          "time": 30.2,
>>>>>>> 5725112b
          "duration": 2.0,
          "value": "C:(3,5,b7)",
          "confidence": 1
        },
        {
          "time": 31.0,
          "duration": 4.0,
          "value": "F:maj",
          "confidence": 1
        },
        {
          "time": 32.0,
          "duration": 4.0,
          "value": "Bb:maj",
          "confidence": 1
        },
        {
          "time": 33.0,
          "duration": 4.0,
          "value": "Bb:maj",
          "confidence": 1
        },
        {
          "time": 34.0,
          "duration": 4.0,
          "value": "C:(3,5,b7)",
          "confidence": 1
        },
        {
          "time": 35.0,
          "duration": 4.0,
          "value": "C:(3,5,b7)",
          "confidence": 1
        },
        {
          "time": 36.0,
          "duration": 4.0,
          "value": "F:(3,5,b7)",
          "confidence": 1
        },
        {
          "time": 37.0,
          "duration": 4.0,
          "value": "F:(3,5,b7)",
          "confidence": 1
        },
        {
          "time": 38.0,
          "duration": 4.0,
          "value": "Bb:maj",
          "confidence": 1
        },
        {
          "time": 39.0,
          "duration": 4.0,
          "value": "F:(3,5,b7)",
          "confidence": 1
        },
        {
          "time": 40.0,
          "duration": 4.0,
          "value": "Bb:maj",
          "confidence": 1
        },
        {
          "time": 41.0,
          "duration": 4.0,
          "value": "Bb:maj",
          "confidence": 1
        },
        {
          "time": 42.0,
          "duration": 4.0,
          "value": "C:(3,5,b7)",
          "confidence": 1
        },
        {
          "time": 43.0,
          "duration": 4.0,
          "value": "C:(3,5,b7)",
          "confidence": 1
        },
        {
          "time": 44.0,
          "duration": 4.0,
          "value": "F:(3,5,b7)",
          "confidence": 1
        },
        {
          "time": 45.0,
          "duration": 4.0,
          "value": "F:(3,5,b7)",
          "confidence": 1
        },
        {
          "time": 46.0,
          "duration": 4.0,
          "value": "Bb:maj",
          "confidence": 1
        },
        {
          "time": 47.0,
          "duration": 4.0,
          "value": "Bb:maj",
          "confidence": 1
        },
        {
          "time": 48.0,
          "duration": 4.0,
          "value": "Bb:maj",
          "confidence": 1
        },
        {
          "time": 49.0,
          "duration": 4.0,
          "value": "Bb:maj",
          "confidence": 1
        },
        {
          "time": 50.0,
          "duration": 4.0,
          "value": "C:(3,5,b7)",
          "confidence": 1
        },
        {
          "time": 51.0,
          "duration": 4.0,
          "value": "C:(3,5,b7)",
          "confidence": 1
        },
        {
          "time": 52.0,
          "duration": 4.0,
          "value": "F:(3,5,b7)",
          "confidence": 1
        },
        {
          "time": 53.0,
          "duration": 4.0,
          "value": "F:(3,5,b7)",
          "confidence": 1
        },
        {
          "time": 54.0,
          "duration": 4.0,
          "value": "Bb:maj",
          "confidence": 1
        },
        {
          "time": 55.0,
          "duration": 4.0,
          "value": "F:(3,5,b7)",
          "confidence": 1
        },
        {
          "time": 56.0,
          "duration": 4.0,
          "value": "Bb:maj",
          "confidence": 1
        },
        {
          "time": 57.0,
          "duration": 4.0,
          "value": "Bb:maj",
          "confidence": 1
        },
        {
          "time": 58.0,
          "duration": 4.0,
          "value": "C:(3,5,b7)",
          "confidence": 1
        },
        {
          "time": 59.0,
          "duration": 4.0,
          "value": "C:(3,5,b7)",
          "confidence": 1
        },
        {
          "time": 60.0,
          "duration": 4.0,
          "value": "F:(3,5,b7)",
          "confidence": 1
        },
        {
          "time": 61.0,
          "duration": 4.0,
          "value": "F:(3,5,b7)",
          "confidence": 1
        },
        {
          "time": 62.0,
          "duration": 4.0,
          "value": "Bb:maj",
          "confidence": 1
        },
        {
          "time": 63.0,
          "duration": 4.0,
          "value": "Bb:maj",
          "confidence": 1
        }
      ],
      "sandbox": {},
      "time": 0,
      "duration": 256.0
    },
    {
      "annotation_metadata": {
        "curator": {
          "name": "",
          "email": ""
        },
        "annotator": {},
        "version": "",
        "corpus": "biab_internet_corpus",
        "annotation_tools": "",
        "annotation_rules": "",
        "validation": "",
        "data_source": ""
      },
      "namespace": "key_mode",
      "data": [
        {
          "time": 0.0,
          "duration": 256.0,
          "value": "F",
          "confidence": 1
        }
      ],
      "sandbox": {},
      "time": 0,
      "duration": 256.0
    }
  ],
  "file_metadata": {
    "title": "Ory's Creole Trombone - Kid Ory",
    "artist": "",
    "release": "",
    "duration": 256.0,
    "identifiers": {},
    "jams_version": "0.3.4"
  },
  "sandbox": {
    "expanded": false
  }
}<|MERGE_RESOLUTION|>--- conflicted
+++ resolved
@@ -107,21 +107,13 @@
           "confidence": 1
         },
         {
-<<<<<<< HEAD
-          "time": 15.1,
-=======
           "time": 14.1,
->>>>>>> 5725112b
           "duration": 1.0,
           "value": "G:(3,5,b7)",
           "confidence": 1
         },
         {
-<<<<<<< HEAD
-          "time": 15.2,
-=======
           "time": 14.2,
->>>>>>> 5725112b
           "duration": 2.0,
           "value": "C:(3,5,b7)",
           "confidence": 1
@@ -223,21 +215,13 @@
           "confidence": 1
         },
         {
-<<<<<<< HEAD
-          "time": 31.1,
-=======
           "time": 30.1,
->>>>>>> 5725112b
           "duration": 1.0,
           "value": "G:(3,5,b7)",
           "confidence": 1
         },
         {
-<<<<<<< HEAD
-          "time": 31.2,
-=======
           "time": 30.2,
->>>>>>> 5725112b
           "duration": 2.0,
           "value": "C:(3,5,b7)",
           "confidence": 1
