--- conflicted
+++ resolved
@@ -95,161 +95,102 @@
           "confidence": 1
         },
         {
-<<<<<<< HEAD
-          "time": 12.1,
+          "time": 11.2,
+          "duration": 1.0,
+          "value": "D:(3,5,b7)/B",
+          "confidence": 1
+        },
+        {
+          "time": 11.3,
+          "duration": 1.0,
+          "value": "D:(3,5,b7)/A",
+          "confidence": 1
+        },
+        {
+          "time": 12.0,
+          "duration": 4.0,
+          "value": "G:(3,5,b7)",
+          "confidence": 1
+        },
+        {
+          "time": 13.0,
+          "duration": 4.0,
+          "value": "G:(3,5,b7)",
+          "confidence": 1
+        },
+        {
+          "time": 14.0,
+          "duration": 4.0,
+          "value": "G:(3,5,b7)",
+          "confidence": 1
+        },
+        {
+          "time": 15.0,
+          "duration": 4.0,
+          "value": "G:(3,5,b7)",
+          "confidence": 1
+        },
+        {
+          "time": 16.0,
+          "duration": 4.0,
+          "value": "C:(3,5,b7)",
+          "confidence": 1
+        },
+        {
+          "time": 17.0,
+          "duration": 4.0,
+          "value": "C:(3,5,b7)",
+          "confidence": 1
+        },
+        {
+          "time": 18.0,
+          "duration": 4.0,
+          "value": "G:(3,5,b7)",
+          "confidence": 1
+        },
+        {
+          "time": 19.0,
+          "duration": 4.0,
+          "value": "G:(3,5,b7)",
+          "confidence": 1
+        },
+        {
+          "time": 20.0,
+          "duration": 4.0,
+          "value": "D:(3,5,b7)",
+          "confidence": 1
+        },
+        {
+          "time": 21.0,
+          "duration": 4.0,
+          "value": "D:(3,5,b7)",
+          "confidence": 1
+        },
+        {
+          "time": 22.0,
+          "duration": 4.0,
+          "value": "G:(3,5,b7)",
+          "confidence": 1
+        },
+        {
+          "time": 23.0,
+          "duration": 1.0,
+          "value": "D:(3,5,b7)",
+          "confidence": 1
+        },
+        {
+          "time": 23.1,
           "duration": 1.0,
           "value": "D:(3,5,b7)/C",
           "confidence": 1
         },
         {
-          "time": 12.2,
+          "time": 23.2,
           "duration": 1.0,
           "value": "D:(3,5,b7)/B",
           "confidence": 1
         },
         {
-          "time": 12.3,
-          "duration": 1.0,
-          "value": "D:(3,5,b7)/A",
-=======
-          "time": 11.2,
-          "duration": 1.0,
-          "value": "D:(3,5,b7)/B",
-          "confidence": 1
-        },
-        {
-          "time": 11.3,
-          "duration": 1.0,
-          "value": "D:(3,5,b7)/A",
-          "confidence": 1
-        },
-        {
-          "time": 12.0,
-          "duration": 4.0,
-          "value": "G:(3,5,b7)",
->>>>>>> 5725112b
-          "confidence": 1
-        },
-        {
-          "time": 13.0,
-          "duration": 4.0,
-          "value": "G:(3,5,b7)",
-          "confidence": 1
-        },
-        {
-          "time": 14.0,
-          "duration": 4.0,
-          "value": "G:(3,5,b7)",
-          "confidence": 1
-        },
-        {
-          "time": 15.0,
-          "duration": 4.0,
-          "value": "G:(3,5,b7)",
-          "confidence": 1
-        },
-        {
-          "time": 16.0,
-          "duration": 4.0,
-<<<<<<< HEAD
-          "value": "G:(3,5,b7)",
-=======
-          "value": "C:(3,5,b7)",
->>>>>>> 5725112b
-          "confidence": 1
-        },
-        {
-          "time": 17.0,
-          "duration": 4.0,
-          "value": "C:(3,5,b7)",
-          "confidence": 1
-        },
-        {
-          "time": 18.0,
-          "duration": 4.0,
-<<<<<<< HEAD
-          "value": "C:(3,5,b7)",
-=======
-          "value": "G:(3,5,b7)",
->>>>>>> 5725112b
-          "confidence": 1
-        },
-        {
-          "time": 19.0,
-          "duration": 4.0,
-          "value": "G:(3,5,b7)",
-          "confidence": 1
-        },
-        {
-          "time": 20.0,
-          "duration": 4.0,
-<<<<<<< HEAD
-          "value": "G:(3,5,b7)",
-=======
-          "value": "D:(3,5,b7)",
->>>>>>> 5725112b
-          "confidence": 1
-        },
-        {
-          "time": 21.0,
-          "duration": 4.0,
-          "value": "D:(3,5,b7)",
-          "confidence": 1
-        },
-        {
-          "time": 22.0,
-          "duration": 4.0,
-<<<<<<< HEAD
-          "value": "D:(3,5,b7)",
-=======
-          "value": "G:(3,5,b7)",
->>>>>>> 5725112b
-          "confidence": 1
-        },
-        {
-          "time": 23.0,
-<<<<<<< HEAD
-          "duration": 4.0,
-          "value": "G:(3,5,b7)",
-=======
-          "duration": 1.0,
-          "value": "D:(3,5,b7)",
->>>>>>> 5725112b
-          "confidence": 1
-        },
-        {
-          "time": 23.1,
-          "duration": 1.0,
-<<<<<<< HEAD
-          "value": "D:(3,5,b7)",
-          "confidence": 1
-        },
-        {
-          "time": 24.1,
-          "duration": 1.0,
-          "value": "D:(3,5,b7)/C",
-          "confidence": 1
-        },
-        {
-          "time": 24.2,
-          "duration": 1.0,
-          "value": "D:(3,5,b7)/B",
-          "confidence": 1
-        },
-        {
-          "time": 24.3,
-          "duration": 1.0,
-=======
-          "value": "D:(3,5,b7)/C",
-          "confidence": 1
-        },
-        {
-          "time": 23.2,
-          "duration": 1.0,
-          "value": "D:(3,5,b7)/B",
-          "confidence": 1
-        },
-        {
           "time": 23.3,
           "duration": 1.0,
           "value": "D:(3,5,b7)/A",
@@ -258,7 +199,6 @@
         {
           "time": 24.0,
           "duration": 4.0,
->>>>>>> 5725112b
           "value": "D:(3,5,b7)/A",
           "confidence": 1
         },
@@ -355,11 +295,7 @@
         {
           "time": 40.0,
           "duration": 4.0,
-<<<<<<< HEAD
-          "value": "D:(3,5,b7)/A",
-=======
-          "value": "G:(3,5,b7)",
->>>>>>> 5725112b
+          "value": "G:(3,5,b7)",
           "confidence": 1
         },
         {
@@ -371,11 +307,7 @@
         {
           "time": 42.0,
           "duration": 4.0,
-<<<<<<< HEAD
-          "value": "G:(3,5,b7)",
-=======
-          "value": "D:(3,5,b7)",
->>>>>>> 5725112b
+          "value": "D:(3,5,b7)",
           "confidence": 1
         },
         {
@@ -387,11 +319,7 @@
         {
           "time": 44.0,
           "duration": 4.0,
-<<<<<<< HEAD
-          "value": "D:(3,5,b7)",
-=======
-          "value": "G:(3,5,b7)",
->>>>>>> 5725112b
+          "value": "G:(3,5,b7)",
           "confidence": 1
         },
         {
@@ -403,11 +331,7 @@
         {
           "time": 46.0,
           "duration": 4.0,
-<<<<<<< HEAD
-          "value": "G:(3,5,b7)",
-=======
-          "value": "D:(3,5,b7)",
->>>>>>> 5725112b
+          "value": "D:(3,5,b7)",
           "confidence": 1
         },
         {
@@ -419,15 +343,6 @@
         {
           "time": 48.0,
           "duration": 4.0,
-<<<<<<< HEAD
-          "value": "D:(3,5,b7)",
-          "confidence": 1
-        },
-        {
-          "time": 49.0,
-          "duration": 4.0,
-=======
->>>>>>> 5725112b
           "value": "G:(3,5,b7)",
           "confidence": 1
         }
