--- conflicted
+++ resolved
@@ -98,393 +98,258 @@
           "time": 9.2,
           "duration": 2.0,
           "value": "G:dim/F",
-<<<<<<< HEAD
-=======
           "confidence": 1
         },
         {
           "time": 10.0,
           "duration": 4.0,
           "value": "F:maj",
->>>>>>> 5725112b
           "confidence": 1
         },
         {
           "time": 11.0,
           "duration": 4.0,
-<<<<<<< HEAD
+          "value": "F:(3,5,b7)",
+          "confidence": 1
+        },
+        {
+          "time": 12.0,
+          "duration": 4.0,
+          "value": "Bb:maj",
+          "confidence": 1
+        },
+        {
+          "time": 13.0,
+          "duration": 4.0,
+          "value": "C:min/Bb",
+          "confidence": 1
+        },
+        {
+          "time": 14.0,
+          "duration": 4.0,
+          "value": "Bb:maj",
+          "confidence": 1
+        },
+        {
+          "time": 15.0,
+          "duration": 2.0,
+          "value": "Bb:maj",
+          "confidence": 1
+        },
+        {
+          "time": 15.2,
+          "duration": 2.0,
+          "value": "F:maj/A",
+          "confidence": 1
+        },
+        {
+          "time": 16.0,
+          "duration": 4.0,
+          "value": "Bb:maj/F",
+          "confidence": 1
+        },
+        {
+          "time": 17.0,
+          "duration": 2.0,
+          "value": "Bb:maj/F",
+          "confidence": 1
+        },
+        {
+          "time": 17.2,
+          "duration": 2.0,
+          "value": "F:(3,5,b7)",
+          "confidence": 1
+        },
+        {
+          "time": 18.0,
+          "duration": 4.0,
+          "value": "Bb:maj",
+          "confidence": 1
+        },
+        {
+          "time": 19.0,
+          "duration": 2.0,
+          "value": "F:maj/A",
+          "confidence": 1
+        },
+        {
+          "time": 19.2,
+          "duration": 2.0,
+          "value": "G:dim",
+          "confidence": 1
+        },
+        {
+          "time": 20.0,
+          "duration": 4.0,
           "value": "F:maj",
-=======
+          "confidence": 1
+        },
+        {
+          "time": 21.0,
+          "duration": 2.0,
+          "value": "Bb:min/F",
+          "confidence": 1
+        },
+        {
+          "time": 21.2,
+          "duration": 2.0,
+          "value": "G:dim/F",
+          "confidence": 1
+        },
+        {
+          "time": 22.0,
+          "duration": 4.0,
+          "value": "F:maj",
+          "confidence": 1
+        },
+        {
+          "time": 23.0,
+          "duration": 4.0,
+          "value": "F:maj",
+          "confidence": 1
+        },
+        {
+          "time": 24.0,
+          "duration": 4.0,
+          "value": "Db:maj",
+          "confidence": 1
+        },
+        {
+          "time": 25.0,
+          "duration": 4.0,
+          "value": "Eb:min/Db",
+          "confidence": 1
+        },
+        {
+          "time": 26.0,
+          "duration": 4.0,
+          "value": "Db:maj",
+          "confidence": 1
+        },
+        {
+          "time": 27.0,
+          "duration": 2.0,
+          "value": "Db:maj",
+          "confidence": 1
+        },
+        {
+          "time": 27.2,
+          "duration": 2.0,
+          "value": "Ab:maj",
+          "confidence": 1
+        },
+        {
+          "time": 28.0,
+          "duration": 4.0,
+          "value": "Db:maj",
+          "confidence": 1
+        },
+        {
+          "time": 29.0,
+          "duration": 2.0,
+          "value": "Db:maj",
+          "confidence": 1
+        },
+        {
+          "time": 29.2,
+          "duration": 2.0,
+          "value": "Ab:(3,5,b7)",
+          "confidence": 1
+        },
+        {
+          "time": 30.0,
+          "duration": 2.0,
+          "value": "Db:maj",
+          "confidence": 1
+        },
+        {
+          "time": 30.2,
+          "duration": 2.0,
+          "value": "Db:maj/Ab",
+          "confidence": 1
+        },
+        {
+          "time": 31.0,
+          "duration": 2.0,
+          "value": "F:(3,5,b7)/C",
+          "confidence": 1
+        },
+        {
+          "time": 31.2,
+          "duration": 2.0,
           "value": "F:(3,5,b7)",
->>>>>>> 5725112b
-          "confidence": 1
-        },
-        {
-          "time": 12.0,
-          "duration": 4.0,
-<<<<<<< HEAD
+          "confidence": 1
+        },
+        {
+          "time": 32.0,
+          "duration": 2.0,
+          "value": "Bb:(3,5,b7)",
+          "confidence": 1
+        },
+        {
+          "time": 32.2,
+          "duration": 2.0,
+          "value": "Bb:(3,5,b7)/F",
+          "confidence": 1
+        },
+        {
+          "time": 33.0,
+          "duration": 4.0,
+          "value": "Eb:maj/Bb",
+          "confidence": 1
+        },
+        {
+          "time": 34.0,
+          "duration": 4.0,
+          "value": "Bb:maj",
+          "confidence": 1
+        },
+        {
+          "time": 35.0,
+          "duration": 2.0,
+          "value": "Bb:maj/Ab",
+          "confidence": 1
+        },
+        {
+          "time": 35.2,
+          "duration": 2.0,
+          "value": "Bb:maj",
+          "confidence": 1
+        },
+        {
+          "time": 36.0,
+          "duration": 4.0,
+          "value": "Eb:maj/G",
+          "confidence": 1
+        },
+        {
+          "time": 37.0,
+          "duration": 2.0,
+          "value": "Bb:maj/Eb",
+          "confidence": 1
+        },
+        {
+          "time": 37.2,
+          "duration": 2.0,
+          "value": "Eb:maj/G",
+          "confidence": 1
+        },
+        {
+          "time": 38.0,
+          "duration": 4.0,
+          "value": "Bb:maj/F",
+          "confidence": 1
+        },
+        {
+          "time": 39.0,
+          "duration": 4.0,
           "value": "F:(3,5,b7)",
-=======
-          "value": "Bb:maj",
->>>>>>> 5725112b
-          "confidence": 1
-        },
-        {
-          "time": 13.0,
-          "duration": 4.0,
-<<<<<<< HEAD
-          "value": "Bb:maj",
-=======
-          "value": "C:min/Bb",
->>>>>>> 5725112b
-          "confidence": 1
-        },
-        {
-          "time": 14.0,
-          "duration": 4.0,
-<<<<<<< HEAD
-          "value": "C:min/Bb",
-=======
-          "value": "Bb:maj",
->>>>>>> 5725112b
-          "confidence": 1
-        },
-        {
-          "time": 15.0,
-<<<<<<< HEAD
-          "duration": 4.0,
-          "value": "Bb:maj",
-          "confidence": 1
-        },
-        {
-          "time": 16.0,
-=======
->>>>>>> 5725112b
-          "duration": 2.0,
-          "value": "Bb:maj",
-          "confidence": 1
-        },
-        {
-          "time": 15.2,
-          "duration": 2.0,
-          "value": "F:maj/A",
-          "confidence": 1
-        },
-        {
-          "time": 16.0,
-          "duration": 4.0,
-          "value": "Bb:maj/F",
-          "confidence": 1
-        },
-        {
-          "time": 17.0,
-          "duration": 2.0,
-          "value": "Bb:maj/F",
-          "confidence": 1
-        },
-        {
-          "time": 17.2,
-          "duration": 2.0,
-          "value": "F:(3,5,b7)",
-          "confidence": 1
-        },
-        {
-          "time": 18.0,
-          "duration": 4.0,
-          "value": "Bb:maj",
-          "confidence": 1
-        },
-        {
-          "time": 19.0,
-          "duration": 2.0,
-          "value": "F:maj/A",
-          "confidence": 1
-        },
-        {
-          "time": 19.2,
-          "duration": 2.0,
-          "value": "G:dim",
-          "confidence": 1
-        },
-        {
-          "time": 20.0,
-          "duration": 4.0,
-          "value": "F:maj",
-          "confidence": 1
-        },
-        {
-          "time": 21.0,
-          "duration": 2.0,
-          "value": "Bb:min/F",
-          "confidence": 1
-        },
-        {
-          "time": 21.2,
-          "duration": 2.0,
-          "value": "G:dim/F",
-<<<<<<< HEAD
-=======
-          "confidence": 1
-        },
-        {
-          "time": 22.0,
-          "duration": 4.0,
-          "value": "F:maj",
->>>>>>> 5725112b
-          "confidence": 1
-        },
-        {
-          "time": 23.0,
-          "duration": 4.0,
-          "value": "F:maj",
-          "confidence": 1
-        },
-        {
-          "time": 24.0,
-          "duration": 4.0,
-<<<<<<< HEAD
-          "value": "F:maj",
-=======
-          "value": "Db:maj",
->>>>>>> 5725112b
-          "confidence": 1
-        },
-        {
-          "time": 25.0,
-          "duration": 4.0,
-<<<<<<< HEAD
-          "value": "Db:maj",
-=======
-          "value": "Eb:min/Db",
->>>>>>> 5725112b
-          "confidence": 1
-        },
-        {
-          "time": 26.0,
-          "duration": 4.0,
-<<<<<<< HEAD
-          "value": "Eb:min/Db",
-=======
-          "value": "Db:maj",
->>>>>>> 5725112b
-          "confidence": 1
-        },
-        {
-          "time": 27.0,
-<<<<<<< HEAD
-          "duration": 4.0,
-=======
-          "duration": 2.0,
->>>>>>> 5725112b
-          "value": "Db:maj",
-          "confidence": 1
-        },
-        {
-          "time": 27.2,
-          "duration": 2.0,
-<<<<<<< HEAD
-          "value": "Db:maj",
-          "confidence": 1
-        },
-        {
-          "time": 28.2,
-          "duration": 2.0,
-          "value": "Ab:maj",
-=======
-          "value": "Ab:maj",
-          "confidence": 1
-        },
-        {
-          "time": 28.0,
-          "duration": 4.0,
-          "value": "Db:maj",
->>>>>>> 5725112b
-          "confidence": 1
-        },
-        {
-          "time": 29.0,
-<<<<<<< HEAD
-          "duration": 4.0,
-          "value": "Db:maj",
-=======
-          "duration": 2.0,
-          "value": "Db:maj",
-          "confidence": 1
-        },
-        {
-          "time": 29.2,
-          "duration": 2.0,
-          "value": "Ab:(3,5,b7)",
->>>>>>> 5725112b
-          "confidence": 1
-        },
-        {
-          "time": 30.0,
-          "duration": 2.0,
-          "value": "Db:maj",
-          "confidence": 1
-        },
-        {
-          "time": 30.2,
-          "duration": 2.0,
-<<<<<<< HEAD
-          "value": "Ab:(3,5,b7)",
-=======
-          "value": "Db:maj/Ab",
->>>>>>> 5725112b
-          "confidence": 1
-        },
-        {
-          "time": 31.0,
-          "duration": 2.0,
-<<<<<<< HEAD
-          "value": "Db:maj",
-=======
-          "value": "F:(3,5,b7)/C",
->>>>>>> 5725112b
-          "confidence": 1
-        },
-        {
-          "time": 31.2,
-          "duration": 2.0,
-<<<<<<< HEAD
-          "value": "Db:maj/Ab",
-=======
-          "value": "F:(3,5,b7)",
->>>>>>> 5725112b
-          "confidence": 1
-        },
-        {
-          "time": 32.0,
-          "duration": 2.0,
-<<<<<<< HEAD
-          "value": "F:(3,5,b7)/C",
-=======
-          "value": "Bb:(3,5,b7)",
->>>>>>> 5725112b
-          "confidence": 1
-        },
-        {
-          "time": 32.2,
-          "duration": 2.0,
-<<<<<<< HEAD
-          "value": "F:(3,5,b7)",
-=======
-          "value": "Bb:(3,5,b7)/F",
->>>>>>> 5725112b
-          "confidence": 1
-        },
-        {
-          "time": 33.0,
-<<<<<<< HEAD
-          "duration": 2.0,
-          "value": "Bb:(3,5,b7)",
-          "confidence": 1
-        },
-        {
-          "time": 33.2,
-          "duration": 2.0,
-          "value": "Bb:(3,5,b7)/F",
-=======
-          "duration": 4.0,
-          "value": "Eb:maj/Bb",
->>>>>>> 5725112b
-          "confidence": 1
-        },
-        {
-          "time": 34.0,
-          "duration": 4.0,
-<<<<<<< HEAD
-          "value": "Eb:maj/Bb",
-=======
-          "value": "Bb:maj",
->>>>>>> 5725112b
-          "confidence": 1
-        },
-        {
-          "time": 35.0,
-<<<<<<< HEAD
-          "duration": 4.0,
-          "value": "Bb:maj",
-=======
-          "duration": 2.0,
-          "value": "Bb:maj/Ab",
->>>>>>> 5725112b
-          "confidence": 1
-        },
-        {
-          "time": 35.2,
-          "duration": 2.0,
-<<<<<<< HEAD
-          "value": "Bb:maj/Ab",
-          "confidence": 1
-        },
-        {
-          "time": 36.2,
-          "duration": 2.0,
-          "value": "Bb:maj",
-=======
-          "value": "Bb:maj",
-          "confidence": 1
-        },
-        {
-          "time": 36.0,
-          "duration": 4.0,
-          "value": "Eb:maj/G",
->>>>>>> 5725112b
-          "confidence": 1
-        },
-        {
-          "time": 37.0,
-<<<<<<< HEAD
-          "duration": 4.0,
-          "value": "Eb:maj/G",
-=======
-          "duration": 2.0,
-          "value": "Bb:maj/Eb",
->>>>>>> 5725112b
-          "confidence": 1
-        },
-        {
-          "time": 37.2,
-          "duration": 2.0,
-<<<<<<< HEAD
-          "value": "Bb:maj/Eb",
-          "confidence": 1
-        },
-        {
-          "time": 38.2,
-          "duration": 2.0,
-          "value": "Eb:maj/G",
-=======
-          "value": "Eb:maj/G",
-          "confidence": 1
-        },
-        {
-          "time": 38.0,
-          "duration": 4.0,
-          "value": "Bb:maj/F",
->>>>>>> 5725112b
-          "confidence": 1
-        },
-        {
-          "time": 39.0,
-          "duration": 4.0,
-<<<<<<< HEAD
-          "value": "Bb:maj/F",
-=======
-          "value": "F:(3,5,b7)",
->>>>>>> 5725112b
           "confidence": 1
         },
         {
           "time": 40.0,
           "duration": 4.0,
-<<<<<<< HEAD
-          "value": "F:(3,5,b7)",
-=======
-          "value": "Bb:maj",
->>>>>>> 5725112b
+          "value": "Bb:maj",
           "confidence": 1
         },
         {
@@ -497,15 +362,6 @@
           "time": 42.0,
           "duration": 4.0,
           "value": "Bb:maj",
-<<<<<<< HEAD
-          "confidence": 1
-        },
-        {
-          "time": 43.0,
-          "duration": 4.0,
-          "value": "Bb:maj",
-=======
->>>>>>> 5725112b
           "confidence": 1
         }
       ],
