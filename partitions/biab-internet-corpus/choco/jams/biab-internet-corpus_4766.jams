{
  "annotations": [
    {
      "annotation_metadata": {
        "curator": {
          "name": "",
          "email": ""
        },
        "annotator": {},
        "version": "",
        "corpus": "biab_internet_corpus",
        "annotation_tools": "",
        "annotation_rules": "",
        "validation": "",
        "data_source": ""
      },
      "namespace": "chord",
      "data": [
        {
          "time": 0.0,
          "duration": 4.0,
          "value": "F:min",
          "confidence": 1
        },
        {
          "time": 1.0,
          "duration": 2.0,
          "value": "Bb:min",
          "confidence": 1
        },
        {
          "time": 1.2,
          "duration": 2.0,
          "value": "E:dim",
          "confidence": 1
        },
        {
          "time": 2.0,
          "duration": 4.0,
          "value": "F:min",
          "confidence": 1
        },
        {
          "time": 3.0,
          "duration": 4.0,
          "value": "Bb:min",
          "confidence": 1
        },
        {
          "time": 4.0,
          "duration": 4.0,
          "value": "C:(3,5,b7)",
          "confidence": 1
        },
        {
          "time": 5.0,
          "duration": 2.0,
          "value": "F:min",
          "confidence": 1
        },
        {
          "time": 5.2,
          "duration": 2.0,
          "value": "Bb:min(6)",
          "confidence": 1
        },
        {
          "time": 6.0,
          "duration": 4.0,
          "value": "F:min",
          "confidence": 1
        },
        {
          "time": 7.0,
          "duration": 4.0,
          "value": "Bb:min(6)",
          "confidence": 1
        },
        {
          "time": 8.0,
          "duration": 4.0,
          "value": "C:(3,5,b7)",
          "confidence": 1
        },
        {
          "time": 9.0,
          "duration": 4.0,
          "value": "Bb:min(6)",
          "confidence": 1
        },
        {
          "time": 10.0,
          "duration": 4.0,
          "value": "C:(3,5,b7)",
          "confidence": 1
        },
        {
          "time": 11.0,
          "duration": 2.0,
          "value": "F:min",
          "confidence": 1
        },
        {
          "time": 11.2,
          "duration": 2.0,
          "value": "Bb:min",
          "confidence": 1
        },
        {
          "time": 12.0,
          "duration": 4.0,
          "value": "C:(3,5,b7)",
          "confidence": 1
        },
        {
          "time": 13.0,
          "duration": 2.0,
          "value": "F:min",
          "confidence": 1
        },
        {
          "time": 13.2,
          "duration": 2.0,
          "value": "Bb:min(6)",
          "confidence": 1
        },
        {
          "time": 14.0,
          "duration": 4.0,
          "value": "F:min",
          "confidence": 1
        },
        {
          "time": 15.0,
          "duration": 4.0,
          "value": "Bb:min(6)",
          "confidence": 1
        },
        {
          "time": 16.0,
          "duration": 4.0,
          "value": "C:(3,5,b7)",
          "confidence": 1
        },
        {
          "time": 17.0,
          "duration": 4.0,
          "value": "Bb:min(6)",
          "confidence": 1
        },
        {
          "time": 18.0,
          "duration": 4.0,
          "value": "C:(3,5,b7)",
          "confidence": 1
        },
        {
          "time": 19.0,
          "duration": 2.0,
          "value": "F:min",
          "confidence": 1
        },
        {
          "time": 19.2,
          "duration": 2.0,
          "value": "Bb:min",
          "confidence": 1
        },
        {
          "time": 20.0,
          "duration": 2.0,
          "value": "F:min",
          "confidence": 1
        },
        {
          "time": 20.2,
          "duration": 2.0,
          "value": "F:(3,5,b7)",
          "confidence": 1
        },
        {
          "time": 21.0,
          "duration": 4.0,
          "value": "Eb:min(6)",
          "confidence": 1
        },
        {
          "time": 22.0,
          "duration": 1.0,
          "value": "F:(3,5,b7)",
          "confidence": 1
        },
        {
<<<<<<< HEAD
          "time": 23.1,
=======
          "time": 22.1,
>>>>>>> 5725112b
          "duration": 1.0,
          "value": "Eb:min(6)",
          "confidence": 1
        },
        {
<<<<<<< HEAD
          "time": 23.2,
=======
          "time": 22.2,
>>>>>>> 5725112b
          "duration": 2.0,
          "value": "F:(3,5,b7)",
          "confidence": 1
        },
        {
          "time": 23.0,
          "duration": 4.0,
          "value": "Bb:min",
          "confidence": 1
        },
        {
          "time": 24.0,
          "duration": 4.0,
          "value": "Eb:(3,5,b7)",
          "confidence": 1
        },
        {
          "time": 25.0,
          "duration": 4.0,
          "value": "Db:min(6)",
          "confidence": 1
        },
        {
          "time": 26.0,
          "duration": 1.0,
          "value": "Eb:(3,5,b7)",
          "confidence": 1
        },
        {
<<<<<<< HEAD
          "time": 27.1,
=======
          "time": 26.1,
>>>>>>> 5725112b
          "duration": 1.0,
          "value": "Bb:min(b7)",
          "confidence": 1
        },
        {
<<<<<<< HEAD
          "time": 27.2,
=======
          "time": 26.2,
>>>>>>> 5725112b
          "duration": 2.0,
          "value": "Eb:(3,5,b7)",
          "confidence": 1
        },
        {
          "time": 27.0,
          "duration": 2.0,
          "value": "Ab:maj",
          "confidence": 1
        },
        {
          "time": 27.2,
          "duration": 2.0,
          "value": "Db:maj7",
          "confidence": 1
        },
        {
          "time": 28.0,
          "duration": 4.0,
          "value": "C:(3,5,b7)",
          "confidence": 1
        },
        {
          "time": 29.0,
          "duration": 2.0,
          "value": "F:min",
          "confidence": 1
        },
        {
          "time": 29.2,
          "duration": 2.0,
          "value": "Bb:min(6)",
          "confidence": 1
        },
        {
          "time": 30.0,
          "duration": 4.0,
          "value": "F:min",
          "confidence": 1
        },
        {
          "time": 31.0,
          "duration": 4.0,
          "value": "Bb:min(6)",
          "confidence": 1
        },
        {
          "time": 32.0,
          "duration": 4.0,
          "value": "C:(3,5,b7)",
          "confidence": 1
        },
        {
          "time": 33.0,
          "duration": 4.0,
          "value": "Bb:min(6)",
          "confidence": 1
        },
        {
          "time": 34.0,
          "duration": 4.0,
          "value": "C:(3,5,b7)",
          "confidence": 1
        },
        {
          "time": 35.0,
          "duration": 2.0,
          "value": "F:min",
          "confidence": 1
        },
        {
          "time": 35.2,
          "duration": 2.0,
          "value": "Bb:min",
          "confidence": 1
        },
        {
          "time": 36.0,
          "duration": 2.0,
          "value": "F:min",
          "confidence": 1
        },
        {
          "time": 36.2,
          "duration": 2.0,
          "value": "F:(3,5,b7)",
          "confidence": 1
        },
        {
          "time": 37.0,
          "duration": 4.0,
          "value": "Eb:min(6)",
          "confidence": 1
        },
        {
          "time": 38.0,
          "duration": 1.0,
          "value": "F:(3,5,b7)",
          "confidence": 1
        },
        {
<<<<<<< HEAD
          "time": 39.1,
=======
          "time": 38.1,
>>>>>>> 5725112b
          "duration": 1.0,
          "value": "Eb:min(6)",
          "confidence": 1
        },
        {
<<<<<<< HEAD
          "time": 39.2,
=======
          "time": 38.2,
>>>>>>> 5725112b
          "duration": 2.0,
          "value": "F:(3,5,b7)",
          "confidence": 1
        },
        {
          "time": 39.0,
          "duration": 4.0,
          "value": "Bb:min",
          "confidence": 1
        },
        {
          "time": 40.0,
          "duration": 4.0,
          "value": "Eb:(3,5,b7)",
          "confidence": 1
        },
        {
          "time": 41.0,
          "duration": 4.0,
          "value": "Db:min(6)",
          "confidence": 1
        },
        {
          "time": 42.0,
          "duration": 1.0,
          "value": "Eb:(3,5,b7)",
          "confidence": 1
        },
        {
<<<<<<< HEAD
          "time": 43.1,
=======
          "time": 42.1,
>>>>>>> 5725112b
          "duration": 1.0,
          "value": "Bb:min(b7)",
          "confidence": 1
        },
        {
<<<<<<< HEAD
          "time": 43.2,
=======
          "time": 42.2,
>>>>>>> 5725112b
          "duration": 2.0,
          "value": "Eb:(3,5,b7)",
          "confidence": 1
        },
        {
          "time": 43.0,
          "duration": 2.0,
          "value": "Ab:maj",
          "confidence": 1
        },
        {
          "time": 43.2,
          "duration": 2.0,
          "value": "Db:maj7",
          "confidence": 1
        },
        {
          "time": 44.0,
          "duration": 4.0,
          "value": "C:(3,5,b7)",
          "confidence": 1
        },
        {
          "time": 45.0,
          "duration": 2.0,
          "value": "F:min",
          "confidence": 1
        },
        {
          "time": 45.2,
          "duration": 2.0,
          "value": "Bb:min(6)",
          "confidence": 1
        },
        {
          "time": 46.0,
          "duration": 4.0,
          "value": "F:min",
          "confidence": 1
        },
        {
          "time": 47.0,
          "duration": 4.0,
          "value": "Bb:min(6)",
          "confidence": 1
        },
        {
          "time": 48.0,
          "duration": 4.0,
          "value": "C:(3,5,b7)",
          "confidence": 1
        },
        {
          "time": 49.0,
          "duration": 4.0,
          "value": "Bb:min(6)",
          "confidence": 1
        },
        {
          "time": 50.0,
          "duration": 4.0,
          "value": "C:(3,5,b7)",
          "confidence": 1
        },
        {
          "time": 51.0,
          "duration": 2.0,
          "value": "F:min",
          "confidence": 1
        },
        {
          "time": 51.2,
          "duration": 2.0,
          "value": "Bb:min",
          "confidence": 1
        },
        {
          "time": 52.0,
          "duration": 4.0,
          "value": "F:min",
          "confidence": 1
        },
        {
          "time": 53.0,
          "duration": 4.0,
          "value": "Db:(3,5,b7)",
          "confidence": 1
        },
        {
          "time": 54.0,
          "duration": 2.0,
          "value": "C:(3,b5,b7)",
          "confidence": 1
        },
        {
          "time": 54.2,
          "duration": 2.0,
          "value": "F:min",
          "confidence": 1
        },
        {
          "time": 55.0,
          "duration": 4.0,
          "value": "F:min",
          "confidence": 1
        },
        {
          "time": 56.0,
          "duration": 4.0,
          "value": "F:min",
          "confidence": 1
        }
      ],
      "sandbox": {},
      "time": 0,
      "duration": 228.0
    },
    {
      "annotation_metadata": {
        "curator": {
          "name": "",
          "email": ""
        },
        "annotator": {},
        "version": "",
        "corpus": "biab_internet_corpus",
        "annotation_tools": "",
        "annotation_rules": "",
        "validation": "",
        "data_source": ""
      },
      "namespace": "key_mode",
      "data": [
        {
          "time": 0.0,
          "duration": 228.0,
          "value": "C",
          "confidence": 1
        }
      ],
      "sandbox": {},
      "time": 0,
      "duration": 228.0
    }
  ],
  "file_metadata": {
    "title": "Boulevard of Broken Dreams",
    "artist": "",
    "release": "",
    "duration": 228.0,
    "identifiers": {},
    "jams_version": "0.3.4"
  },
  "sandbox": {
    "expanded": false
  }
}<|MERGE_RESOLUTION|>--- conflicted
+++ resolved
@@ -191,21 +191,13 @@
           "confidence": 1
         },
         {
-<<<<<<< HEAD
-          "time": 23.1,
-=======
           "time": 22.1,
->>>>>>> 5725112b
           "duration": 1.0,
           "value": "Eb:min(6)",
           "confidence": 1
         },
         {
-<<<<<<< HEAD
-          "time": 23.2,
-=======
           "time": 22.2,
->>>>>>> 5725112b
           "duration": 2.0,
           "value": "F:(3,5,b7)",
           "confidence": 1
@@ -235,181 +227,157 @@
           "confidence": 1
         },
         {
-<<<<<<< HEAD
-          "time": 27.1,
-=======
           "time": 26.1,
->>>>>>> 5725112b
           "duration": 1.0,
           "value": "Bb:min(b7)",
           "confidence": 1
         },
         {
-<<<<<<< HEAD
+          "time": 26.2,
+          "duration": 2.0,
+          "value": "Eb:(3,5,b7)",
+          "confidence": 1
+        },
+        {
+          "time": 27.0,
+          "duration": 2.0,
+          "value": "Ab:maj",
+          "confidence": 1
+        },
+        {
           "time": 27.2,
-=======
-          "time": 26.2,
->>>>>>> 5725112b
-          "duration": 2.0,
+          "duration": 2.0,
+          "value": "Db:maj7",
+          "confidence": 1
+        },
+        {
+          "time": 28.0,
+          "duration": 4.0,
+          "value": "C:(3,5,b7)",
+          "confidence": 1
+        },
+        {
+          "time": 29.0,
+          "duration": 2.0,
+          "value": "F:min",
+          "confidence": 1
+        },
+        {
+          "time": 29.2,
+          "duration": 2.0,
+          "value": "Bb:min(6)",
+          "confidence": 1
+        },
+        {
+          "time": 30.0,
+          "duration": 4.0,
+          "value": "F:min",
+          "confidence": 1
+        },
+        {
+          "time": 31.0,
+          "duration": 4.0,
+          "value": "Bb:min(6)",
+          "confidence": 1
+        },
+        {
+          "time": 32.0,
+          "duration": 4.0,
+          "value": "C:(3,5,b7)",
+          "confidence": 1
+        },
+        {
+          "time": 33.0,
+          "duration": 4.0,
+          "value": "Bb:min(6)",
+          "confidence": 1
+        },
+        {
+          "time": 34.0,
+          "duration": 4.0,
+          "value": "C:(3,5,b7)",
+          "confidence": 1
+        },
+        {
+          "time": 35.0,
+          "duration": 2.0,
+          "value": "F:min",
+          "confidence": 1
+        },
+        {
+          "time": 35.2,
+          "duration": 2.0,
+          "value": "Bb:min",
+          "confidence": 1
+        },
+        {
+          "time": 36.0,
+          "duration": 2.0,
+          "value": "F:min",
+          "confidence": 1
+        },
+        {
+          "time": 36.2,
+          "duration": 2.0,
+          "value": "F:(3,5,b7)",
+          "confidence": 1
+        },
+        {
+          "time": 37.0,
+          "duration": 4.0,
+          "value": "Eb:min(6)",
+          "confidence": 1
+        },
+        {
+          "time": 38.0,
+          "duration": 1.0,
+          "value": "F:(3,5,b7)",
+          "confidence": 1
+        },
+        {
+          "time": 38.1,
+          "duration": 1.0,
+          "value": "Eb:min(6)",
+          "confidence": 1
+        },
+        {
+          "time": 38.2,
+          "duration": 2.0,
+          "value": "F:(3,5,b7)",
+          "confidence": 1
+        },
+        {
+          "time": 39.0,
+          "duration": 4.0,
+          "value": "Bb:min",
+          "confidence": 1
+        },
+        {
+          "time": 40.0,
+          "duration": 4.0,
           "value": "Eb:(3,5,b7)",
           "confidence": 1
         },
         {
-          "time": 27.0,
-          "duration": 2.0,
-          "value": "Ab:maj",
-          "confidence": 1
-        },
-        {
-          "time": 27.2,
-          "duration": 2.0,
-          "value": "Db:maj7",
-          "confidence": 1
-        },
-        {
-          "time": 28.0,
-          "duration": 4.0,
-          "value": "C:(3,5,b7)",
-          "confidence": 1
-        },
-        {
-          "time": 29.0,
-          "duration": 2.0,
-          "value": "F:min",
-          "confidence": 1
-        },
-        {
-          "time": 29.2,
-          "duration": 2.0,
-          "value": "Bb:min(6)",
-          "confidence": 1
-        },
-        {
-          "time": 30.0,
-          "duration": 4.0,
-          "value": "F:min",
-          "confidence": 1
-        },
-        {
-          "time": 31.0,
-          "duration": 4.0,
-          "value": "Bb:min(6)",
-          "confidence": 1
-        },
-        {
-          "time": 32.0,
-          "duration": 4.0,
-          "value": "C:(3,5,b7)",
-          "confidence": 1
-        },
-        {
-          "time": 33.0,
-          "duration": 4.0,
-          "value": "Bb:min(6)",
-          "confidence": 1
-        },
-        {
-          "time": 34.0,
-          "duration": 4.0,
-          "value": "C:(3,5,b7)",
-          "confidence": 1
-        },
-        {
-          "time": 35.0,
-          "duration": 2.0,
-          "value": "F:min",
-          "confidence": 1
-        },
-        {
-          "time": 35.2,
-          "duration": 2.0,
-          "value": "Bb:min",
-          "confidence": 1
-        },
-        {
-          "time": 36.0,
-          "duration": 2.0,
-          "value": "F:min",
-          "confidence": 1
-        },
-        {
-          "time": 36.2,
-          "duration": 2.0,
-          "value": "F:(3,5,b7)",
-          "confidence": 1
-        },
-        {
-          "time": 37.0,
-          "duration": 4.0,
-          "value": "Eb:min(6)",
-          "confidence": 1
-        },
-        {
-          "time": 38.0,
-          "duration": 1.0,
-          "value": "F:(3,5,b7)",
-          "confidence": 1
-        },
-        {
-<<<<<<< HEAD
-          "time": 39.1,
-=======
-          "time": 38.1,
->>>>>>> 5725112b
-          "duration": 1.0,
-          "value": "Eb:min(6)",
-          "confidence": 1
-        },
-        {
-<<<<<<< HEAD
-          "time": 39.2,
-=======
-          "time": 38.2,
->>>>>>> 5725112b
-          "duration": 2.0,
-          "value": "F:(3,5,b7)",
-          "confidence": 1
-        },
-        {
-          "time": 39.0,
-          "duration": 4.0,
-          "value": "Bb:min",
-          "confidence": 1
-        },
-        {
-          "time": 40.0,
-          "duration": 4.0,
+          "time": 41.0,
+          "duration": 4.0,
+          "value": "Db:min(6)",
+          "confidence": 1
+        },
+        {
+          "time": 42.0,
+          "duration": 1.0,
           "value": "Eb:(3,5,b7)",
           "confidence": 1
         },
         {
-          "time": 41.0,
-          "duration": 4.0,
-          "value": "Db:min(6)",
-          "confidence": 1
-        },
-        {
-          "time": 42.0,
-          "duration": 1.0,
-          "value": "Eb:(3,5,b7)",
-          "confidence": 1
-        },
-        {
-<<<<<<< HEAD
-          "time": 43.1,
-=======
           "time": 42.1,
->>>>>>> 5725112b
           "duration": 1.0,
           "value": "Bb:min(b7)",
           "confidence": 1
         },
         {
-<<<<<<< HEAD
-          "time": 43.2,
-=======
           "time": 42.2,
->>>>>>> 5725112b
           "duration": 2.0,
           "value": "Eb:(3,5,b7)",
           "confidence": 1
