{
  "annotations": [
    {
      "annotation_metadata": {
        "curator": {
          "name": "",
          "email": ""
        },
        "annotator": {},
        "version": "",
        "corpus": "biab_internet_corpus",
        "annotation_tools": "",
        "annotation_rules": "",
        "validation": "",
        "data_source": ""
      },
      "namespace": "chord",
      "data": [
        {
          "time": 0.0,
          "duration": 4.0,
          "value": "Bb:maj",
          "confidence": 1
        },
        {
          "time": 1.0,
          "duration": 4.0,
          "value": "Bb:maj",
          "confidence": 1
        },
        {
          "time": 2.0,
          "duration": 4.0,
<<<<<<< HEAD
          "value": "Bb:maj",
=======
          "value": "G:min",
>>>>>>> 5725112b
          "confidence": 1
        },
        {
          "time": 3.0,
          "duration": 4.0,
          "value": "G:min",
          "confidence": 1
        },
        {
          "time": 4.0,
          "duration": 4.0,
<<<<<<< HEAD
          "value": "G:min",
=======
          "value": "C:min",
>>>>>>> 5725112b
          "confidence": 1
        },
        {
          "time": 5.0,
          "duration": 4.0,
<<<<<<< HEAD
          "value": "C:min",
=======
          "value": "F:(3,5,b7)",
>>>>>>> 5725112b
          "confidence": 1
        },
        {
          "time": 6.0,
<<<<<<< HEAD
          "duration": 4.0,
=======
          "duration": 2.0,
          "value": "C:min",
          "confidence": 1
        },
        {
          "time": 6.2,
          "duration": 2.0,
>>>>>>> 5725112b
          "value": "F:(3,5,b7)",
          "confidence": 1
        },
        {
          "time": 7.0,
<<<<<<< HEAD
          "duration": 2.0,
          "value": "C:min",
          "confidence": 1
        },
        {
          "time": 7.2,
          "duration": 2.0,
          "value": "F:(3,5,b7)",
=======
          "duration": 4.0,
          "value": "Bb:maj",
>>>>>>> 5725112b
          "confidence": 1
        },
        {
          "time": 8.0,
          "duration": 4.0,
          "value": "Bb:maj",
          "confidence": 1
        },
        {
          "time": 9.0,
          "duration": 4.0,
          "value": "Bb:maj",
          "confidence": 1
        },
        {
          "time": 10.0,
          "duration": 4.0,
<<<<<<< HEAD
          "value": "Bb:maj",
=======
          "value": "G:min",
>>>>>>> 5725112b
          "confidence": 1
        },
        {
          "time": 11.0,
          "duration": 4.0,
          "value": "G:min",
          "confidence": 1
        },
        {
          "time": 12.0,
          "duration": 4.0,
<<<<<<< HEAD
          "value": "G:min",
=======
          "value": "C:min",
>>>>>>> 5725112b
          "confidence": 1
        },
        {
          "time": 13.0,
          "duration": 4.0,
<<<<<<< HEAD
          "value": "C:min",
=======
          "value": "F:(3,5,b7)",
>>>>>>> 5725112b
          "confidence": 1
        },
        {
          "time": 14.0,
<<<<<<< HEAD
          "duration": 4.0,
=======
          "duration": 2.0,
          "value": "C:min",
          "confidence": 1
        },
        {
          "time": 14.2,
          "duration": 2.0,
>>>>>>> 5725112b
          "value": "F:(3,5,b7)",
          "confidence": 1
        },
        {
          "time": 15.0,
<<<<<<< HEAD
          "duration": 2.0,
          "value": "C:min",
          "confidence": 1
        },
        {
          "time": 15.2,
          "duration": 2.0,
          "value": "F:(3,5,b7)",
          "confidence": 1
        },
        {
          "time": 16.0,
=======
>>>>>>> 5725112b
          "duration": 4.0,
          "value": "Bb:maj",
          "confidence": 1
        }
      ],
      "sandbox": {},
      "time": 0,
      "duration": 64.0
    },
    {
      "annotation_metadata": {
        "curator": {
          "name": "",
          "email": ""
        },
        "annotator": {},
        "version": "",
        "corpus": "biab_internet_corpus",
        "annotation_tools": "",
        "annotation_rules": "",
        "validation": "",
        "data_source": ""
      },
      "namespace": "key_mode",
      "data": [
        {
          "time": 0.0,
          "duration": 64.0,
          "value": "Bb",
          "confidence": 1
        }
      ],
      "sandbox": {},
      "time": 0,
      "duration": 64.0
    }
  ],
  "file_metadata": {
    "title": "Aragon Mill",
    "artist": "",
    "release": "",
    "duration": 64.0,
    "identifiers": {},
    "jams_version": "0.3.4"
  },
  "sandbox": {
    "expanded": false
  }
}<|MERGE_RESOLUTION|>--- conflicted
+++ resolved
@@ -31,11 +31,7 @@
         {
           "time": 2.0,
           "duration": 4.0,
-<<<<<<< HEAD
-          "value": "Bb:maj",
-=======
           "value": "G:min",
->>>>>>> 5725112b
           "confidence": 1
         },
         {
@@ -47,28 +43,17 @@
         {
           "time": 4.0,
           "duration": 4.0,
-<<<<<<< HEAD
-          "value": "G:min",
-=======
           "value": "C:min",
->>>>>>> 5725112b
           "confidence": 1
         },
         {
           "time": 5.0,
           "duration": 4.0,
-<<<<<<< HEAD
-          "value": "C:min",
-=======
           "value": "F:(3,5,b7)",
->>>>>>> 5725112b
           "confidence": 1
         },
         {
           "time": 6.0,
-<<<<<<< HEAD
-          "duration": 4.0,
-=======
           "duration": 2.0,
           "value": "C:min",
           "confidence": 1
@@ -76,25 +61,13 @@
         {
           "time": 6.2,
           "duration": 2.0,
->>>>>>> 5725112b
           "value": "F:(3,5,b7)",
           "confidence": 1
         },
         {
           "time": 7.0,
-<<<<<<< HEAD
-          "duration": 2.0,
-          "value": "C:min",
-          "confidence": 1
-        },
-        {
-          "time": 7.2,
-          "duration": 2.0,
-          "value": "F:(3,5,b7)",
-=======
           "duration": 4.0,
           "value": "Bb:maj",
->>>>>>> 5725112b
           "confidence": 1
         },
         {
@@ -112,11 +85,7 @@
         {
           "time": 10.0,
           "duration": 4.0,
-<<<<<<< HEAD
-          "value": "Bb:maj",
-=======
           "value": "G:min",
->>>>>>> 5725112b
           "confidence": 1
         },
         {
@@ -128,28 +97,17 @@
         {
           "time": 12.0,
           "duration": 4.0,
-<<<<<<< HEAD
-          "value": "G:min",
-=======
           "value": "C:min",
->>>>>>> 5725112b
           "confidence": 1
         },
         {
           "time": 13.0,
           "duration": 4.0,
-<<<<<<< HEAD
-          "value": "C:min",
-=======
           "value": "F:(3,5,b7)",
->>>>>>> 5725112b
           "confidence": 1
         },
         {
           "time": 14.0,
-<<<<<<< HEAD
-          "duration": 4.0,
-=======
           "duration": 2.0,
           "value": "C:min",
           "confidence": 1
@@ -157,27 +115,11 @@
         {
           "time": 14.2,
           "duration": 2.0,
->>>>>>> 5725112b
           "value": "F:(3,5,b7)",
           "confidence": 1
         },
         {
           "time": 15.0,
-<<<<<<< HEAD
-          "duration": 2.0,
-          "value": "C:min",
-          "confidence": 1
-        },
-        {
-          "time": 15.2,
-          "duration": 2.0,
-          "value": "F:(3,5,b7)",
-          "confidence": 1
-        },
-        {
-          "time": 16.0,
-=======
->>>>>>> 5725112b
           "duration": 4.0,
           "value": "Bb:maj",
           "confidence": 1
