--- conflicted
+++ resolved
@@ -83,11 +83,7 @@
           "confidence": 1
         },
         {
-<<<<<<< HEAD
-          "time": 9.3,
-=======
           "time": 8.3,
->>>>>>> 5725112b
           "duration": 1.0,
           "value": "Db:dim",
           "confidence": 1
