{
  "annotations": [
    {
      "annotation_metadata": {
        "curator": {
          "name": "",
          "email": ""
        },
        "annotator": {},
        "version": "",
        "corpus": "biab_internet_corpus",
        "annotation_tools": "",
        "annotation_rules": "",
        "validation": "",
        "data_source": ""
      },
      "namespace": "chord",
      "data": [
        {
          "time": 0.0,
          "duration": 4.0,
          "value": "F:maj7",
          "confidence": 1
        },
        {
          "time": 1.0,
          "duration": 4.0,
          "value": "D:min(b7)",
          "confidence": 1
        },
        {
          "time": 2.0,
          "duration": 4.0,
          "value": "G:min(b7)",
          "confidence": 1
        },
        {
          "time": 3.0,
          "duration": 2.0,
          "value": "C:(3,5,b7,9)",
          "confidence": 1
        },
        {
          "time": 3.2,
          "duration": 2.0,
          "value": "Bb:maj7",
          "confidence": 1
        },
        {
          "time": 4.0,
          "duration": 4.0,
          "value": "A:min(b7)",
          "confidence": 1
        },
        {
          "time": 5.0,
          "duration": 4.0,
          "value": "D:min(b7)",
          "confidence": 1
        },
        {
          "time": 6.0,
          "duration": 4.0,
          "value": "G:min(b7)",
          "confidence": 1
        },
        {
          "time": 7.0,
          "duration": 2.0,
          "value": "E:(b3,b5,b7)",
          "confidence": 1
        },
        {
          "time": 7.2,
          "duration": 2.0,
          "value": "A:(3,5,b7)",
          "confidence": 1
        },
        {
          "time": 8.0,
          "duration": 4.0,
          "value": "D:min(b7)",
          "confidence": 1
        },
        {
          "time": 9.0,
          "duration": 4.0,
          "value": "Eb:maj7",
          "confidence": 1
        },
        {
          "time": 10.0,
          "duration": 4.0,
          "value": "D:min(b7)",
          "confidence": 1
        },
        {
          "time": 11.0,
          "duration": 4.0,
          "value": "Eb:maj7",
          "confidence": 1
        },
        {
          "time": 12.0,
          "duration": 4.0,
          "value": "D:min(b7)",
          "confidence": 1
        },
        {
          "time": 13.0,
          "duration": 4.0,
          "value": "Eb:maj7",
          "confidence": 1
        },
        {
          "time": 14.0,
          "duration": 4.0,
          "value": "D:min(b7)",
          "confidence": 1
        },
        {
          "time": 15.0,
          "duration": 2.0,
          "value": "Eb:(3,5,b7,9)",
          "confidence": 1
        },
        {
          "time": 15.2,
          "duration": 2.0,
          "value": "D:(3,b5,#5,b7,b9,#9)",
          "confidence": 1
        },
        {
          "time": 16.0,
          "duration": 4.0,
          "value": "G:min(b7)",
          "confidence": 1
        },
        {
          "time": 17.0,
          "duration": 1.0,
          "value": "G:min(b7)",
          "confidence": 1
        },
        {
<<<<<<< HEAD
          "time": 18.1,
=======
          "time": 17.1,
>>>>>>> 5725112b
          "duration": 1.0,
          "value": "A:min(b7)",
          "confidence": 1
        },
        {
<<<<<<< HEAD
          "time": 18.2,
=======
          "time": 17.2,
>>>>>>> 5725112b
          "duration": 1.0,
          "value": "Bb:maj7",
          "confidence": 1
        },
        {
          "time": 17.3,
          "duration": 1.0,
          "value": "B:dim",
          "confidence": 1
        },
        {
          "time": 18.0,
          "duration": 4.0,
          "value": "C:(4,5,b7)",
          "confidence": 1
        },
        {
          "time": 19.0,
          "duration": 4.0,
          "value": "F:(3,5,6,9)",
          "confidence": 1
        },
        {
          "time": 20.0,
          "duration": 1.0,
          "value": "F:(3,5,6)",
          "confidence": 1
        },
        {
<<<<<<< HEAD
          "time": 21.1,
=======
          "time": 20.1,
>>>>>>> 5725112b
          "duration": 1.0,
          "value": "Eb:(3,5,b7,9)",
          "confidence": 1
        },
        {
<<<<<<< HEAD
          "time": 21.2,
=======
          "time": 20.2,
>>>>>>> 5725112b
          "duration": 1.0,
          "value": "D:(3,5,b7)",
          "confidence": 1
        },
        {
          "time": 20.3,
          "duration": 1.0,
          "value": "F#:dim/D",
          "confidence": 1
        },
        {
          "time": 21.0,
          "duration": 4.0,
          "value": "G:min(b7)",
          "confidence": 1
        },
        {
          "time": 22.0,
          "duration": 4.0,
          "value": "C:(4,5,b7,9)",
          "confidence": 1
        },
        {
          "time": 23.0,
          "duration": 4.0,
          "value": "F:(3,5,6,9)",
          "confidence": 1
        },
        {
          "time": 24.0,
          "duration": 1.0,
          "value": "F:(3,5,6)",
          "confidence": 1
        },
        {
<<<<<<< HEAD
          "time": 25.1,
=======
          "time": 24.1,
>>>>>>> 5725112b
          "duration": 1.0,
          "value": "Eb:(3,5,b7,9)",
          "confidence": 1
        },
        {
<<<<<<< HEAD
          "time": 25.2,
=======
          "time": 24.2,
>>>>>>> 5725112b
          "duration": 1.0,
          "value": "D:(3,5,b7)",
          "confidence": 1
        },
        {
          "time": 24.3,
          "duration": 1.0,
          "value": "F#:dim/D",
          "confidence": 1
        },
        {
          "time": 25.0,
          "duration": 4.0,
          "value": "G:min(b7)",
          "confidence": 1
        },
        {
          "time": 26.0,
          "duration": 4.0,
          "value": "C:(4,5,b7,9)",
          "confidence": 1
        },
        {
          "time": 27.0,
          "duration": 4.0,
          "value": "F:(3,5,6,9)",
          "confidence": 1
        }
      ],
      "sandbox": {},
      "time": 0,
      "duration": 112.0
    },
    {
      "annotation_metadata": {
        "curator": {
          "name": "",
          "email": ""
        },
        "annotator": {},
        "version": "",
        "corpus": "biab_internet_corpus",
        "annotation_tools": "",
        "annotation_rules": "",
        "validation": "",
        "data_source": ""
      },
      "namespace": "key_mode",
      "data": [
        {
          "time": 0.0,
          "duration": 112.0,
          "value": "F",
          "confidence": 1
        }
      ],
      "sandbox": {},
      "time": 0,
      "duration": 112.0
    }
  ],
  "file_metadata": {
    "title": "FEELS SO GOOD !                                   ",
    "artist": "",
    "release": "",
    "duration": 112.0,
    "identifiers": {},
    "jams_version": "0.3.4"
  },
  "sandbox": {
    "expanded": false
  }
}<|MERGE_RESOLUTION|>--- conflicted
+++ resolved
@@ -143,21 +143,13 @@
           "confidence": 1
         },
         {
-<<<<<<< HEAD
-          "time": 18.1,
-=======
           "time": 17.1,
->>>>>>> 5725112b
           "duration": 1.0,
           "value": "A:min(b7)",
           "confidence": 1
         },
         {
-<<<<<<< HEAD
-          "time": 18.2,
-=======
           "time": 17.2,
->>>>>>> 5725112b
           "duration": 1.0,
           "value": "Bb:maj7",
           "confidence": 1
@@ -187,21 +179,13 @@
           "confidence": 1
         },
         {
-<<<<<<< HEAD
-          "time": 21.1,
-=======
           "time": 20.1,
->>>>>>> 5725112b
           "duration": 1.0,
           "value": "Eb:(3,5,b7,9)",
           "confidence": 1
         },
         {
-<<<<<<< HEAD
-          "time": 21.2,
-=======
           "time": 20.2,
->>>>>>> 5725112b
           "duration": 1.0,
           "value": "D:(3,5,b7)",
           "confidence": 1
@@ -237,21 +221,13 @@
           "confidence": 1
         },
         {
-<<<<<<< HEAD
-          "time": 25.1,
-=======
           "time": 24.1,
->>>>>>> 5725112b
           "duration": 1.0,
           "value": "Eb:(3,5,b7,9)",
           "confidence": 1
         },
         {
-<<<<<<< HEAD
-          "time": 25.2,
-=======
           "time": 24.2,
->>>>>>> 5725112b
           "duration": 1.0,
           "value": "D:(3,5,b7)",
           "confidence": 1
