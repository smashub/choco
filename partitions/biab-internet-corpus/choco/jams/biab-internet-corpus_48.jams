{
  "annotations": [
    {
      "annotation_metadata": {
        "curator": {
          "name": "",
          "email": ""
        },
        "annotator": {},
        "version": "",
        "corpus": "biab_internet_corpus",
        "annotation_tools": "",
        "annotation_rules": "",
        "validation": "",
        "data_source": ""
      },
      "namespace": "chord",
      "data": [
        {
          "time": 0.0,
          "duration": 4.0,
          "value": "Eb:maj",
          "confidence": 1
        },
        {
          "time": 1.0,
          "duration": 4.0,
          "value": "Gb:dim",
          "confidence": 1
        },
        {
          "time": 2.0,
          "duration": 4.0,
<<<<<<< HEAD
          "value": "Gb:dim",
=======
          "value": "F:min(b7)",
>>>>>>> 5725112b
          "confidence": 1
        },
        {
          "time": 3.0,
          "duration": 4.0,
<<<<<<< HEAD
          "value": "F:min(b7)",
=======
          "value": "Bb:(3,5,b7)",
>>>>>>> 5725112b
          "confidence": 1
        },
        {
          "time": 4.0,
          "duration": 4.0,
          "value": "Eb:maj",
          "confidence": 1
        },
        {
          "time": 5.0,
          "duration": 4.0,
          "value": "Eb:maj",
          "confidence": 1
        },
        {
          "time": 6.0,
          "duration": 4.0,
          "value": "Bb:(3,5,b7)",
          "confidence": 1
        },
        {
          "time": 7.0,
          "duration": 4.0,
          "value": "Bb:(3,5,b7)",
          "confidence": 1
        },
        {
          "time": 8.0,
          "duration": 4.0,
          "value": "Bb:(3,5,b7)",
          "confidence": 1
        },
        {
          "time": 9.0,
          "duration": 4.0,
          "value": "Bb:(3,5,b7)",
          "confidence": 1
        },
        {
          "time": 10.0,
          "duration": 2.0,
          "value": "Eb:maj",
          "confidence": 1
        },
        {
          "time": 10.2,
          "duration": 2.0,
          "value": "E:dim",
          "confidence": 1
        },
        {
          "time": 11.0,
          "duration": 2.0,
          "value": "F:min",
          "confidence": 1
        },
        {
          "time": 11.2,
          "duration": 2.0,
          "value": "Bb:(3,5,b7)",
          "confidence": 1
        },
        {
          "time": 12.0,
          "duration": 4.0,
          "value": "Eb:maj",
          "confidence": 1
        },
        {
          "time": 13.0,
          "duration": 4.0,
          "value": "Eb:maj",
          "confidence": 1
        },
        {
          "time": 14.0,
          "duration": 4.0,
          "value": "Bb:(3,5,b7)",
          "confidence": 1
        },
        {
          "time": 15.0,
          "duration": 4.0,
          "value": "Bb:(3,5,b7)",
          "confidence": 1
        },
        {
          "time": 16.0,
          "duration": 2.0,
          "value": "Bb:(3,5,b7)",
          "confidence": 1
        },
        {
          "time": 16.2,
          "duration": 2.0,
          "value": "E:dim",
          "confidence": 1
        },
        {
          "time": 17.0,
          "duration": 4.0,
          "value": "Bb:(3,5,b7)",
          "confidence": 1
        },
        {
          "time": 18.0,
          "duration": 4.0,
          "value": "Eb:maj",
          "confidence": 1
        },
        {
          "time": 19.0,
          "duration": 4.0,
          "value": "Eb:(3,5,b7)",
          "confidence": 1
        },
        {
          "time": 20.0,
          "duration": 4.0,
          "value": "Eb:(3,5,b7)",
          "confidence": 1
        },
        {
          "time": 21.0,
          "duration": 4.0,
          "value": "Eb:(3,5,b7)",
          "confidence": 1
        },
        {
          "time": 22.0,
          "duration": 4.0,
          "value": "Ab:maj",
          "confidence": 1
        },
        {
          "time": 23.0,
          "duration": 4.0,
          "value": "Ab:maj",
          "confidence": 1
        },
        {
          "time": 24.0,
          "duration": 4.0,
          "value": "F:(3,5,b7)",
          "confidence": 1
        },
        {
          "time": 25.0,
          "duration": 4.0,
          "value": "F:(3,5,b7)",
          "confidence": 1
        },
        {
          "time": 26.0,
          "duration": 4.0,
          "value": "Bb:(3,5,b7)",
          "confidence": 1
        },
        {
          "time": 27.0,
          "duration": 4.0,
          "value": "Bb:(3,5,b7)",
          "confidence": 1
        },
        {
          "time": 28.0,
          "duration": 4.0,
          "value": "Eb:maj",
          "confidence": 1
        },
        {
          "time": 29.0,
          "duration": 4.0,
          "value": "Eb:maj",
          "confidence": 1
        },
        {
          "time": 30.0,
          "duration": 4.0,
          "value": "Bb:(3,5,b7)",
          "confidence": 1
        },
        {
          "time": 31.0,
          "duration": 4.0,
          "value": "Bb:(3,5,b7)",
          "confidence": 1
        },
        {
          "time": 32.0,
          "duration": 4.0,
          "value": "Bb:(3,5,b7)",
          "confidence": 1
        },
        {
          "time": 33.0,
          "duration": 4.0,
          "value": "Bb:(3,5,b7)",
          "confidence": 1
        },
        {
          "time": 34.0,
          "duration": 2.0,
          "value": "Eb:maj",
          "confidence": 1
        },
        {
          "time": 34.2,
          "duration": 2.0,
          "value": "C:min(b7)",
          "confidence": 1
        },
        {
          "time": 35.0,
          "duration": 2.0,
          "value": "F:min(b7)",
          "confidence": 1
        },
        {
          "time": 35.2,
          "duration": 2.0,
          "value": "Bb:(3,5,b7)",
          "confidence": 1
        },
        {
          "time": 36.0,
          "duration": 2.0,
          "value": "Eb:maj",
          "confidence": 1
        },
        {
          "time": 36.2,
          "duration": 2.0,
          "value": "Ab:min",
          "confidence": 1
        },
        {
          "time": 37.0,
          "duration": 4.0,
          "value": "Eb:maj",
          "confidence": 1
        }
      ],
      "sandbox": {},
      "time": 0,
      "duration": 152.0
    },
    {
      "annotation_metadata": {
        "curator": {
          "name": "",
          "email": ""
        },
        "annotator": {},
        "version": "",
        "corpus": "biab_internet_corpus",
        "annotation_tools": "",
        "annotation_rules": "",
        "validation": "",
        "data_source": ""
      },
      "namespace": "key_mode",
      "data": [
        {
          "time": 0.0,
          "duration": 152.0,
          "value": "Eb",
          "confidence": 1
        }
      ],
      "sandbox": {},
      "time": 0,
      "duration": 152.0
    }
  ],
  "file_metadata": {
    "title": "Yes Sir That's My Baby",
    "artist": "",
    "release": "",
    "duration": 152.0,
    "identifiers": {},
    "jams_version": "0.3.4"
  },
  "sandbox": {
    "expanded": false
  }
}<|MERGE_RESOLUTION|>--- conflicted
+++ resolved
@@ -31,21 +31,13 @@
         {
           "time": 2.0,
           "duration": 4.0,
-<<<<<<< HEAD
-          "value": "Gb:dim",
-=======
           "value": "F:min(b7)",
->>>>>>> 5725112b
           "confidence": 1
         },
         {
           "time": 3.0,
           "duration": 4.0,
-<<<<<<< HEAD
-          "value": "F:min(b7)",
-=======
-          "value": "Bb:(3,5,b7)",
->>>>>>> 5725112b
+          "value": "Bb:(3,5,b7)",
           "confidence": 1
         },
         {
