{
  "annotations": [
    {
      "annotation_metadata": {
        "curator": {
          "name": "",
          "email": ""
        },
        "annotator": {},
        "version": "",
        "corpus": "biab_internet_corpus",
        "annotation_tools": "",
        "annotation_rules": "",
        "validation": "",
        "data_source": ""
      },
      "namespace": "chord",
      "data": [
        {
          "time": 0.0,
          "duration": 4.0,
          "value": "G:maj",
          "confidence": 1
        },
        {
          "time": 1.0,
          "duration": 4.0,
<<<<<<< HEAD
          "value": "G:maj",
=======
          "value": "C:(3,5,b7)",
>>>>>>> 5725112b
          "confidence": 1
        },
        {
          "time": 2.0,
          "duration": 4.0,
<<<<<<< HEAD
          "value": "C:(3,5,b7)",
=======
          "value": "G:maj",
>>>>>>> 5725112b
          "confidence": 1
        },
        {
          "time": 3.0,
          "duration": 4.0,
<<<<<<< HEAD
          "value": "G:maj",
=======
          "value": "G:(3,5,b7)",
>>>>>>> 5725112b
          "confidence": 1
        },
        {
          "time": 4.0,
          "duration": 4.0,
<<<<<<< HEAD
          "value": "G:(3,5,b7)",
=======
          "value": "C:(3,5,b7)",
>>>>>>> 5725112b
          "confidence": 1
        },
        {
          "time": 5.0,
          "duration": 4.0,
          "value": "C:(3,5,b7)",
          "confidence": 1
        },
        {
          "time": 6.0,
          "duration": 4.0,
<<<<<<< HEAD
          "value": "C:(3,5,b7)",
=======
          "value": "G:maj",
>>>>>>> 5725112b
          "confidence": 1
        },
        {
          "time": 7.0,
          "duration": 4.0,
          "value": "G:maj",
          "confidence": 1
        },
        {
          "time": 8.0,
          "duration": 4.0,
<<<<<<< HEAD
          "value": "G:maj",
=======
          "value": "D:(3,5,b7)",
>>>>>>> 5725112b
          "confidence": 1
        },
        {
          "time": 9.0,
          "duration": 4.0,
<<<<<<< HEAD
          "value": "D:(3,5,b7)",
=======
          "value": "C:(3,5,b7)",
>>>>>>> 5725112b
          "confidence": 1
        },
        {
          "time": 10.0,
          "duration": 4.0,
<<<<<<< HEAD
          "value": "C:(3,5,b7)",
=======
          "value": "G:maj",
>>>>>>> 5725112b
          "confidence": 1
        },
        {
          "time": 11.0,
          "duration": 4.0,
<<<<<<< HEAD
          "value": "G:maj",
=======
          "value": "D:(3,5,b7)",
>>>>>>> 5725112b
          "confidence": 1
        },
        {
          "time": 12.0,
          "duration": 4.0,
<<<<<<< HEAD
          "value": "D:(3,5,b7)",
=======
          "value": "G:maj",
>>>>>>> 5725112b
          "confidence": 1
        },
        {
          "time": 13.0,
          "duration": 4.0,
<<<<<<< HEAD
          "value": "G:maj",
=======
          "value": "C:(3,5,b7)",
>>>>>>> 5725112b
          "confidence": 1
        },
        {
          "time": 14.0,
          "duration": 4.0,
<<<<<<< HEAD
          "value": "C:(3,5,b7)",
=======
          "value": "G:maj",
>>>>>>> 5725112b
          "confidence": 1
        },
        {
          "time": 15.0,
          "duration": 4.0,
<<<<<<< HEAD
          "value": "G:maj",
=======
          "value": "G:(3,5,b7)",
>>>>>>> 5725112b
          "confidence": 1
        },
        {
          "time": 16.0,
          "duration": 4.0,
<<<<<<< HEAD
          "value": "G:(3,5,b7)",
=======
          "value": "C:(3,5,b7)",
>>>>>>> 5725112b
          "confidence": 1
        },
        {
          "time": 17.0,
          "duration": 4.0,
          "value": "C:(3,5,b7)",
          "confidence": 1
        },
        {
          "time": 18.0,
          "duration": 4.0,
<<<<<<< HEAD
          "value": "C:(3,5,b7)",
=======
          "value": "G:maj",
>>>>>>> 5725112b
          "confidence": 1
        },
        {
          "time": 19.0,
          "duration": 4.0,
          "value": "G:maj",
          "confidence": 1
        },
        {
          "time": 20.0,
          "duration": 4.0,
<<<<<<< HEAD
          "value": "G:maj",
          "confidence": 1
        },
        {
          "time": 21.0,
          "duration": 4.0,
=======
>>>>>>> 5725112b
          "value": "D:(3,5,b7)",
          "confidence": 1
        },
        {
<<<<<<< HEAD
          "time": 22.0,
=======
          "time": 21.0,
>>>>>>> 5725112b
          "duration": 4.0,
          "value": "C:(3,5,b7)",
          "confidence": 1
        },
        {
<<<<<<< HEAD
          "time": 23.0,
=======
          "time": 22.0,
>>>>>>> 5725112b
          "duration": 4.0,
          "value": "G:maj",
          "confidence": 1
        }
      ],
      "sandbox": {},
      "time": 0,
      "duration": 92.0
    },
    {
      "annotation_metadata": {
        "curator": {
          "name": "",
          "email": ""
        },
        "annotator": {},
        "version": "",
        "corpus": "biab_internet_corpus",
        "annotation_tools": "",
        "annotation_rules": "",
        "validation": "",
        "data_source": ""
      },
      "namespace": "key_mode",
      "data": [
        {
          "time": 0.0,
          "duration": 92.0,
          "value": "G",
          "confidence": 1
        }
      ],
      "sandbox": {},
      "time": 0,
      "duration": 92.0
    }
  ],
  "file_metadata": {
    "title": "Shufflin' - Ron Stebbins",
    "artist": "",
    "release": "",
    "duration": 92.0,
    "identifiers": {},
    "jams_version": "0.3.4"
  },
  "sandbox": {
    "expanded": false
  }
}<|MERGE_RESOLUTION|>--- conflicted
+++ resolved
@@ -25,208 +25,131 @@
         {
           "time": 1.0,
           "duration": 4.0,
-<<<<<<< HEAD
-          "value": "G:maj",
-=======
-          "value": "C:(3,5,b7)",
->>>>>>> 5725112b
+          "value": "C:(3,5,b7)",
           "confidence": 1
         },
         {
           "time": 2.0,
           "duration": 4.0,
-<<<<<<< HEAD
-          "value": "C:(3,5,b7)",
-=======
-          "value": "G:maj",
->>>>>>> 5725112b
+          "value": "G:maj",
           "confidence": 1
         },
         {
           "time": 3.0,
           "duration": 4.0,
-<<<<<<< HEAD
-          "value": "G:maj",
-=======
           "value": "G:(3,5,b7)",
->>>>>>> 5725112b
           "confidence": 1
         },
         {
           "time": 4.0,
           "duration": 4.0,
-<<<<<<< HEAD
+          "value": "C:(3,5,b7)",
+          "confidence": 1
+        },
+        {
+          "time": 5.0,
+          "duration": 4.0,
+          "value": "C:(3,5,b7)",
+          "confidence": 1
+        },
+        {
+          "time": 6.0,
+          "duration": 4.0,
+          "value": "G:maj",
+          "confidence": 1
+        },
+        {
+          "time": 7.0,
+          "duration": 4.0,
+          "value": "G:maj",
+          "confidence": 1
+        },
+        {
+          "time": 8.0,
+          "duration": 4.0,
+          "value": "D:(3,5,b7)",
+          "confidence": 1
+        },
+        {
+          "time": 9.0,
+          "duration": 4.0,
+          "value": "C:(3,5,b7)",
+          "confidence": 1
+        },
+        {
+          "time": 10.0,
+          "duration": 4.0,
+          "value": "G:maj",
+          "confidence": 1
+        },
+        {
+          "time": 11.0,
+          "duration": 4.0,
+          "value": "D:(3,5,b7)",
+          "confidence": 1
+        },
+        {
+          "time": 12.0,
+          "duration": 4.0,
+          "value": "G:maj",
+          "confidence": 1
+        },
+        {
+          "time": 13.0,
+          "duration": 4.0,
+          "value": "C:(3,5,b7)",
+          "confidence": 1
+        },
+        {
+          "time": 14.0,
+          "duration": 4.0,
+          "value": "G:maj",
+          "confidence": 1
+        },
+        {
+          "time": 15.0,
+          "duration": 4.0,
           "value": "G:(3,5,b7)",
-=======
-          "value": "C:(3,5,b7)",
->>>>>>> 5725112b
-          "confidence": 1
-        },
-        {
-          "time": 5.0,
-          "duration": 4.0,
-          "value": "C:(3,5,b7)",
-          "confidence": 1
-        },
-        {
-          "time": 6.0,
-          "duration": 4.0,
-<<<<<<< HEAD
-          "value": "C:(3,5,b7)",
-=======
-          "value": "G:maj",
->>>>>>> 5725112b
-          "confidence": 1
-        },
-        {
-          "time": 7.0,
-          "duration": 4.0,
-          "value": "G:maj",
-          "confidence": 1
-        },
-        {
-          "time": 8.0,
-          "duration": 4.0,
-<<<<<<< HEAD
-          "value": "G:maj",
-=======
+          "confidence": 1
+        },
+        {
+          "time": 16.0,
+          "duration": 4.0,
+          "value": "C:(3,5,b7)",
+          "confidence": 1
+        },
+        {
+          "time": 17.0,
+          "duration": 4.0,
+          "value": "C:(3,5,b7)",
+          "confidence": 1
+        },
+        {
+          "time": 18.0,
+          "duration": 4.0,
+          "value": "G:maj",
+          "confidence": 1
+        },
+        {
+          "time": 19.0,
+          "duration": 4.0,
+          "value": "G:maj",
+          "confidence": 1
+        },
+        {
+          "time": 20.0,
+          "duration": 4.0,
           "value": "D:(3,5,b7)",
->>>>>>> 5725112b
-          "confidence": 1
-        },
-        {
-          "time": 9.0,
-          "duration": 4.0,
-<<<<<<< HEAD
-          "value": "D:(3,5,b7)",
-=======
-          "value": "C:(3,5,b7)",
->>>>>>> 5725112b
-          "confidence": 1
-        },
-        {
-          "time": 10.0,
-          "duration": 4.0,
-<<<<<<< HEAD
-          "value": "C:(3,5,b7)",
-=======
-          "value": "G:maj",
->>>>>>> 5725112b
-          "confidence": 1
-        },
-        {
-          "time": 11.0,
-          "duration": 4.0,
-<<<<<<< HEAD
-          "value": "G:maj",
-=======
-          "value": "D:(3,5,b7)",
->>>>>>> 5725112b
-          "confidence": 1
-        },
-        {
-          "time": 12.0,
-          "duration": 4.0,
-<<<<<<< HEAD
-          "value": "D:(3,5,b7)",
-=======
-          "value": "G:maj",
->>>>>>> 5725112b
-          "confidence": 1
-        },
-        {
-          "time": 13.0,
-          "duration": 4.0,
-<<<<<<< HEAD
-          "value": "G:maj",
-=======
-          "value": "C:(3,5,b7)",
->>>>>>> 5725112b
-          "confidence": 1
-        },
-        {
-          "time": 14.0,
-          "duration": 4.0,
-<<<<<<< HEAD
-          "value": "C:(3,5,b7)",
-=======
-          "value": "G:maj",
->>>>>>> 5725112b
-          "confidence": 1
-        },
-        {
-          "time": 15.0,
-          "duration": 4.0,
-<<<<<<< HEAD
-          "value": "G:maj",
-=======
-          "value": "G:(3,5,b7)",
->>>>>>> 5725112b
-          "confidence": 1
-        },
-        {
-          "time": 16.0,
-          "duration": 4.0,
-<<<<<<< HEAD
-          "value": "G:(3,5,b7)",
-=======
-          "value": "C:(3,5,b7)",
->>>>>>> 5725112b
-          "confidence": 1
-        },
-        {
-          "time": 17.0,
-          "duration": 4.0,
-          "value": "C:(3,5,b7)",
-          "confidence": 1
-        },
-        {
-          "time": 18.0,
-          "duration": 4.0,
-<<<<<<< HEAD
-          "value": "C:(3,5,b7)",
-=======
-          "value": "G:maj",
->>>>>>> 5725112b
-          "confidence": 1
-        },
-        {
-          "time": 19.0,
-          "duration": 4.0,
-          "value": "G:maj",
-          "confidence": 1
-        },
-        {
-          "time": 20.0,
-          "duration": 4.0,
-<<<<<<< HEAD
-          "value": "G:maj",
           "confidence": 1
         },
         {
           "time": 21.0,
           "duration": 4.0,
-=======
->>>>>>> 5725112b
-          "value": "D:(3,5,b7)",
-          "confidence": 1
-        },
-        {
-<<<<<<< HEAD
+          "value": "C:(3,5,b7)",
+          "confidence": 1
+        },
+        {
           "time": 22.0,
-=======
-          "time": 21.0,
->>>>>>> 5725112b
-          "duration": 4.0,
-          "value": "C:(3,5,b7)",
-          "confidence": 1
-        },
-        {
-<<<<<<< HEAD
-          "time": 23.0,
-=======
-          "time": 22.0,
->>>>>>> 5725112b
           "duration": 4.0,
           "value": "G:maj",
           "confidence": 1
