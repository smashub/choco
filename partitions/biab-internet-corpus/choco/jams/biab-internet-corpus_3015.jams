{
  "annotations": [
    {
      "annotation_metadata": {
        "curator": {
          "name": "",
          "email": ""
        },
        "annotator": {},
        "version": "",
        "corpus": "biab_internet_corpus",
        "annotation_tools": "",
        "annotation_rules": "",
        "validation": "",
        "data_source": ""
      },
      "namespace": "chord",
      "data": [
        {
          "time": 0.0,
          "duration": 4.0,
          "value": "Eb:(b3,b5,b7)",
          "confidence": 1
        },
        {
          "time": 1.0,
          "duration": 4.0,
<<<<<<< HEAD
          "value": "Eb:(b3,b5,b7)",
=======
          "value": "Ab:(3,5,b7,b9)",
>>>>>>> 5725112b
          "confidence": 1
        },
        {
          "time": 2.0,
<<<<<<< HEAD
          "duration": 4.0,
          "value": "Ab:(3,5,b7,b9)",
=======
          "duration": 2.0,
          "value": "Db:maj7",
          "confidence": 1
        },
        {
          "time": 2.2,
          "duration": 2.0,
          "value": "B:min(b7)/E",
>>>>>>> 5725112b
          "confidence": 1
        },
        {
          "time": 3.0,
          "duration": 2.0,
<<<<<<< HEAD
          "value": "Db:maj7",
=======
          "value": "A:maj7",
>>>>>>> 5725112b
          "confidence": 1
        },
        {
          "time": 3.2,
<<<<<<< HEAD
          "duration": 2.0,
          "value": "B:min(b7)/E",
=======
          "duration": 1.0,
          "value": "Ab:maj7",
          "confidence": 1
        },
        {
          "time": 3.3,
          "duration": 1.0,
          "value": "Ab:min(b7)",
>>>>>>> 5725112b
          "confidence": 1
        },
        {
          "time": 4.0,
          "duration": 2.0,
<<<<<<< HEAD
          "value": "A:maj7",
=======
          "value": "Db:(3,5,b7)",
>>>>>>> 5725112b
          "confidence": 1
        },
        {
          "time": 4.2,
<<<<<<< HEAD
          "duration": 1.0,
          "value": "Ab:maj7",
          "confidence": 1
        },
        {
          "time": 4.3,
          "duration": 1.0,
          "value": "Ab:min(b7)",
=======
          "duration": 2.0,
          "value": "Gb:(3,5,b7)",
>>>>>>> 5725112b
          "confidence": 1
        },
        {
          "time": 5.0,
          "duration": 2.0,
<<<<<<< HEAD
          "value": "Db:(3,5,b7)",
=======
          "value": "F:(3,5,b7)",
>>>>>>> 5725112b
          "confidence": 1
        },
        {
          "time": 5.2,
          "duration": 2.0,
<<<<<<< HEAD
          "value": "Gb:(3,5,b7)",
=======
          "value": "Bb:(3,5,b7)",
>>>>>>> 5725112b
          "confidence": 1
        },
        {
          "time": 6.0,
          "duration": 2.0,
<<<<<<< HEAD
          "value": "F:(3,5,b7)",
=======
          "value": "A:(3,5,b7)",
>>>>>>> 5725112b
          "confidence": 1
        },
        {
          "time": 6.2,
          "duration": 2.0,
<<<<<<< HEAD
          "value": "Bb:(3,5,b7)",
=======
          "value": "Ab:(3,5,b7)",
>>>>>>> 5725112b
          "confidence": 1
        },
        {
          "time": 7.0,
          "duration": 2.0,
<<<<<<< HEAD
          "value": "A:(3,5,b7)",
=======
          "value": "G:(3,5,b7)",
>>>>>>> 5725112b
          "confidence": 1
        },
        {
          "time": 7.2,
          "duration": 2.0,
<<<<<<< HEAD
          "value": "Ab:(3,5,b7)",
=======
          "value": "F#:min(b7)/D",
>>>>>>> 5725112b
          "confidence": 1
        },
        {
          "time": 8.0,
          "duration": 2.0,
<<<<<<< HEAD
          "value": "G:(3,5,b7)",
=======
          "value": "B:(3,5,b7)",
>>>>>>> 5725112b
          "confidence": 1
        },
        {
          "time": 8.2,
          "duration": 2.0,
<<<<<<< HEAD
          "value": "F#:min(b7)/D",
=======
          "value": "E:maj7",
>>>>>>> 5725112b
          "confidence": 1
        },
        {
          "time": 9.0,
          "duration": 2.0,
<<<<<<< HEAD
          "value": "B:(3,5,b7)",
=======
          "value": "A:maj7",
>>>>>>> 5725112b
          "confidence": 1
        },
        {
          "time": 9.2,
          "duration": 2.0,
<<<<<<< HEAD
          "value": "E:maj7",
=======
          "value": "Eb:min(b7)",
>>>>>>> 5725112b
          "confidence": 1
        },
        {
          "time": 10.0,
          "duration": 2.0,
<<<<<<< HEAD
          "value": "A:maj7",
=======
          "value": "Ab:(3,5,b7)",
>>>>>>> 5725112b
          "confidence": 1
        },
        {
          "time": 10.2,
          "duration": 2.0,
<<<<<<< HEAD
          "value": "Eb:min(b7)",
=======
          "value": "Db:maj7",
>>>>>>> 5725112b
          "confidence": 1
        },
        {
          "time": 11.0,
<<<<<<< HEAD
          "duration": 2.0,
          "value": "Ab:(3,5,b7)",
          "confidence": 1
        },
        {
          "time": 11.2,
          "duration": 2.0,
          "value": "Db:maj7",
=======
          "duration": 4.0,
          "value": "Eb:(b3,b5,b7)",
>>>>>>> 5725112b
          "confidence": 1
        },
        {
          "time": 12.0,
          "duration": 4.0,
<<<<<<< HEAD
          "value": "Eb:(b3,b5,b7)",
=======
          "value": "Ab:(3,5,b7,b9)",
>>>>>>> 5725112b
          "confidence": 1
        },
        {
          "time": 13.0,
<<<<<<< HEAD
          "duration": 4.0,
          "value": "Ab:(3,5,b7,b9)",
=======
          "duration": 2.0,
          "value": "Db:maj7",
          "confidence": 1
        },
        {
          "time": 13.2,
          "duration": 2.0,
          "value": "B:min(b7)/E",
>>>>>>> 5725112b
          "confidence": 1
        },
        {
          "time": 14.0,
          "duration": 2.0,
<<<<<<< HEAD
          "value": "Db:maj7",
=======
          "value": "A:maj7",
>>>>>>> 5725112b
          "confidence": 1
        },
        {
          "time": 14.2,
<<<<<<< HEAD
          "duration": 2.0,
          "value": "B:min(b7)/E",
=======
          "duration": 1.0,
          "value": "Ab:maj7",
          "confidence": 1
        },
        {
          "time": 14.3,
          "duration": 1.0,
          "value": "Ab:min(b7)",
>>>>>>> 5725112b
          "confidence": 1
        },
        {
          "time": 15.0,
          "duration": 2.0,
<<<<<<< HEAD
          "value": "A:maj7",
=======
          "value": "Db:(3,5,b7)",
>>>>>>> 5725112b
          "confidence": 1
        },
        {
          "time": 15.2,
<<<<<<< HEAD
          "duration": 1.0,
          "value": "Ab:maj7",
          "confidence": 1
        },
        {
          "time": 15.3,
          "duration": 1.0,
          "value": "Ab:min(b7)",
=======
          "duration": 2.0,
          "value": "Gb:(3,5,b7)",
>>>>>>> 5725112b
          "confidence": 1
        },
        {
          "time": 16.0,
          "duration": 2.0,
<<<<<<< HEAD
          "value": "Db:(3,5,b7)",
=======
          "value": "F:(3,5,b7)",
>>>>>>> 5725112b
          "confidence": 1
        },
        {
          "time": 16.2,
          "duration": 2.0,
<<<<<<< HEAD
          "value": "Gb:(3,5,b7)",
=======
          "value": "Bb:(3,5,b7)",
>>>>>>> 5725112b
          "confidence": 1
        },
        {
          "time": 17.0,
          "duration": 2.0,
<<<<<<< HEAD
          "value": "F:(3,5,b7)",
=======
          "value": "A:(3,5,b7)",
>>>>>>> 5725112b
          "confidence": 1
        },
        {
          "time": 17.2,
          "duration": 2.0,
<<<<<<< HEAD
          "value": "Bb:(3,5,b7)",
=======
          "value": "Ab:(3,5,b7)",
>>>>>>> 5725112b
          "confidence": 1
        },
        {
          "time": 18.0,
          "duration": 2.0,
<<<<<<< HEAD
          "value": "A:(3,5,b7)",
=======
          "value": "G:(3,5,b7)",
>>>>>>> 5725112b
          "confidence": 1
        },
        {
          "time": 18.2,
          "duration": 2.0,
<<<<<<< HEAD
          "value": "Ab:(3,5,b7)",
=======
          "value": "F#:min(b7)/D",
>>>>>>> 5725112b
          "confidence": 1
        },
        {
          "time": 19.0,
          "duration": 2.0,
<<<<<<< HEAD
          "value": "G:(3,5,b7)",
=======
          "value": "B:(3,5,b7)",
>>>>>>> 5725112b
          "confidence": 1
        },
        {
          "time": 19.2,
          "duration": 2.0,
<<<<<<< HEAD
          "value": "F#:min(b7)/D",
=======
          "value": "E:maj7",
>>>>>>> 5725112b
          "confidence": 1
        },
        {
          "time": 20.0,
          "duration": 2.0,
<<<<<<< HEAD
          "value": "B:(3,5,b7)",
=======
          "value": "A:maj7",
>>>>>>> 5725112b
          "confidence": 1
        },
        {
          "time": 20.2,
          "duration": 2.0,
<<<<<<< HEAD
          "value": "E:maj7",
=======
          "value": "Eb:min(b7)",
>>>>>>> 5725112b
          "confidence": 1
        },
        {
          "time": 21.0,
          "duration": 2.0,
<<<<<<< HEAD
          "value": "A:maj7",
=======
          "value": "Ab:(3,5,b7)",
>>>>>>> 5725112b
          "confidence": 1
        },
        {
          "time": 21.2,
          "duration": 2.0,
<<<<<<< HEAD
          "value": "Eb:min(b7)",
=======
          "value": "D:maj7",
>>>>>>> 5725112b
          "confidence": 1
        },
        {
          "time": 22.0,
<<<<<<< HEAD
          "duration": 2.0,
          "value": "Ab:(3,5,b7)",
          "confidence": 1
        },
        {
          "time": 22.2,
          "duration": 2.0,
          "value": "D:maj7",
=======
          "duration": 4.0,
          "value": "F#:min(b7)/D",
>>>>>>> 5725112b
          "confidence": 1
        },
        {
          "time": 23.0,
          "duration": 4.0,
<<<<<<< HEAD
          "value": "F#:min(b7)/D",
=======
          "value": "B:(3,b5,#5,b7,b9,#9)",
>>>>>>> 5725112b
          "confidence": 1
        },
        {
          "time": 24.0,
<<<<<<< HEAD
          "duration": 4.0,
          "value": "B:(3,b5,#5,b7,b9,#9)",
=======
          "duration": 2.0,
          "value": "E:maj7",
          "confidence": 1
        },
        {
          "time": 24.2,
          "duration": 2.0,
          "value": "F#:min(b7)/D",
>>>>>>> 5725112b
          "confidence": 1
        },
        {
          "time": 25.0,
          "duration": 2.0,
<<<<<<< HEAD
          "value": "E:maj7",
=======
          "value": "Ab:min(b7)",
>>>>>>> 5725112b
          "confidence": 1
        },
        {
          "time": 25.2,
          "duration": 2.0,
<<<<<<< HEAD
          "value": "F#:min(b7)/D",
=======
          "value": "Db:(3,5,b7)",
>>>>>>> 5725112b
          "confidence": 1
        },
        {
          "time": 26.0,
          "duration": 2.0,
<<<<<<< HEAD
          "value": "Ab:min(b7)",
          "confidence": 1
        },
        {
          "time": 26.2,
          "duration": 2.0,
          "value": "Db:(3,5,b7)",
          "confidence": 1
        },
        {
          "time": 27.0,
          "duration": 2.0,
          "value": "G:min(b7)",
          "confidence": 1
        },
        {
          "time": 27.2,
=======
          "value": "G:min(b7)",
          "confidence": 1
        },
        {
          "time": 26.2,
>>>>>>> 5725112b
          "duration": 2.0,
          "value": "C:(3,5,b7)",
          "confidence": 1
        },
        {
          "time": 27.0,
          "duration": 2.0,
          "value": "F#:min(b7)/D",
          "confidence": 1
        },
        {
          "time": 27.2,
          "duration": 2.0,
          "value": "B:(3,5,b7)",
<<<<<<< HEAD
=======
          "confidence": 1
        },
        {
          "time": 28.0,
          "duration": 4.0,
          "value": "E:min(b7)",
>>>>>>> 5725112b
          "confidence": 1
        },
        {
          "time": 29.0,
          "duration": 4.0,
<<<<<<< HEAD
          "value": "E:min(b7)",
=======
          "value": "A:(3,5,b7)",
>>>>>>> 5725112b
          "confidence": 1
        },
        {
          "time": 30.0,
          "duration": 4.0,
<<<<<<< HEAD
          "value": "A:(3,5,b7)",
=======
          "value": "Eb:(b3,b5,b7)",
>>>>>>> 5725112b
          "confidence": 1
        },
        {
          "time": 31.0,
          "duration": 4.0,
<<<<<<< HEAD
          "value": "Eb:(b3,b5,b7)",
=======
          "value": "Ab:(3,5,b7,b9)",
>>>>>>> 5725112b
          "confidence": 1
        },
        {
          "time": 32.0,
<<<<<<< HEAD
          "duration": 4.0,
          "value": "Ab:(3,5,b7,b9)",
=======
          "duration": 2.0,
          "value": "Db:maj7",
          "confidence": 1
        },
        {
          "time": 32.2,
          "duration": 2.0,
          "value": "B:min(b7)/E",
>>>>>>> 5725112b
          "confidence": 1
        },
        {
          "time": 33.0,
          "duration": 2.0,
<<<<<<< HEAD
          "value": "Db:maj7",
          "confidence": 1
        },
        {
          "time": 33.2,
          "duration": 2.0,
          "value": "B:min(b7)/E",
          "confidence": 1
        },
        {
          "time": 34.0,
          "duration": 2.0,
=======
>>>>>>> 5725112b
          "value": "A:maj7",
          "confidence": 1
        },
        {
<<<<<<< HEAD
          "time": 34.2,
=======
          "time": 33.2,
>>>>>>> 5725112b
          "duration": 1.0,
          "value": "Ab:maj7",
          "confidence": 1
        },
        {
<<<<<<< HEAD
          "time": 34.3,
=======
          "time": 33.3,
>>>>>>> 5725112b
          "duration": 1.0,
          "value": "Ab:min(b7)",
          "confidence": 1
        },
        {
<<<<<<< HEAD
          "time": 35.0,
=======
          "time": 34.0,
>>>>>>> 5725112b
          "duration": 2.0,
          "value": "Db:(3,5,b7)",
          "confidence": 1
        },
        {
<<<<<<< HEAD
          "time": 35.2,
=======
          "time": 34.2,
>>>>>>> 5725112b
          "duration": 2.0,
          "value": "Gb:(3,5,b7)",
          "confidence": 1
        },
        {
<<<<<<< HEAD
          "time": 36.0,
=======
          "time": 35.0,
>>>>>>> 5725112b
          "duration": 2.0,
          "value": "F:(3,5,b7)",
          "confidence": 1
        },
        {
<<<<<<< HEAD
          "time": 36.2,
=======
          "time": 35.2,
>>>>>>> 5725112b
          "duration": 2.0,
          "value": "Bb:(3,5,b7)",
          "confidence": 1
        },
        {
<<<<<<< HEAD
          "time": 37.0,
=======
          "time": 36.0,
>>>>>>> 5725112b
          "duration": 2.0,
          "value": "A:(3,5,b7)",
          "confidence": 1
        },
        {
<<<<<<< HEAD
          "time": 37.2,
=======
          "time": 36.2,
>>>>>>> 5725112b
          "duration": 2.0,
          "value": "Ab:(3,5,b7)",
          "confidence": 1
        },
        {
<<<<<<< HEAD
          "time": 38.0,
=======
          "time": 37.0,
>>>>>>> 5725112b
          "duration": 2.0,
          "value": "G:(3,5,b7)",
          "confidence": 1
        },
        {
<<<<<<< HEAD
          "time": 38.2,
=======
          "time": 37.2,
>>>>>>> 5725112b
          "duration": 2.0,
          "value": "F#:min(b7)/D",
          "confidence": 1
        },
        {
<<<<<<< HEAD
          "time": 39.0,
=======
          "time": 38.0,
>>>>>>> 5725112b
          "duration": 2.0,
          "value": "B:(3,5,b7)",
          "confidence": 1
        },
        {
<<<<<<< HEAD
          "time": 39.2,
=======
          "time": 38.2,
>>>>>>> 5725112b
          "duration": 2.0,
          "value": "E:maj7",
          "confidence": 1
        },
        {
<<<<<<< HEAD
          "time": 40.0,
=======
          "time": 39.0,
>>>>>>> 5725112b
          "duration": 2.0,
          "value": "A:maj7",
          "confidence": 1
        },
        {
<<<<<<< HEAD
          "time": 40.2,
=======
          "time": 39.2,
>>>>>>> 5725112b
          "duration": 2.0,
          "value": "Eb:min(b7)",
          "confidence": 1
        },
        {
<<<<<<< HEAD
          "time": 41.0,
=======
          "time": 40.0,
>>>>>>> 5725112b
          "duration": 2.0,
          "value": "Ab:(3,5,b7)",
          "confidence": 1
        },
        {
<<<<<<< HEAD
          "time": 41.2,
=======
          "time": 40.2,
>>>>>>> 5725112b
          "duration": 2.0,
          "value": "Db:maj7",
          "confidence": 1
        }
      ],
      "sandbox": {},
      "time": 0,
      "duration": 176.0
    },
    {
      "annotation_metadata": {
        "curator": {
          "name": "",
          "email": ""
        },
        "annotator": {},
        "version": "",
        "corpus": "biab_internet_corpus",
        "annotation_tools": "",
        "annotation_rules": "",
        "validation": "",
        "data_source": ""
      },
      "namespace": "key_mode",
      "data": [
        {
          "time": 0.0,
          "duration": 176.0,
          "value": "Ab",
          "confidence": 1
        }
      ],
      "sandbox": {},
      "time": 0,
      "duration": 176.0
    }
  ],
  "file_metadata": {
    "title": "Conception",
    "artist": "",
    "release": "",
    "duration": 176.0,
    "identifiers": {},
    "jams_version": "0.3.4"
  },
  "sandbox": {
    "expanded": false
  }
}<|MERGE_RESOLUTION|>--- conflicted
+++ resolved
@@ -25,19 +25,11 @@
         {
           "time": 1.0,
           "duration": 4.0,
-<<<<<<< HEAD
-          "value": "Eb:(b3,b5,b7)",
-=======
           "value": "Ab:(3,5,b7,b9)",
->>>>>>> 5725112b
           "confidence": 1
         },
         {
           "time": 2.0,
-<<<<<<< HEAD
-          "duration": 4.0,
-          "value": "Ab:(3,5,b7,b9)",
-=======
           "duration": 2.0,
           "value": "Db:maj7",
           "confidence": 1
@@ -46,25 +38,16 @@
           "time": 2.2,
           "duration": 2.0,
           "value": "B:min(b7)/E",
->>>>>>> 5725112b
           "confidence": 1
         },
         {
           "time": 3.0,
           "duration": 2.0,
-<<<<<<< HEAD
-          "value": "Db:maj7",
-=======
           "value": "A:maj7",
->>>>>>> 5725112b
           "confidence": 1
         },
         {
           "time": 3.2,
-<<<<<<< HEAD
-          "duration": 2.0,
-          "value": "B:min(b7)/E",
-=======
           "duration": 1.0,
           "value": "Ab:maj7",
           "confidence": 1
@@ -73,216 +56,124 @@
           "time": 3.3,
           "duration": 1.0,
           "value": "Ab:min(b7)",
->>>>>>> 5725112b
           "confidence": 1
         },
         {
           "time": 4.0,
           "duration": 2.0,
-<<<<<<< HEAD
+          "value": "Db:(3,5,b7)",
+          "confidence": 1
+        },
+        {
+          "time": 4.2,
+          "duration": 2.0,
+          "value": "Gb:(3,5,b7)",
+          "confidence": 1
+        },
+        {
+          "time": 5.0,
+          "duration": 2.0,
+          "value": "F:(3,5,b7)",
+          "confidence": 1
+        },
+        {
+          "time": 5.2,
+          "duration": 2.0,
+          "value": "Bb:(3,5,b7)",
+          "confidence": 1
+        },
+        {
+          "time": 6.0,
+          "duration": 2.0,
+          "value": "A:(3,5,b7)",
+          "confidence": 1
+        },
+        {
+          "time": 6.2,
+          "duration": 2.0,
+          "value": "Ab:(3,5,b7)",
+          "confidence": 1
+        },
+        {
+          "time": 7.0,
+          "duration": 2.0,
+          "value": "G:(3,5,b7)",
+          "confidence": 1
+        },
+        {
+          "time": 7.2,
+          "duration": 2.0,
+          "value": "F#:min(b7)/D",
+          "confidence": 1
+        },
+        {
+          "time": 8.0,
+          "duration": 2.0,
+          "value": "B:(3,5,b7)",
+          "confidence": 1
+        },
+        {
+          "time": 8.2,
+          "duration": 2.0,
+          "value": "E:maj7",
+          "confidence": 1
+        },
+        {
+          "time": 9.0,
+          "duration": 2.0,
           "value": "A:maj7",
-=======
-          "value": "Db:(3,5,b7)",
->>>>>>> 5725112b
-          "confidence": 1
-        },
-        {
-          "time": 4.2,
-<<<<<<< HEAD
-          "duration": 1.0,
-          "value": "Ab:maj7",
-          "confidence": 1
-        },
-        {
-          "time": 4.3,
-          "duration": 1.0,
-          "value": "Ab:min(b7)",
-=======
-          "duration": 2.0,
-          "value": "Gb:(3,5,b7)",
->>>>>>> 5725112b
-          "confidence": 1
-        },
-        {
-          "time": 5.0,
-          "duration": 2.0,
-<<<<<<< HEAD
-          "value": "Db:(3,5,b7)",
-=======
-          "value": "F:(3,5,b7)",
->>>>>>> 5725112b
-          "confidence": 1
-        },
-        {
-          "time": 5.2,
-          "duration": 2.0,
-<<<<<<< HEAD
-          "value": "Gb:(3,5,b7)",
-=======
-          "value": "Bb:(3,5,b7)",
->>>>>>> 5725112b
-          "confidence": 1
-        },
-        {
-          "time": 6.0,
-          "duration": 2.0,
-<<<<<<< HEAD
-          "value": "F:(3,5,b7)",
-=======
-          "value": "A:(3,5,b7)",
->>>>>>> 5725112b
-          "confidence": 1
-        },
-        {
-          "time": 6.2,
-          "duration": 2.0,
-<<<<<<< HEAD
-          "value": "Bb:(3,5,b7)",
-=======
+          "confidence": 1
+        },
+        {
+          "time": 9.2,
+          "duration": 2.0,
+          "value": "Eb:min(b7)",
+          "confidence": 1
+        },
+        {
+          "time": 10.0,
+          "duration": 2.0,
           "value": "Ab:(3,5,b7)",
->>>>>>> 5725112b
-          "confidence": 1
-        },
-        {
-          "time": 7.0,
-          "duration": 2.0,
-<<<<<<< HEAD
-          "value": "A:(3,5,b7)",
-=======
-          "value": "G:(3,5,b7)",
->>>>>>> 5725112b
-          "confidence": 1
-        },
-        {
-          "time": 7.2,
-          "duration": 2.0,
-<<<<<<< HEAD
-          "value": "Ab:(3,5,b7)",
-=======
-          "value": "F#:min(b7)/D",
->>>>>>> 5725112b
-          "confidence": 1
-        },
-        {
-          "time": 8.0,
-          "duration": 2.0,
-<<<<<<< HEAD
-          "value": "G:(3,5,b7)",
-=======
-          "value": "B:(3,5,b7)",
->>>>>>> 5725112b
-          "confidence": 1
-        },
-        {
-          "time": 8.2,
-          "duration": 2.0,
-<<<<<<< HEAD
-          "value": "F#:min(b7)/D",
-=======
-          "value": "E:maj7",
->>>>>>> 5725112b
-          "confidence": 1
-        },
-        {
-          "time": 9.0,
-          "duration": 2.0,
-<<<<<<< HEAD
-          "value": "B:(3,5,b7)",
-=======
+          "confidence": 1
+        },
+        {
+          "time": 10.2,
+          "duration": 2.0,
+          "value": "Db:maj7",
+          "confidence": 1
+        },
+        {
+          "time": 11.0,
+          "duration": 4.0,
+          "value": "Eb:(b3,b5,b7)",
+          "confidence": 1
+        },
+        {
+          "time": 12.0,
+          "duration": 4.0,
+          "value": "Ab:(3,5,b7,b9)",
+          "confidence": 1
+        },
+        {
+          "time": 13.0,
+          "duration": 2.0,
+          "value": "Db:maj7",
+          "confidence": 1
+        },
+        {
+          "time": 13.2,
+          "duration": 2.0,
+          "value": "B:min(b7)/E",
+          "confidence": 1
+        },
+        {
+          "time": 14.0,
+          "duration": 2.0,
           "value": "A:maj7",
->>>>>>> 5725112b
-          "confidence": 1
-        },
-        {
-          "time": 9.2,
-          "duration": 2.0,
-<<<<<<< HEAD
-          "value": "E:maj7",
-=======
-          "value": "Eb:min(b7)",
->>>>>>> 5725112b
-          "confidence": 1
-        },
-        {
-          "time": 10.0,
-          "duration": 2.0,
-<<<<<<< HEAD
-          "value": "A:maj7",
-=======
-          "value": "Ab:(3,5,b7)",
->>>>>>> 5725112b
-          "confidence": 1
-        },
-        {
-          "time": 10.2,
-          "duration": 2.0,
-<<<<<<< HEAD
-          "value": "Eb:min(b7)",
-=======
-          "value": "Db:maj7",
->>>>>>> 5725112b
-          "confidence": 1
-        },
-        {
-          "time": 11.0,
-<<<<<<< HEAD
-          "duration": 2.0,
-          "value": "Ab:(3,5,b7)",
-          "confidence": 1
-        },
-        {
-          "time": 11.2,
-          "duration": 2.0,
-          "value": "Db:maj7",
-=======
-          "duration": 4.0,
-          "value": "Eb:(b3,b5,b7)",
->>>>>>> 5725112b
-          "confidence": 1
-        },
-        {
-          "time": 12.0,
-          "duration": 4.0,
-<<<<<<< HEAD
-          "value": "Eb:(b3,b5,b7)",
-=======
-          "value": "Ab:(3,5,b7,b9)",
->>>>>>> 5725112b
-          "confidence": 1
-        },
-        {
-          "time": 13.0,
-<<<<<<< HEAD
-          "duration": 4.0,
-          "value": "Ab:(3,5,b7,b9)",
-=======
-          "duration": 2.0,
-          "value": "Db:maj7",
-          "confidence": 1
-        },
-        {
-          "time": 13.2,
-          "duration": 2.0,
-          "value": "B:min(b7)/E",
->>>>>>> 5725112b
-          "confidence": 1
-        },
-        {
-          "time": 14.0,
-          "duration": 2.0,
-<<<<<<< HEAD
-          "value": "Db:maj7",
-=======
-          "value": "A:maj7",
->>>>>>> 5725112b
           "confidence": 1
         },
         {
           "time": 14.2,
-<<<<<<< HEAD
-          "duration": 2.0,
-          "value": "B:min(b7)/E",
-=======
           "duration": 1.0,
           "value": "Ab:maj7",
           "confidence": 1
@@ -291,497 +182,286 @@
           "time": 14.3,
           "duration": 1.0,
           "value": "Ab:min(b7)",
->>>>>>> 5725112b
           "confidence": 1
         },
         {
           "time": 15.0,
           "duration": 2.0,
-<<<<<<< HEAD
+          "value": "Db:(3,5,b7)",
+          "confidence": 1
+        },
+        {
+          "time": 15.2,
+          "duration": 2.0,
+          "value": "Gb:(3,5,b7)",
+          "confidence": 1
+        },
+        {
+          "time": 16.0,
+          "duration": 2.0,
+          "value": "F:(3,5,b7)",
+          "confidence": 1
+        },
+        {
+          "time": 16.2,
+          "duration": 2.0,
+          "value": "Bb:(3,5,b7)",
+          "confidence": 1
+        },
+        {
+          "time": 17.0,
+          "duration": 2.0,
+          "value": "A:(3,5,b7)",
+          "confidence": 1
+        },
+        {
+          "time": 17.2,
+          "duration": 2.0,
+          "value": "Ab:(3,5,b7)",
+          "confidence": 1
+        },
+        {
+          "time": 18.0,
+          "duration": 2.0,
+          "value": "G:(3,5,b7)",
+          "confidence": 1
+        },
+        {
+          "time": 18.2,
+          "duration": 2.0,
+          "value": "F#:min(b7)/D",
+          "confidence": 1
+        },
+        {
+          "time": 19.0,
+          "duration": 2.0,
+          "value": "B:(3,5,b7)",
+          "confidence": 1
+        },
+        {
+          "time": 19.2,
+          "duration": 2.0,
+          "value": "E:maj7",
+          "confidence": 1
+        },
+        {
+          "time": 20.0,
+          "duration": 2.0,
           "value": "A:maj7",
-=======
+          "confidence": 1
+        },
+        {
+          "time": 20.2,
+          "duration": 2.0,
+          "value": "Eb:min(b7)",
+          "confidence": 1
+        },
+        {
+          "time": 21.0,
+          "duration": 2.0,
+          "value": "Ab:(3,5,b7)",
+          "confidence": 1
+        },
+        {
+          "time": 21.2,
+          "duration": 2.0,
+          "value": "D:maj7",
+          "confidence": 1
+        },
+        {
+          "time": 22.0,
+          "duration": 4.0,
+          "value": "F#:min(b7)/D",
+          "confidence": 1
+        },
+        {
+          "time": 23.0,
+          "duration": 4.0,
+          "value": "B:(3,b5,#5,b7,b9,#9)",
+          "confidence": 1
+        },
+        {
+          "time": 24.0,
+          "duration": 2.0,
+          "value": "E:maj7",
+          "confidence": 1
+        },
+        {
+          "time": 24.2,
+          "duration": 2.0,
+          "value": "F#:min(b7)/D",
+          "confidence": 1
+        },
+        {
+          "time": 25.0,
+          "duration": 2.0,
+          "value": "Ab:min(b7)",
+          "confidence": 1
+        },
+        {
+          "time": 25.2,
+          "duration": 2.0,
           "value": "Db:(3,5,b7)",
->>>>>>> 5725112b
-          "confidence": 1
-        },
-        {
-          "time": 15.2,
-<<<<<<< HEAD
+          "confidence": 1
+        },
+        {
+          "time": 26.0,
+          "duration": 2.0,
+          "value": "G:min(b7)",
+          "confidence": 1
+        },
+        {
+          "time": 26.2,
+          "duration": 2.0,
+          "value": "C:(3,5,b7)",
+          "confidence": 1
+        },
+        {
+          "time": 27.0,
+          "duration": 2.0,
+          "value": "F#:min(b7)/D",
+          "confidence": 1
+        },
+        {
+          "time": 27.2,
+          "duration": 2.0,
+          "value": "B:(3,5,b7)",
+          "confidence": 1
+        },
+        {
+          "time": 28.0,
+          "duration": 4.0,
+          "value": "E:min(b7)",
+          "confidence": 1
+        },
+        {
+          "time": 29.0,
+          "duration": 4.0,
+          "value": "A:(3,5,b7)",
+          "confidence": 1
+        },
+        {
+          "time": 30.0,
+          "duration": 4.0,
+          "value": "Eb:(b3,b5,b7)",
+          "confidence": 1
+        },
+        {
+          "time": 31.0,
+          "duration": 4.0,
+          "value": "Ab:(3,5,b7,b9)",
+          "confidence": 1
+        },
+        {
+          "time": 32.0,
+          "duration": 2.0,
+          "value": "Db:maj7",
+          "confidence": 1
+        },
+        {
+          "time": 32.2,
+          "duration": 2.0,
+          "value": "B:min(b7)/E",
+          "confidence": 1
+        },
+        {
+          "time": 33.0,
+          "duration": 2.0,
+          "value": "A:maj7",
+          "confidence": 1
+        },
+        {
+          "time": 33.2,
           "duration": 1.0,
           "value": "Ab:maj7",
           "confidence": 1
         },
         {
-          "time": 15.3,
+          "time": 33.3,
           "duration": 1.0,
           "value": "Ab:min(b7)",
-=======
+          "confidence": 1
+        },
+        {
+          "time": 34.0,
+          "duration": 2.0,
+          "value": "Db:(3,5,b7)",
+          "confidence": 1
+        },
+        {
+          "time": 34.2,
           "duration": 2.0,
           "value": "Gb:(3,5,b7)",
->>>>>>> 5725112b
-          "confidence": 1
-        },
-        {
-          "time": 16.0,
-          "duration": 2.0,
-<<<<<<< HEAD
-          "value": "Db:(3,5,b7)",
-=======
+          "confidence": 1
+        },
+        {
+          "time": 35.0,
+          "duration": 2.0,
           "value": "F:(3,5,b7)",
->>>>>>> 5725112b
-          "confidence": 1
-        },
-        {
-          "time": 16.2,
-          "duration": 2.0,
-<<<<<<< HEAD
-          "value": "Gb:(3,5,b7)",
-=======
+          "confidence": 1
+        },
+        {
+          "time": 35.2,
+          "duration": 2.0,
           "value": "Bb:(3,5,b7)",
->>>>>>> 5725112b
-          "confidence": 1
-        },
-        {
-          "time": 17.0,
-          "duration": 2.0,
-<<<<<<< HEAD
-          "value": "F:(3,5,b7)",
-=======
+          "confidence": 1
+        },
+        {
+          "time": 36.0,
+          "duration": 2.0,
           "value": "A:(3,5,b7)",
->>>>>>> 5725112b
-          "confidence": 1
-        },
-        {
-          "time": 17.2,
-          "duration": 2.0,
-<<<<<<< HEAD
-          "value": "Bb:(3,5,b7)",
-=======
+          "confidence": 1
+        },
+        {
+          "time": 36.2,
+          "duration": 2.0,
           "value": "Ab:(3,5,b7)",
->>>>>>> 5725112b
-          "confidence": 1
-        },
-        {
-          "time": 18.0,
-          "duration": 2.0,
-<<<<<<< HEAD
-          "value": "A:(3,5,b7)",
-=======
+          "confidence": 1
+        },
+        {
+          "time": 37.0,
+          "duration": 2.0,
           "value": "G:(3,5,b7)",
->>>>>>> 5725112b
-          "confidence": 1
-        },
-        {
-          "time": 18.2,
-          "duration": 2.0,
-<<<<<<< HEAD
+          "confidence": 1
+        },
+        {
+          "time": 37.2,
+          "duration": 2.0,
+          "value": "F#:min(b7)/D",
+          "confidence": 1
+        },
+        {
+          "time": 38.0,
+          "duration": 2.0,
+          "value": "B:(3,5,b7)",
+          "confidence": 1
+        },
+        {
+          "time": 38.2,
+          "duration": 2.0,
+          "value": "E:maj7",
+          "confidence": 1
+        },
+        {
+          "time": 39.0,
+          "duration": 2.0,
+          "value": "A:maj7",
+          "confidence": 1
+        },
+        {
+          "time": 39.2,
+          "duration": 2.0,
+          "value": "Eb:min(b7)",
+          "confidence": 1
+        },
+        {
+          "time": 40.0,
+          "duration": 2.0,
           "value": "Ab:(3,5,b7)",
-=======
-          "value": "F#:min(b7)/D",
->>>>>>> 5725112b
-          "confidence": 1
-        },
-        {
-          "time": 19.0,
-          "duration": 2.0,
-<<<<<<< HEAD
-          "value": "G:(3,5,b7)",
-=======
-          "value": "B:(3,5,b7)",
->>>>>>> 5725112b
-          "confidence": 1
-        },
-        {
-          "time": 19.2,
-          "duration": 2.0,
-<<<<<<< HEAD
-          "value": "F#:min(b7)/D",
-=======
-          "value": "E:maj7",
->>>>>>> 5725112b
-          "confidence": 1
-        },
-        {
-          "time": 20.0,
-          "duration": 2.0,
-<<<<<<< HEAD
-          "value": "B:(3,5,b7)",
-=======
-          "value": "A:maj7",
->>>>>>> 5725112b
-          "confidence": 1
-        },
-        {
-          "time": 20.2,
-          "duration": 2.0,
-<<<<<<< HEAD
-          "value": "E:maj7",
-=======
-          "value": "Eb:min(b7)",
->>>>>>> 5725112b
-          "confidence": 1
-        },
-        {
-          "time": 21.0,
-          "duration": 2.0,
-<<<<<<< HEAD
-          "value": "A:maj7",
-=======
-          "value": "Ab:(3,5,b7)",
->>>>>>> 5725112b
-          "confidence": 1
-        },
-        {
-          "time": 21.2,
-          "duration": 2.0,
-<<<<<<< HEAD
-          "value": "Eb:min(b7)",
-=======
-          "value": "D:maj7",
->>>>>>> 5725112b
-          "confidence": 1
-        },
-        {
-          "time": 22.0,
-<<<<<<< HEAD
-          "duration": 2.0,
-          "value": "Ab:(3,5,b7)",
-          "confidence": 1
-        },
-        {
-          "time": 22.2,
-          "duration": 2.0,
-          "value": "D:maj7",
-=======
-          "duration": 4.0,
-          "value": "F#:min(b7)/D",
->>>>>>> 5725112b
-          "confidence": 1
-        },
-        {
-          "time": 23.0,
-          "duration": 4.0,
-<<<<<<< HEAD
-          "value": "F#:min(b7)/D",
-=======
-          "value": "B:(3,b5,#5,b7,b9,#9)",
->>>>>>> 5725112b
-          "confidence": 1
-        },
-        {
-          "time": 24.0,
-<<<<<<< HEAD
-          "duration": 4.0,
-          "value": "B:(3,b5,#5,b7,b9,#9)",
-=======
-          "duration": 2.0,
-          "value": "E:maj7",
-          "confidence": 1
-        },
-        {
-          "time": 24.2,
-          "duration": 2.0,
-          "value": "F#:min(b7)/D",
->>>>>>> 5725112b
-          "confidence": 1
-        },
-        {
-          "time": 25.0,
-          "duration": 2.0,
-<<<<<<< HEAD
-          "value": "E:maj7",
-=======
-          "value": "Ab:min(b7)",
->>>>>>> 5725112b
-          "confidence": 1
-        },
-        {
-          "time": 25.2,
-          "duration": 2.0,
-<<<<<<< HEAD
-          "value": "F#:min(b7)/D",
-=======
-          "value": "Db:(3,5,b7)",
->>>>>>> 5725112b
-          "confidence": 1
-        },
-        {
-          "time": 26.0,
-          "duration": 2.0,
-<<<<<<< HEAD
-          "value": "Ab:min(b7)",
-          "confidence": 1
-        },
-        {
-          "time": 26.2,
-          "duration": 2.0,
-          "value": "Db:(3,5,b7)",
-          "confidence": 1
-        },
-        {
-          "time": 27.0,
-          "duration": 2.0,
-          "value": "G:min(b7)",
-          "confidence": 1
-        },
-        {
-          "time": 27.2,
-=======
-          "value": "G:min(b7)",
-          "confidence": 1
-        },
-        {
-          "time": 26.2,
->>>>>>> 5725112b
-          "duration": 2.0,
-          "value": "C:(3,5,b7)",
-          "confidence": 1
-        },
-        {
-          "time": 27.0,
-          "duration": 2.0,
-          "value": "F#:min(b7)/D",
-          "confidence": 1
-        },
-        {
-          "time": 27.2,
-          "duration": 2.0,
-          "value": "B:(3,5,b7)",
-<<<<<<< HEAD
-=======
-          "confidence": 1
-        },
-        {
-          "time": 28.0,
-          "duration": 4.0,
-          "value": "E:min(b7)",
->>>>>>> 5725112b
-          "confidence": 1
-        },
-        {
-          "time": 29.0,
-          "duration": 4.0,
-<<<<<<< HEAD
-          "value": "E:min(b7)",
-=======
-          "value": "A:(3,5,b7)",
->>>>>>> 5725112b
-          "confidence": 1
-        },
-        {
-          "time": 30.0,
-          "duration": 4.0,
-<<<<<<< HEAD
-          "value": "A:(3,5,b7)",
-=======
-          "value": "Eb:(b3,b5,b7)",
->>>>>>> 5725112b
-          "confidence": 1
-        },
-        {
-          "time": 31.0,
-          "duration": 4.0,
-<<<<<<< HEAD
-          "value": "Eb:(b3,b5,b7)",
-=======
-          "value": "Ab:(3,5,b7,b9)",
->>>>>>> 5725112b
-          "confidence": 1
-        },
-        {
-          "time": 32.0,
-<<<<<<< HEAD
-          "duration": 4.0,
-          "value": "Ab:(3,5,b7,b9)",
-=======
-          "duration": 2.0,
-          "value": "Db:maj7",
-          "confidence": 1
-        },
-        {
-          "time": 32.2,
-          "duration": 2.0,
-          "value": "B:min(b7)/E",
->>>>>>> 5725112b
-          "confidence": 1
-        },
-        {
-          "time": 33.0,
-          "duration": 2.0,
-<<<<<<< HEAD
-          "value": "Db:maj7",
-          "confidence": 1
-        },
-        {
-          "time": 33.2,
-          "duration": 2.0,
-          "value": "B:min(b7)/E",
-          "confidence": 1
-        },
-        {
-          "time": 34.0,
-          "duration": 2.0,
-=======
->>>>>>> 5725112b
-          "value": "A:maj7",
-          "confidence": 1
-        },
-        {
-<<<<<<< HEAD
-          "time": 34.2,
-=======
-          "time": 33.2,
->>>>>>> 5725112b
-          "duration": 1.0,
-          "value": "Ab:maj7",
-          "confidence": 1
-        },
-        {
-<<<<<<< HEAD
-          "time": 34.3,
-=======
-          "time": 33.3,
->>>>>>> 5725112b
-          "duration": 1.0,
-          "value": "Ab:min(b7)",
-          "confidence": 1
-        },
-        {
-<<<<<<< HEAD
-          "time": 35.0,
-=======
-          "time": 34.0,
->>>>>>> 5725112b
-          "duration": 2.0,
-          "value": "Db:(3,5,b7)",
-          "confidence": 1
-        },
-        {
-<<<<<<< HEAD
-          "time": 35.2,
-=======
-          "time": 34.2,
->>>>>>> 5725112b
-          "duration": 2.0,
-          "value": "Gb:(3,5,b7)",
-          "confidence": 1
-        },
-        {
-<<<<<<< HEAD
-          "time": 36.0,
-=======
-          "time": 35.0,
->>>>>>> 5725112b
-          "duration": 2.0,
-          "value": "F:(3,5,b7)",
-          "confidence": 1
-        },
-        {
-<<<<<<< HEAD
-          "time": 36.2,
-=======
-          "time": 35.2,
->>>>>>> 5725112b
-          "duration": 2.0,
-          "value": "Bb:(3,5,b7)",
-          "confidence": 1
-        },
-        {
-<<<<<<< HEAD
-          "time": 37.0,
-=======
-          "time": 36.0,
->>>>>>> 5725112b
-          "duration": 2.0,
-          "value": "A:(3,5,b7)",
-          "confidence": 1
-        },
-        {
-<<<<<<< HEAD
-          "time": 37.2,
-=======
-          "time": 36.2,
->>>>>>> 5725112b
-          "duration": 2.0,
-          "value": "Ab:(3,5,b7)",
-          "confidence": 1
-        },
-        {
-<<<<<<< HEAD
-          "time": 38.0,
-=======
-          "time": 37.0,
->>>>>>> 5725112b
-          "duration": 2.0,
-          "value": "G:(3,5,b7)",
-          "confidence": 1
-        },
-        {
-<<<<<<< HEAD
-          "time": 38.2,
-=======
-          "time": 37.2,
->>>>>>> 5725112b
-          "duration": 2.0,
-          "value": "F#:min(b7)/D",
-          "confidence": 1
-        },
-        {
-<<<<<<< HEAD
-          "time": 39.0,
-=======
-          "time": 38.0,
->>>>>>> 5725112b
-          "duration": 2.0,
-          "value": "B:(3,5,b7)",
-          "confidence": 1
-        },
-        {
-<<<<<<< HEAD
-          "time": 39.2,
-=======
-          "time": 38.2,
->>>>>>> 5725112b
-          "duration": 2.0,
-          "value": "E:maj7",
-          "confidence": 1
-        },
-        {
-<<<<<<< HEAD
-          "time": 40.0,
-=======
-          "time": 39.0,
->>>>>>> 5725112b
-          "duration": 2.0,
-          "value": "A:maj7",
-          "confidence": 1
-        },
-        {
-<<<<<<< HEAD
+          "confidence": 1
+        },
+        {
           "time": 40.2,
-=======
-          "time": 39.2,
->>>>>>> 5725112b
-          "duration": 2.0,
-          "value": "Eb:min(b7)",
-          "confidence": 1
-        },
-        {
-<<<<<<< HEAD
-          "time": 41.0,
-=======
-          "time": 40.0,
->>>>>>> 5725112b
-          "duration": 2.0,
-          "value": "Ab:(3,5,b7)",
-          "confidence": 1
-        },
-        {
-<<<<<<< HEAD
-          "time": 41.2,
-=======
-          "time": 40.2,
->>>>>>> 5725112b
           "duration": 2.0,
           "value": "Db:maj7",
           "confidence": 1
