{
  "annotations": [
    {
      "annotation_metadata": {
        "curator": {
          "name": "",
          "email": ""
        },
        "annotator": {},
        "version": "",
        "corpus": "biab_internet_corpus",
        "annotation_tools": "",
        "annotation_rules": "",
        "validation": "",
        "data_source": ""
      },
      "namespace": "chord",
      "data": [
        {
          "time": 0.0,
          "duration": 2.0,
          "value": "F:min(b7)",
          "confidence": 1
        },
        {
          "time": 0.2,
          "duration": 2.0,
          "value": "Bb:(3,5,b7)",
          "confidence": 1
        },
        {
          "time": 1.0,
          "duration": 2.0,
          "value": "Eb:maj",
          "confidence": 1
        },
        {
          "time": 1.2,
          "duration": 1.0,
          "value": "Eb:(3,5,b7)",
          "confidence": 1
        },
        {
          "time": 1.3,
          "duration": 1.0,
          "value": "E:dim",
          "confidence": 1
        },
        {
          "time": 2.0,
          "duration": 2.0,
          "value": "F:min(b7)",
          "confidence": 1
        },
        {
          "time": 2.2,
          "duration": 2.0,
          "value": "Ab:(3,5,b7)",
          "confidence": 1
        },
        {
          "time": 3.0,
          "duration": 4.0,
          "value": "G:(3,5,b7)",
          "confidence": 1
        },
        {
          "time": 4.0,
          "duration": 3.0,
          "value": "C:(3,5,6)",
          "confidence": 1
        },
        {
<<<<<<< HEAD
          "time": 5.3,
=======
          "time": 4.3,
>>>>>>> 5725112b
          "duration": 1.0,
          "value": "C:maj7",
          "confidence": 1
        },
        {
          "time": 5.0,
          "duration": 2.0,
          "value": "D:min(b7)",
          "confidence": 1
        },
        {
          "time": 5.2,
          "duration": 2.0,
          "value": "G:(3,5,b7)",
          "confidence": 1
        },
        {
          "time": 6.0,
          "duration": 4.0,
          "value": "G:(3,5,b7)",
          "confidence": 1
        },
        {
          "time": 7.0,
          "duration": 4.0,
          "value": "C:(3,5,6)",
          "confidence": 1
        },
        {
          "time": 8.0,
          "duration": 3.0,
          "value": "A:min",
          "confidence": 1
        },
        {
<<<<<<< HEAD
          "time": 9.3,
=======
          "time": 8.3,
>>>>>>> 5725112b
          "duration": 1.0,
          "value": "A:min(b7)",
          "confidence": 1
        },
        {
          "time": 9.0,
          "duration": 4.0,
          "value": "D:(3,5,b7)",
          "confidence": 1
        },
        {
          "time": 10.0,
          "duration": 2.0,
          "value": "D:min(b7)",
          "confidence": 1
        },
        {
          "time": 10.2,
          "duration": 1.0,
          "value": "G:(3,5,b7)",
          "confidence": 1
        },
        {
          "time": 10.3,
          "duration": 1.0,
          "value": "G:(3,5,b7,9)",
          "confidence": 1
        },
        {
          "time": 11.0,
          "duration": 1.0,
          "value": "E:min(b7)",
          "confidence": 1
        },
        {
<<<<<<< HEAD
          "time": 12.1,
=======
          "time": 11.1,
>>>>>>> 5725112b
          "duration": 1.0,
          "value": "C:min",
          "confidence": 1
        },
        {
<<<<<<< HEAD
          "time": 12.2,
=======
          "time": 11.2,
>>>>>>> 5725112b
          "duration": 1.0,
          "value": "D:min(b7)",
          "confidence": 1
        },
        {
          "time": 11.3,
          "duration": 1.0,
          "value": "G:(3,5,b7)",
          "confidence": 1
        },
        {
          "time": 12.0,
          "duration": 3.0,
          "value": "C:(3,5,6)",
          "confidence": 1
        },
        {
<<<<<<< HEAD
          "time": 13.3,
=======
          "time": 12.3,
>>>>>>> 5725112b
          "duration": 1.0,
          "value": "C:maj7",
          "confidence": 1
        },
        {
          "time": 13.0,
          "duration": 2.0,
          "value": "D:min(b7)",
          "confidence": 1
        },
        {
          "time": 13.2,
          "duration": 2.0,
          "value": "G:(3,5,b7)",
          "confidence": 1
        },
        {
          "time": 14.0,
          "duration": 4.0,
          "value": "G:(3,5,b7)",
          "confidence": 1
        },
        {
          "time": 15.0,
          "duration": 4.0,
          "value": "C:(3,5,6)",
          "confidence": 1
        },
        {
          "time": 16.0,
          "duration": 3.0,
          "value": "A:min",
          "confidence": 1
        },
        {
<<<<<<< HEAD
          "time": 17.3,
=======
          "time": 16.3,
>>>>>>> 5725112b
          "duration": 1.0,
          "value": "A:min(b7)",
          "confidence": 1
        },
        {
          "time": 17.0,
          "duration": 4.0,
          "value": "D:(3,5,b7)",
          "confidence": 1
        },
        {
          "time": 18.0,
          "duration": 2.0,
          "value": "D:min(b7)",
          "confidence": 1
        },
        {
          "time": 18.2,
          "duration": 1.0,
          "value": "G:(3,5,b7)",
          "confidence": 1
        },
        {
          "time": 18.3,
          "duration": 1.0,
          "value": "G:(3,5,b7,9)",
          "confidence": 1
        },
        {
          "time": 19.0,
          "duration": 2.0,
          "value": "C:maj",
          "confidence": 1
        },
        {
          "time": 19.2,
          "duration": 2.0,
          "value": "C:(3,5,6)",
          "confidence": 1
        },
        {
          "time": 20.0,
          "duration": 2.0,
          "value": "G:min(b7)",
          "confidence": 1
        },
        {
          "time": 20.2,
          "duration": 2.0,
          "value": "C:(3,5,b7)",
          "confidence": 1
        },
        {
          "time": 21.0,
          "duration": 3.0,
          "value": "F:maj",
          "confidence": 1
        },
        {
<<<<<<< HEAD
          "time": 22.3,
=======
          "time": 21.3,
>>>>>>> 5725112b
          "duration": 1.0,
          "value": "F#:dim/D",
          "confidence": 1
        },
        {
          "time": 22.0,
          "duration": 2.0,
          "value": "G:min(b7)",
          "confidence": 1
        },
        {
          "time": 22.2,
          "duration": 2.0,
          "value": "C:(3,5,b7)",
          "confidence": 1
        },
        {
          "time": 23.0,
          "duration": 3.0,
          "value": "F:(3,5,6)",
          "confidence": 1
        },
        {
<<<<<<< HEAD
          "time": 24.3,
=======
          "time": 23.3,
>>>>>>> 5725112b
          "duration": 1.0,
          "value": "F:maj/C",
          "confidence": 1
        },
        {
          "time": 24.0,
          "duration": 2.0,
          "value": "F:min(b7)",
          "confidence": 1
        },
        {
          "time": 24.2,
          "duration": 2.0,
          "value": "Bb:(3,5,b7)",
          "confidence": 1
        },
        {
          "time": 25.0,
          "duration": 2.0,
          "value": "Eb:maj",
          "confidence": 1
        },
        {
          "time": 25.2,
          "duration": 1.0,
          "value": "Eb:(3,5,b7)",
          "confidence": 1
        },
        {
          "time": 25.3,
          "duration": 1.0,
          "value": "E:dim",
          "confidence": 1
        },
        {
          "time": 26.0,
          "duration": 2.0,
          "value": "F:min(b7)",
          "confidence": 1
        },
        {
          "time": 26.2,
          "duration": 2.0,
          "value": "Ab:(3,5,b7)",
          "confidence": 1
        },
        {
          "time": 27.0,
          "duration": 4.0,
          "value": "G:(3,5,b7)",
          "confidence": 1
        },
        {
          "time": 28.0,
          "duration": 3.0,
          "value": "C:(3,5,6)",
          "confidence": 1
        },
        {
<<<<<<< HEAD
          "time": 29.3,
=======
          "time": 28.3,
>>>>>>> 5725112b
          "duration": 1.0,
          "value": "C:maj7",
          "confidence": 1
        },
        {
          "time": 29.0,
          "duration": 2.0,
          "value": "D:min(b7)",
          "confidence": 1
        },
        {
          "time": 29.2,
          "duration": 2.0,
          "value": "G:(3,5,b7)",
<<<<<<< HEAD
=======
          "confidence": 1
        },
        {
          "time": 30.0,
          "duration": 4.0,
          "value": "G:(3,5,b7)",
>>>>>>> 5725112b
          "confidence": 1
        },
        {
          "time": 31.0,
          "duration": 4.0,
<<<<<<< HEAD
          "value": "G:(3,5,b7)",
=======
          "value": "C:(3,5,6)",
>>>>>>> 5725112b
          "confidence": 1
        },
        {
          "time": 32.0,
          "duration": 4.0,
<<<<<<< HEAD
          "value": "C:(3,5,6)",
=======
          "value": "A:min",
>>>>>>> 5725112b
          "confidence": 1
        },
        {
          "time": 33.0,
          "duration": 4.0,
<<<<<<< HEAD
          "value": "A:min",
=======
          "value": "D:(3,5,b7)",
>>>>>>> 5725112b
          "confidence": 1
        },
        {
          "time": 34.0,
<<<<<<< HEAD
          "duration": 4.0,
          "value": "D:(3,5,b7)",
=======
          "duration": 2.0,
          "value": "D:min(b7)",
          "confidence": 1
        },
        {
          "time": 34.2,
          "duration": 2.0,
          "value": "G:(3,5,b7)",
>>>>>>> 5725112b
          "confidence": 1
        },
        {
          "time": 35.0,
          "duration": 2.0,
<<<<<<< HEAD
          "value": "D:min(b7)",
=======
          "value": "C:maj",
>>>>>>> 5725112b
          "confidence": 1
        },
        {
          "time": 35.2,
          "duration": 2.0,
<<<<<<< HEAD
          "value": "G:(3,5,b7)",
=======
          "value": "D:min(b7)",
>>>>>>> 5725112b
          "confidence": 1
        },
        {
          "time": 36.0,
          "duration": 2.0,
<<<<<<< HEAD
          "value": "C:maj",
=======
          "value": "C:maj7",
>>>>>>> 5725112b
          "confidence": 1
        },
        {
          "time": 36.2,
          "duration": 2.0,
<<<<<<< HEAD
          "value": "D:min(b7)",
=======
          "value": "F:maj",
>>>>>>> 5725112b
          "confidence": 1
        },
        {
          "time": 37.0,
          "duration": 2.0,
<<<<<<< HEAD
          "value": "C:maj7",
=======
          "value": "D:min(b7,9)",
>>>>>>> 5725112b
          "confidence": 1
        },
        {
          "time": 37.2,
          "duration": 2.0,
<<<<<<< HEAD
          "value": "F:maj",
=======
          "value": "Db:(3,b5,b7)",
>>>>>>> 5725112b
          "confidence": 1
        },
        {
          "time": 38.0,
<<<<<<< HEAD
          "duration": 2.0,
          "value": "D:min(b7,9)",
          "confidence": 1
        },
        {
          "time": 38.2,
          "duration": 2.0,
          "value": "Db:(3,b5,b7)",
          "confidence": 1
        },
        {
          "time": 39.0,
=======
>>>>>>> 5725112b
          "duration": 4.0,
          "value": "C:maj9",
          "confidence": 1
        }
      ],
      "sandbox": {},
      "time": 0,
      "duration": 156.0
    },
    {
      "annotation_metadata": {
        "curator": {
          "name": "",
          "email": ""
        },
        "annotator": {},
        "version": "",
        "corpus": "biab_internet_corpus",
        "annotation_tools": "",
        "annotation_rules": "",
        "validation": "",
        "data_source": ""
      },
      "namespace": "key_mode",
      "data": [
        {
          "time": 0.0,
          "duration": 156.0,
          "value": "C",
          "confidence": 1
        }
      ],
      "sandbox": {},
      "time": 0,
      "duration": 156.0
    }
  ],
  "file_metadata": {
    "title": "Taking A Chance On Love - Vernon Duke",
    "artist": "",
    "release": "",
    "duration": 156.0,
    "identifiers": {},
    "jams_version": "0.3.4"
  },
  "sandbox": {
    "expanded": false
  }
}<|MERGE_RESOLUTION|>--- conflicted
+++ resolved
@@ -71,11 +71,7 @@
           "confidence": 1
         },
         {
-<<<<<<< HEAD
-          "time": 5.3,
-=======
           "time": 4.3,
->>>>>>> 5725112b
           "duration": 1.0,
           "value": "C:maj7",
           "confidence": 1
@@ -111,11 +107,7 @@
           "confidence": 1
         },
         {
-<<<<<<< HEAD
-          "time": 9.3,
-=======
           "time": 8.3,
->>>>>>> 5725112b
           "duration": 1.0,
           "value": "A:min(b7)",
           "confidence": 1
@@ -151,21 +143,13 @@
           "confidence": 1
         },
         {
-<<<<<<< HEAD
-          "time": 12.1,
-=======
           "time": 11.1,
->>>>>>> 5725112b
           "duration": 1.0,
           "value": "C:min",
           "confidence": 1
         },
         {
-<<<<<<< HEAD
-          "time": 12.2,
-=======
           "time": 11.2,
->>>>>>> 5725112b
           "duration": 1.0,
           "value": "D:min(b7)",
           "confidence": 1
@@ -183,11 +167,7 @@
           "confidence": 1
         },
         {
-<<<<<<< HEAD
-          "time": 13.3,
-=======
           "time": 12.3,
->>>>>>> 5725112b
           "duration": 1.0,
           "value": "C:maj7",
           "confidence": 1
@@ -223,11 +203,7 @@
           "confidence": 1
         },
         {
-<<<<<<< HEAD
-          "time": 17.3,
-=======
           "time": 16.3,
->>>>>>> 5725112b
           "duration": 1.0,
           "value": "A:min(b7)",
           "confidence": 1
@@ -287,11 +263,7 @@
           "confidence": 1
         },
         {
-<<<<<<< HEAD
-          "time": 22.3,
-=======
           "time": 21.3,
->>>>>>> 5725112b
           "duration": 1.0,
           "value": "F#:dim/D",
           "confidence": 1
@@ -315,11 +287,7 @@
           "confidence": 1
         },
         {
-<<<<<<< HEAD
-          "time": 24.3,
-=======
           "time": 23.3,
->>>>>>> 5725112b
           "duration": 1.0,
           "value": "F:maj/C",
           "confidence": 1
@@ -379,11 +347,7 @@
           "confidence": 1
         },
         {
-<<<<<<< HEAD
-          "time": 29.3,
-=======
           "time": 28.3,
->>>>>>> 5725112b
           "duration": 1.0,
           "value": "C:maj7",
           "confidence": 1
@@ -398,53 +362,34 @@
           "time": 29.2,
           "duration": 2.0,
           "value": "G:(3,5,b7)",
-<<<<<<< HEAD
-=======
           "confidence": 1
         },
         {
           "time": 30.0,
           "duration": 4.0,
           "value": "G:(3,5,b7)",
->>>>>>> 5725112b
           "confidence": 1
         },
         {
           "time": 31.0,
           "duration": 4.0,
-<<<<<<< HEAD
-          "value": "G:(3,5,b7)",
-=======
-          "value": "C:(3,5,6)",
->>>>>>> 5725112b
+          "value": "C:(3,5,6)",
           "confidence": 1
         },
         {
           "time": 32.0,
           "duration": 4.0,
-<<<<<<< HEAD
-          "value": "C:(3,5,6)",
-=======
           "value": "A:min",
->>>>>>> 5725112b
           "confidence": 1
         },
         {
           "time": 33.0,
           "duration": 4.0,
-<<<<<<< HEAD
-          "value": "A:min",
-=======
           "value": "D:(3,5,b7)",
->>>>>>> 5725112b
           "confidence": 1
         },
         {
           "time": 34.0,
-<<<<<<< HEAD
-          "duration": 4.0,
-          "value": "D:(3,5,b7)",
-=======
           "duration": 2.0,
           "value": "D:min(b7)",
           "confidence": 1
@@ -453,86 +398,46 @@
           "time": 34.2,
           "duration": 2.0,
           "value": "G:(3,5,b7)",
->>>>>>> 5725112b
           "confidence": 1
         },
         {
           "time": 35.0,
           "duration": 2.0,
-<<<<<<< HEAD
-          "value": "D:min(b7)",
-=======
           "value": "C:maj",
->>>>>>> 5725112b
           "confidence": 1
         },
         {
           "time": 35.2,
           "duration": 2.0,
-<<<<<<< HEAD
-          "value": "G:(3,5,b7)",
-=======
-          "value": "D:min(b7)",
->>>>>>> 5725112b
+          "value": "D:min(b7)",
           "confidence": 1
         },
         {
           "time": 36.0,
           "duration": 2.0,
-<<<<<<< HEAD
-          "value": "C:maj",
-=======
           "value": "C:maj7",
->>>>>>> 5725112b
           "confidence": 1
         },
         {
           "time": 36.2,
           "duration": 2.0,
-<<<<<<< HEAD
-          "value": "D:min(b7)",
-=======
           "value": "F:maj",
->>>>>>> 5725112b
           "confidence": 1
         },
         {
           "time": 37.0,
           "duration": 2.0,
-<<<<<<< HEAD
-          "value": "C:maj7",
-=======
           "value": "D:min(b7,9)",
->>>>>>> 5725112b
           "confidence": 1
         },
         {
           "time": 37.2,
           "duration": 2.0,
-<<<<<<< HEAD
-          "value": "F:maj",
-=======
           "value": "Db:(3,b5,b7)",
->>>>>>> 5725112b
           "confidence": 1
         },
         {
           "time": 38.0,
-<<<<<<< HEAD
-          "duration": 2.0,
-          "value": "D:min(b7,9)",
-          "confidence": 1
-        },
-        {
-          "time": 38.2,
-          "duration": 2.0,
-          "value": "Db:(3,b5,b7)",
-          "confidence": 1
-        },
-        {
-          "time": 39.0,
-=======
->>>>>>> 5725112b
           "duration": 4.0,
           "value": "C:maj9",
           "confidence": 1
