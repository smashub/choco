{
  "annotations": [
    {
      "annotation_metadata": {
        "curator": {
          "name": "",
          "email": ""
        },
        "annotator": {},
        "version": "",
        "corpus": "biab_internet_corpus",
        "annotation_tools": "",
        "annotation_rules": "",
        "validation": "",
        "data_source": ""
      },
      "namespace": "chord",
      "data": [
        {
          "time": 0.0,
          "duration": 4.0,
          "value": "D:(3,5,b7)",
          "confidence": 1
        },
        {
          "time": 1.0,
          "duration": 4.0,
          "value": "D:(3,5,b7)",
          "confidence": 1
        },
        {
          "time": 2.0,
          "duration": 4.0,
          "value": "D:(3,5,b7)",
          "confidence": 1
        },
        {
          "time": 3.0,
          "duration": 4.0,
          "value": "D:(3,5,b7)",
          "confidence": 1
        },
        {
          "time": 4.0,
          "duration": 4.0,
          "value": "G:(3,5,b7)",
          "confidence": 1
        },
        {
          "time": 5.0,
          "duration": 4.0,
          "value": "G:(3,5,b7)",
          "confidence": 1
        },
        {
          "time": 6.0,
          "duration": 4.0,
          "value": "D:(3,5,b7)",
          "confidence": 1
        },
        {
          "time": 7.0,
          "duration": 4.0,
          "value": "D:(3,5,b7)",
          "confidence": 1
        },
        {
          "time": 8.0,
          "duration": 4.0,
          "value": "E:(3,5,b7)",
          "confidence": 1
        },
        {
          "time": 9.0,
          "duration": 4.0,
          "value": "E:(3,5,b7)",
          "confidence": 1
        },
        {
          "time": 10.0,
          "duration": 4.0,
          "value": "E:(3,5,b7)",
          "confidence": 1
        },
        {
          "time": 11.0,
          "duration": 4.0,
          "value": "E:(3,5,b7)",
          "confidence": 1
        },
        {
          "time": 12.0,
          "duration": 4.0,
          "value": "G:(3,5,b7)",
          "confidence": 1
        },
        {
          "time": 13.0,
          "duration": 4.0,
          "value": "F#:(3,5,b7)/D",
          "confidence": 1
        },
        {
          "time": 14.0,
          "duration": 4.0,
<<<<<<< HEAD
          "value": "F#:(3,5,b7)/D",
=======
          "value": "B:(3,5,b7)",
>>>>>>> 5725112b
          "confidence": 1
        },
        {
          "time": 15.0,
          "duration": 4.0,
<<<<<<< HEAD
          "value": "B:(3,5,b7)",
=======
          "value": "A:(3,5,b7)",
>>>>>>> 5725112b
          "confidence": 1
        },
        {
          "time": 16.0,
          "duration": 4.0,
<<<<<<< HEAD
          "value": "A:(3,5,b7)",
=======
          "value": "D:(3,5,b7)",
>>>>>>> 5725112b
          "confidence": 1
        },
        {
          "time": 17.0,
          "duration": 4.0,
          "value": "D:(3,5,b7)",
          "confidence": 1
        },
        {
          "time": 18.0,
          "duration": 4.0,
          "value": "D:(3,5,b7)",
          "confidence": 1
        },
        {
          "time": 19.0,
          "duration": 4.0,
          "value": "D:(3,5,b7)",
          "confidence": 1
        },
        {
          "time": 20.0,
          "duration": 4.0,
          "value": "D:(3,5,b7)",
          "confidence": 1
        },
        {
          "time": 21.0,
          "duration": 4.0,
          "value": "D:(3,5,b7)",
          "confidence": 1
        },
        {
          "time": 22.0,
          "duration": 4.0,
          "value": "D:(3,5,b7)",
          "confidence": 1
        },
        {
          "time": 23.0,
          "duration": 4.0,
          "value": "D:(3,5,b7)",
          "confidence": 1
        },
        {
          "time": 24.0,
          "duration": 4.0,
<<<<<<< HEAD
          "value": "D:(3,5,b7)",
=======
          "value": "G:(3,5,b7)",
>>>>>>> 5725112b
          "confidence": 1
        },
        {
          "time": 25.0,
          "duration": 4.0,
          "value": "G:(3,5,b7)",
          "confidence": 1
        },
        {
          "time": 26.0,
          "duration": 4.0,
<<<<<<< HEAD
          "value": "G:(3,5,b7)",
=======
          "value": "D:(3,5,b7)",
>>>>>>> 5725112b
          "confidence": 1
        },
        {
          "time": 27.0,
          "duration": 4.0,
          "value": "D:(3,5,b7)",
          "confidence": 1
        },
        {
          "time": 28.0,
          "duration": 4.0,
<<<<<<< HEAD
          "value": "D:(3,5,b7)",
=======
          "value": "E:(3,5,b7)",
>>>>>>> 5725112b
          "confidence": 1
        },
        {
          "time": 29.0,
          "duration": 4.0,
          "value": "E:(3,5,b7)",
          "confidence": 1
        },
        {
          "time": 30.0,
          "duration": 4.0,
          "value": "E:(3,5,b7)",
          "confidence": 1
        },
        {
          "time": 31.0,
          "duration": 4.0,
          "value": "E:(3,5,b7)",
          "confidence": 1
        },
        {
          "time": 32.0,
          "duration": 4.0,
<<<<<<< HEAD
          "value": "E:(3,5,b7)",
=======
          "value": "G:(3,5,b7)",
>>>>>>> 5725112b
          "confidence": 1
        },
        {
          "time": 33.0,
          "duration": 4.0,
<<<<<<< HEAD
          "value": "G:(3,5,b7)",
=======
          "value": "F#:(3,5,b7)/D",
>>>>>>> 5725112b
          "confidence": 1
        },
        {
          "time": 34.0,
          "duration": 4.0,
<<<<<<< HEAD
          "value": "F#:(3,5,b7)/D",
=======
          "value": "B:(3,5,b7)",
>>>>>>> 5725112b
          "confidence": 1
        },
        {
          "time": 35.0,
          "duration": 4.0,
<<<<<<< HEAD
          "value": "B:(3,5,b7)",
=======
          "value": "A:(3,5,b7)",
>>>>>>> 5725112b
          "confidence": 1
        },
        {
          "time": 36.0,
          "duration": 4.0,
<<<<<<< HEAD
          "value": "A:(3,5,b7)",
=======
          "value": "D:(3,5,b7)",
>>>>>>> 5725112b
          "confidence": 1
        },
        {
          "time": 37.0,
          "duration": 4.0,
          "value": "D:(3,5,b7)",
          "confidence": 1
        },
        {
          "time": 38.0,
          "duration": 4.0,
          "value": "D:(3,5,b7)",
          "confidence": 1
        },
        {
          "time": 39.0,
          "duration": 4.0,
          "value": "D:(3,5,b7)",
          "confidence": 1
        },
        {
          "time": 40.0,
          "duration": 4.0,
<<<<<<< HEAD
          "value": "D:(3,5,b7)",
=======
          "value": "A:maj",
>>>>>>> 5725112b
          "confidence": 1
        },
        {
          "time": 41.0,
          "duration": 4.0,
<<<<<<< HEAD
          "value": "A:maj",
=======
          "value": "G:maj7",
>>>>>>> 5725112b
          "confidence": 1
        },
        {
          "time": 42.0,
          "duration": 4.0,
<<<<<<< HEAD
          "value": "G:maj7",
=======
          "value": "A:(3,5,b7)",
>>>>>>> 5725112b
          "confidence": 1
        },
        {
          "time": 43.0,
          "duration": 4.0,
<<<<<<< HEAD
          "value": "A:(3,5,b7)",
=======
          "value": "A:maj",
>>>>>>> 5725112b
          "confidence": 1
        },
        {
          "time": 44.0,
          "duration": 4.0,
<<<<<<< HEAD
          "value": "A:maj",
=======
          "value": "G:maj7",
>>>>>>> 5725112b
          "confidence": 1
        },
        {
          "time": 45.0,
          "duration": 4.0,
<<<<<<< HEAD
          "value": "G:maj7",
=======
          "value": "A:(3,5,b7)",
>>>>>>> 5725112b
          "confidence": 1
        },
        {
          "time": 46.0,
          "duration": 4.0,
<<<<<<< HEAD
          "value": "A:(3,5,b7)",
=======
          "value": "D:(3,5,b7)",
>>>>>>> 5725112b
          "confidence": 1
        },
        {
          "time": 47.0,
          "duration": 4.0,
          "value": "D:(3,5,b7)",
          "confidence": 1
        },
        {
          "time": 48.0,
          "duration": 4.0,
          "value": "D:(3,5,b7)",
          "confidence": 1
        },
        {
          "time": 49.0,
          "duration": 4.0,
          "value": "D:(3,5,b7)",
          "confidence": 1
        },
        {
          "time": 50.0,
          "duration": 4.0,
          "value": "D:(3,5,b7)",
          "confidence": 1
        },
        {
          "time": 51.0,
          "duration": 4.0,
<<<<<<< HEAD
          "value": "D:(3,5,b7)",
          "confidence": 1
        },
        {
          "time": 52.0,
          "duration": 4.0,
=======
>>>>>>> 5725112b
          "value": "D:maj",
          "confidence": 1
        }
      ],
      "sandbox": {},
      "time": 0,
      "duration": 208.0
    },
    {
      "annotation_metadata": {
        "curator": {
          "name": "",
          "email": ""
        },
        "annotator": {},
        "version": "",
        "corpus": "biab_internet_corpus",
        "annotation_tools": "",
        "annotation_rules": "",
        "validation": "",
        "data_source": ""
      },
      "namespace": "key_mode",
      "data": [
        {
          "time": 0.0,
          "duration": 208.0,
          "value": "D",
          "confidence": 1
        }
      ],
      "sandbox": {},
      "time": 0,
      "duration": 208.0
    }
  ],
  "file_metadata": {
    "title": "Day Tripper - Lennon",
    "artist": "",
    "release": "",
    "duration": 208.0,
    "identifiers": {},
    "jams_version": "0.3.4"
  },
  "sandbox": {
    "expanded": false
  }
}<|MERGE_RESOLUTION|>--- conflicted
+++ resolved
@@ -103,271 +103,199 @@
         {
           "time": 14.0,
           "duration": 4.0,
-<<<<<<< HEAD
+          "value": "B:(3,5,b7)",
+          "confidence": 1
+        },
+        {
+          "time": 15.0,
+          "duration": 4.0,
+          "value": "A:(3,5,b7)",
+          "confidence": 1
+        },
+        {
+          "time": 16.0,
+          "duration": 4.0,
+          "value": "D:(3,5,b7)",
+          "confidence": 1
+        },
+        {
+          "time": 17.0,
+          "duration": 4.0,
+          "value": "D:(3,5,b7)",
+          "confidence": 1
+        },
+        {
+          "time": 18.0,
+          "duration": 4.0,
+          "value": "D:(3,5,b7)",
+          "confidence": 1
+        },
+        {
+          "time": 19.0,
+          "duration": 4.0,
+          "value": "D:(3,5,b7)",
+          "confidence": 1
+        },
+        {
+          "time": 20.0,
+          "duration": 4.0,
+          "value": "D:(3,5,b7)",
+          "confidence": 1
+        },
+        {
+          "time": 21.0,
+          "duration": 4.0,
+          "value": "D:(3,5,b7)",
+          "confidence": 1
+        },
+        {
+          "time": 22.0,
+          "duration": 4.0,
+          "value": "D:(3,5,b7)",
+          "confidence": 1
+        },
+        {
+          "time": 23.0,
+          "duration": 4.0,
+          "value": "D:(3,5,b7)",
+          "confidence": 1
+        },
+        {
+          "time": 24.0,
+          "duration": 4.0,
+          "value": "G:(3,5,b7)",
+          "confidence": 1
+        },
+        {
+          "time": 25.0,
+          "duration": 4.0,
+          "value": "G:(3,5,b7)",
+          "confidence": 1
+        },
+        {
+          "time": 26.0,
+          "duration": 4.0,
+          "value": "D:(3,5,b7)",
+          "confidence": 1
+        },
+        {
+          "time": 27.0,
+          "duration": 4.0,
+          "value": "D:(3,5,b7)",
+          "confidence": 1
+        },
+        {
+          "time": 28.0,
+          "duration": 4.0,
+          "value": "E:(3,5,b7)",
+          "confidence": 1
+        },
+        {
+          "time": 29.0,
+          "duration": 4.0,
+          "value": "E:(3,5,b7)",
+          "confidence": 1
+        },
+        {
+          "time": 30.0,
+          "duration": 4.0,
+          "value": "E:(3,5,b7)",
+          "confidence": 1
+        },
+        {
+          "time": 31.0,
+          "duration": 4.0,
+          "value": "E:(3,5,b7)",
+          "confidence": 1
+        },
+        {
+          "time": 32.0,
+          "duration": 4.0,
+          "value": "G:(3,5,b7)",
+          "confidence": 1
+        },
+        {
+          "time": 33.0,
+          "duration": 4.0,
           "value": "F#:(3,5,b7)/D",
-=======
+          "confidence": 1
+        },
+        {
+          "time": 34.0,
+          "duration": 4.0,
           "value": "B:(3,5,b7)",
->>>>>>> 5725112b
-          "confidence": 1
-        },
-        {
-          "time": 15.0,
-          "duration": 4.0,
-<<<<<<< HEAD
-          "value": "B:(3,5,b7)",
-=======
+          "confidence": 1
+        },
+        {
+          "time": 35.0,
+          "duration": 4.0,
           "value": "A:(3,5,b7)",
->>>>>>> 5725112b
-          "confidence": 1
-        },
-        {
-          "time": 16.0,
-          "duration": 4.0,
-<<<<<<< HEAD
+          "confidence": 1
+        },
+        {
+          "time": 36.0,
+          "duration": 4.0,
+          "value": "D:(3,5,b7)",
+          "confidence": 1
+        },
+        {
+          "time": 37.0,
+          "duration": 4.0,
+          "value": "D:(3,5,b7)",
+          "confidence": 1
+        },
+        {
+          "time": 38.0,
+          "duration": 4.0,
+          "value": "D:(3,5,b7)",
+          "confidence": 1
+        },
+        {
+          "time": 39.0,
+          "duration": 4.0,
+          "value": "D:(3,5,b7)",
+          "confidence": 1
+        },
+        {
+          "time": 40.0,
+          "duration": 4.0,
+          "value": "A:maj",
+          "confidence": 1
+        },
+        {
+          "time": 41.0,
+          "duration": 4.0,
+          "value": "G:maj7",
+          "confidence": 1
+        },
+        {
+          "time": 42.0,
+          "duration": 4.0,
           "value": "A:(3,5,b7)",
-=======
-          "value": "D:(3,5,b7)",
->>>>>>> 5725112b
-          "confidence": 1
-        },
-        {
-          "time": 17.0,
-          "duration": 4.0,
-          "value": "D:(3,5,b7)",
-          "confidence": 1
-        },
-        {
-          "time": 18.0,
-          "duration": 4.0,
-          "value": "D:(3,5,b7)",
-          "confidence": 1
-        },
-        {
-          "time": 19.0,
-          "duration": 4.0,
-          "value": "D:(3,5,b7)",
-          "confidence": 1
-        },
-        {
-          "time": 20.0,
-          "duration": 4.0,
-          "value": "D:(3,5,b7)",
-          "confidence": 1
-        },
-        {
-          "time": 21.0,
-          "duration": 4.0,
-          "value": "D:(3,5,b7)",
-          "confidence": 1
-        },
-        {
-          "time": 22.0,
-          "duration": 4.0,
-          "value": "D:(3,5,b7)",
-          "confidence": 1
-        },
-        {
-          "time": 23.0,
-          "duration": 4.0,
-          "value": "D:(3,5,b7)",
-          "confidence": 1
-        },
-        {
-          "time": 24.0,
-          "duration": 4.0,
-<<<<<<< HEAD
-          "value": "D:(3,5,b7)",
-=======
-          "value": "G:(3,5,b7)",
->>>>>>> 5725112b
-          "confidence": 1
-        },
-        {
-          "time": 25.0,
-          "duration": 4.0,
-          "value": "G:(3,5,b7)",
-          "confidence": 1
-        },
-        {
-          "time": 26.0,
-          "duration": 4.0,
-<<<<<<< HEAD
-          "value": "G:(3,5,b7)",
-=======
-          "value": "D:(3,5,b7)",
->>>>>>> 5725112b
-          "confidence": 1
-        },
-        {
-          "time": 27.0,
-          "duration": 4.0,
-          "value": "D:(3,5,b7)",
-          "confidence": 1
-        },
-        {
-          "time": 28.0,
-          "duration": 4.0,
-<<<<<<< HEAD
-          "value": "D:(3,5,b7)",
-=======
-          "value": "E:(3,5,b7)",
->>>>>>> 5725112b
-          "confidence": 1
-        },
-        {
-          "time": 29.0,
-          "duration": 4.0,
-          "value": "E:(3,5,b7)",
-          "confidence": 1
-        },
-        {
-          "time": 30.0,
-          "duration": 4.0,
-          "value": "E:(3,5,b7)",
-          "confidence": 1
-        },
-        {
-          "time": 31.0,
-          "duration": 4.0,
-          "value": "E:(3,5,b7)",
-          "confidence": 1
-        },
-        {
-          "time": 32.0,
-          "duration": 4.0,
-<<<<<<< HEAD
-          "value": "E:(3,5,b7)",
-=======
-          "value": "G:(3,5,b7)",
->>>>>>> 5725112b
-          "confidence": 1
-        },
-        {
-          "time": 33.0,
-          "duration": 4.0,
-<<<<<<< HEAD
-          "value": "G:(3,5,b7)",
-=======
-          "value": "F#:(3,5,b7)/D",
->>>>>>> 5725112b
-          "confidence": 1
-        },
-        {
-          "time": 34.0,
-          "duration": 4.0,
-<<<<<<< HEAD
-          "value": "F#:(3,5,b7)/D",
-=======
-          "value": "B:(3,5,b7)",
->>>>>>> 5725112b
-          "confidence": 1
-        },
-        {
-          "time": 35.0,
-          "duration": 4.0,
-<<<<<<< HEAD
-          "value": "B:(3,5,b7)",
-=======
+          "confidence": 1
+        },
+        {
+          "time": 43.0,
+          "duration": 4.0,
+          "value": "A:maj",
+          "confidence": 1
+        },
+        {
+          "time": 44.0,
+          "duration": 4.0,
+          "value": "G:maj7",
+          "confidence": 1
+        },
+        {
+          "time": 45.0,
+          "duration": 4.0,
           "value": "A:(3,5,b7)",
->>>>>>> 5725112b
-          "confidence": 1
-        },
-        {
-          "time": 36.0,
-          "duration": 4.0,
-<<<<<<< HEAD
-          "value": "A:(3,5,b7)",
-=======
-          "value": "D:(3,5,b7)",
->>>>>>> 5725112b
-          "confidence": 1
-        },
-        {
-          "time": 37.0,
-          "duration": 4.0,
-          "value": "D:(3,5,b7)",
-          "confidence": 1
-        },
-        {
-          "time": 38.0,
-          "duration": 4.0,
-          "value": "D:(3,5,b7)",
-          "confidence": 1
-        },
-        {
-          "time": 39.0,
-          "duration": 4.0,
-          "value": "D:(3,5,b7)",
-          "confidence": 1
-        },
-        {
-          "time": 40.0,
-          "duration": 4.0,
-<<<<<<< HEAD
-          "value": "D:(3,5,b7)",
-=======
-          "value": "A:maj",
->>>>>>> 5725112b
-          "confidence": 1
-        },
-        {
-          "time": 41.0,
-          "duration": 4.0,
-<<<<<<< HEAD
-          "value": "A:maj",
-=======
-          "value": "G:maj7",
->>>>>>> 5725112b
-          "confidence": 1
-        },
-        {
-          "time": 42.0,
-          "duration": 4.0,
-<<<<<<< HEAD
-          "value": "G:maj7",
-=======
-          "value": "A:(3,5,b7)",
->>>>>>> 5725112b
-          "confidence": 1
-        },
-        {
-          "time": 43.0,
-          "duration": 4.0,
-<<<<<<< HEAD
-          "value": "A:(3,5,b7)",
-=======
-          "value": "A:maj",
->>>>>>> 5725112b
-          "confidence": 1
-        },
-        {
-          "time": 44.0,
-          "duration": 4.0,
-<<<<<<< HEAD
-          "value": "A:maj",
-=======
-          "value": "G:maj7",
->>>>>>> 5725112b
-          "confidence": 1
-        },
-        {
-          "time": 45.0,
-          "duration": 4.0,
-<<<<<<< HEAD
-          "value": "G:maj7",
-=======
-          "value": "A:(3,5,b7)",
->>>>>>> 5725112b
           "confidence": 1
         },
         {
           "time": 46.0,
           "duration": 4.0,
-<<<<<<< HEAD
-          "value": "A:(3,5,b7)",
-=======
-          "value": "D:(3,5,b7)",
->>>>>>> 5725112b
+          "value": "D:(3,5,b7)",
           "confidence": 1
         },
         {
@@ -397,15 +325,6 @@
         {
           "time": 51.0,
           "duration": 4.0,
-<<<<<<< HEAD
-          "value": "D:(3,5,b7)",
-          "confidence": 1
-        },
-        {
-          "time": 52.0,
-          "duration": 4.0,
-=======
->>>>>>> 5725112b
           "value": "D:maj",
           "confidence": 1
         }
