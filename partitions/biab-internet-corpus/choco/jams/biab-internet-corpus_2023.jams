{
  "annotations": [
    {
      "annotation_metadata": {
        "curator": {
          "name": "",
          "email": ""
        },
        "annotator": {},
        "version": "",
        "corpus": "biab_internet_corpus",
        "annotation_tools": "",
        "annotation_rules": "",
        "validation": "",
        "data_source": ""
      },
      "namespace": "chord",
      "data": [
        {
          "time": 0.0,
          "duration": 2.0,
          "value": "D:maj",
          "confidence": 1
        },
        {
          "time": 0.2,
          "duration": 2.0,
          "value": "Eb:dim",
          "confidence": 1
        },
        {
          "time": 1.0,
          "duration": 2.0,
<<<<<<< HEAD
          "value": "D:maj",
=======
          "value": "E:min(b7)",
>>>>>>> 5725112b
          "confidence": 1
        },
        {
          "time": 1.2,
          "duration": 2.0,
<<<<<<< HEAD
          "value": "Eb:dim",
=======
          "value": "A:(3,5,b7,9,11,13)",
>>>>>>> 5725112b
          "confidence": 1
        },
        {
          "time": 2.0,
          "duration": 2.0,
<<<<<<< HEAD
          "value": "E:min(b7)",
          "confidence": 1
        },
        {
          "time": 2.2,
          "duration": 2.0,
          "value": "A:(3,5,b7,9,11,13)",
          "confidence": 1
        },
        {
          "time": 3.0,
          "duration": 2.0,
          "value": "D:maj7",
          "confidence": 1
        },
        {
          "time": 3.2,
=======
          "value": "D:maj7",
          "confidence": 1
        },
        {
          "time": 2.2,
>>>>>>> 5725112b
          "duration": 2.0,
          "value": "Eb:dim",
          "confidence": 1
        },
        {
          "time": 3.0,
          "duration": 2.0,
          "value": "E:min(b7)",
          "confidence": 1
        },
        {
          "time": 3.2,
          "duration": 2.0,
          "value": "A:(3,5,b7,9,11,13)",
          "confidence": 1
        },
        {
          "time": 4.0,
          "duration": 4.0,
          "value": "D:maj",
          "confidence": 1
        },
        {
<<<<<<< HEAD
          "time": 6.0,
          "duration": 4.0,
          "value": "D:maj",
=======
          "time": 5.0,
          "duration": 4.0,
          "value": "D:maj",
          "confidence": 1
        },
        {
          "time": 6.0,
          "duration": 4.0,
          "value": "A:(3,5,b7,9,11,13)",
>>>>>>> 5725112b
          "confidence": 1
        },
        {
          "time": 7.0,
          "duration": 4.0,
          "value": "A:(3,5,b7,9,11,13)",
          "confidence": 1
        },
        {
          "time": 8.0,
          "duration": 4.0,
          "value": "A:(3,5,b7,9,11,13)",
          "confidence": 1
        },
        {
          "time": 9.0,
          "duration": 4.0,
          "value": "A:(3,5,b7,9,11,13)",
          "confidence": 1
        },
        {
          "time": 10.0,
          "duration": 4.0,
<<<<<<< HEAD
          "value": "A:(3,5,b7,9,11,13)",
=======
          "value": "D:(3,5,6)",
>>>>>>> 5725112b
          "confidence": 1
        },
        {
          "time": 11.0,
          "duration": 4.0,
          "value": "D:(3,5,6)",
          "confidence": 1
        },
        {
          "time": 12.0,
          "duration": 4.0,
          "value": "D:(3,5,6)",
          "confidence": 1
        },
        {
          "time": 13.0,
          "duration": 4.0,
<<<<<<< HEAD
          "value": "D:(3,5,6)",
=======
          "value": "D:(3,5,b7)",
>>>>>>> 5725112b
          "confidence": 1
        },
        {
          "time": 14.0,
          "duration": 4.0,
<<<<<<< HEAD
          "value": "D:(3,5,b7)",
=======
          "value": "G:maj",
>>>>>>> 5725112b
          "confidence": 1
        },
        {
          "time": 15.0,
          "duration": 4.0,
          "value": "G:maj",
          "confidence": 1
        },
        {
          "time": 16.0,
          "duration": 4.0,
<<<<<<< HEAD
          "value": "G:maj",
=======
          "value": "A:(3,5,b7)",
>>>>>>> 5725112b
          "confidence": 1
        },
        {
          "time": 17.0,
          "duration": 4.0,
          "value": "A:(3,5,b7)",
          "confidence": 1
        },
        {
          "time": 18.0,
          "duration": 4.0,
<<<<<<< HEAD
          "value": "A:(3,5,b7)",
=======
          "value": "D:(3,5,6)",
>>>>>>> 5725112b
          "confidence": 1
        },
        {
          "time": 19.0,
          "duration": 4.0,
          "value": "D:(3,5,6)",
          "confidence": 1
        },
        {
          "time": 20.0,
          "duration": 4.0,
<<<<<<< HEAD
          "value": "D:(3,5,6)",
=======
          "value": "D:maj",
>>>>>>> 5725112b
          "confidence": 1
        },
        {
          "time": 21.0,
          "duration": 4.0,
          "value": "D:maj",
          "confidence": 1
        },
        {
          "time": 22.0,
          "duration": 4.0,
<<<<<<< HEAD
          "value": "D:maj",
=======
          "value": "A:(3,5,b7,9,11,13)",
>>>>>>> 5725112b
          "confidence": 1
        },
        {
          "time": 23.0,
          "duration": 4.0,
          "value": "A:(3,5,b7,9,11,13)",
          "confidence": 1
        },
        {
          "time": 24.0,
          "duration": 4.0,
          "value": "A:(3,5,b7,9,11,13)",
          "confidence": 1
        },
        {
          "time": 25.0,
          "duration": 4.0,
          "value": "A:(3,5,b7,9,11,13)",
          "confidence": 1
        },
        {
          "time": 26.0,
          "duration": 4.0,
<<<<<<< HEAD
          "value": "A:(3,5,b7,9,11,13)",
=======
          "value": "D:(3,5,6)",
>>>>>>> 5725112b
          "confidence": 1
        },
        {
          "time": 27.0,
          "duration": 4.0,
          "value": "D:(3,5,6)",
          "confidence": 1
        },
        {
          "time": 28.0,
          "duration": 4.0,
          "value": "D:(3,5,6)",
          "confidence": 1
        },
        {
          "time": 29.0,
          "duration": 4.0,
<<<<<<< HEAD
          "value": "D:(3,5,6)",
=======
          "value": "D:(3,5,b7)",
>>>>>>> 5725112b
          "confidence": 1
        },
        {
          "time": 30.0,
          "duration": 4.0,
<<<<<<< HEAD
          "value": "D:(3,5,b7)",
=======
          "value": "G:maj",
>>>>>>> 5725112b
          "confidence": 1
        },
        {
          "time": 31.0,
          "duration": 4.0,
          "value": "G:maj",
          "confidence": 1
        },
        {
          "time": 32.0,
          "duration": 4.0,
<<<<<<< HEAD
          "value": "G:maj",
=======
          "value": "A:(3,5,b7)",
>>>>>>> 5725112b
          "confidence": 1
        },
        {
          "time": 33.0,
          "duration": 4.0,
          "value": "A:(3,5,b7)",
          "confidence": 1
        },
        {
          "time": 34.0,
          "duration": 4.0,
<<<<<<< HEAD
          "value": "A:(3,5,b7)",
=======
          "value": "D:(3,5,6)",
>>>>>>> 5725112b
          "confidence": 1
        },
        {
          "time": 35.0,
<<<<<<< HEAD
          "duration": 4.0,
          "value": "D:(3,5,6)",
=======
          "duration": 2.0,
          "value": "E:min(b7)/A",
>>>>>>> 5725112b
          "confidence": 1
        },
        {
          "time": 35.2,
          "duration": 2.0,
<<<<<<< HEAD
          "value": "E:min(b7)/A",
          "confidence": 1
        },
        {
          "time": 36.2,
          "duration": 2.0,
          "value": "A:(3,5,b7)",
=======
          "value": "A:(3,5,b7)",
          "confidence": 1
        },
        {
          "time": 36.0,
          "duration": 4.0,
          "value": "D:maj",
>>>>>>> 5725112b
          "confidence": 1
        },
        {
          "time": 37.0,
          "duration": 4.0,
          "value": "D:maj",
          "confidence": 1
        },
        {
          "time": 38.0,
          "duration": 4.0,
          "value": "A:(3,5,b7,9,11,13)",
          "confidence": 1
        },
        {
          "time": 39.0,
          "duration": 4.0,
          "value": "A:(3,5,b7,9,11,13)",
          "confidence": 1
        },
        {
          "time": 40.0,
          "duration": 4.0,
          "value": "A:(3,5,b7,9,11,13)",
          "confidence": 1
        },
        {
          "time": 41.0,
          "duration": 4.0,
          "value": "A:(3,5,b7,9,11,13)",
          "confidence": 1
        },
        {
          "time": 42.0,
          "duration": 4.0,
<<<<<<< HEAD
          "value": "A:(3,5,b7,9,11,13)",
=======
          "value": "D:(3,5,6)",
>>>>>>> 5725112b
          "confidence": 1
        },
        {
          "time": 43.0,
          "duration": 4.0,
          "value": "D:(3,5,6)",
          "confidence": 1
        },
        {
          "time": 44.0,
          "duration": 4.0,
          "value": "D:(3,5,6)",
          "confidence": 1
        },
        {
          "time": 45.0,
          "duration": 4.0,
<<<<<<< HEAD
          "value": "D:(3,5,6)",
=======
          "value": "D:(3,5,b7)",
>>>>>>> 5725112b
          "confidence": 1
        },
        {
          "time": 46.0,
          "duration": 4.0,
<<<<<<< HEAD
          "value": "D:(3,5,b7)",
=======
          "value": "G:maj",
>>>>>>> 5725112b
          "confidence": 1
        },
        {
          "time": 47.0,
          "duration": 4.0,
          "value": "G:maj",
          "confidence": 1
        },
        {
          "time": 48.0,
          "duration": 4.0,
<<<<<<< HEAD
          "value": "G:maj",
=======
          "value": "A:(3,5,b7)",
>>>>>>> 5725112b
          "confidence": 1
        },
        {
          "time": 49.0,
          "duration": 4.0,
          "value": "A:(3,5,b7)",
          "confidence": 1
        },
        {
          "time": 50.0,
          "duration": 4.0,
<<<<<<< HEAD
          "value": "A:(3,5,b7)",
=======
          "value": "D:(3,5,6)",
>>>>>>> 5725112b
          "confidence": 1
        },
        {
          "time": 51.0,
<<<<<<< HEAD
          "duration": 4.0,
          "value": "D:(3,5,6)",
=======
          "duration": 2.0,
          "value": "E:min(b7)/A",
          "confidence": 1
        },
        {
          "time": 51.2,
          "duration": 2.0,
          "value": "A:(3,5,b7)",
>>>>>>> 5725112b
          "confidence": 1
        },
        {
          "time": 52.0,
<<<<<<< HEAD
          "duration": 2.0,
          "value": "E:min(b7)/A",
          "confidence": 1
        },
        {
          "time": 52.2,
          "duration": 2.0,
          "value": "A:(3,5,b7)",
=======
          "duration": 4.0,
          "value": "D:maj",
>>>>>>> 5725112b
          "confidence": 1
        },
        {
          "time": 53.0,
          "duration": 4.0,
          "value": "D:maj",
          "confidence": 1
        },
        {
          "time": 54.0,
          "duration": 4.0,
<<<<<<< HEAD
          "value": "D:maj",
=======
          "value": "A:(3,5,b7,9,11,13)",
>>>>>>> 5725112b
          "confidence": 1
        },
        {
          "time": 55.0,
          "duration": 4.0,
          "value": "A:(3,5,b7,9,11,13)",
          "confidence": 1
        },
        {
          "time": 56.0,
          "duration": 4.0,
          "value": "A:(3,5,b7,9,11,13)",
          "confidence": 1
        },
        {
          "time": 57.0,
          "duration": 4.0,
          "value": "A:(3,5,b7,9,11,13)",
          "confidence": 1
        },
        {
          "time": 58.0,
          "duration": 4.0,
<<<<<<< HEAD
          "value": "A:(3,5,b7,9,11,13)",
=======
          "value": "D:(3,5,6)",
>>>>>>> 5725112b
          "confidence": 1
        },
        {
          "time": 59.0,
          "duration": 4.0,
          "value": "D:(3,5,6)",
          "confidence": 1
        },
        {
          "time": 60.0,
          "duration": 4.0,
          "value": "D:(3,5,6)",
          "confidence": 1
        },
        {
          "time": 61.0,
          "duration": 4.0,
<<<<<<< HEAD
          "value": "D:(3,5,6)",
=======
          "value": "D:(3,5,b7)",
>>>>>>> 5725112b
          "confidence": 1
        },
        {
          "time": 62.0,
          "duration": 4.0,
<<<<<<< HEAD
          "value": "D:(3,5,b7)",
=======
          "value": "G:maj",
>>>>>>> 5725112b
          "confidence": 1
        },
        {
          "time": 63.0,
          "duration": 4.0,
          "value": "G:maj",
          "confidence": 1
        },
        {
          "time": 64.0,
          "duration": 4.0,
<<<<<<< HEAD
          "value": "G:maj",
=======
          "value": "A:(3,5,b7)",
>>>>>>> 5725112b
          "confidence": 1
        },
        {
          "time": 65.0,
          "duration": 4.0,
          "value": "A:(3,5,b7)",
          "confidence": 1
        },
        {
          "time": 66.0,
          "duration": 4.0,
<<<<<<< HEAD
          "value": "A:(3,5,b7)",
          "confidence": 1
        },
        {
          "time": 67.0,
          "duration": 4.0,
=======
>>>>>>> 5725112b
          "value": "D:(3,5,6)",
          "confidence": 1
        },
        {
<<<<<<< HEAD
          "time": 68.0,
=======
          "time": 67.0,
>>>>>>> 5725112b
          "duration": 2.0,
          "value": "F:min(b7)/Bb",
          "confidence": 1
        },
        {
<<<<<<< HEAD
          "time": 68.2,
=======
          "time": 67.2,
>>>>>>> 5725112b
          "duration": 2.0,
          "value": "Bb:(3,5,b7,9,11,13)",
          "confidence": 1
        },
        {
<<<<<<< HEAD
          "time": 69.0,
=======
          "time": 68.0,
>>>>>>> 5725112b
          "duration": 4.0,
          "value": "Eb:maj",
          "confidence": 1
        },
        {
<<<<<<< HEAD
          "time": 70.0,
=======
          "time": 69.0,
>>>>>>> 5725112b
          "duration": 4.0,
          "value": "Eb:maj",
          "confidence": 1
        },
        {
<<<<<<< HEAD
=======
          "time": 70.0,
          "duration": 4.0,
          "value": "Bb:(3,5,b7,9,11,13)",
          "confidence": 1
        },
        {
>>>>>>> 5725112b
          "time": 71.0,
          "duration": 4.0,
          "value": "Bb:(3,5,b7,9,11,13)",
          "confidence": 1
        },
        {
          "time": 72.0,
          "duration": 4.0,
          "value": "Bb:(3,5,b7,9,11,13)",
          "confidence": 1
        },
        {
          "time": 73.0,
          "duration": 4.0,
          "value": "Bb:(3,5,b7,9,11,13)",
          "confidence": 1
        },
        {
          "time": 74.0,
          "duration": 4.0,
<<<<<<< HEAD
          "value": "Bb:(3,5,b7,9,11,13)",
=======
          "value": "Eb:(3,5,6)",
>>>>>>> 5725112b
          "confidence": 1
        },
        {
          "time": 75.0,
          "duration": 4.0,
          "value": "Eb:(3,5,6)",
          "confidence": 1
        },
        {
          "time": 76.0,
          "duration": 4.0,
          "value": "Eb:(3,5,6)",
          "confidence": 1
        },
        {
          "time": 77.0,
          "duration": 4.0,
<<<<<<< HEAD
          "value": "Eb:(3,5,6)",
=======
          "value": "Eb:(3,5,b7,9)",
>>>>>>> 5725112b
          "confidence": 1
        },
        {
          "time": 78.0,
          "duration": 4.0,
<<<<<<< HEAD
          "value": "Eb:(3,5,b7,9)",
=======
          "value": "G#:maj/Eb",
>>>>>>> 5725112b
          "confidence": 1
        },
        {
          "time": 79.0,
          "duration": 4.0,
          "value": "G#:maj/Eb",
          "confidence": 1
        },
        {
          "time": 80.0,
          "duration": 4.0,
<<<<<<< HEAD
          "value": "G#:maj/Eb",
=======
          "value": "Bb:(3,5,b7,9,11,13)",
>>>>>>> 5725112b
          "confidence": 1
        },
        {
          "time": 81.0,
          "duration": 4.0,
          "value": "Bb:(3,5,b7,9,11,13)",
          "confidence": 1
        },
        {
          "time": 82.0,
          "duration": 4.0,
<<<<<<< HEAD
          "value": "Bb:(3,5,b7,9,11,13)",
          "confidence": 1
        },
        {
          "time": 83.0,
          "duration": 4.0,
=======
>>>>>>> 5725112b
          "value": "Eb:(3,5,6)",
          "confidence": 1
        },
        {
<<<<<<< HEAD
          "time": 84.0,
=======
          "time": 83.0,
>>>>>>> 5725112b
          "duration": 2.0,
          "value": "F:min(b7)/Bb",
          "confidence": 1
        },
        {
<<<<<<< HEAD
          "time": 84.2,
=======
          "time": 83.2,
>>>>>>> 5725112b
          "duration": 2.0,
          "value": "Bb:(3,5,b7,9,11,13)",
          "confidence": 1
        },
        {
<<<<<<< HEAD
=======
          "time": 84.0,
          "duration": 4.0,
          "value": "Eb:maj",
          "confidence": 1
        },
        {
>>>>>>> 5725112b
          "time": 85.0,
          "duration": 4.0,
          "value": "Eb:maj",
          "confidence": 1
        },
        {
          "time": 86.0,
          "duration": 4.0,
<<<<<<< HEAD
          "value": "Eb:maj",
=======
          "value": "Bb:(3,5,b7,9,11,13)",
>>>>>>> 5725112b
          "confidence": 1
        },
        {
          "time": 87.0,
          "duration": 4.0,
          "value": "Bb:(3,5,b7,9,11,13)",
          "confidence": 1
        },
        {
          "time": 88.0,
          "duration": 4.0,
          "value": "Bb:(3,5,b7,9,11,13)",
          "confidence": 1
        },
        {
          "time": 89.0,
          "duration": 4.0,
          "value": "Bb:(3,5,b7,9,11,13)",
          "confidence": 1
        },
        {
          "time": 90.0,
          "duration": 4.0,
<<<<<<< HEAD
          "value": "Bb:(3,5,b7,9,11,13)",
=======
          "value": "Eb:(3,5,6)",
>>>>>>> 5725112b
          "confidence": 1
        },
        {
          "time": 91.0,
          "duration": 4.0,
          "value": "Eb:(3,5,6)",
          "confidence": 1
        },
        {
          "time": 92.0,
          "duration": 4.0,
          "value": "Eb:(3,5,6)",
          "confidence": 1
        },
        {
          "time": 93.0,
          "duration": 4.0,
<<<<<<< HEAD
          "value": "Eb:(3,5,6)",
=======
          "value": "Eb:(3,5,b7,9)",
>>>>>>> 5725112b
          "confidence": 1
        },
        {
          "time": 94.0,
          "duration": 4.0,
<<<<<<< HEAD
          "value": "Eb:(3,5,b7,9)",
=======
          "value": "G#:maj/Eb",
>>>>>>> 5725112b
          "confidence": 1
        },
        {
          "time": 95.0,
          "duration": 4.0,
          "value": "G#:maj/Eb",
          "confidence": 1
        },
        {
          "time": 96.0,
          "duration": 4.0,
<<<<<<< HEAD
          "value": "G#:maj/Eb",
=======
          "value": "Bb:(3,5,b7,9,11,13)",
>>>>>>> 5725112b
          "confidence": 1
        },
        {
          "time": 97.0,
          "duration": 4.0,
          "value": "Bb:(3,5,b7,9,11,13)",
          "confidence": 1
        },
        {
          "time": 98.0,
          "duration": 4.0,
<<<<<<< HEAD
          "value": "Bb:(3,5,b7,9,11,13)",
=======
          "value": "Eb:(3,5,6)",
>>>>>>> 5725112b
          "confidence": 1
        },
        {
          "time": 99.0,
          "duration": 4.0,
          "value": "Eb:(3,5,6)",
          "confidence": 1
        },
        {
          "time": 100.0,
          "duration": 4.0,
<<<<<<< HEAD
          "value": "Eb:(3,5,6)",
=======
          "value": "Bb:(3,5,b7,9,11,13)",
>>>>>>> 5725112b
          "confidence": 1
        },
        {
          "time": 101.0,
          "duration": 4.0,
          "value": "Bb:(3,5,b7,9,11,13)",
          "confidence": 1
        },
        {
          "time": 102.0,
          "duration": 4.0,
<<<<<<< HEAD
          "value": "Bb:(3,5,b7,9,11,13)",
          "confidence": 1
        },
        {
          "time": 103.0,
          "duration": 4.0,
=======
>>>>>>> 5725112b
          "value": "Eb:(3,5,6,9)",
          "confidence": 1
        }
      ],
      "sandbox": {},
      "time": 0,
      "duration": 412.0
    },
    {
      "annotation_metadata": {
        "curator": {
          "name": "",
          "email": ""
        },
        "annotator": {},
        "version": "",
        "corpus": "biab_internet_corpus",
        "annotation_tools": "",
        "annotation_rules": "",
        "validation": "",
        "data_source": ""
      },
      "namespace": "key_mode",
      "data": [
        {
          "time": 0.0,
          "duration": 412.0,
          "value": "D",
          "confidence": 1
        }
      ],
      "sandbox": {},
      "time": 0,
      "duration": 412.0
    }
  ],
  "file_metadata": {
    "title": "Cab Driver",
    "artist": "",
    "release": "",
    "duration": 412.0,
    "identifiers": {},
    "jams_version": "0.3.4"
  },
  "sandbox": {
    "expanded": false
  }
}<|MERGE_RESOLUTION|>--- conflicted
+++ resolved
@@ -31,63 +31,35 @@
         {
           "time": 1.0,
           "duration": 2.0,
-<<<<<<< HEAD
-          "value": "D:maj",
-=======
           "value": "E:min(b7)",
->>>>>>> 5725112b
           "confidence": 1
         },
         {
           "time": 1.2,
           "duration": 2.0,
-<<<<<<< HEAD
+          "value": "A:(3,5,b7,9,11,13)",
+          "confidence": 1
+        },
+        {
+          "time": 2.0,
+          "duration": 2.0,
+          "value": "D:maj7",
+          "confidence": 1
+        },
+        {
+          "time": 2.2,
+          "duration": 2.0,
           "value": "Eb:dim",
-=======
-          "value": "A:(3,5,b7,9,11,13)",
->>>>>>> 5725112b
-          "confidence": 1
-        },
-        {
-          "time": 2.0,
-          "duration": 2.0,
-<<<<<<< HEAD
+          "confidence": 1
+        },
+        {
+          "time": 3.0,
+          "duration": 2.0,
           "value": "E:min(b7)",
           "confidence": 1
         },
         {
-          "time": 2.2,
-          "duration": 2.0,
-          "value": "A:(3,5,b7,9,11,13)",
-          "confidence": 1
-        },
-        {
-          "time": 3.0,
-          "duration": 2.0,
-          "value": "D:maj7",
-          "confidence": 1
-        },
-        {
           "time": 3.2,
-=======
-          "value": "D:maj7",
-          "confidence": 1
-        },
-        {
-          "time": 2.2,
->>>>>>> 5725112b
-          "duration": 2.0,
-          "value": "Eb:dim",
-          "confidence": 1
-        },
-        {
-          "time": 3.0,
-          "duration": 2.0,
-          "value": "E:min(b7)",
-          "confidence": 1
-        },
-        {
-          "time": 3.2,
           "duration": 2.0,
           "value": "A:(3,5,b7,9,11,13)",
           "confidence": 1
@@ -99,21 +71,15 @@
           "confidence": 1
         },
         {
-<<<<<<< HEAD
+          "time": 5.0,
+          "duration": 4.0,
+          "value": "D:maj",
+          "confidence": 1
+        },
+        {
           "time": 6.0,
           "duration": 4.0,
-          "value": "D:maj",
-=======
-          "time": 5.0,
-          "duration": 4.0,
-          "value": "D:maj",
-          "confidence": 1
-        },
-        {
-          "time": 6.0,
-          "duration": 4.0,
-          "value": "A:(3,5,b7,9,11,13)",
->>>>>>> 5725112b
+          "value": "A:(3,5,b7,9,11,13)",
           "confidence": 1
         },
         {
@@ -137,11 +103,7 @@
         {
           "time": 10.0,
           "duration": 4.0,
-<<<<<<< HEAD
-          "value": "A:(3,5,b7,9,11,13)",
-=======
-          "value": "D:(3,5,6)",
->>>>>>> 5725112b
+          "value": "D:(3,5,6)",
           "confidence": 1
         },
         {
@@ -159,440 +121,325 @@
         {
           "time": 13.0,
           "duration": 4.0,
-<<<<<<< HEAD
-          "value": "D:(3,5,6)",
-=======
           "value": "D:(3,5,b7)",
->>>>>>> 5725112b
           "confidence": 1
         },
         {
           "time": 14.0,
           "duration": 4.0,
-<<<<<<< HEAD
+          "value": "G:maj",
+          "confidence": 1
+        },
+        {
+          "time": 15.0,
+          "duration": 4.0,
+          "value": "G:maj",
+          "confidence": 1
+        },
+        {
+          "time": 16.0,
+          "duration": 4.0,
+          "value": "A:(3,5,b7)",
+          "confidence": 1
+        },
+        {
+          "time": 17.0,
+          "duration": 4.0,
+          "value": "A:(3,5,b7)",
+          "confidence": 1
+        },
+        {
+          "time": 18.0,
+          "duration": 4.0,
+          "value": "D:(3,5,6)",
+          "confidence": 1
+        },
+        {
+          "time": 19.0,
+          "duration": 4.0,
+          "value": "D:(3,5,6)",
+          "confidence": 1
+        },
+        {
+          "time": 20.0,
+          "duration": 4.0,
+          "value": "D:maj",
+          "confidence": 1
+        },
+        {
+          "time": 21.0,
+          "duration": 4.0,
+          "value": "D:maj",
+          "confidence": 1
+        },
+        {
+          "time": 22.0,
+          "duration": 4.0,
+          "value": "A:(3,5,b7,9,11,13)",
+          "confidence": 1
+        },
+        {
+          "time": 23.0,
+          "duration": 4.0,
+          "value": "A:(3,5,b7,9,11,13)",
+          "confidence": 1
+        },
+        {
+          "time": 24.0,
+          "duration": 4.0,
+          "value": "A:(3,5,b7,9,11,13)",
+          "confidence": 1
+        },
+        {
+          "time": 25.0,
+          "duration": 4.0,
+          "value": "A:(3,5,b7,9,11,13)",
+          "confidence": 1
+        },
+        {
+          "time": 26.0,
+          "duration": 4.0,
+          "value": "D:(3,5,6)",
+          "confidence": 1
+        },
+        {
+          "time": 27.0,
+          "duration": 4.0,
+          "value": "D:(3,5,6)",
+          "confidence": 1
+        },
+        {
+          "time": 28.0,
+          "duration": 4.0,
+          "value": "D:(3,5,6)",
+          "confidence": 1
+        },
+        {
+          "time": 29.0,
+          "duration": 4.0,
           "value": "D:(3,5,b7)",
-=======
+          "confidence": 1
+        },
+        {
+          "time": 30.0,
+          "duration": 4.0,
           "value": "G:maj",
->>>>>>> 5725112b
-          "confidence": 1
-        },
-        {
-          "time": 15.0,
+          "confidence": 1
+        },
+        {
+          "time": 31.0,
           "duration": 4.0,
           "value": "G:maj",
           "confidence": 1
         },
         {
-          "time": 16.0,
-          "duration": 4.0,
-<<<<<<< HEAD
+          "time": 32.0,
+          "duration": 4.0,
+          "value": "A:(3,5,b7)",
+          "confidence": 1
+        },
+        {
+          "time": 33.0,
+          "duration": 4.0,
+          "value": "A:(3,5,b7)",
+          "confidence": 1
+        },
+        {
+          "time": 34.0,
+          "duration": 4.0,
+          "value": "D:(3,5,6)",
+          "confidence": 1
+        },
+        {
+          "time": 35.0,
+          "duration": 2.0,
+          "value": "E:min(b7)/A",
+          "confidence": 1
+        },
+        {
+          "time": 35.2,
+          "duration": 2.0,
+          "value": "A:(3,5,b7)",
+          "confidence": 1
+        },
+        {
+          "time": 36.0,
+          "duration": 4.0,
+          "value": "D:maj",
+          "confidence": 1
+        },
+        {
+          "time": 37.0,
+          "duration": 4.0,
+          "value": "D:maj",
+          "confidence": 1
+        },
+        {
+          "time": 38.0,
+          "duration": 4.0,
+          "value": "A:(3,5,b7,9,11,13)",
+          "confidence": 1
+        },
+        {
+          "time": 39.0,
+          "duration": 4.0,
+          "value": "A:(3,5,b7,9,11,13)",
+          "confidence": 1
+        },
+        {
+          "time": 40.0,
+          "duration": 4.0,
+          "value": "A:(3,5,b7,9,11,13)",
+          "confidence": 1
+        },
+        {
+          "time": 41.0,
+          "duration": 4.0,
+          "value": "A:(3,5,b7,9,11,13)",
+          "confidence": 1
+        },
+        {
+          "time": 42.0,
+          "duration": 4.0,
+          "value": "D:(3,5,6)",
+          "confidence": 1
+        },
+        {
+          "time": 43.0,
+          "duration": 4.0,
+          "value": "D:(3,5,6)",
+          "confidence": 1
+        },
+        {
+          "time": 44.0,
+          "duration": 4.0,
+          "value": "D:(3,5,6)",
+          "confidence": 1
+        },
+        {
+          "time": 45.0,
+          "duration": 4.0,
+          "value": "D:(3,5,b7)",
+          "confidence": 1
+        },
+        {
+          "time": 46.0,
+          "duration": 4.0,
           "value": "G:maj",
-=======
-          "value": "A:(3,5,b7)",
->>>>>>> 5725112b
-          "confidence": 1
-        },
-        {
-          "time": 17.0,
-          "duration": 4.0,
-          "value": "A:(3,5,b7)",
-          "confidence": 1
-        },
-        {
-          "time": 18.0,
-          "duration": 4.0,
-<<<<<<< HEAD
-          "value": "A:(3,5,b7)",
-=======
-          "value": "D:(3,5,6)",
->>>>>>> 5725112b
-          "confidence": 1
-        },
-        {
-          "time": 19.0,
-          "duration": 4.0,
-          "value": "D:(3,5,6)",
-          "confidence": 1
-        },
-        {
-          "time": 20.0,
-          "duration": 4.0,
-<<<<<<< HEAD
-          "value": "D:(3,5,6)",
-=======
-          "value": "D:maj",
->>>>>>> 5725112b
-          "confidence": 1
-        },
-        {
-          "time": 21.0,
-          "duration": 4.0,
-          "value": "D:maj",
-          "confidence": 1
-        },
-        {
-          "time": 22.0,
-          "duration": 4.0,
-<<<<<<< HEAD
-          "value": "D:maj",
-=======
-          "value": "A:(3,5,b7,9,11,13)",
->>>>>>> 5725112b
-          "confidence": 1
-        },
-        {
-          "time": 23.0,
-          "duration": 4.0,
-          "value": "A:(3,5,b7,9,11,13)",
-          "confidence": 1
-        },
-        {
-          "time": 24.0,
-          "duration": 4.0,
-          "value": "A:(3,5,b7,9,11,13)",
-          "confidence": 1
-        },
-        {
-          "time": 25.0,
-          "duration": 4.0,
-          "value": "A:(3,5,b7,9,11,13)",
-          "confidence": 1
-        },
-        {
-          "time": 26.0,
-          "duration": 4.0,
-<<<<<<< HEAD
-          "value": "A:(3,5,b7,9,11,13)",
-=======
-          "value": "D:(3,5,6)",
->>>>>>> 5725112b
-          "confidence": 1
-        },
-        {
-          "time": 27.0,
-          "duration": 4.0,
-          "value": "D:(3,5,6)",
-          "confidence": 1
-        },
-        {
-          "time": 28.0,
-          "duration": 4.0,
-          "value": "D:(3,5,6)",
-          "confidence": 1
-        },
-        {
-          "time": 29.0,
-          "duration": 4.0,
-<<<<<<< HEAD
-          "value": "D:(3,5,6)",
-=======
+          "confidence": 1
+        },
+        {
+          "time": 47.0,
+          "duration": 4.0,
+          "value": "G:maj",
+          "confidence": 1
+        },
+        {
+          "time": 48.0,
+          "duration": 4.0,
+          "value": "A:(3,5,b7)",
+          "confidence": 1
+        },
+        {
+          "time": 49.0,
+          "duration": 4.0,
+          "value": "A:(3,5,b7)",
+          "confidence": 1
+        },
+        {
+          "time": 50.0,
+          "duration": 4.0,
+          "value": "D:(3,5,6)",
+          "confidence": 1
+        },
+        {
+          "time": 51.0,
+          "duration": 2.0,
+          "value": "E:min(b7)/A",
+          "confidence": 1
+        },
+        {
+          "time": 51.2,
+          "duration": 2.0,
+          "value": "A:(3,5,b7)",
+          "confidence": 1
+        },
+        {
+          "time": 52.0,
+          "duration": 4.0,
+          "value": "D:maj",
+          "confidence": 1
+        },
+        {
+          "time": 53.0,
+          "duration": 4.0,
+          "value": "D:maj",
+          "confidence": 1
+        },
+        {
+          "time": 54.0,
+          "duration": 4.0,
+          "value": "A:(3,5,b7,9,11,13)",
+          "confidence": 1
+        },
+        {
+          "time": 55.0,
+          "duration": 4.0,
+          "value": "A:(3,5,b7,9,11,13)",
+          "confidence": 1
+        },
+        {
+          "time": 56.0,
+          "duration": 4.0,
+          "value": "A:(3,5,b7,9,11,13)",
+          "confidence": 1
+        },
+        {
+          "time": 57.0,
+          "duration": 4.0,
+          "value": "A:(3,5,b7,9,11,13)",
+          "confidence": 1
+        },
+        {
+          "time": 58.0,
+          "duration": 4.0,
+          "value": "D:(3,5,6)",
+          "confidence": 1
+        },
+        {
+          "time": 59.0,
+          "duration": 4.0,
+          "value": "D:(3,5,6)",
+          "confidence": 1
+        },
+        {
+          "time": 60.0,
+          "duration": 4.0,
+          "value": "D:(3,5,6)",
+          "confidence": 1
+        },
+        {
+          "time": 61.0,
+          "duration": 4.0,
           "value": "D:(3,5,b7)",
->>>>>>> 5725112b
-          "confidence": 1
-        },
-        {
-          "time": 30.0,
-          "duration": 4.0,
-<<<<<<< HEAD
-          "value": "D:(3,5,b7)",
-=======
+          "confidence": 1
+        },
+        {
+          "time": 62.0,
+          "duration": 4.0,
           "value": "G:maj",
->>>>>>> 5725112b
-          "confidence": 1
-        },
-        {
-          "time": 31.0,
+          "confidence": 1
+        },
+        {
+          "time": 63.0,
           "duration": 4.0,
           "value": "G:maj",
           "confidence": 1
         },
         {
-          "time": 32.0,
-          "duration": 4.0,
-<<<<<<< HEAD
-          "value": "G:maj",
-=======
-          "value": "A:(3,5,b7)",
->>>>>>> 5725112b
-          "confidence": 1
-        },
-        {
-          "time": 33.0,
-          "duration": 4.0,
-          "value": "A:(3,5,b7)",
-          "confidence": 1
-        },
-        {
-          "time": 34.0,
-          "duration": 4.0,
-<<<<<<< HEAD
-          "value": "A:(3,5,b7)",
-=======
-          "value": "D:(3,5,6)",
->>>>>>> 5725112b
-          "confidence": 1
-        },
-        {
-          "time": 35.0,
-<<<<<<< HEAD
-          "duration": 4.0,
-          "value": "D:(3,5,6)",
-=======
-          "duration": 2.0,
-          "value": "E:min(b7)/A",
->>>>>>> 5725112b
-          "confidence": 1
-        },
-        {
-          "time": 35.2,
-          "duration": 2.0,
-<<<<<<< HEAD
-          "value": "E:min(b7)/A",
-          "confidence": 1
-        },
-        {
-          "time": 36.2,
-          "duration": 2.0,
-          "value": "A:(3,5,b7)",
-=======
-          "value": "A:(3,5,b7)",
-          "confidence": 1
-        },
-        {
-          "time": 36.0,
-          "duration": 4.0,
-          "value": "D:maj",
->>>>>>> 5725112b
-          "confidence": 1
-        },
-        {
-          "time": 37.0,
-          "duration": 4.0,
-          "value": "D:maj",
-          "confidence": 1
-        },
-        {
-          "time": 38.0,
-          "duration": 4.0,
-          "value": "A:(3,5,b7,9,11,13)",
-          "confidence": 1
-        },
-        {
-          "time": 39.0,
-          "duration": 4.0,
-          "value": "A:(3,5,b7,9,11,13)",
-          "confidence": 1
-        },
-        {
-          "time": 40.0,
-          "duration": 4.0,
-          "value": "A:(3,5,b7,9,11,13)",
-          "confidence": 1
-        },
-        {
-          "time": 41.0,
-          "duration": 4.0,
-          "value": "A:(3,5,b7,9,11,13)",
-          "confidence": 1
-        },
-        {
-          "time": 42.0,
-          "duration": 4.0,
-<<<<<<< HEAD
-          "value": "A:(3,5,b7,9,11,13)",
-=======
-          "value": "D:(3,5,6)",
->>>>>>> 5725112b
-          "confidence": 1
-        },
-        {
-          "time": 43.0,
-          "duration": 4.0,
-          "value": "D:(3,5,6)",
-          "confidence": 1
-        },
-        {
-          "time": 44.0,
-          "duration": 4.0,
-          "value": "D:(3,5,6)",
-          "confidence": 1
-        },
-        {
-          "time": 45.0,
-          "duration": 4.0,
-<<<<<<< HEAD
-          "value": "D:(3,5,6)",
-=======
-          "value": "D:(3,5,b7)",
->>>>>>> 5725112b
-          "confidence": 1
-        },
-        {
-          "time": 46.0,
-          "duration": 4.0,
-<<<<<<< HEAD
-          "value": "D:(3,5,b7)",
-=======
-          "value": "G:maj",
->>>>>>> 5725112b
-          "confidence": 1
-        },
-        {
-          "time": 47.0,
-          "duration": 4.0,
-          "value": "G:maj",
-          "confidence": 1
-        },
-        {
-          "time": 48.0,
-          "duration": 4.0,
-<<<<<<< HEAD
-          "value": "G:maj",
-=======
-          "value": "A:(3,5,b7)",
->>>>>>> 5725112b
-          "confidence": 1
-        },
-        {
-          "time": 49.0,
-          "duration": 4.0,
-          "value": "A:(3,5,b7)",
-          "confidence": 1
-        },
-        {
-          "time": 50.0,
-          "duration": 4.0,
-<<<<<<< HEAD
-          "value": "A:(3,5,b7)",
-=======
-          "value": "D:(3,5,6)",
->>>>>>> 5725112b
-          "confidence": 1
-        },
-        {
-          "time": 51.0,
-<<<<<<< HEAD
-          "duration": 4.0,
-          "value": "D:(3,5,6)",
-=======
-          "duration": 2.0,
-          "value": "E:min(b7)/A",
-          "confidence": 1
-        },
-        {
-          "time": 51.2,
-          "duration": 2.0,
-          "value": "A:(3,5,b7)",
->>>>>>> 5725112b
-          "confidence": 1
-        },
-        {
-          "time": 52.0,
-<<<<<<< HEAD
-          "duration": 2.0,
-          "value": "E:min(b7)/A",
-          "confidence": 1
-        },
-        {
-          "time": 52.2,
-          "duration": 2.0,
-          "value": "A:(3,5,b7)",
-=======
-          "duration": 4.0,
-          "value": "D:maj",
->>>>>>> 5725112b
-          "confidence": 1
-        },
-        {
-          "time": 53.0,
-          "duration": 4.0,
-          "value": "D:maj",
-          "confidence": 1
-        },
-        {
-          "time": 54.0,
-          "duration": 4.0,
-<<<<<<< HEAD
-          "value": "D:maj",
-=======
-          "value": "A:(3,5,b7,9,11,13)",
->>>>>>> 5725112b
-          "confidence": 1
-        },
-        {
-          "time": 55.0,
-          "duration": 4.0,
-          "value": "A:(3,5,b7,9,11,13)",
-          "confidence": 1
-        },
-        {
-          "time": 56.0,
-          "duration": 4.0,
-          "value": "A:(3,5,b7,9,11,13)",
-          "confidence": 1
-        },
-        {
-          "time": 57.0,
-          "duration": 4.0,
-          "value": "A:(3,5,b7,9,11,13)",
-          "confidence": 1
-        },
-        {
-          "time": 58.0,
-          "duration": 4.0,
-<<<<<<< HEAD
-          "value": "A:(3,5,b7,9,11,13)",
-=======
-          "value": "D:(3,5,6)",
->>>>>>> 5725112b
-          "confidence": 1
-        },
-        {
-          "time": 59.0,
-          "duration": 4.0,
-          "value": "D:(3,5,6)",
-          "confidence": 1
-        },
-        {
-          "time": 60.0,
-          "duration": 4.0,
-          "value": "D:(3,5,6)",
-          "confidence": 1
-        },
-        {
-          "time": 61.0,
-          "duration": 4.0,
-<<<<<<< HEAD
-          "value": "D:(3,5,6)",
-=======
-          "value": "D:(3,5,b7)",
->>>>>>> 5725112b
-          "confidence": 1
-        },
-        {
-          "time": 62.0,
-          "duration": 4.0,
-<<<<<<< HEAD
-          "value": "D:(3,5,b7)",
-=======
-          "value": "G:maj",
->>>>>>> 5725112b
-          "confidence": 1
-        },
-        {
-          "time": 63.0,
-          "duration": 4.0,
-          "value": "G:maj",
-          "confidence": 1
-        },
-        {
           "time": 64.0,
           "duration": 4.0,
-<<<<<<< HEAD
-          "value": "G:maj",
-=======
-          "value": "A:(3,5,b7)",
->>>>>>> 5725112b
+          "value": "A:(3,5,b7)",
           "confidence": 1
         },
         {
@@ -604,283 +451,199 @@
         {
           "time": 66.0,
           "duration": 4.0,
-<<<<<<< HEAD
-          "value": "A:(3,5,b7)",
+          "value": "D:(3,5,6)",
           "confidence": 1
         },
         {
           "time": 67.0,
-          "duration": 4.0,
-=======
->>>>>>> 5725112b
-          "value": "D:(3,5,6)",
-          "confidence": 1
-        },
-        {
-<<<<<<< HEAD
+          "duration": 2.0,
+          "value": "F:min(b7)/Bb",
+          "confidence": 1
+        },
+        {
+          "time": 67.2,
+          "duration": 2.0,
+          "value": "Bb:(3,5,b7,9,11,13)",
+          "confidence": 1
+        },
+        {
           "time": 68.0,
-=======
-          "time": 67.0,
->>>>>>> 5725112b
+          "duration": 4.0,
+          "value": "Eb:maj",
+          "confidence": 1
+        },
+        {
+          "time": 69.0,
+          "duration": 4.0,
+          "value": "Eb:maj",
+          "confidence": 1
+        },
+        {
+          "time": 70.0,
+          "duration": 4.0,
+          "value": "Bb:(3,5,b7,9,11,13)",
+          "confidence": 1
+        },
+        {
+          "time": 71.0,
+          "duration": 4.0,
+          "value": "Bb:(3,5,b7,9,11,13)",
+          "confidence": 1
+        },
+        {
+          "time": 72.0,
+          "duration": 4.0,
+          "value": "Bb:(3,5,b7,9,11,13)",
+          "confidence": 1
+        },
+        {
+          "time": 73.0,
+          "duration": 4.0,
+          "value": "Bb:(3,5,b7,9,11,13)",
+          "confidence": 1
+        },
+        {
+          "time": 74.0,
+          "duration": 4.0,
+          "value": "Eb:(3,5,6)",
+          "confidence": 1
+        },
+        {
+          "time": 75.0,
+          "duration": 4.0,
+          "value": "Eb:(3,5,6)",
+          "confidence": 1
+        },
+        {
+          "time": 76.0,
+          "duration": 4.0,
+          "value": "Eb:(3,5,6)",
+          "confidence": 1
+        },
+        {
+          "time": 77.0,
+          "duration": 4.0,
+          "value": "Eb:(3,5,b7,9)",
+          "confidence": 1
+        },
+        {
+          "time": 78.0,
+          "duration": 4.0,
+          "value": "G#:maj/Eb",
+          "confidence": 1
+        },
+        {
+          "time": 79.0,
+          "duration": 4.0,
+          "value": "G#:maj/Eb",
+          "confidence": 1
+        },
+        {
+          "time": 80.0,
+          "duration": 4.0,
+          "value": "Bb:(3,5,b7,9,11,13)",
+          "confidence": 1
+        },
+        {
+          "time": 81.0,
+          "duration": 4.0,
+          "value": "Bb:(3,5,b7,9,11,13)",
+          "confidence": 1
+        },
+        {
+          "time": 82.0,
+          "duration": 4.0,
+          "value": "Eb:(3,5,6)",
+          "confidence": 1
+        },
+        {
+          "time": 83.0,
           "duration": 2.0,
           "value": "F:min(b7)/Bb",
           "confidence": 1
         },
         {
-<<<<<<< HEAD
-          "time": 68.2,
-=======
-          "time": 67.2,
->>>>>>> 5725112b
-          "duration": 2.0,
-          "value": "Bb:(3,5,b7,9,11,13)",
-          "confidence": 1
-        },
-        {
-<<<<<<< HEAD
-          "time": 69.0,
-=======
-          "time": 68.0,
->>>>>>> 5725112b
+          "time": 83.2,
+          "duration": 2.0,
+          "value": "Bb:(3,5,b7,9,11,13)",
+          "confidence": 1
+        },
+        {
+          "time": 84.0,
           "duration": 4.0,
           "value": "Eb:maj",
           "confidence": 1
         },
         {
-<<<<<<< HEAD
-          "time": 70.0,
-=======
-          "time": 69.0,
->>>>>>> 5725112b
+          "time": 85.0,
           "duration": 4.0,
           "value": "Eb:maj",
           "confidence": 1
         },
         {
-<<<<<<< HEAD
-=======
-          "time": 70.0,
-          "duration": 4.0,
-          "value": "Bb:(3,5,b7,9,11,13)",
-          "confidence": 1
-        },
-        {
->>>>>>> 5725112b
-          "time": 71.0,
-          "duration": 4.0,
-          "value": "Bb:(3,5,b7,9,11,13)",
-          "confidence": 1
-        },
-        {
-          "time": 72.0,
-          "duration": 4.0,
-          "value": "Bb:(3,5,b7,9,11,13)",
-          "confidence": 1
-        },
-        {
-          "time": 73.0,
-          "duration": 4.0,
-          "value": "Bb:(3,5,b7,9,11,13)",
-          "confidence": 1
-        },
-        {
-          "time": 74.0,
-          "duration": 4.0,
-<<<<<<< HEAD
-          "value": "Bb:(3,5,b7,9,11,13)",
-=======
-          "value": "Eb:(3,5,6)",
->>>>>>> 5725112b
-          "confidence": 1
-        },
-        {
-          "time": 75.0,
-          "duration": 4.0,
-          "value": "Eb:(3,5,6)",
-          "confidence": 1
-        },
-        {
-          "time": 76.0,
-          "duration": 4.0,
-          "value": "Eb:(3,5,6)",
-          "confidence": 1
-        },
-        {
-          "time": 77.0,
-          "duration": 4.0,
-<<<<<<< HEAD
-          "value": "Eb:(3,5,6)",
-=======
+          "time": 86.0,
+          "duration": 4.0,
+          "value": "Bb:(3,5,b7,9,11,13)",
+          "confidence": 1
+        },
+        {
+          "time": 87.0,
+          "duration": 4.0,
+          "value": "Bb:(3,5,b7,9,11,13)",
+          "confidence": 1
+        },
+        {
+          "time": 88.0,
+          "duration": 4.0,
+          "value": "Bb:(3,5,b7,9,11,13)",
+          "confidence": 1
+        },
+        {
+          "time": 89.0,
+          "duration": 4.0,
+          "value": "Bb:(3,5,b7,9,11,13)",
+          "confidence": 1
+        },
+        {
+          "time": 90.0,
+          "duration": 4.0,
+          "value": "Eb:(3,5,6)",
+          "confidence": 1
+        },
+        {
+          "time": 91.0,
+          "duration": 4.0,
+          "value": "Eb:(3,5,6)",
+          "confidence": 1
+        },
+        {
+          "time": 92.0,
+          "duration": 4.0,
+          "value": "Eb:(3,5,6)",
+          "confidence": 1
+        },
+        {
+          "time": 93.0,
+          "duration": 4.0,
           "value": "Eb:(3,5,b7,9)",
->>>>>>> 5725112b
-          "confidence": 1
-        },
-        {
-          "time": 78.0,
-          "duration": 4.0,
-<<<<<<< HEAD
-          "value": "Eb:(3,5,b7,9)",
-=======
+          "confidence": 1
+        },
+        {
+          "time": 94.0,
+          "duration": 4.0,
           "value": "G#:maj/Eb",
->>>>>>> 5725112b
-          "confidence": 1
-        },
-        {
-          "time": 79.0,
+          "confidence": 1
+        },
+        {
+          "time": 95.0,
           "duration": 4.0,
           "value": "G#:maj/Eb",
           "confidence": 1
         },
         {
-          "time": 80.0,
-          "duration": 4.0,
-<<<<<<< HEAD
-          "value": "G#:maj/Eb",
-=======
-          "value": "Bb:(3,5,b7,9,11,13)",
->>>>>>> 5725112b
-          "confidence": 1
-        },
-        {
-          "time": 81.0,
-          "duration": 4.0,
-          "value": "Bb:(3,5,b7,9,11,13)",
-          "confidence": 1
-        },
-        {
-          "time": 82.0,
-          "duration": 4.0,
-<<<<<<< HEAD
-          "value": "Bb:(3,5,b7,9,11,13)",
-          "confidence": 1
-        },
-        {
-          "time": 83.0,
-          "duration": 4.0,
-=======
->>>>>>> 5725112b
-          "value": "Eb:(3,5,6)",
-          "confidence": 1
-        },
-        {
-<<<<<<< HEAD
-          "time": 84.0,
-=======
-          "time": 83.0,
->>>>>>> 5725112b
-          "duration": 2.0,
-          "value": "F:min(b7)/Bb",
-          "confidence": 1
-        },
-        {
-<<<<<<< HEAD
-          "time": 84.2,
-=======
-          "time": 83.2,
->>>>>>> 5725112b
-          "duration": 2.0,
-          "value": "Bb:(3,5,b7,9,11,13)",
-          "confidence": 1
-        },
-        {
-<<<<<<< HEAD
-=======
-          "time": 84.0,
-          "duration": 4.0,
-          "value": "Eb:maj",
-          "confidence": 1
-        },
-        {
->>>>>>> 5725112b
-          "time": 85.0,
-          "duration": 4.0,
-          "value": "Eb:maj",
-          "confidence": 1
-        },
-        {
-          "time": 86.0,
-          "duration": 4.0,
-<<<<<<< HEAD
-          "value": "Eb:maj",
-=======
-          "value": "Bb:(3,5,b7,9,11,13)",
->>>>>>> 5725112b
-          "confidence": 1
-        },
-        {
-          "time": 87.0,
-          "duration": 4.0,
-          "value": "Bb:(3,5,b7,9,11,13)",
-          "confidence": 1
-        },
-        {
-          "time": 88.0,
-          "duration": 4.0,
-          "value": "Bb:(3,5,b7,9,11,13)",
-          "confidence": 1
-        },
-        {
-          "time": 89.0,
-          "duration": 4.0,
-          "value": "Bb:(3,5,b7,9,11,13)",
-          "confidence": 1
-        },
-        {
-          "time": 90.0,
-          "duration": 4.0,
-<<<<<<< HEAD
-          "value": "Bb:(3,5,b7,9,11,13)",
-=======
-          "value": "Eb:(3,5,6)",
->>>>>>> 5725112b
-          "confidence": 1
-        },
-        {
-          "time": 91.0,
-          "duration": 4.0,
-          "value": "Eb:(3,5,6)",
-          "confidence": 1
-        },
-        {
-          "time": 92.0,
-          "duration": 4.0,
-          "value": "Eb:(3,5,6)",
-          "confidence": 1
-        },
-        {
-          "time": 93.0,
-          "duration": 4.0,
-<<<<<<< HEAD
-          "value": "Eb:(3,5,6)",
-=======
-          "value": "Eb:(3,5,b7,9)",
->>>>>>> 5725112b
-          "confidence": 1
-        },
-        {
-          "time": 94.0,
-          "duration": 4.0,
-<<<<<<< HEAD
-          "value": "Eb:(3,5,b7,9)",
-=======
-          "value": "G#:maj/Eb",
->>>>>>> 5725112b
-          "confidence": 1
-        },
-        {
-          "time": 95.0,
-          "duration": 4.0,
-          "value": "G#:maj/Eb",
-          "confidence": 1
-        },
-        {
           "time": 96.0,
           "duration": 4.0,
-<<<<<<< HEAD
-          "value": "G#:maj/Eb",
-=======
-          "value": "Bb:(3,5,b7,9,11,13)",
->>>>>>> 5725112b
+          "value": "Bb:(3,5,b7,9,11,13)",
           "confidence": 1
         },
         {
@@ -892,11 +655,7 @@
         {
           "time": 98.0,
           "duration": 4.0,
-<<<<<<< HEAD
-          "value": "Bb:(3,5,b7,9,11,13)",
-=======
-          "value": "Eb:(3,5,6)",
->>>>>>> 5725112b
+          "value": "Eb:(3,5,6)",
           "confidence": 1
         },
         {
@@ -908,11 +667,7 @@
         {
           "time": 100.0,
           "duration": 4.0,
-<<<<<<< HEAD
-          "value": "Eb:(3,5,6)",
-=======
-          "value": "Bb:(3,5,b7,9,11,13)",
->>>>>>> 5725112b
+          "value": "Bb:(3,5,b7,9,11,13)",
           "confidence": 1
         },
         {
@@ -924,15 +679,6 @@
         {
           "time": 102.0,
           "duration": 4.0,
-<<<<<<< HEAD
-          "value": "Bb:(3,5,b7,9,11,13)",
-          "confidence": 1
-        },
-        {
-          "time": 103.0,
-          "duration": 4.0,
-=======
->>>>>>> 5725112b
           "value": "Eb:(3,5,6,9)",
           "confidence": 1
         }
