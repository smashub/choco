--- conflicted
+++ resolved
@@ -169,11 +169,7 @@
         {
           "time": 19.0,
           "duration": 4.0,
-<<<<<<< HEAD
-          "value": "F:min(b7)",
-=======
           "value": "Bb:(3,5,b7,9)",
->>>>>>> 5725112b
           "confidence": 1
         },
         {
@@ -185,21 +181,13 @@
         {
           "time": 21.0,
           "duration": 4.0,
-<<<<<<< HEAD
-          "value": "E:min(b7)",
-=======
-          "value": "A:min(b7)",
->>>>>>> 5725112b
+          "value": "A:min(b7)",
           "confidence": 1
         },
         {
           "time": 22.0,
           "duration": 4.0,
-<<<<<<< HEAD
-          "value": "A:min(b7)",
-=======
           "value": "Ab:(3,b5,b7)",
->>>>>>> 5725112b
           "confidence": 1
         },
         {
@@ -223,25 +211,12 @@
         {
           "time": 26.0,
           "duration": 4.0,
-<<<<<<< HEAD
-          "value": "A:min(b7)",
-=======
           "value": "D:min(b7)",
->>>>>>> 5725112b
           "confidence": 1
         },
         {
           "time": 27.0,
           "duration": 4.0,
-<<<<<<< HEAD
-          "value": "D:min(b7)",
-          "confidence": 1
-        },
-        {
-          "time": 28.0,
-          "duration": 4.0,
-=======
->>>>>>> 5725112b
           "value": "G:(3,5,b7,9)",
           "confidence": 1
         },
