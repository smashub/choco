{
  "annotations": [
    {
      "annotation_metadata": {
        "curator": {
          "name": "",
          "email": ""
        },
        "annotator": {},
        "version": "",
        "corpus": "biab_internet_corpus",
        "annotation_tools": "",
        "annotation_rules": "",
        "validation": "",
        "data_source": ""
      },
      "namespace": "chord",
      "data": [
        {
          "time": 0.0,
          "duration": 4.0,
          "value": "G:maj",
          "confidence": 1
        },
        {
<<<<<<< HEAD
          "time": 2.0,
          "duration": 4.0,
          "value": "G:maj",
          "confidence": 1
        },
        {
          "time": 3.0,
          "duration": 2.0,
          "value": "A:min(b7)",
          "confidence": 1
        },
        {
          "time": 3.2,
          "duration": 2.0,
          "value": "D:(3,5,b7)",
          "confidence": 1
        },
        {
          "time": 4.0,
          "duration": 2.0,
          "value": "A:min(b7)",
          "confidence": 1
        },
        {
          "time": 4.2,
          "duration": 2.0,
=======
          "time": 1.0,
          "duration": 4.0,
          "value": "G:maj",
          "confidence": 1
        },
        {
          "time": 2.0,
          "duration": 2.0,
          "value": "A:min(b7)",
          "confidence": 1
        },
        {
          "time": 2.2,
          "duration": 2.0,
          "value": "D:(3,5,b7)",
          "confidence": 1
        },
        {
          "time": 3.0,
          "duration": 2.0,
          "value": "A:min(b7)",
          "confidence": 1
        },
        {
          "time": 3.2,
          "duration": 2.0,
          "value": "D:(3,5,b7)",
          "confidence": 1
        },
        {
          "time": 4.0,
          "duration": 4.0,
>>>>>>> 5725112b
          "value": "D:(3,5,b7)",
          "confidence": 1
        },
        {
          "time": 5.0,
          "duration": 4.0,
          "value": "D:(3,5,b7)",
          "confidence": 1
        },
        {
          "time": 6.0,
          "duration": 4.0,
<<<<<<< HEAD
          "value": "D:(3,5,b7)",
=======
          "value": "G:maj",
>>>>>>> 5725112b
          "confidence": 1
        },
        {
          "time": 7.0,
          "duration": 4.0,
          "value": "G:maj",
          "confidence": 1
        },
        {
          "time": 8.0,
          "duration": 4.0,
          "value": "G:maj",
          "confidence": 1
        },
        {
          "time": 9.0,
          "duration": 4.0,
          "value": "G:maj",
          "confidence": 1
        },
        {
          "time": 10.0,
          "duration": 4.0,
<<<<<<< HEAD
          "value": "G:maj",
=======
          "value": "A:min(b7)",
>>>>>>> 5725112b
          "confidence": 1
        },
        {
          "time": 11.0,
          "duration": 4.0,
<<<<<<< HEAD
          "value": "A:min(b7)",
=======
          "value": "D:(3,5,b7)",
>>>>>>> 5725112b
          "confidence": 1
        },
        {
          "time": 12.0,
          "duration": 4.0,
<<<<<<< HEAD
          "value": "D:(3,5,b7)",
=======
          "value": "A:min(b7)",
>>>>>>> 5725112b
          "confidence": 1
        },
        {
          "time": 13.0,
          "duration": 4.0,
<<<<<<< HEAD
          "value": "A:min(b7)",
=======
          "value": "D:(3,5,b7)",
>>>>>>> 5725112b
          "confidence": 1
        },
        {
          "time": 14.0,
          "duration": 4.0,
<<<<<<< HEAD
          "value": "D:(3,5,b7)",
=======
          "value": "G:maj",
>>>>>>> 5725112b
          "confidence": 1
        },
        {
          "time": 15.0,
          "duration": 4.0,
          "value": "G:maj",
          "confidence": 1
        },
        {
          "time": 16.0,
          "duration": 4.0,
          "value": "G:maj",
          "confidence": 1
        },
        {
          "time": 17.0,
          "duration": 4.0,
          "value": "G:maj",
          "confidence": 1
        },
        {
          "time": 18.0,
<<<<<<< HEAD
          "duration": 4.0,
          "value": "G:maj",
=======
          "duration": 2.0,
          "value": "A:min(b7)",
          "confidence": 1
        },
        {
          "time": 18.2,
          "duration": 2.0,
          "value": "D:(3,5,b7)",
>>>>>>> 5725112b
          "confidence": 1
        },
        {
          "time": 19.0,
          "duration": 2.0,
          "value": "A:min(b7)",
          "confidence": 1
        },
        {
          "time": 19.2,
<<<<<<< HEAD
          "duration": 2.0,
          "value": "D:(3,5,b7)",
          "confidence": 1
        },
        {
          "time": 20.0,
          "duration": 2.0,
          "value": "A:min(b7)",
          "confidence": 1
        },
        {
          "time": 20.2,
          "duration": 2.0,
          "value": "D:(3,5,b7)",
=======
          "duration": 2.0,
          "value": "D:(3,5,b7)",
          "confidence": 1
        },
        {
          "time": 20.0,
          "duration": 4.0,
          "value": "B:(3,5,b7,b9)",
>>>>>>> 5725112b
          "confidence": 1
        },
        {
          "time": 21.0,
          "duration": 4.0,
          "value": "B:(3,5,b7,b9)",
          "confidence": 1
        },
        {
          "time": 22.0,
<<<<<<< HEAD
          "duration": 4.0,
          "value": "B:(3,5,b7,b9)",
=======
          "duration": 2.0,
          "value": "D:min(b7)",
          "confidence": 1
        },
        {
          "time": 22.2,
          "duration": 2.0,
          "value": "E:(3,5,b7)",
>>>>>>> 5725112b
          "confidence": 1
        },
        {
          "time": 23.0,
          "duration": 2.0,
          "value": "D:min(b7)",
          "confidence": 1
        },
        {
          "time": 23.2,
<<<<<<< HEAD
          "duration": 2.0,
          "value": "E:(3,5,b7)",
          "confidence": 1
        },
        {
          "time": 24.0,
          "duration": 2.0,
          "value": "D:min(b7)",
          "confidence": 1
        },
        {
          "time": 24.2,
          "duration": 2.0,
=======
          "duration": 2.0,
          "value": "E:(3,5,b7)",
          "confidence": 1
        },
        {
          "time": 24.0,
          "duration": 4.0,
>>>>>>> 5725112b
          "value": "E:(3,5,b7)",
          "confidence": 1
        },
        {
          "time": 25.0,
          "duration": 4.0,
          "value": "E:(3,5,b7)",
          "confidence": 1
        },
        {
          "time": 26.0,
          "duration": 4.0,
<<<<<<< HEAD
          "value": "E:(3,5,b7)",
=======
          "value": "A:(3,5,b7,9)",
>>>>>>> 5725112b
          "confidence": 1
        },
        {
          "time": 27.0,
          "duration": 4.0,
<<<<<<< HEAD
          "value": "A:(3,5,b7,9)",
=======
          "value": "C#:dim/C",
>>>>>>> 5725112b
          "confidence": 1
        },
        {
          "time": 28.0,
          "duration": 4.0,
<<<<<<< HEAD
          "value": "C#:dim/C",
=======
          "value": "G:maj",
>>>>>>> 5725112b
          "confidence": 1
        },
        {
          "time": 29.0,
          "duration": 4.0,
<<<<<<< HEAD
          "value": "G:maj",
=======
          "value": "D:(3,5,b7)",
>>>>>>> 5725112b
          "confidence": 1
        },
        {
          "time": 30.0,
<<<<<<< HEAD
          "duration": 4.0,
          "value": "D:(3,5,b7)",
=======
          "duration": 2.0,
          "value": "G:maj",
          "confidence": 1
        },
        {
          "time": 30.2,
          "duration": 2.0,
          "value": "A:min(b7)",
>>>>>>> 5725112b
          "confidence": 1
        },
        {
          "time": 31.0,
<<<<<<< HEAD
          "duration": 2.0,
          "value": "G:maj",
          "confidence": 1
        },
        {
          "time": 31.2,
          "duration": 2.0,
          "value": "A:min(b7)",
=======
          "duration": 4.0,
          "value": "G:maj",
>>>>>>> 5725112b
          "confidence": 1
        },
        {
          "time": 32.0,
<<<<<<< HEAD
          "duration": 4.0,
          "value": "G:maj",
          "confidence": 1
        },
        {
          "time": 33.0,
=======
>>>>>>> 5725112b
          "duration": 4.0,
          "value": "G:(3,5,b7)",
          "confidence": 1
        }
      ],
      "sandbox": {},
      "time": 0,
      "duration": 132.0
    },
    {
      "annotation_metadata": {
        "curator": {
          "name": "",
          "email": ""
        },
        "annotator": {},
        "version": "",
        "corpus": "biab_internet_corpus",
        "annotation_tools": "",
        "annotation_rules": "",
        "validation": "",
        "data_source": ""
      },
      "namespace": "key_mode",
      "data": [
        {
          "time": 0.0,
          "duration": 132.0,
          "value": "G",
          "confidence": 1
        }
      ],
      "sandbox": {},
      "time": 0,
      "duration": 132.0
    }
  ],
  "file_metadata": {
    "title": "In A Little Spanish Town - Lewis&Young",
    "artist": "",
    "release": "",
    "duration": 132.0,
    "identifiers": {},
    "jams_version": "0.3.4"
  },
  "sandbox": {
    "expanded": false
  }
}<|MERGE_RESOLUTION|>--- conflicted
+++ resolved
@@ -23,10 +23,21 @@
           "confidence": 1
         },
         {
-<<<<<<< HEAD
+          "time": 1.0,
+          "duration": 4.0,
+          "value": "G:maj",
+          "confidence": 1
+        },
+        {
           "time": 2.0,
-          "duration": 4.0,
-          "value": "G:maj",
+          "duration": 2.0,
+          "value": "A:min(b7)",
+          "confidence": 1
+        },
+        {
+          "time": 2.2,
+          "duration": 2.0,
+          "value": "D:(3,5,b7)",
           "confidence": 1
         },
         {
@@ -43,47 +54,7 @@
         },
         {
           "time": 4.0,
-          "duration": 2.0,
-          "value": "A:min(b7)",
-          "confidence": 1
-        },
-        {
-          "time": 4.2,
-          "duration": 2.0,
-=======
-          "time": 1.0,
-          "duration": 4.0,
-          "value": "G:maj",
-          "confidence": 1
-        },
-        {
-          "time": 2.0,
-          "duration": 2.0,
-          "value": "A:min(b7)",
-          "confidence": 1
-        },
-        {
-          "time": 2.2,
-          "duration": 2.0,
-          "value": "D:(3,5,b7)",
-          "confidence": 1
-        },
-        {
-          "time": 3.0,
-          "duration": 2.0,
-          "value": "A:min(b7)",
-          "confidence": 1
-        },
-        {
-          "time": 3.2,
-          "duration": 2.0,
-          "value": "D:(3,5,b7)",
-          "confidence": 1
-        },
-        {
-          "time": 4.0,
-          "duration": 4.0,
->>>>>>> 5725112b
+          "duration": 4.0,
           "value": "D:(3,5,b7)",
           "confidence": 1
         },
@@ -96,11 +67,7 @@
         {
           "time": 6.0,
           "duration": 4.0,
-<<<<<<< HEAD
-          "value": "D:(3,5,b7)",
-=======
-          "value": "G:maj",
->>>>>>> 5725112b
+          "value": "G:maj",
           "confidence": 1
         },
         {
@@ -124,51 +91,31 @@
         {
           "time": 10.0,
           "duration": 4.0,
-<<<<<<< HEAD
-          "value": "G:maj",
-=======
-          "value": "A:min(b7)",
->>>>>>> 5725112b
+          "value": "A:min(b7)",
           "confidence": 1
         },
         {
           "time": 11.0,
           "duration": 4.0,
-<<<<<<< HEAD
-          "value": "A:min(b7)",
-=======
-          "value": "D:(3,5,b7)",
->>>>>>> 5725112b
+          "value": "D:(3,5,b7)",
           "confidence": 1
         },
         {
           "time": 12.0,
           "duration": 4.0,
-<<<<<<< HEAD
-          "value": "D:(3,5,b7)",
-=======
-          "value": "A:min(b7)",
->>>>>>> 5725112b
+          "value": "A:min(b7)",
           "confidence": 1
         },
         {
           "time": 13.0,
           "duration": 4.0,
-<<<<<<< HEAD
-          "value": "A:min(b7)",
-=======
-          "value": "D:(3,5,b7)",
->>>>>>> 5725112b
+          "value": "D:(3,5,b7)",
           "confidence": 1
         },
         {
           "time": 14.0,
           "duration": 4.0,
-<<<<<<< HEAD
-          "value": "D:(3,5,b7)",
-=======
-          "value": "G:maj",
->>>>>>> 5725112b
+          "value": "G:maj",
           "confidence": 1
         },
         {
@@ -191,10 +138,6 @@
         },
         {
           "time": 18.0,
-<<<<<<< HEAD
-          "duration": 4.0,
-          "value": "G:maj",
-=======
           "duration": 2.0,
           "value": "A:min(b7)",
           "confidence": 1
@@ -203,7 +146,6 @@
           "time": 18.2,
           "duration": 2.0,
           "value": "D:(3,5,b7)",
->>>>>>> 5725112b
           "confidence": 1
         },
         {
@@ -214,31 +156,14 @@
         },
         {
           "time": 19.2,
-<<<<<<< HEAD
           "duration": 2.0,
           "value": "D:(3,5,b7)",
           "confidence": 1
         },
         {
           "time": 20.0,
-          "duration": 2.0,
-          "value": "A:min(b7)",
-          "confidence": 1
-        },
-        {
-          "time": 20.2,
-          "duration": 2.0,
-          "value": "D:(3,5,b7)",
-=======
-          "duration": 2.0,
-          "value": "D:(3,5,b7)",
-          "confidence": 1
-        },
-        {
-          "time": 20.0,
           "duration": 4.0,
           "value": "B:(3,5,b7,b9)",
->>>>>>> 5725112b
           "confidence": 1
         },
         {
@@ -249,10 +174,6 @@
         },
         {
           "time": 22.0,
-<<<<<<< HEAD
-          "duration": 4.0,
-          "value": "B:(3,5,b7,b9)",
-=======
           "duration": 2.0,
           "value": "D:min(b7)",
           "confidence": 1
@@ -261,7 +182,6 @@
           "time": 22.2,
           "duration": 2.0,
           "value": "E:(3,5,b7)",
->>>>>>> 5725112b
           "confidence": 1
         },
         {
@@ -272,84 +192,48 @@
         },
         {
           "time": 23.2,
-<<<<<<< HEAD
           "duration": 2.0,
           "value": "E:(3,5,b7)",
           "confidence": 1
         },
         {
           "time": 24.0,
-          "duration": 2.0,
-          "value": "D:min(b7)",
-          "confidence": 1
-        },
-        {
-          "time": 24.2,
-          "duration": 2.0,
-=======
-          "duration": 2.0,
+          "duration": 4.0,
           "value": "E:(3,5,b7)",
           "confidence": 1
         },
         {
-          "time": 24.0,
-          "duration": 4.0,
->>>>>>> 5725112b
+          "time": 25.0,
+          "duration": 4.0,
           "value": "E:(3,5,b7)",
           "confidence": 1
         },
         {
-          "time": 25.0,
-          "duration": 4.0,
-          "value": "E:(3,5,b7)",
-          "confidence": 1
-        },
-        {
           "time": 26.0,
           "duration": 4.0,
-<<<<<<< HEAD
-          "value": "E:(3,5,b7)",
-=======
           "value": "A:(3,5,b7,9)",
->>>>>>> 5725112b
           "confidence": 1
         },
         {
           "time": 27.0,
           "duration": 4.0,
-<<<<<<< HEAD
-          "value": "A:(3,5,b7,9)",
-=======
           "value": "C#:dim/C",
->>>>>>> 5725112b
           "confidence": 1
         },
         {
           "time": 28.0,
           "duration": 4.0,
-<<<<<<< HEAD
-          "value": "C#:dim/C",
-=======
-          "value": "G:maj",
->>>>>>> 5725112b
+          "value": "G:maj",
           "confidence": 1
         },
         {
           "time": 29.0,
           "duration": 4.0,
-<<<<<<< HEAD
-          "value": "G:maj",
-=======
-          "value": "D:(3,5,b7)",
->>>>>>> 5725112b
+          "value": "D:(3,5,b7)",
           "confidence": 1
         },
         {
           "time": 30.0,
-<<<<<<< HEAD
-          "duration": 4.0,
-          "value": "D:(3,5,b7)",
-=======
           "duration": 2.0,
           "value": "G:maj",
           "confidence": 1
@@ -358,37 +242,16 @@
           "time": 30.2,
           "duration": 2.0,
           "value": "A:min(b7)",
->>>>>>> 5725112b
           "confidence": 1
         },
         {
           "time": 31.0,
-<<<<<<< HEAD
-          "duration": 2.0,
-          "value": "G:maj",
-          "confidence": 1
-        },
-        {
-          "time": 31.2,
-          "duration": 2.0,
-          "value": "A:min(b7)",
-=======
-          "duration": 4.0,
-          "value": "G:maj",
->>>>>>> 5725112b
+          "duration": 4.0,
+          "value": "G:maj",
           "confidence": 1
         },
         {
           "time": 32.0,
-<<<<<<< HEAD
-          "duration": 4.0,
-          "value": "G:maj",
-          "confidence": 1
-        },
-        {
-          "time": 33.0,
-=======
->>>>>>> 5725112b
           "duration": 4.0,
           "value": "G:(3,5,b7)",
           "confidence": 1
