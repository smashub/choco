{
  "annotations": [
    {
      "annotation_metadata": {
        "curator": {
          "name": "",
          "email": ""
        },
        "annotator": {},
        "version": "",
        "corpus": "biab_internet_corpus",
        "annotation_tools": "",
        "annotation_rules": "",
        "validation": "",
        "data_source": ""
      },
      "namespace": "chord",
      "data": [
        {
          "time": 0.0,
          "duration": 4.0,
          "value": "C:maj7",
          "confidence": 1
        },
        {
          "time": 1.0,
          "duration": 2.0,
          "value": "C:min(b7)",
          "confidence": 1
        },
        {
          "time": 1.2,
          "duration": 2.0,
          "value": "F:(3,5,b7)",
          "confidence": 1
        },
        {
          "time": 2.0,
          "duration": 4.0,
          "value": "Bb:maj7",
          "confidence": 1
        },
        {
          "time": 3.0,
          "duration": 2.0,
          "value": "Bb:min(b7)",
          "confidence": 1
        },
        {
          "time": 3.2,
          "duration": 2.0,
          "value": "Eb:(3,5,b7)",
          "confidence": 1
        },
        {
          "time": 4.0,
          "duration": 4.0,
          "value": "Ab:maj7",
          "confidence": 1
        },
        {
          "time": 5.0,
          "duration": 2.0,
          "value": "D:min(b7)",
          "confidence": 1
        },
        {
          "time": 5.2,
          "duration": 2.0,
          "value": "G:(3,5,b7,b9)",
          "confidence": 1
        },
        {
          "time": 6.0,
          "duration": 4.0,
          "value": "C:maj7",
          "confidence": 1
        },
        {
          "time": 7.0,
          "duration": 2.0,
          "value": "D:min(b7)",
          "confidence": 1
        },
        {
          "time": 7.2,
          "duration": 2.0,
          "value": "G:(3,5,b7)",
          "confidence": 1
        },
        {
          "time": 8.0,
          "duration": 4.0,
          "value": "C:maj7",
          "confidence": 1
        },
        {
          "time": 9.0,
          "duration": 2.0,
          "value": "C:min(b7)",
          "confidence": 1
        },
        {
          "time": 9.2,
          "duration": 2.0,
          "value": "F:(3,5,b7)",
          "confidence": 1
        },
        {
          "time": 10.0,
          "duration": 4.0,
          "value": "Bb:maj7",
          "confidence": 1
        },
        {
          "time": 11.0,
          "duration": 2.0,
          "value": "Bb:min(b7)",
          "confidence": 1
        },
        {
          "time": 11.2,
          "duration": 2.0,
          "value": "Eb:(3,5,b7)",
          "confidence": 1
        },
        {
          "time": 12.0,
          "duration": 4.0,
          "value": "Ab:maj7",
          "confidence": 1
        },
        {
          "time": 13.0,
          "duration": 2.0,
          "value": "D:min(b7)",
          "confidence": 1
        },
        {
          "time": 13.2,
          "duration": 2.0,
          "value": "G:(3,5,b7,b9)",
          "confidence": 1
        },
        {
          "time": 14.0,
          "duration": 4.0,
          "value": "C:maj7",
          "confidence": 1
        },
        {
          "time": 15.0,
          "duration": 2.0,
          "value": "D:min(b7)",
          "confidence": 1
        },
        {
          "time": 15.2,
          "duration": 2.0,
          "value": "G:(3,5,b7)",
          "confidence": 1
        },
        {
          "time": 16.0,
          "duration": 4.0,
          "value": "C:maj7",
          "confidence": 1
        },
        {
          "time": 17.0,
          "duration": 2.0,
          "value": "C:min(b7)",
          "confidence": 1
        },
        {
          "time": 17.2,
          "duration": 2.0,
          "value": "F:(3,5,b7)",
          "confidence": 1
        },
        {
          "time": 18.0,
          "duration": 4.0,
          "value": "Bb:maj7",
          "confidence": 1
        },
        {
          "time": 19.0,
          "duration": 2.0,
          "value": "Bb:min(b7)",
          "confidence": 1
        },
        {
          "time": 19.2,
          "duration": 2.0,
          "value": "Eb:(3,5,b7)",
          "confidence": 1
        },
        {
          "time": 20.0,
          "duration": 4.0,
          "value": "Ab:maj7",
          "confidence": 1
        },
        {
          "time": 21.0,
          "duration": 2.0,
          "value": "D:min(b7)",
          "confidence": 1
        },
        {
          "time": 21.2,
          "duration": 2.0,
          "value": "G:(3,5,b7,b9)",
          "confidence": 1
        },
        {
          "time": 22.0,
          "duration": 4.0,
          "value": "C:maj7",
          "confidence": 1
        },
        {
          "time": 23.0,
          "duration": 4.0,
          "value": "C:maj7",
          "confidence": 1
        },
        {
          "time": 24.0,
          "duration": 4.0,
          "value": "D:min(b7)",
          "confidence": 1
        },
        {
          "time": 25.0,
          "duration": 4.0,
<<<<<<< HEAD
          "value": "D:min(b7)",
=======
          "value": "G:(3,5,b7)",
>>>>>>> 5725112b
          "confidence": 1
        },
        {
          "time": 26.0,
          "duration": 4.0,
          "value": "C:maj7/E",
          "confidence": 1
        },
        {
          "time": 27.0,
          "duration": 4.0,
<<<<<<< HEAD
          "value": "C:maj7/E",
=======
          "value": "A:(3,5,b7)",
>>>>>>> 5725112b
          "confidence": 1
        },
        {
          "time": 28.0,
          "duration": 4.0,
<<<<<<< HEAD
          "value": "A:(3,5,b7)",
=======
          "value": "D:min(b7)",
>>>>>>> 5725112b
          "confidence": 1
        },
        {
          "time": 29.0,
          "duration": 4.0,
<<<<<<< HEAD
          "value": "D:min(b7)",
=======
          "value": "G:(3,5,b7)",
>>>>>>> 5725112b
          "confidence": 1
        },
        {
          "time": 30.0,
          "duration": 4.0,
<<<<<<< HEAD
          "value": "G:(3,5,b7)",
=======
          "value": "C:maj7",
>>>>>>> 5725112b
          "confidence": 1
        },
        {
          "time": 31.0,
<<<<<<< HEAD
          "duration": 4.0,
          "value": "C:maj7",
          "confidence": 1
        },
        {
          "time": 32.0,
=======
>>>>>>> 5725112b
          "duration": 2.0,
          "value": "D:min(b7)",
          "confidence": 1
        },
        {
          "time": 31.2,
          "duration": 2.0,
          "value": "G:(3,5,b7)",
          "confidence": 1
        },
        {
          "time": 32.0,
          "duration": 4.0,
          "value": "C:maj7",
          "confidence": 1
        },
        {
          "time": 33.0,
          "duration": 2.0,
          "value": "C:min(b7)",
          "confidence": 1
        },
        {
          "time": 33.2,
          "duration": 2.0,
          "value": "F:(3,5,b7)",
          "confidence": 1
        },
        {
          "time": 34.0,
          "duration": 4.0,
          "value": "Bb:maj7",
          "confidence": 1
        },
        {
          "time": 35.0,
          "duration": 2.0,
          "value": "Bb:min(b7)",
          "confidence": 1
        },
        {
          "time": 35.2,
          "duration": 2.0,
          "value": "Eb:(3,5,b7)",
          "confidence": 1
        },
        {
          "time": 36.0,
          "duration": 4.0,
          "value": "Ab:maj7",
          "confidence": 1
        },
        {
          "time": 37.0,
          "duration": 2.0,
          "value": "D:min(b7)",
          "confidence": 1
        },
        {
          "time": 37.2,
          "duration": 2.0,
          "value": "G:(3,5,b7,b9)",
          "confidence": 1
        },
        {
          "time": 38.0,
          "duration": 4.0,
          "value": "C:maj7",
          "confidence": 1
        }
      ],
      "sandbox": {},
      "time": 0,
      "duration": 156.0
    },
    {
      "annotation_metadata": {
        "curator": {
          "name": "",
          "email": ""
        },
        "annotator": {},
        "version": "",
        "corpus": "biab_internet_corpus",
        "annotation_tools": "",
        "annotation_rules": "",
        "validation": "",
        "data_source": ""
      },
      "namespace": "key_mode",
      "data": [
        {
          "time": 0.0,
          "duration": 156.0,
          "value": "C",
          "confidence": 1
        }
      ],
      "sandbox": {},
      "time": 0,
      "duration": 156.0
    }
  ],
  "file_metadata": {
    "title": "Afternoon In Paris",
    "artist": "",
    "release": "",
    "duration": 156.0,
    "identifiers": {},
    "jams_version": "0.3.4"
  },
  "sandbox": {
    "expanded": false
  }
}<|MERGE_RESOLUTION|>--- conflicted
+++ resolved
@@ -235,11 +235,7 @@
         {
           "time": 25.0,
           "duration": 4.0,
-<<<<<<< HEAD
-          "value": "D:min(b7)",
-=======
-          "value": "G:(3,5,b7)",
->>>>>>> 5725112b
+          "value": "G:(3,5,b7)",
           "confidence": 1
         },
         {
@@ -251,54 +247,29 @@
         {
           "time": 27.0,
           "duration": 4.0,
-<<<<<<< HEAD
-          "value": "C:maj7/E",
-=======
           "value": "A:(3,5,b7)",
->>>>>>> 5725112b
           "confidence": 1
         },
         {
           "time": 28.0,
           "duration": 4.0,
-<<<<<<< HEAD
-          "value": "A:(3,5,b7)",
-=======
-          "value": "D:min(b7)",
->>>>>>> 5725112b
+          "value": "D:min(b7)",
           "confidence": 1
         },
         {
           "time": 29.0,
           "duration": 4.0,
-<<<<<<< HEAD
-          "value": "D:min(b7)",
-=======
-          "value": "G:(3,5,b7)",
->>>>>>> 5725112b
+          "value": "G:(3,5,b7)",
           "confidence": 1
         },
         {
           "time": 30.0,
           "duration": 4.0,
-<<<<<<< HEAD
-          "value": "G:(3,5,b7)",
-=======
-          "value": "C:maj7",
->>>>>>> 5725112b
+          "value": "C:maj7",
           "confidence": 1
         },
         {
           "time": 31.0,
-<<<<<<< HEAD
-          "duration": 4.0,
-          "value": "C:maj7",
-          "confidence": 1
-        },
-        {
-          "time": 32.0,
-=======
->>>>>>> 5725112b
           "duration": 2.0,
           "value": "D:min(b7)",
           "confidence": 1
