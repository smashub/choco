{
  "annotations": [
    {
      "annotation_metadata": {
        "curator": {
          "name": "",
          "email": ""
        },
        "annotator": {},
        "version": "",
        "corpus": "biab_internet_corpus",
        "annotation_tools": "",
        "annotation_rules": "",
        "validation": "",
        "data_source": ""
      },
      "namespace": "chord",
      "data": [
        {
          "time": 0.0,
          "duration": 4.0,
          "value": "B:maj",
          "confidence": 1
        },
        {
          "time": 1.0,
<<<<<<< HEAD
          "duration": 4.0,
          "value": "B:maj",
=======
          "duration": 2.0,
          "value": "A:maj",
          "confidence": 1
        },
        {
          "time": 1.2,
          "duration": 2.0,
          "value": "F#:maj/D",
>>>>>>> 5725112b
          "confidence": 1
        },
        {
          "time": 2.0,
          "duration": 2.0,
<<<<<<< HEAD
          "value": "A:maj",
=======
          "value": "B:maj",
>>>>>>> 5725112b
          "confidence": 1
        },
        {
          "time": 2.2,
          "duration": 2.0,
          "value": "F#:maj/D",
          "confidence": 1
        },
        {
          "time": 3.0,
<<<<<<< HEAD
          "duration": 2.0,
=======
          "duration": 4.0,
>>>>>>> 5725112b
          "value": "B:maj",
          "confidence": 1
        },
        {
<<<<<<< HEAD
          "time": 3.2,
          "duration": 2.0,
          "value": "F#:maj/D",
          "confidence": 1
        },
        {
          "time": 4.0,
          "duration": 4.0,
          "value": "B:maj",
          "confidence": 1
        },
        {
          "time": 5.0,
          "duration": 4.0,
=======
          "time": 4.0,
          "duration": 4.0,
          "value": "B:maj",
          "confidence": 1
        },
        {
          "time": 5.0,
          "duration": 2.0,
          "value": "A:maj",
          "confidence": 1
        },
        {
          "time": 5.2,
          "duration": 2.0,
          "value": "F#:maj/D",
          "confidence": 1
        },
        {
          "time": 6.0,
          "duration": 2.0,
>>>>>>> 5725112b
          "value": "B:maj",
          "confidence": 1
        },
        {
<<<<<<< HEAD
          "time": 6.0,
          "duration": 2.0,
          "value": "A:maj",
          "confidence": 1
        },
        {
=======
>>>>>>> 5725112b
          "time": 6.2,
          "duration": 2.0,
          "value": "F#:maj/D",
          "confidence": 1
        },
        {
          "time": 7.0,
<<<<<<< HEAD
          "duration": 2.0,
          "value": "B:maj",
          "confidence": 1
        },
        {
          "time": 7.2,
          "duration": 2.0,
          "value": "F#:maj/D",
=======
          "duration": 4.0,
          "value": "B:maj",
>>>>>>> 5725112b
          "confidence": 1
        },
        {
          "time": 8.0,
          "duration": 4.0,
          "value": "B:maj",
          "confidence": 1
        },
        {
          "time": 9.0,
<<<<<<< HEAD
          "duration": 4.0,
          "value": "B:maj",
          "confidence": 1
        },
        {
          "time": 10.0,
          "duration": 2.0,
          "value": "A:maj",
          "confidence": 1
        },
        {
          "time": 10.2,
          "duration": 2.0,
          "value": "F#:maj/D",
          "confidence": 1
        },
        {
          "time": 11.0,
          "duration": 2.0,
=======
          "duration": 2.0,
          "value": "A:maj",
          "confidence": 1
        },
        {
          "time": 9.2,
          "duration": 2.0,
          "value": "F#:maj/D",
          "confidence": 1
        },
        {
          "time": 10.0,
          "duration": 2.0,
          "value": "B:maj",
          "confidence": 1
        },
        {
          "time": 10.2,
          "duration": 2.0,
          "value": "F#:maj/D",
          "confidence": 1
        },
        {
          "time": 11.0,
          "duration": 4.0,
>>>>>>> 5725112b
          "value": "B:maj",
          "confidence": 1
        },
        {
<<<<<<< HEAD
          "time": 11.2,
          "duration": 2.0,
          "value": "F#:maj/D",
          "confidence": 1
        },
        {
          "time": 12.0,
          "duration": 4.0,
          "value": "B:maj",
          "confidence": 1
        },
        {
          "time": 13.0,
          "duration": 4.0,
          "value": "B:maj",
=======
          "time": 12.0,
          "duration": 4.0,
          "value": "B:maj",
          "confidence": 1
        },
        {
          "time": 13.0,
          "duration": 2.0,
          "value": "A:maj",
          "confidence": 1
        },
        {
          "time": 13.2,
          "duration": 2.0,
          "value": "F#:maj/D",
>>>>>>> 5725112b
          "confidence": 1
        },
        {
          "time": 14.0,
          "duration": 2.0,
<<<<<<< HEAD
          "value": "A:maj",
=======
          "value": "B:maj",
>>>>>>> 5725112b
          "confidence": 1
        },
        {
          "time": 14.2,
          "duration": 2.0,
          "value": "F#:maj/D",
          "confidence": 1
        },
        {
          "time": 15.0,
<<<<<<< HEAD
          "duration": 2.0,
          "value": "B:maj",
          "confidence": 1
        },
        {
          "time": 15.2,
          "duration": 2.0,
          "value": "F#:maj/D",
=======
          "duration": 4.0,
          "value": "B:maj",
>>>>>>> 5725112b
          "confidence": 1
        },
        {
          "time": 16.0,
          "duration": 4.0,
          "value": "B:maj",
          "confidence": 1
        },
        {
          "time": 17.0,
<<<<<<< HEAD
          "duration": 4.0,
          "value": "B:maj",
          "confidence": 1
        },
        {
          "time": 18.0,
          "duration": 2.0,
          "value": "A:maj",
          "confidence": 1
        },
        {
          "time": 18.2,
          "duration": 2.0,
          "value": "F#:maj/D",
          "confidence": 1
        },
        {
          "time": 19.0,
          "duration": 2.0,
=======
          "duration": 2.0,
          "value": "A:maj",
          "confidence": 1
        },
        {
          "time": 17.2,
          "duration": 2.0,
          "value": "F#:maj/D",
          "confidence": 1
        },
        {
          "time": 18.0,
          "duration": 2.0,
          "value": "B:maj",
          "confidence": 1
        },
        {
          "time": 18.2,
          "duration": 2.0,
          "value": "F#:maj/D",
          "confidence": 1
        },
        {
          "time": 19.0,
          "duration": 4.0,
>>>>>>> 5725112b
          "value": "B:maj",
          "confidence": 1
        },
        {
<<<<<<< HEAD
          "time": 19.2,
          "duration": 2.0,
          "value": "F#:maj/D",
          "confidence": 1
        },
        {
          "time": 20.0,
          "duration": 4.0,
          "value": "B:maj",
          "confidence": 1
        },
        {
          "time": 21.0,
          "duration": 4.0,
          "value": "B:maj",
=======
          "time": 20.0,
          "duration": 4.0,
          "value": "B:maj",
          "confidence": 1
        },
        {
          "time": 21.0,
          "duration": 2.0,
          "value": "A:maj",
          "confidence": 1
        },
        {
          "time": 21.2,
          "duration": 2.0,
          "value": "F#:maj/D",
>>>>>>> 5725112b
          "confidence": 1
        },
        {
          "time": 22.0,
          "duration": 2.0,
<<<<<<< HEAD
          "value": "A:maj",
          "confidence": 1
        },
        {
          "time": 22.2,
          "duration": 2.0,
          "value": "F#:maj/D",
          "confidence": 1
        },
        {
          "time": 23.0,
          "duration": 2.0,
=======
          "value": "B:maj",
          "confidence": 1
        },
        {
          "time": 22.2,
          "duration": 2.0,
          "value": "F#:maj/D",
          "confidence": 1
        },
        {
          "time": 23.0,
          "duration": 4.0,
          "value": "B:maj",
          "confidence": 1
        },
        {
          "time": 24.0,
          "duration": 4.0,
>>>>>>> 5725112b
          "value": "B:maj",
          "confidence": 1
        },
        {
<<<<<<< HEAD
          "time": 23.2,
          "duration": 2.0,
          "value": "F#:maj/D",
          "confidence": 1
        },
        {
          "time": 24.0,
          "duration": 4.0,
          "value": "B:maj",
          "confidence": 1
        },
        {
          "time": 25.0,
          "duration": 4.0,
=======
          "time": 25.0,
          "duration": 2.0,
          "value": "A:maj",
          "confidence": 1
        },
        {
          "time": 25.2,
          "duration": 2.0,
          "value": "F#:maj/D",
          "confidence": 1
        },
        {
          "time": 26.0,
          "duration": 2.0,
>>>>>>> 5725112b
          "value": "B:maj",
          "confidence": 1
        },
        {
<<<<<<< HEAD
          "time": 26.0,
          "duration": 2.0,
          "value": "A:maj",
          "confidence": 1
        },
        {
=======
>>>>>>> 5725112b
          "time": 26.2,
          "duration": 2.0,
          "value": "F#:maj/D",
          "confidence": 1
        },
        {
          "time": 27.0,
<<<<<<< HEAD
          "duration": 2.0,
          "value": "B:maj",
          "confidence": 1
        },
        {
          "time": 27.2,
          "duration": 2.0,
          "value": "F#:maj/D",
=======
          "duration": 4.0,
          "value": "B:maj",
>>>>>>> 5725112b
          "confidence": 1
        },
        {
          "time": 28.0,
          "duration": 4.0,
          "value": "B:maj",
          "confidence": 1
        },
        {
          "time": 29.0,
<<<<<<< HEAD
          "duration": 4.0,
          "value": "B:maj",
          "confidence": 1
        },
        {
          "time": 30.0,
          "duration": 2.0,
          "value": "A:maj",
          "confidence": 1
        },
        {
          "time": 30.2,
          "duration": 2.0,
          "value": "F#:maj/D",
          "confidence": 1
        },
        {
          "time": 31.0,
          "duration": 2.0,
          "value": "B:maj",
          "confidence": 1
        },
        {
          "time": 31.2,
          "duration": 2.0,
          "value": "F#:maj/D",
=======
          "duration": 2.0,
          "value": "A:maj",
          "confidence": 1
        },
        {
          "time": 29.2,
          "duration": 2.0,
          "value": "F#:maj/D",
          "confidence": 1
        },
        {
          "time": 30.0,
          "duration": 2.0,
          "value": "B:maj",
          "confidence": 1
        },
        {
          "time": 30.2,
          "duration": 2.0,
          "value": "F#:maj/D",
          "confidence": 1
        },
        {
          "time": 31.0,
          "duration": 4.0,
          "value": "B:maj",
>>>>>>> 5725112b
          "confidence": 1
        },
        {
          "time": 32.0,
          "duration": 4.0,
          "value": "B:maj",
          "confidence": 1
        },
        {
          "time": 33.0,
<<<<<<< HEAD
          "duration": 4.0,
          "value": "B:maj",
          "confidence": 1
        },
        {
          "time": 34.0,
=======
>>>>>>> 5725112b
          "duration": 2.0,
          "value": "A:maj",
          "confidence": 1
        },
        {
<<<<<<< HEAD
          "time": 34.2,
=======
          "time": 33.2,
>>>>>>> 5725112b
          "duration": 1.0,
          "value": "F#:maj/D",
          "confidence": 1
        },
        {
<<<<<<< HEAD
          "time": 34.3,
=======
          "time": 33.3,
>>>>>>> 5725112b
          "duration": 1.0,
          "value": "B:maj",
          "confidence": 1
        }
      ],
      "sandbox": {},
      "time": 0,
      "duration": 139.0
    },
    {
      "annotation_metadata": {
        "curator": {
          "name": "",
          "email": ""
        },
        "annotator": {},
        "version": "",
        "corpus": "biab_internet_corpus",
        "annotation_tools": "",
        "annotation_rules": "",
        "validation": "",
        "data_source": ""
      },
      "namespace": "key_mode",
      "data": [
        {
          "time": 0.0,
          "duration": 139.0,
          "value": "B",
          "confidence": 1
        }
      ],
      "sandbox": {},
      "time": 0,
      "duration": 139.0
    }
  ],
  "file_metadata": {
    "title": "Little Maggie",
    "artist": "",
    "release": "",
    "duration": 139.0,
    "identifiers": {},
    "jams_version": "0.3.4"
  },
  "sandbox": {
    "expanded": false
  }
}<|MERGE_RESOLUTION|>--- conflicted
+++ resolved
@@ -24,10 +24,6 @@
         },
         {
           "time": 1.0,
-<<<<<<< HEAD
-          "duration": 4.0,
-          "value": "B:maj",
-=======
           "duration": 2.0,
           "value": "A:maj",
           "confidence": 1
@@ -36,17 +32,12 @@
           "time": 1.2,
           "duration": 2.0,
           "value": "F#:maj/D",
->>>>>>> 5725112b
           "confidence": 1
         },
         {
           "time": 2.0,
           "duration": 2.0,
-<<<<<<< HEAD
-          "value": "A:maj",
-=======
-          "value": "B:maj",
->>>>>>> 5725112b
+          "value": "B:maj",
           "confidence": 1
         },
         {
@@ -57,19 +48,8 @@
         },
         {
           "time": 3.0,
-<<<<<<< HEAD
-          "duration": 2.0,
-=======
-          "duration": 4.0,
->>>>>>> 5725112b
-          "value": "B:maj",
-          "confidence": 1
-        },
-        {
-<<<<<<< HEAD
-          "time": 3.2,
-          "duration": 2.0,
-          "value": "F#:maj/D",
+          "duration": 4.0,
+          "value": "B:maj",
           "confidence": 1
         },
         {
@@ -80,15 +60,6 @@
         },
         {
           "time": 5.0,
-          "duration": 4.0,
-=======
-          "time": 4.0,
-          "duration": 4.0,
-          "value": "B:maj",
-          "confidence": 1
-        },
-        {
-          "time": 5.0,
           "duration": 2.0,
           "value": "A:maj",
           "confidence": 1
@@ -102,20 +73,10 @@
         {
           "time": 6.0,
           "duration": 2.0,
->>>>>>> 5725112b
-          "value": "B:maj",
-          "confidence": 1
-        },
-        {
-<<<<<<< HEAD
-          "time": 6.0,
-          "duration": 2.0,
-          "value": "A:maj",
-          "confidence": 1
-        },
-        {
-=======
->>>>>>> 5725112b
+          "value": "B:maj",
+          "confidence": 1
+        },
+        {
           "time": 6.2,
           "duration": 2.0,
           "value": "F#:maj/D",
@@ -123,19 +84,8 @@
         },
         {
           "time": 7.0,
-<<<<<<< HEAD
-          "duration": 2.0,
-          "value": "B:maj",
-          "confidence": 1
-        },
-        {
-          "time": 7.2,
-          "duration": 2.0,
-          "value": "F#:maj/D",
-=======
-          "duration": 4.0,
-          "value": "B:maj",
->>>>>>> 5725112b
+          "duration": 4.0,
+          "value": "B:maj",
           "confidence": 1
         },
         {
@@ -146,15 +96,20 @@
         },
         {
           "time": 9.0,
-<<<<<<< HEAD
-          "duration": 4.0,
-          "value": "B:maj",
+          "duration": 2.0,
+          "value": "A:maj",
+          "confidence": 1
+        },
+        {
+          "time": 9.2,
+          "duration": 2.0,
+          "value": "F#:maj/D",
           "confidence": 1
         },
         {
           "time": 10.0,
           "duration": 2.0,
-          "value": "A:maj",
+          "value": "B:maj",
           "confidence": 1
         },
         {
@@ -165,42 +120,8 @@
         },
         {
           "time": 11.0,
-          "duration": 2.0,
-=======
-          "duration": 2.0,
-          "value": "A:maj",
-          "confidence": 1
-        },
-        {
-          "time": 9.2,
-          "duration": 2.0,
-          "value": "F#:maj/D",
-          "confidence": 1
-        },
-        {
-          "time": 10.0,
-          "duration": 2.0,
-          "value": "B:maj",
-          "confidence": 1
-        },
-        {
-          "time": 10.2,
-          "duration": 2.0,
-          "value": "F#:maj/D",
-          "confidence": 1
-        },
-        {
-          "time": 11.0,
-          "duration": 4.0,
->>>>>>> 5725112b
-          "value": "B:maj",
-          "confidence": 1
-        },
-        {
-<<<<<<< HEAD
-          "time": 11.2,
-          "duration": 2.0,
-          "value": "F#:maj/D",
+          "duration": 4.0,
+          "value": "B:maj",
           "confidence": 1
         },
         {
@@ -211,16 +132,6 @@
         },
         {
           "time": 13.0,
-          "duration": 4.0,
-          "value": "B:maj",
-=======
-          "time": 12.0,
-          "duration": 4.0,
-          "value": "B:maj",
-          "confidence": 1
-        },
-        {
-          "time": 13.0,
           "duration": 2.0,
           "value": "A:maj",
           "confidence": 1
@@ -229,17 +140,12 @@
           "time": 13.2,
           "duration": 2.0,
           "value": "F#:maj/D",
->>>>>>> 5725112b
           "confidence": 1
         },
         {
           "time": 14.0,
           "duration": 2.0,
-<<<<<<< HEAD
-          "value": "A:maj",
-=======
-          "value": "B:maj",
->>>>>>> 5725112b
+          "value": "B:maj",
           "confidence": 1
         },
         {
@@ -250,19 +156,8 @@
         },
         {
           "time": 15.0,
-<<<<<<< HEAD
-          "duration": 2.0,
-          "value": "B:maj",
-          "confidence": 1
-        },
-        {
-          "time": 15.2,
-          "duration": 2.0,
-          "value": "F#:maj/D",
-=======
-          "duration": 4.0,
-          "value": "B:maj",
->>>>>>> 5725112b
+          "duration": 4.0,
+          "value": "B:maj",
           "confidence": 1
         },
         {
@@ -273,15 +168,20 @@
         },
         {
           "time": 17.0,
-<<<<<<< HEAD
-          "duration": 4.0,
-          "value": "B:maj",
+          "duration": 2.0,
+          "value": "A:maj",
+          "confidence": 1
+        },
+        {
+          "time": 17.2,
+          "duration": 2.0,
+          "value": "F#:maj/D",
           "confidence": 1
         },
         {
           "time": 18.0,
           "duration": 2.0,
-          "value": "A:maj",
+          "value": "B:maj",
           "confidence": 1
         },
         {
@@ -292,42 +192,8 @@
         },
         {
           "time": 19.0,
-          "duration": 2.0,
-=======
-          "duration": 2.0,
-          "value": "A:maj",
-          "confidence": 1
-        },
-        {
-          "time": 17.2,
-          "duration": 2.0,
-          "value": "F#:maj/D",
-          "confidence": 1
-        },
-        {
-          "time": 18.0,
-          "duration": 2.0,
-          "value": "B:maj",
-          "confidence": 1
-        },
-        {
-          "time": 18.2,
-          "duration": 2.0,
-          "value": "F#:maj/D",
-          "confidence": 1
-        },
-        {
-          "time": 19.0,
-          "duration": 4.0,
->>>>>>> 5725112b
-          "value": "B:maj",
-          "confidence": 1
-        },
-        {
-<<<<<<< HEAD
-          "time": 19.2,
-          "duration": 2.0,
-          "value": "F#:maj/D",
+          "duration": 4.0,
+          "value": "B:maj",
           "confidence": 1
         },
         {
@@ -338,16 +204,6 @@
         },
         {
           "time": 21.0,
-          "duration": 4.0,
-          "value": "B:maj",
-=======
-          "time": 20.0,
-          "duration": 4.0,
-          "value": "B:maj",
-          "confidence": 1
-        },
-        {
-          "time": 21.0,
           "duration": 2.0,
           "value": "A:maj",
           "confidence": 1
@@ -356,14 +212,12 @@
           "time": 21.2,
           "duration": 2.0,
           "value": "F#:maj/D",
->>>>>>> 5725112b
           "confidence": 1
         },
         {
           "time": 22.0,
           "duration": 2.0,
-<<<<<<< HEAD
-          "value": "A:maj",
+          "value": "B:maj",
           "confidence": 1
         },
         {
@@ -374,19 +228,6 @@
         },
         {
           "time": 23.0,
-          "duration": 2.0,
-=======
-          "value": "B:maj",
-          "confidence": 1
-        },
-        {
-          "time": 22.2,
-          "duration": 2.0,
-          "value": "F#:maj/D",
-          "confidence": 1
-        },
-        {
-          "time": 23.0,
           "duration": 4.0,
           "value": "B:maj",
           "confidence": 1
@@ -394,28 +235,11 @@
         {
           "time": 24.0,
           "duration": 4.0,
->>>>>>> 5725112b
-          "value": "B:maj",
-          "confidence": 1
-        },
-        {
-<<<<<<< HEAD
-          "time": 23.2,
-          "duration": 2.0,
-          "value": "F#:maj/D",
-          "confidence": 1
-        },
-        {
-          "time": 24.0,
-          "duration": 4.0,
           "value": "B:maj",
           "confidence": 1
         },
         {
           "time": 25.0,
-          "duration": 4.0,
-=======
-          "time": 25.0,
           "duration": 2.0,
           "value": "A:maj",
           "confidence": 1
@@ -429,20 +253,10 @@
         {
           "time": 26.0,
           "duration": 2.0,
->>>>>>> 5725112b
-          "value": "B:maj",
-          "confidence": 1
-        },
-        {
-<<<<<<< HEAD
-          "time": 26.0,
-          "duration": 2.0,
-          "value": "A:maj",
-          "confidence": 1
-        },
-        {
-=======
->>>>>>> 5725112b
+          "value": "B:maj",
+          "confidence": 1
+        },
+        {
           "time": 26.2,
           "duration": 2.0,
           "value": "F#:maj/D",
@@ -450,19 +264,8 @@
         },
         {
           "time": 27.0,
-<<<<<<< HEAD
-          "duration": 2.0,
-          "value": "B:maj",
-          "confidence": 1
-        },
-        {
-          "time": 27.2,
-          "duration": 2.0,
-          "value": "F#:maj/D",
-=======
-          "duration": 4.0,
-          "value": "B:maj",
->>>>>>> 5725112b
+          "duration": 4.0,
+          "value": "B:maj",
           "confidence": 1
         },
         {
@@ -473,15 +276,20 @@
         },
         {
           "time": 29.0,
-<<<<<<< HEAD
-          "duration": 4.0,
-          "value": "B:maj",
+          "duration": 2.0,
+          "value": "A:maj",
+          "confidence": 1
+        },
+        {
+          "time": 29.2,
+          "duration": 2.0,
+          "value": "F#:maj/D",
           "confidence": 1
         },
         {
           "time": 30.0,
           "duration": 2.0,
-          "value": "A:maj",
+          "value": "B:maj",
           "confidence": 1
         },
         {
@@ -492,42 +300,8 @@
         },
         {
           "time": 31.0,
-          "duration": 2.0,
-          "value": "B:maj",
-          "confidence": 1
-        },
-        {
-          "time": 31.2,
-          "duration": 2.0,
-          "value": "F#:maj/D",
-=======
-          "duration": 2.0,
-          "value": "A:maj",
-          "confidence": 1
-        },
-        {
-          "time": 29.2,
-          "duration": 2.0,
-          "value": "F#:maj/D",
-          "confidence": 1
-        },
-        {
-          "time": 30.0,
-          "duration": 2.0,
-          "value": "B:maj",
-          "confidence": 1
-        },
-        {
-          "time": 30.2,
-          "duration": 2.0,
-          "value": "F#:maj/D",
-          "confidence": 1
-        },
-        {
-          "time": 31.0,
-          "duration": 4.0,
-          "value": "B:maj",
->>>>>>> 5725112b
+          "duration": 4.0,
+          "value": "B:maj",
           "confidence": 1
         },
         {
@@ -538,35 +312,18 @@
         },
         {
           "time": 33.0,
-<<<<<<< HEAD
-          "duration": 4.0,
-          "value": "B:maj",
-          "confidence": 1
-        },
-        {
-          "time": 34.0,
-=======
->>>>>>> 5725112b
-          "duration": 2.0,
-          "value": "A:maj",
-          "confidence": 1
-        },
-        {
-<<<<<<< HEAD
-          "time": 34.2,
-=======
+          "duration": 2.0,
+          "value": "A:maj",
+          "confidence": 1
+        },
+        {
           "time": 33.2,
->>>>>>> 5725112b
           "duration": 1.0,
           "value": "F#:maj/D",
           "confidence": 1
         },
         {
-<<<<<<< HEAD
-          "time": 34.3,
-=======
           "time": 33.3,
->>>>>>> 5725112b
           "duration": 1.0,
           "value": "B:maj",
           "confidence": 1
