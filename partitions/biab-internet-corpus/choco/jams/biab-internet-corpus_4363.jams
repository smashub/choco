--- conflicted
+++ resolved
@@ -95,21 +95,13 @@
           "confidence": 1
         },
         {
-<<<<<<< HEAD
-          "time": 8.1,
-=======
           "time": 7.1,
->>>>>>> 5725112b
-          "duration": 2.0,
-          "value": "Db:min(b7)",
-          "confidence": 1
-        },
-        {
-<<<<<<< HEAD
-          "time": 8.3,
-=======
+          "duration": 2.0,
+          "value": "Db:min(b7)",
+          "confidence": 1
+        },
+        {
           "time": 7.3,
->>>>>>> 5725112b
           "duration": 1.0,
           "value": "G:(3,5,b7)",
           "confidence": 1
@@ -199,21 +191,13 @@
           "confidence": 1
         },
         {
-<<<<<<< HEAD
-          "time": 17.1,
-=======
           "time": 16.1,
->>>>>>> 5725112b
-          "duration": 2.0,
-          "value": "Db:min(b7)",
-          "confidence": 1
-        },
-        {
-<<<<<<< HEAD
-          "time": 17.3,
-=======
+          "duration": 2.0,
+          "value": "Db:min(b7)",
+          "confidence": 1
+        },
+        {
           "time": 16.3,
->>>>>>> 5725112b
           "duration": 1.0,
           "value": "G:(3,5,b7)",
           "confidence": 1
@@ -231,11 +215,7 @@
           "confidence": 1
         },
         {
-<<<<<<< HEAD
-          "time": 19.3,
-=======
           "time": 18.3,
->>>>>>> 5725112b
           "duration": 1.0,
           "value": "A:(3,5,b7,9)",
           "confidence": 1
@@ -271,11 +251,7 @@
           "confidence": 1
         },
         {
-<<<<<<< HEAD
-          "time": 23.1,
-=======
           "time": 22.1,
->>>>>>> 5725112b
           "duration": 3.0,
           "value": "Ab:(3,b5,b7)",
           "confidence": 1
@@ -317,11 +293,7 @@
           "confidence": 1
         },
         {
-<<<<<<< HEAD
-          "time": 28.3,
-=======
           "time": 27.3,
->>>>>>> 5725112b
           "duration": 1.0,
           "value": "A:(3,5,b7,9)",
           "confidence": 1
@@ -357,11 +329,7 @@
           "confidence": 1
         },
         {
-<<<<<<< HEAD
-          "time": 32.1,
-=======
           "time": 31.1,
->>>>>>> 5725112b
           "duration": 3.0,
           "value": "Ab:(3,b5,b7)",
           "confidence": 1
