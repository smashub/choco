--- conflicted
+++ resolved
@@ -25,29 +25,17 @@
         {
           "time": 1.0,
           "duration": 4.0,
-<<<<<<< HEAD
-          "value": "Eb:maj9",
-=======
           "value": "G:min(b7)",
->>>>>>> 5725112b
           "confidence": 1
         },
         {
           "time": 2.0,
           "duration": 4.0,
-<<<<<<< HEAD
-          "value": "G:min(b7)",
-=======
           "value": "C:(b3,b5,b7)/Gb",
->>>>>>> 5725112b
           "confidence": 1
         },
         {
           "time": 3.0,
-<<<<<<< HEAD
-          "duration": 4.0,
-          "value": "C:(b3,b5,b7)/Gb",
-=======
           "duration": 1.0,
           "value": "F:(4,5,b7)",
           "confidence": 1
@@ -62,117 +50,58 @@
           "time": 3.2,
           "duration": 2.0,
           "value": "Bb:(4,5,b7,9)",
->>>>>>> 5725112b
           "confidence": 1
         },
         {
           "time": 4.0,
-<<<<<<< HEAD
-          "duration": 1.0,
-          "value": "F:(4,5,b7)",
-          "confidence": 1
-        },
-        {
-          "time": 4.1,
-          "duration": 1.0,
-          "value": "F:(3,5,b7)",
-          "confidence": 1
-        },
-        {
-          "time": 4.2,
-          "duration": 2.0,
+          "duration": 4.0,
+          "value": "Eb:maj7",
+          "confidence": 1
+        },
+        {
+          "time": 5.0,
+          "duration": 2.0,
+          "value": "Eb:(3,5,6)",
+          "confidence": 1
+        },
+        {
+          "time": 5.2,
+          "duration": 2.0,
+          "value": "C:(3,5,b7)/E",
+          "confidence": 1
+        },
+        {
+          "time": 6.0,
+          "duration": 4.0,
+          "value": "F:min(b7,9)",
+          "confidence": 1
+        },
+        {
+          "time": 7.0,
+          "duration": 2.0,
+          "value": "Bb:(3,5,b7,9)",
+          "confidence": 1
+        },
+        {
+          "time": 7.2,
+          "duration": 1.0,
           "value": "Bb:(4,5,b7,9)",
-=======
-          "duration": 4.0,
-          "value": "Eb:maj7",
->>>>>>> 5725112b
-          "confidence": 1
-        },
-        {
-          "time": 5.0,
-<<<<<<< HEAD
-          "duration": 4.0,
-          "value": "Eb:maj7",
-=======
-          "duration": 2.0,
-          "value": "Eb:(3,5,6)",
-          "confidence": 1
-        },
-        {
-          "time": 5.2,
-          "duration": 2.0,
-          "value": "C:(3,5,b7)/E",
->>>>>>> 5725112b
-          "confidence": 1
-        },
-        {
-          "time": 6.0,
-<<<<<<< HEAD
-          "duration": 2.0,
-          "value": "Eb:(3,5,6)",
-=======
+          "confidence": 1
+        },
+        {
+          "time": 7.3,
+          "duration": 1.0,
+          "value": "Bb:(3,5,b7,9)",
+          "confidence": 1
+        },
+        {
+          "time": 8.0,
           "duration": 4.0,
           "value": "F:min(b7,9)",
->>>>>>> 5725112b
-          "confidence": 1
-        },
-        {
-          "time": 6.2,
-          "duration": 2.0,
-<<<<<<< HEAD
-          "value": "C:(3,5,b7)/E",
-          "confidence": 1
-        },
-        {
-          "time": 7.0,
-          "duration": 4.0,
-          "value": "F:min(b7,9)",
-=======
-          "value": "Bb:(3,5,b7,9)",
-          "confidence": 1
-        },
-        {
-          "time": 7.2,
-          "duration": 1.0,
-          "value": "Bb:(4,5,b7,9)",
-          "confidence": 1
-        },
-        {
-          "time": 7.3,
-          "duration": 1.0,
-          "value": "Bb:(3,5,b7,9)",
->>>>>>> 5725112b
-          "confidence": 1
-        },
-        {
-          "time": 8.0,
-<<<<<<< HEAD
-          "duration": 2.0,
-          "value": "Bb:(3,5,b7,9)",
-          "confidence": 1
-        },
-        {
-          "time": 8.2,
-          "duration": 1.0,
-          "value": "Bb:(4,5,b7,9)",
-          "confidence": 1
-        },
-        {
-          "time": 8.3,
-          "duration": 1.0,
-          "value": "Bb:(3,5,b7,9)",
-=======
-          "duration": 4.0,
-          "value": "F:min(b7,9)",
->>>>>>> 5725112b
           "confidence": 1
         },
         {
           "time": 9.0,
-<<<<<<< HEAD
-          "duration": 4.0,
-          "value": "F:min(b7,9)",
-=======
           "duration": 1.0,
           "value": "Bb:(3,5,b7,9)",
           "confidence": 1
@@ -187,31 +116,16 @@
           "time": 9.3,
           "duration": 1.0,
           "value": "Bb:(3,5,b7,b9)",
->>>>>>> 5725112b
           "confidence": 1
         },
         {
           "time": 10.0,
           "duration": 1.0,
-<<<<<<< HEAD
-          "value": "Bb:(3,5,b7,9)",
-=======
-          "value": "Eb:maj9",
->>>>>>> 5725112b
+          "value": "Eb:maj9",
           "confidence": 1
         },
         {
           "time": 10.1,
-<<<<<<< HEAD
-          "duration": 2.0,
-          "value": "Bb:(4,5,b7,b9)",
-          "confidence": 1
-        },
-        {
-          "time": 10.3,
-          "duration": 1.0,
-          "value": "Bb:(3,5,b7,b9)",
-=======
           "duration": 1.0,
           "value": "F:min(b7)/Eb",
           "confidence": 1
@@ -220,7 +134,6 @@
           "time": 10.2,
           "duration": 2.0,
           "value": "F#:dim/B",
->>>>>>> 5725112b
           "confidence": 1
         },
         {
@@ -243,27 +156,12 @@
         },
         {
           "time": 12.0,
-<<<<<<< HEAD
-          "duration": 1.0,
-=======
-          "duration": 2.0,
->>>>>>> 5725112b
-          "value": "Eb:maj9",
-          "confidence": 1
-        },
-        {
-<<<<<<< HEAD
-          "time": 12.1,
-          "duration": 1.0,
-          "value": "F:min(b7)/Eb",
+          "duration": 2.0,
+          "value": "Eb:maj9",
           "confidence": 1
         },
         {
           "time": 12.2,
-          "duration": 2.0,
-          "value": "F#:dim/B",
-=======
-          "time": 12.2,
           "duration": 1.0,
           "value": "Bb:min(b7)",
           "confidence": 1
@@ -272,38 +170,16 @@
           "time": 12.3,
           "duration": 1.0,
           "value": "Eb:(3,5,b7)",
->>>>>>> 5725112b
           "confidence": 1
         },
         {
           "time": 13.0,
-<<<<<<< HEAD
-          "duration": 2.0,
-          "value": "Eb:maj9",
-          "confidence": 1
-        },
-        {
-          "time": 13.2,
-          "duration": 1.0,
-          "value": "Bb:min(b7)",
-          "confidence": 1
-        },
-        {
-          "time": 13.3,
-          "duration": 1.0,
-          "value": "Eb:(3,5,b7)",
-=======
           "duration": 4.0,
           "value": "Ab:(3,5,6,9)",
->>>>>>> 5725112b
           "confidence": 1
         },
         {
           "time": 14.0,
-<<<<<<< HEAD
-          "duration": 4.0,
-          "value": "Ab:(3,5,6,9)",
-=======
           "duration": 1.0,
           "value": "Eb:maj7/G",
           "confidence": 1
@@ -312,483 +188,264 @@
           "time": 14.1,
           "duration": 3.0,
           "value": "C:min(b7)/G",
->>>>>>> 5725112b
           "confidence": 1
         },
         {
           "time": 15.0,
-<<<<<<< HEAD
+          "duration": 2.0,
+          "value": "F:min(b7)",
+          "confidence": 1
+        },
+        {
+          "time": 15.2,
+          "duration": 2.0,
+          "value": "Eb:maj/G",
+          "confidence": 1
+        },
+        {
+          "time": 16.0,
+          "duration": 2.0,
+          "value": "Ab:(2,5)",
+          "confidence": 1
+        },
+        {
+          "time": 16.2,
+          "duration": 1.0,
+          "value": "Bb:(3,5,b7,9)",
+          "confidence": 1
+        },
+        {
+          "time": 16.3,
+          "duration": 1.0,
+          "value": "Bb:(4,5,b7)",
+          "confidence": 1
+        },
+        {
+          "time": 17.0,
+          "duration": 4.0,
+          "value": "Ab:(3,5,6,9)",
+          "confidence": 1
+        },
+        {
+          "time": 18.0,
           "duration": 1.0,
           "value": "Eb:maj7/G",
           "confidence": 1
         },
         {
-          "time": 15.1,
-          "duration": 3.0,
+          "time": 18.1,
+          "duration": 1.0,
           "value": "C:min(b7)/G",
-=======
-          "duration": 2.0,
+          "confidence": 1
+        },
+        {
+          "time": 18.2,
+          "duration": 1.0,
+          "value": "C:min(b7)",
+          "confidence": 1
+        },
+        {
+          "time": 18.3,
+          "duration": 1.0,
+          "value": "C:min(b7)/Bb",
+          "confidence": 1
+        },
+        {
+          "time": 19.0,
+          "duration": 4.0,
           "value": "F:min(b7)",
           "confidence": 1
         },
         {
-          "time": 15.2,
+          "time": 20.0,
+          "duration": 4.0,
+          "value": "Bb:(3,5,b7,b9)",
+          "confidence": 1
+        },
+        {
+          "time": 21.0,
+          "duration": 4.0,
+          "value": "Eb:maj7",
+          "confidence": 1
+        },
+        {
+          "time": 22.0,
+          "duration": 2.0,
+          "value": "Eb:(3,5,6)",
+          "confidence": 1
+        },
+        {
+          "time": 22.2,
+          "duration": 2.0,
+          "value": "C:(3,5,b7)/E",
+          "confidence": 1
+        },
+        {
+          "time": 23.0,
+          "duration": 4.0,
+          "value": "F:min(b7,9)",
+          "confidence": 1
+        },
+        {
+          "time": 24.0,
+          "duration": 2.0,
+          "value": "Bb:(3,5,b7,9)",
+          "confidence": 1
+        },
+        {
+          "time": 24.2,
+          "duration": 1.0,
+          "value": "Bb:(4,5,b7,9)",
+          "confidence": 1
+        },
+        {
+          "time": 24.3,
+          "duration": 1.0,
+          "value": "Bb:(3,5,b7,9)",
+          "confidence": 1
+        },
+        {
+          "time": 25.0,
+          "duration": 4.0,
+          "value": "F:min(b7,9)",
+          "confidence": 1
+        },
+        {
+          "time": 26.0,
+          "duration": 1.0,
+          "value": "Bb:(3,5,b7,9)",
+          "confidence": 1
+        },
+        {
+          "time": 26.1,
+          "duration": 2.0,
+          "value": "Bb:(4,5,b7,b9)",
+          "confidence": 1
+        },
+        {
+          "time": 26.3,
+          "duration": 1.0,
+          "value": "Bb:(3,5,b7,b9)",
+          "confidence": 1
+        },
+        {
+          "time": 27.0,
+          "duration": 1.0,
+          "value": "Eb:maj9",
+          "confidence": 1
+        },
+        {
+          "time": 27.1,
+          "duration": 1.0,
+          "value": "F:min(b7)/Eb",
+          "confidence": 1
+        },
+        {
+          "time": 27.2,
+          "duration": 2.0,
+          "value": "F#:dim/B",
+          "confidence": 1
+        },
+        {
+          "time": 28.0,
+          "duration": 1.0,
+          "value": "Eb:maj9",
+          "confidence": 1
+        },
+        {
+          "time": 28.1,
+          "duration": 1.0,
+          "value": "F:min(b7)/Eb",
+          "confidence": 1
+        },
+        {
+          "time": 28.2,
+          "duration": 2.0,
+          "value": "F#:dim/B",
+          "confidence": 1
+        },
+        {
+          "time": 29.0,
+          "duration": 2.0,
+          "value": "Eb:maj9",
+          "confidence": 1
+        },
+        {
+          "time": 29.2,
+          "duration": 1.0,
+          "value": "Bb:min(b7)",
+          "confidence": 1
+        },
+        {
+          "time": 29.3,
+          "duration": 1.0,
+          "value": "Eb:(3,5,b7)",
+          "confidence": 1
+        },
+        {
+          "time": 30.0,
+          "duration": 4.0,
+          "value": "Ab:(3,5,6,9)",
+          "confidence": 1
+        },
+        {
+          "time": 31.0,
+          "duration": 1.0,
+          "value": "Eb:maj7/G",
+          "confidence": 1
+        },
+        {
+          "time": 31.1,
+          "duration": 1.0,
+          "value": "C:min(b7)/G",
+          "confidence": 1
+        },
+        {
+          "time": 31.2,
+          "duration": 1.0,
+          "value": "C:min(b7)",
+          "confidence": 1
+        },
+        {
+          "time": 31.3,
+          "duration": 1.0,
+          "value": "C:min(b7)/Bb",
+          "confidence": 1
+        },
+        {
+          "time": 32.0,
+          "duration": 2.0,
+          "value": "F:min(b7)",
+          "confidence": 1
+        },
+        {
+          "time": 32.2,
           "duration": 2.0,
           "value": "Eb:maj/G",
->>>>>>> 5725112b
-          "confidence": 1
-        },
-        {
-          "time": 16.0,
-          "duration": 2.0,
-<<<<<<< HEAD
-          "value": "F:min(b7)",
-=======
-          "value": "Ab:(2,5)",
->>>>>>> 5725112b
-          "confidence": 1
-        },
-        {
-          "time": 16.2,
-<<<<<<< HEAD
-          "duration": 2.0,
-          "value": "Eb:maj/G",
-=======
-          "duration": 1.0,
-          "value": "Bb:(3,5,b7,9)",
-          "confidence": 1
-        },
-        {
-          "time": 16.3,
-          "duration": 1.0,
-          "value": "Bb:(4,5,b7)",
->>>>>>> 5725112b
-          "confidence": 1
-        },
-        {
-          "time": 17.0,
-<<<<<<< HEAD
-          "duration": 2.0,
-          "value": "Ab:(2,5)",
-          "confidence": 1
-        },
-        {
-          "time": 17.2,
-          "duration": 1.0,
-          "value": "Bb:(3,5,b7,9)",
-          "confidence": 1
-        },
-        {
-          "time": 17.3,
-          "duration": 1.0,
-          "value": "Bb:(4,5,b7)",
-=======
-          "duration": 4.0,
-          "value": "Ab:(3,5,6,9)",
->>>>>>> 5725112b
-          "confidence": 1
-        },
-        {
-          "time": 18.0,
-<<<<<<< HEAD
-          "duration": 4.0,
-          "value": "Ab:(3,5,6,9)",
-=======
-          "duration": 1.0,
-          "value": "Eb:maj7/G",
-          "confidence": 1
-        },
-        {
-          "time": 18.1,
-          "duration": 1.0,
-          "value": "C:min(b7)/G",
-          "confidence": 1
-        },
-        {
-          "time": 18.2,
-          "duration": 1.0,
+          "confidence": 1
+        },
+        {
+          "time": 33.0,
+          "duration": 2.0,
+          "value": "F:(b3,b5,b7)/Ab",
+          "confidence": 1
+        },
+        {
+          "time": 33.2,
+          "duration": 2.0,
+          "value": "Bb:(3,5,b7)",
+          "confidence": 1
+        },
+        {
+          "time": 34.0,
+          "duration": 4.0,
+          "value": "Eb:maj7/Bb",
+          "confidence": 1
+        },
+        {
+          "time": 35.0,
+          "duration": 4.0,
           "value": "C:min(b7)",
-          "confidence": 1
-        },
-        {
-          "time": 18.3,
-          "duration": 1.0,
-          "value": "C:min(b7)/Bb",
->>>>>>> 5725112b
-          "confidence": 1
-        },
-        {
-          "time": 19.0,
-<<<<<<< HEAD
-          "duration": 1.0,
-          "value": "Eb:maj7/G",
-          "confidence": 1
-        },
-        {
-          "time": 19.1,
-          "duration": 1.0,
-          "value": "C:min(b7)/G",
-          "confidence": 1
-        },
-        {
-          "time": 19.2,
-          "duration": 1.0,
-          "value": "C:min(b7)",
-          "confidence": 1
-        },
-        {
-          "time": 19.3,
-          "duration": 1.0,
-          "value": "C:min(b7)/Bb",
-=======
-          "duration": 4.0,
-          "value": "F:min(b7)",
->>>>>>> 5725112b
-          "confidence": 1
-        },
-        {
-          "time": 20.0,
-          "duration": 4.0,
-<<<<<<< HEAD
-          "value": "F:min(b7)",
-=======
-          "value": "Bb:(3,5,b7,b9)",
->>>>>>> 5725112b
-          "confidence": 1
-        },
-        {
-          "time": 21.0,
-          "duration": 4.0,
-<<<<<<< HEAD
-          "value": "Bb:(3,5,b7,b9)",
-=======
-          "value": "Eb:maj7",
->>>>>>> 5725112b
-          "confidence": 1
-        },
-        {
-          "time": 22.0,
-<<<<<<< HEAD
-          "duration": 4.0,
-          "value": "Eb:maj7",
-=======
-          "duration": 2.0,
-          "value": "Eb:(3,5,6)",
-          "confidence": 1
-        },
-        {
-          "time": 22.2,
-          "duration": 2.0,
-          "value": "C:(3,5,b7)/E",
->>>>>>> 5725112b
-          "confidence": 1
-        },
-        {
-          "time": 23.0,
-<<<<<<< HEAD
-          "duration": 2.0,
-          "value": "Eb:(3,5,6)",
-          "confidence": 1
-        },
-        {
-          "time": 23.2,
-          "duration": 2.0,
-          "value": "C:(3,5,b7)/E",
-=======
-          "duration": 4.0,
-          "value": "F:min(b7,9)",
->>>>>>> 5725112b
-          "confidence": 1
-        },
-        {
-          "time": 24.0,
-<<<<<<< HEAD
-          "duration": 4.0,
-          "value": "F:min(b7,9)",
-=======
-          "duration": 2.0,
-          "value": "Bb:(3,5,b7,9)",
-          "confidence": 1
-        },
-        {
-          "time": 24.2,
-          "duration": 1.0,
-          "value": "Bb:(4,5,b7,9)",
-          "confidence": 1
-        },
-        {
-          "time": 24.3,
-          "duration": 1.0,
-          "value": "Bb:(3,5,b7,9)",
->>>>>>> 5725112b
-          "confidence": 1
-        },
-        {
-          "time": 25.0,
-<<<<<<< HEAD
-          "duration": 2.0,
-          "value": "Bb:(3,5,b7,9)",
-          "confidence": 1
-        },
-        {
-          "time": 25.2,
-          "duration": 1.0,
-          "value": "Bb:(4,5,b7,9)",
-          "confidence": 1
-        },
-        {
-          "time": 25.3,
-          "duration": 1.0,
-          "value": "Bb:(3,5,b7,9)",
-=======
-          "duration": 4.0,
-          "value": "F:min(b7,9)",
->>>>>>> 5725112b
-          "confidence": 1
-        },
-        {
-          "time": 26.0,
-<<<<<<< HEAD
-          "duration": 4.0,
-          "value": "F:min(b7,9)",
-=======
-          "duration": 1.0,
-          "value": "Bb:(3,5,b7,9)",
-          "confidence": 1
-        },
-        {
-          "time": 26.1,
-          "duration": 2.0,
-          "value": "Bb:(4,5,b7,b9)",
-          "confidence": 1
-        },
-        {
-          "time": 26.3,
-          "duration": 1.0,
-          "value": "Bb:(3,5,b7,b9)",
->>>>>>> 5725112b
-          "confidence": 1
-        },
-        {
-          "time": 27.0,
-          "duration": 1.0,
-<<<<<<< HEAD
-          "value": "Bb:(3,5,b7,9)",
-=======
-          "value": "Eb:maj9",
->>>>>>> 5725112b
-          "confidence": 1
-        },
-        {
-          "time": 27.1,
-<<<<<<< HEAD
-          "duration": 2.0,
-          "value": "Bb:(4,5,b7,b9)",
-          "confidence": 1
-        },
-        {
-          "time": 27.3,
-          "duration": 1.0,
-          "value": "Bb:(3,5,b7,b9)",
-=======
-          "duration": 1.0,
-          "value": "F:min(b7)/Eb",
-          "confidence": 1
-        },
-        {
-          "time": 27.2,
-          "duration": 2.0,
-          "value": "F#:dim/B",
->>>>>>> 5725112b
-          "confidence": 1
-        },
-        {
-          "time": 28.0,
-          "duration": 1.0,
-          "value": "Eb:maj9",
-          "confidence": 1
-        },
-        {
-          "time": 28.1,
-          "duration": 1.0,
-          "value": "F:min(b7)/Eb",
-          "confidence": 1
-        },
-        {
-          "time": 28.2,
-          "duration": 2.0,
-          "value": "F#:dim/B",
-          "confidence": 1
-        },
-        {
-          "time": 29.0,
-<<<<<<< HEAD
-          "duration": 1.0,
-          "value": "Eb:maj9",
-          "confidence": 1
-        },
-        {
-          "time": 29.1,
-          "duration": 1.0,
-          "value": "F:min(b7)/Eb",
-          "confidence": 1
-        },
-        {
-          "time": 29.2,
-          "duration": 2.0,
-          "value": "F#:dim/B",
-          "confidence": 1
-        },
-        {
-          "time": 30.0,
-          "duration": 2.0,
-          "value": "Eb:maj9",
-          "confidence": 1
-        },
-        {
-          "time": 30.2,
-          "duration": 1.0,
-          "value": "Bb:min(b7)",
-          "confidence": 1
-        },
-        {
-          "time": 30.3,
-          "duration": 1.0,
-          "value": "Eb:(3,5,b7)",
-          "confidence": 1
-        },
-        {
-          "time": 31.0,
-          "duration": 4.0,
-          "value": "Ab:(3,5,6,9)",
-          "confidence": 1
-        },
-        {
-          "time": 32.0,
-          "duration": 1.0,
-          "value": "Eb:maj7/G",
-          "confidence": 1
-        },
-        {
-          "time": 32.1,
-          "duration": 1.0,
-          "value": "C:min(b7)/G",
-=======
-          "duration": 2.0,
-          "value": "Eb:maj9",
-          "confidence": 1
-        },
-        {
-          "time": 29.2,
-          "duration": 1.0,
-          "value": "Bb:min(b7)",
-          "confidence": 1
-        },
-        {
-          "time": 29.3,
-          "duration": 1.0,
-          "value": "Eb:(3,5,b7)",
-          "confidence": 1
-        },
-        {
-          "time": 30.0,
-          "duration": 4.0,
-          "value": "Ab:(3,5,6,9)",
-          "confidence": 1
-        },
-        {
-          "time": 31.0,
-          "duration": 1.0,
-          "value": "Eb:maj7/G",
-          "confidence": 1
-        },
-        {
-          "time": 31.1,
-          "duration": 1.0,
-          "value": "C:min(b7)/G",
-          "confidence": 1
-        },
-        {
-          "time": 31.2,
-          "duration": 1.0,
-          "value": "C:min(b7)",
-          "confidence": 1
-        },
-        {
-          "time": 31.3,
-          "duration": 1.0,
-          "value": "C:min(b7)/Bb",
-          "confidence": 1
-        },
-        {
-          "time": 32.0,
-          "duration": 2.0,
-          "value": "F:min(b7)",
->>>>>>> 5725112b
-          "confidence": 1
-        },
-        {
-          "time": 32.2,
-<<<<<<< HEAD
-          "duration": 1.0,
-          "value": "C:min(b7)",
-          "confidence": 1
-        },
-        {
-          "time": 32.3,
-          "duration": 1.0,
-          "value": "C:min(b7)/Bb",
-=======
-          "duration": 2.0,
-          "value": "Eb:maj/G",
->>>>>>> 5725112b
-          "confidence": 1
-        },
-        {
-          "time": 33.0,
-          "duration": 2.0,
-<<<<<<< HEAD
-          "value": "F:min(b7)",
-=======
-          "value": "F:(b3,b5,b7)/Ab",
->>>>>>> 5725112b
-          "confidence": 1
-        },
-        {
-          "time": 33.2,
-          "duration": 2.0,
-<<<<<<< HEAD
-          "value": "Eb:maj/G",
-=======
-          "value": "Bb:(3,5,b7)",
->>>>>>> 5725112b
-          "confidence": 1
-        },
-        {
-          "time": 34.0,
-<<<<<<< HEAD
-          "duration": 2.0,
-          "value": "F:(b3,b5,b7)/Ab",
-          "confidence": 1
-        },
-        {
-          "time": 34.2,
-          "duration": 2.0,
-          "value": "Bb:(3,5,b7)",
-=======
-          "duration": 4.0,
-          "value": "Eb:maj7/Bb",
->>>>>>> 5725112b
-          "confidence": 1
-        },
-        {
-          "time": 35.0,
-          "duration": 4.0,
-<<<<<<< HEAD
-          "value": "Eb:maj7/Bb",
-=======
-          "value": "C:min(b7)",
->>>>>>> 5725112b
           "confidence": 1
         },
         {
@@ -1274,495 +931,6 @@
         {
           "time": 76.0,
           "duration": 4.0,
-<<<<<<< HEAD
-          "value": "C:min(b7)",
-          "confidence": 1
-        },
-        {
-          "time": 37.0,
-          "duration": 2.0,
-          "value": "F:min(b7,9)",
-          "confidence": 1
-        },
-        {
-          "time": 37.2,
-          "duration": 2.0,
-          "value": "Bb:(3,5,b7,b9)",
-          "confidence": 1
-        },
-        {
-          "time": 38.0,
-          "duration": 4.0,
-          "value": "Eb:(3,5,6,9)",
-          "confidence": 1
-        },
-        {
-          "time": 39.0,
-          "duration": 1.0,
-          "value": "Bb:(4,5,b7,9,11,13)",
-          "confidence": 1
-        },
-        {
-          "time": 39.1,
-          "duration": 1.0,
-          "value": "Bb:(4,5,b7,9,11,13)",
-          "confidence": 1
-        },
-        {
-          "time": 39.2,
-          "duration": 2.0,
-          "value": "Bb:(4,5,b7,9,11,13)",
-          "confidence": 1
-        },
-        {
-          "time": 40.0,
-          "duration": 4.0,
-          "value": "Eb:maj7",
-          "confidence": 1
-        },
-        {
-          "time": 41.0,
-          "duration": 2.0,
-          "value": "Eb:(3,5,6)",
-          "confidence": 1
-        },
-        {
-          "time": 41.2,
-          "duration": 2.0,
-          "value": "C:(3,5,b7)/E",
-          "confidence": 1
-        },
-        {
-          "time": 42.0,
-          "duration": 4.0,
-          "value": "F:min(b7,9)",
-          "confidence": 1
-        },
-        {
-          "time": 43.0,
-          "duration": 2.0,
-          "value": "Bb:(3,5,b7,9)",
-          "confidence": 1
-        },
-        {
-          "time": 43.2,
-          "duration": 1.0,
-          "value": "Bb:(4,5,b7,9)",
-          "confidence": 1
-        },
-        {
-          "time": 43.3,
-          "duration": 1.0,
-          "value": "Bb:(3,5,b7,9)",
-          "confidence": 1
-        },
-        {
-          "time": 44.0,
-          "duration": 4.0,
-          "value": "F:min(b7,9)",
-          "confidence": 1
-        },
-        {
-          "time": 45.0,
-          "duration": 1.0,
-          "value": "Bb:(3,5,b7,9)",
-          "confidence": 1
-        },
-        {
-          "time": 45.1,
-          "duration": 2.0,
-          "value": "Bb:(4,5,b7,b9)",
-          "confidence": 1
-        },
-        {
-          "time": 45.3,
-          "duration": 1.0,
-          "value": "Bb:(3,5,b7,b9)",
-          "confidence": 1
-        },
-        {
-          "time": 46.0,
-          "duration": 1.0,
-          "value": "Eb:maj9",
-          "confidence": 1
-        },
-        {
-          "time": 46.1,
-          "duration": 1.0,
-          "value": "F:min(b7)/Eb",
-          "confidence": 1
-        },
-        {
-          "time": 46.2,
-          "duration": 2.0,
-          "value": "F#:dim/B",
-          "confidence": 1
-        },
-        {
-          "time": 47.0,
-          "duration": 1.0,
-          "value": "Eb:maj9",
-          "confidence": 1
-        },
-        {
-          "time": 47.1,
-          "duration": 1.0,
-          "value": "F:min(b7)/Eb",
-          "confidence": 1
-        },
-        {
-          "time": 47.2,
-          "duration": 2.0,
-          "value": "F#:dim/B",
-          "confidence": 1
-        },
-        {
-          "time": 48.0,
-          "duration": 2.0,
-          "value": "Eb:maj9",
-          "confidence": 1
-        },
-        {
-          "time": 48.2,
-          "duration": 1.0,
-          "value": "Bb:min(b7)",
-          "confidence": 1
-        },
-        {
-          "time": 48.3,
-          "duration": 1.0,
-          "value": "Eb:(3,5,b7)",
-          "confidence": 1
-        },
-        {
-          "time": 49.0,
-          "duration": 4.0,
-          "value": "Ab:(3,5,6,9)",
-          "confidence": 1
-        },
-        {
-          "time": 50.0,
-          "duration": 1.0,
-          "value": "Eb:maj7/G",
-          "confidence": 1
-        },
-        {
-          "time": 50.1,
-          "duration": 3.0,
-          "value": "C:min(b7)/G",
-          "confidence": 1
-        },
-        {
-          "time": 51.0,
-          "duration": 2.0,
-          "value": "F:min(b7)",
-          "confidence": 1
-        },
-        {
-          "time": 51.2,
-          "duration": 2.0,
-          "value": "Eb:maj/G",
-          "confidence": 1
-        },
-        {
-          "time": 52.0,
-          "duration": 2.0,
-          "value": "Ab:(2,5)",
-          "confidence": 1
-        },
-        {
-          "time": 52.2,
-          "duration": 1.0,
-          "value": "Bb:(3,5,b7,9)",
-          "confidence": 1
-        },
-        {
-          "time": 52.3,
-          "duration": 1.0,
-          "value": "Bb:(4,5,b7)",
-          "confidence": 1
-        },
-        {
-          "time": 53.0,
-          "duration": 4.0,
-          "value": "Ab:(3,5,6,9)",
-          "confidence": 1
-        },
-        {
-          "time": 54.0,
-          "duration": 1.0,
-          "value": "Eb:maj7/G",
-          "confidence": 1
-        },
-        {
-          "time": 54.1,
-          "duration": 1.0,
-          "value": "C:min(b7)/G",
-          "confidence": 1
-        },
-        {
-          "time": 54.2,
-          "duration": 1.0,
-          "value": "C:min(b7)",
-          "confidence": 1
-        },
-        {
-          "time": 54.3,
-          "duration": 1.0,
-          "value": "C:min(b7)/Bb",
-          "confidence": 1
-        },
-        {
-          "time": 55.0,
-          "duration": 4.0,
-          "value": "F:min(b7)",
-          "confidence": 1
-        },
-        {
-          "time": 56.0,
-          "duration": 4.0,
-          "value": "Bb:(3,5,b7,b9)",
-          "confidence": 1
-        },
-        {
-          "time": 57.0,
-          "duration": 4.0,
-          "value": "Bb:(3,5,b7,b9)",
-          "confidence": 1
-        },
-        {
-          "time": 58.0,
-          "duration": 4.0,
-          "value": "Eb:maj7",
-          "confidence": 1
-        },
-        {
-          "time": 59.0,
-          "duration": 2.0,
-          "value": "Eb:(3,5,6)",
-          "confidence": 1
-        },
-        {
-          "time": 59.2,
-          "duration": 2.0,
-          "value": "C:(3,5,b7)/E",
-          "confidence": 1
-        },
-        {
-          "time": 60.0,
-          "duration": 4.0,
-          "value": "F:min(b7,9)",
-          "confidence": 1
-        },
-        {
-          "time": 61.0,
-          "duration": 2.0,
-          "value": "Bb:(3,5,b7,9)",
-          "confidence": 1
-        },
-        {
-          "time": 61.2,
-          "duration": 1.0,
-          "value": "Bb:(4,5,b7,9)",
-          "confidence": 1
-        },
-        {
-          "time": 61.3,
-          "duration": 1.0,
-          "value": "Bb:(3,5,b7,9)",
-          "confidence": 1
-        },
-        {
-          "time": 62.0,
-          "duration": 4.0,
-          "value": "F:min(b7,9)",
-          "confidence": 1
-        },
-        {
-          "time": 63.0,
-          "duration": 1.0,
-          "value": "Bb:(3,5,b7,9)",
-          "confidence": 1
-        },
-        {
-          "time": 63.1,
-          "duration": 2.0,
-          "value": "Bb:(4,5,b7,b9)",
-          "confidence": 1
-        },
-        {
-          "time": 63.3,
-          "duration": 1.0,
-          "value": "Bb:(3,5,b7,b9)",
-          "confidence": 1
-        },
-        {
-          "time": 64.0,
-          "duration": 1.0,
-          "value": "Eb:maj9",
-          "confidence": 1
-        },
-        {
-          "time": 64.1,
-          "duration": 1.0,
-          "value": "F:min(b7)/Eb",
-          "confidence": 1
-        },
-        {
-          "time": 64.2,
-          "duration": 2.0,
-          "value": "F#:dim/B",
-          "confidence": 1
-        },
-        {
-          "time": 65.0,
-          "duration": 1.0,
-          "value": "Eb:maj9",
-          "confidence": 1
-        },
-        {
-          "time": 65.1,
-          "duration": 1.0,
-          "value": "F:min(b7)/Eb",
-          "confidence": 1
-        },
-        {
-          "time": 65.2,
-          "duration": 2.0,
-          "value": "F#:dim/B",
-          "confidence": 1
-        },
-        {
-          "time": 66.0,
-          "duration": 2.0,
-          "value": "Eb:maj9",
-          "confidence": 1
-        },
-        {
-          "time": 66.2,
-          "duration": 1.0,
-          "value": "Bb:min(b7)",
-          "confidence": 1
-        },
-        {
-          "time": 66.3,
-          "duration": 1.0,
-          "value": "Eb:(3,5,b7)",
-          "confidence": 1
-        },
-        {
-          "time": 67.0,
-          "duration": 4.0,
-          "value": "Ab:(3,5,6,9)",
-          "confidence": 1
-        },
-        {
-          "time": 68.0,
-          "duration": 1.0,
-          "value": "Eb:maj7/G",
-          "confidence": 1
-        },
-        {
-          "time": 68.1,
-          "duration": 1.0,
-          "value": "C:min(b7)/G",
-          "confidence": 1
-        },
-        {
-          "time": 68.2,
-          "duration": 1.0,
-          "value": "C:min(b7)",
-          "confidence": 1
-        },
-        {
-          "time": 68.3,
-          "duration": 1.0,
-          "value": "C:min(b7)/Bb",
-          "confidence": 1
-        },
-        {
-          "time": 69.0,
-          "duration": 2.0,
-          "value": "F:min(b7)",
-          "confidence": 1
-        },
-        {
-          "time": 69.2,
-          "duration": 2.0,
-          "value": "Eb:maj/G",
-          "confidence": 1
-        },
-        {
-          "time": 70.0,
-          "duration": 2.0,
-          "value": "F:(b3,b5,b7)/Ab",
-          "confidence": 1
-        },
-        {
-          "time": 70.2,
-          "duration": 2.0,
-          "value": "Bb:(3,5,b7)",
-          "confidence": 1
-        },
-        {
-          "time": 71.0,
-          "duration": 4.0,
-          "value": "Eb:maj7/Bb",
-          "confidence": 1
-        },
-        {
-          "time": 72.0,
-          "duration": 4.0,
-          "value": "C:min(b7)",
-          "confidence": 1
-        },
-        {
-          "time": 73.0,
-          "duration": 2.0,
-          "value": "F:min(b7,9)",
-          "confidence": 1
-        },
-        {
-          "time": 73.2,
-          "duration": 2.0,
-          "value": "Bb:(3,5,b7,b9)",
-          "confidence": 1
-        },
-        {
-          "time": 74.0,
-          "duration": 4.0,
-          "value": "Eb:(3,5,6,9)",
-          "confidence": 1
-        },
-        {
-          "time": 75.0,
-          "duration": 1.0,
-          "value": "Ab:maj9",
-          "confidence": 1
-        },
-        {
-          "time": 75.1,
-          "duration": 1.0,
-          "value": "C:min(b7)/Ab",
-          "confidence": 1
-        },
-        {
-          "time": 75.2,
-          "duration": 2.0,
-          "value": "Ab:maj9",
-          "confidence": 1
-        },
-        {
-          "time": 76.0,
-          "duration": 4.0,
-          "value": "Eb:(3,5,6,9)",
-          "confidence": 1
-        },
-        {
-          "time": 77.0,
-          "duration": 4.0,
-=======
->>>>>>> 5725112b
           "value": "Eb:(3,5,6,9)",
           "confidence": 1
         }
