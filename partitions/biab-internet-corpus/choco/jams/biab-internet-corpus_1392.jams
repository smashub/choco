--- conflicted
+++ resolved
@@ -43,21 +43,13 @@
         {
           "time": 4.0,
           "duration": 3.0,
-<<<<<<< HEAD
-          "value": "D:maj",
-=======
           "value": "G:maj",
->>>>>>> 5725112b
           "confidence": 1
         },
         {
           "time": 5.0,
           "duration": 3.0,
-<<<<<<< HEAD
-          "value": "G:maj",
-=======
           "value": "D:maj",
->>>>>>> 5725112b
           "confidence": 1
         },
         {
@@ -69,101 +61,61 @@
         {
           "time": 7.0,
           "duration": 3.0,
-<<<<<<< HEAD
-          "value": "D:maj",
-=======
           "value": "A:maj",
->>>>>>> 5725112b
           "confidence": 1
         },
         {
           "time": 8.0,
           "duration": 3.0,
-<<<<<<< HEAD
-          "value": "A:maj",
-=======
           "value": "D:maj",
->>>>>>> 5725112b
           "confidence": 1
         },
         {
           "time": 9.0,
           "duration": 3.0,
-<<<<<<< HEAD
-          "value": "D:maj",
-=======
           "value": "B:min",
->>>>>>> 5725112b
           "confidence": 1
         },
         {
           "time": 10.0,
           "duration": 3.0,
-<<<<<<< HEAD
-          "value": "B:min",
-=======
           "value": "D:maj",
->>>>>>> 5725112b
           "confidence": 1
         },
         {
           "time": 11.0,
           "duration": 3.0,
-<<<<<<< HEAD
-          "value": "D:maj",
-=======
           "value": "F#:min/D",
->>>>>>> 5725112b
           "confidence": 1
         },
         {
           "time": 12.0,
           "duration": 3.0,
-<<<<<<< HEAD
-          "value": "F#:min/D",
-=======
           "value": "G:maj",
->>>>>>> 5725112b
           "confidence": 1
         },
         {
           "time": 13.0,
           "duration": 3.0,
-<<<<<<< HEAD
-          "value": "G:maj",
-=======
           "value": "D:maj",
->>>>>>> 5725112b
           "confidence": 1
         },
         {
           "time": 14.0,
           "duration": 3.0,
-<<<<<<< HEAD
-          "value": "D:maj",
-=======
           "value": "E:min(b7)",
->>>>>>> 5725112b
           "confidence": 1
         },
         {
           "time": 15.0,
           "duration": 3.0,
-<<<<<<< HEAD
-          "value": "E:min(b7)",
-=======
           "value": "D:maj",
->>>>>>> 5725112b
           "confidence": 1
         },
         {
           "time": 16.0,
           "duration": 3.0,
-<<<<<<< HEAD
-          "value": "D:maj",
-=======
           "value": "A:(3,5,b7)",
->>>>>>> 5725112b
           "confidence": 1
         },
         {
@@ -175,21 +127,13 @@
         {
           "time": 18.0,
           "duration": 3.0,
-<<<<<<< HEAD
-          "value": "A:(3,5,b7)",
-=======
           "value": "D:maj",
->>>>>>> 5725112b
           "confidence": 1
         },
         {
           "time": 19.0,
           "duration": 3.0,
-<<<<<<< HEAD
-          "value": "D:maj",
-=======
           "value": "A:(3,5,b7)",
->>>>>>> 5725112b
           "confidence": 1
         },
         {
@@ -201,15 +145,6 @@
         {
           "time": 21.0,
           "duration": 3.0,
-<<<<<<< HEAD
-          "value": "A:(3,5,b7)",
-          "confidence": 1
-        },
-        {
-          "time": 22.0,
-          "duration": 3.0,
-=======
->>>>>>> 5725112b
           "value": "D:maj",
           "confidence": 1
         }
