--- conflicted
+++ resolved
@@ -47,11 +47,6 @@
           "confidence": 1
         },
         {
-<<<<<<< HEAD
-          "time": 4.2,
-          "duration": 2.0,
-          "value": "D:maj",
-=======
           "time": 3.2,
           "duration": 2.0,
           "value": "D:maj",
@@ -61,511 +56,292 @@
           "time": 4.0,
           "duration": 4.0,
           "value": "D:maj",
->>>>>>> 5725112b
           "confidence": 1
         },
         {
           "time": 5.0,
-<<<<<<< HEAD
-          "duration": 4.0,
-          "value": "D:maj",
+          "duration": 2.0,
+          "value": "A:(3,5,b7)",
+          "confidence": 1
+        },
+        {
+          "time": 5.2,
+          "duration": 1.0,
+          "value": "A:(3,5,b7)",
+          "confidence": 1
+        },
+        {
+          "time": 5.3,
+          "duration": 1.0,
+          "value": "A:(3,5,b7)/B",
           "confidence": 1
         },
         {
           "time": 6.0,
-          "duration": 2.0,
-          "value": "A:(3,5,b7)",
-          "confidence": 1
-        },
-        {
-          "time": 6.2,
-          "duration": 1.0,
-          "value": "A:(3,5,b7)",
-          "confidence": 1
-        },
-        {
-          "time": 6.3,
+          "duration": 4.0,
+          "value": "D:(3,5,b7)",
+          "confidence": 1
+        },
+        {
+          "time": 7.0,
+          "duration": 2.0,
+          "value": "G:maj",
+          "confidence": 1
+        },
+        {
+          "time": 7.2,
+          "duration": 2.0,
+          "value": "D:maj",
+          "confidence": 1
+        },
+        {
+          "time": 8.0,
+          "duration": 2.0,
+          "value": "D:maj",
+          "confidence": 1
+        },
+        {
+          "time": 8.2,
+          "duration": 2.0,
+          "value": "A:(3,5,b7)",
+          "confidence": 1
+        },
+        {
+          "time": 9.0,
+          "duration": 4.0,
+          "value": "D:maj",
+          "confidence": 1
+        },
+        {
+          "time": 10.0,
+          "duration": 4.0,
+          "value": "D:(3,5,b7)",
+          "confidence": 1
+        },
+        {
+          "time": 11.0,
+          "duration": 2.0,
+          "value": "G:maj",
+          "confidence": 1
+        },
+        {
+          "time": 11.2,
+          "duration": 2.0,
+          "value": "D:maj",
+          "confidence": 1
+        },
+        {
+          "time": 12.0,
+          "duration": 4.0,
+          "value": "D:maj",
+          "confidence": 1
+        },
+        {
+          "time": 13.0,
+          "duration": 2.0,
+          "value": "A:(3,5,b7)",
+          "confidence": 1
+        },
+        {
+          "time": 13.2,
+          "duration": 1.0,
+          "value": "A:(3,5,b7)",
+          "confidence": 1
+        },
+        {
+          "time": 13.3,
           "duration": 1.0,
           "value": "A:(3,5,b7)/B",
           "confidence": 1
         },
         {
-          "time": 7.0,
-          "duration": 4.0,
-          "value": "D:(3,5,b7)",
-=======
-          "duration": 2.0,
-          "value": "A:(3,5,b7)",
-          "confidence": 1
-        },
-        {
-          "time": 5.2,
-          "duration": 1.0,
-          "value": "A:(3,5,b7)",
-          "confidence": 1
-        },
-        {
-          "time": 5.3,
+          "time": 14.0,
+          "duration": 4.0,
+          "value": "D:(3,5,b7)",
+          "confidence": 1
+        },
+        {
+          "time": 15.0,
+          "duration": 2.0,
+          "value": "G:maj",
+          "confidence": 1
+        },
+        {
+          "time": 15.2,
+          "duration": 2.0,
+          "value": "D:maj",
+          "confidence": 1
+        },
+        {
+          "time": 16.0,
+          "duration": 2.0,
+          "value": "D:maj",
+          "confidence": 1
+        },
+        {
+          "time": 16.2,
+          "duration": 2.0,
+          "value": "A:(3,5,b7)",
+          "confidence": 1
+        },
+        {
+          "time": 17.0,
+          "duration": 4.0,
+          "value": "D:maj",
+          "confidence": 1
+        },
+        {
+          "time": 18.0,
+          "duration": 4.0,
+          "value": "D:(3,5,b7)",
+          "confidence": 1
+        },
+        {
+          "time": 19.0,
+          "duration": 2.0,
+          "value": "G:maj",
+          "confidence": 1
+        },
+        {
+          "time": 19.2,
+          "duration": 2.0,
+          "value": "D:maj",
+          "confidence": 1
+        },
+        {
+          "time": 20.0,
+          "duration": 4.0,
+          "value": "D:maj",
+          "confidence": 1
+        },
+        {
+          "time": 21.0,
+          "duration": 2.0,
+          "value": "A:(3,5,b7)",
+          "confidence": 1
+        },
+        {
+          "time": 21.2,
+          "duration": 1.0,
+          "value": "A:(3,5,b7)",
+          "confidence": 1
+        },
+        {
+          "time": 21.3,
           "duration": 1.0,
           "value": "A:(3,5,b7)/B",
           "confidence": 1
         },
         {
-          "time": 6.0,
-          "duration": 4.0,
-          "value": "D:(3,5,b7)",
-          "confidence": 1
-        },
-        {
-          "time": 7.0,
-          "duration": 2.0,
-          "value": "G:maj",
-          "confidence": 1
-        },
-        {
-          "time": 7.2,
-          "duration": 2.0,
-          "value": "D:maj",
->>>>>>> 5725112b
-          "confidence": 1
-        },
-        {
-          "time": 8.0,
-          "duration": 2.0,
-<<<<<<< HEAD
-          "value": "G:maj",
-=======
-          "value": "D:maj",
->>>>>>> 5725112b
-          "confidence": 1
-        },
-        {
-          "time": 8.2,
-          "duration": 2.0,
-<<<<<<< HEAD
-          "value": "D:maj",
-=======
-          "value": "A:(3,5,b7)",
->>>>>>> 5725112b
-          "confidence": 1
-        },
-        {
-          "time": 9.0,
-<<<<<<< HEAD
-          "duration": 2.0,
-=======
-          "duration": 4.0,
->>>>>>> 5725112b
-          "value": "D:maj",
-          "confidence": 1
-        },
-        {
-<<<<<<< HEAD
-          "time": 9.2,
-          "duration": 2.0,
-          "value": "A:(3,5,b7)",
-          "confidence": 1
-        },
-        {
-          "time": 10.0,
-          "duration": 4.0,
-          "value": "D:maj",
-=======
-          "time": 10.0,
-          "duration": 4.0,
-          "value": "D:(3,5,b7)",
->>>>>>> 5725112b
-          "confidence": 1
-        },
-        {
-          "time": 11.0,
-<<<<<<< HEAD
-          "duration": 4.0,
-          "value": "D:(3,5,b7)",
-=======
-          "duration": 2.0,
-          "value": "G:maj",
->>>>>>> 5725112b
-          "confidence": 1
-        },
-        {
-          "time": 12.0,
-          "duration": 2.0,
-<<<<<<< HEAD
-          "value": "G:maj",
-          "confidence": 1
-        },
-        {
-          "time": 12.2,
-          "duration": 2.0,
-=======
-          "value": "D:maj",
-          "confidence": 1
-        },
-        {
-          "time": 12.0,
-          "duration": 4.0,
->>>>>>> 5725112b
-          "value": "D:maj",
-          "confidence": 1
-        },
-        {
-          "time": 13.0,
-<<<<<<< HEAD
-          "duration": 4.0,
-          "value": "D:maj",
-          "confidence": 1
-        },
-        {
-          "time": 14.0,
-=======
->>>>>>> 5725112b
-          "duration": 2.0,
-          "value": "A:(3,5,b7)",
-          "confidence": 1
-        },
-        {
-          "time": 13.2,
-          "duration": 1.0,
-          "value": "A:(3,5,b7)",
-          "confidence": 1
-        },
-        {
-          "time": 13.3,
+          "time": 22.0,
+          "duration": 4.0,
+          "value": "D:(3,5,b7)",
+          "confidence": 1
+        },
+        {
+          "time": 23.0,
+          "duration": 2.0,
+          "value": "G:maj",
+          "confidence": 1
+        },
+        {
+          "time": 23.2,
+          "duration": 2.0,
+          "value": "D:maj",
+          "confidence": 1
+        },
+        {
+          "time": 24.0,
+          "duration": 2.0,
+          "value": "D:maj",
+          "confidence": 1
+        },
+        {
+          "time": 24.2,
+          "duration": 2.0,
+          "value": "A:(3,5,b7)",
+          "confidence": 1
+        },
+        {
+          "time": 25.0,
+          "duration": 4.0,
+          "value": "D:maj",
+          "confidence": 1
+        },
+        {
+          "time": 26.0,
+          "duration": 4.0,
+          "value": "D:(3,5,b7)",
+          "confidence": 1
+        },
+        {
+          "time": 27.0,
+          "duration": 2.0,
+          "value": "G:maj",
+          "confidence": 1
+        },
+        {
+          "time": 27.2,
+          "duration": 2.0,
+          "value": "D:maj",
+          "confidence": 1
+        },
+        {
+          "time": 28.0,
+          "duration": 4.0,
+          "value": "D:maj",
+          "confidence": 1
+        },
+        {
+          "time": 29.0,
+          "duration": 2.0,
+          "value": "A:(3,5,b7)",
+          "confidence": 1
+        },
+        {
+          "time": 29.2,
+          "duration": 1.0,
+          "value": "A:(3,5,b7)",
+          "confidence": 1
+        },
+        {
+          "time": 29.3,
           "duration": 1.0,
           "value": "A:(3,5,b7)/B",
-<<<<<<< HEAD
-          "confidence": 1
-        },
-        {
-          "time": 15.0,
-          "duration": 4.0,
-          "value": "D:(3,5,b7)",
-          "confidence": 1
-        },
-        {
-          "time": 16.0,
-          "duration": 2.0,
-          "value": "G:maj",
-          "confidence": 1
-        },
-        {
-          "time": 16.2,
-=======
-          "confidence": 1
-        },
-        {
-          "time": 14.0,
-          "duration": 4.0,
-          "value": "D:(3,5,b7)",
-          "confidence": 1
-        },
-        {
-          "time": 15.0,
-          "duration": 2.0,
-          "value": "G:maj",
-          "confidence": 1
-        },
-        {
-          "time": 15.2,
-          "duration": 2.0,
-          "value": "D:maj",
-          "confidence": 1
-        },
-        {
-          "time": 16.0,
->>>>>>> 5725112b
-          "duration": 2.0,
-          "value": "D:maj",
-          "confidence": 1
-        },
-        {
-<<<<<<< HEAD
-          "time": 17.0,
-          "duration": 2.0,
-          "value": "D:maj",
-          "confidence": 1
-        },
-        {
-          "time": 17.2,
-          "duration": 2.0,
-          "value": "A:(3,5,b7)",
-=======
-          "time": 16.2,
-          "duration": 2.0,
-          "value": "A:(3,5,b7)",
-          "confidence": 1
-        },
-        {
-          "time": 17.0,
-          "duration": 4.0,
-          "value": "D:maj",
->>>>>>> 5725112b
-          "confidence": 1
-        },
-        {
-          "time": 18.0,
-          "duration": 4.0,
-<<<<<<< HEAD
-          "value": "D:maj",
-=======
-          "value": "D:(3,5,b7)",
->>>>>>> 5725112b
-          "confidence": 1
-        },
-        {
-          "time": 19.0,
-<<<<<<< HEAD
-          "duration": 4.0,
-          "value": "D:(3,5,b7)",
-=======
-          "duration": 2.0,
-          "value": "G:maj",
->>>>>>> 5725112b
-          "confidence": 1
-        },
-        {
-          "time": 19.2,
-          "duration": 2.0,
-<<<<<<< HEAD
-          "value": "G:maj",
-          "confidence": 1
-        },
-        {
-          "time": 20.2,
-          "duration": 2.0,
-=======
-          "value": "D:maj",
-          "confidence": 1
-        },
-        {
-          "time": 20.0,
-          "duration": 4.0,
->>>>>>> 5725112b
-          "value": "D:maj",
-          "confidence": 1
-        },
-        {
-          "time": 21.0,
-<<<<<<< HEAD
-          "duration": 4.0,
-          "value": "D:maj",
-          "confidence": 1
-        },
-        {
-          "time": 22.0,
-=======
->>>>>>> 5725112b
-          "duration": 2.0,
-          "value": "A:(3,5,b7)",
-          "confidence": 1
-        },
-        {
-<<<<<<< HEAD
-          "time": 22.2,
-=======
-          "time": 21.2,
->>>>>>> 5725112b
-          "duration": 1.0,
-          "value": "A:(3,5,b7)",
-          "confidence": 1
-        },
-        {
-<<<<<<< HEAD
-          "time": 22.3,
-=======
-          "time": 21.3,
->>>>>>> 5725112b
-          "duration": 1.0,
-          "value": "A:(3,5,b7)/B",
-          "confidence": 1
-        },
-        {
-<<<<<<< HEAD
-          "time": 23.0,
-=======
-          "time": 22.0,
->>>>>>> 5725112b
-          "duration": 4.0,
-          "value": "D:(3,5,b7)",
-          "confidence": 1
-        },
-        {
-<<<<<<< HEAD
-          "time": 24.0,
-=======
-          "time": 23.0,
->>>>>>> 5725112b
-          "duration": 2.0,
-          "value": "G:maj",
-          "confidence": 1
-        },
-        {
-<<<<<<< HEAD
-          "time": 24.2,
-=======
-          "time": 23.2,
->>>>>>> 5725112b
-          "duration": 2.0,
-          "value": "D:maj",
-          "confidence": 1
-        },
-        {
-<<<<<<< HEAD
-          "time": 25.0,
-=======
-          "time": 24.0,
->>>>>>> 5725112b
-          "duration": 2.0,
-          "value": "D:maj",
-          "confidence": 1
-        },
-        {
-<<<<<<< HEAD
-          "time": 25.2,
-=======
-          "time": 24.2,
->>>>>>> 5725112b
-          "duration": 2.0,
-          "value": "A:(3,5,b7)",
-          "confidence": 1
-        },
-        {
-<<<<<<< HEAD
-          "time": 26.0,
-=======
-          "time": 25.0,
->>>>>>> 5725112b
-          "duration": 4.0,
-          "value": "D:maj",
-          "confidence": 1
-        },
-        {
-<<<<<<< HEAD
-          "time": 27.0,
-=======
-          "time": 26.0,
->>>>>>> 5725112b
-          "duration": 4.0,
-          "value": "D:(3,5,b7)",
-          "confidence": 1
-        },
-        {
-<<<<<<< HEAD
-          "time": 28.0,
-=======
-          "time": 27.0,
->>>>>>> 5725112b
-          "duration": 2.0,
-          "value": "G:maj",
-          "confidence": 1
-        },
-        {
-<<<<<<< HEAD
-          "time": 28.2,
-=======
-          "time": 27.2,
->>>>>>> 5725112b
-          "duration": 2.0,
-          "value": "D:maj",
-          "confidence": 1
-        },
-        {
-<<<<<<< HEAD
-          "time": 29.0,
-=======
-          "time": 28.0,
->>>>>>> 5725112b
-          "duration": 4.0,
-          "value": "D:maj",
-          "confidence": 1
-        },
-        {
-<<<<<<< HEAD
+          "confidence": 1
+        },
+        {
           "time": 30.0,
-=======
-          "time": 29.0,
->>>>>>> 5725112b
-          "duration": 2.0,
-          "value": "A:(3,5,b7)",
-          "confidence": 1
-        },
-        {
-<<<<<<< HEAD
-          "time": 30.2,
-=======
-          "time": 29.2,
->>>>>>> 5725112b
-          "duration": 1.0,
-          "value": "A:(3,5,b7)",
-          "confidence": 1
-        },
-        {
-<<<<<<< HEAD
-          "time": 30.3,
-=======
-          "time": 29.3,
->>>>>>> 5725112b
-          "duration": 1.0,
-          "value": "A:(3,5,b7)/B",
-          "confidence": 1
-        },
-        {
-<<<<<<< HEAD
+          "duration": 4.0,
+          "value": "D:(3,5,b7)",
+          "confidence": 1
+        },
+        {
           "time": 31.0,
-=======
-          "time": 30.0,
->>>>>>> 5725112b
-          "duration": 4.0,
-          "value": "D:(3,5,b7)",
-          "confidence": 1
-        },
-        {
-<<<<<<< HEAD
+          "duration": 2.0,
+          "value": "G:maj",
+          "confidence": 1
+        },
+        {
+          "time": 31.2,
+          "duration": 2.0,
+          "value": "D:maj",
+          "confidence": 1
+        },
+        {
           "time": 32.0,
-=======
-          "time": 31.0,
->>>>>>> 5725112b
-          "duration": 2.0,
-          "value": "G:maj",
-          "confidence": 1
-        },
-        {
-<<<<<<< HEAD
+          "duration": 2.0,
+          "value": "D:maj",
+          "confidence": 1
+        },
+        {
           "time": 32.2,
-=======
-          "time": 31.2,
->>>>>>> 5725112b
-          "duration": 2.0,
-          "value": "D:maj",
-          "confidence": 1
-        },
-        {
-<<<<<<< HEAD
+          "duration": 2.0,
+          "value": "A:(3,5,b7)",
+          "confidence": 1
+        },
+        {
           "time": 33.0,
-=======
-          "time": 32.0,
->>>>>>> 5725112b
-          "duration": 2.0,
-          "value": "D:maj",
-          "confidence": 1
-        },
-        {
-<<<<<<< HEAD
-          "time": 33.2,
-=======
-          "time": 32.2,
->>>>>>> 5725112b
-          "duration": 2.0,
-          "value": "A:(3,5,b7)",
-          "confidence": 1
-        },
-        {
-<<<<<<< HEAD
-          "time": 34.0,
-=======
-          "time": 33.0,
->>>>>>> 5725112b
           "duration": 4.0,
           "value": "D:maj",
           "confidence": 1
