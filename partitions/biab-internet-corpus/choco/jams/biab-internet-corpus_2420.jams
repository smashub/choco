{
  "annotations": [
    {
      "annotation_metadata": {
        "curator": {
          "name": "",
          "email": ""
        },
        "annotator": {},
        "version": "",
        "corpus": "biab_internet_corpus",
        "annotation_tools": "",
        "annotation_rules": "",
        "validation": "",
        "data_source": ""
      },
      "namespace": "chord",
      "data": [
        {
          "time": 0.0,
          "duration": 2.0,
          "value": "E:(b3,b5,b7)",
          "confidence": 1
        },
        {
          "time": 0.2,
          "duration": 2.0,
          "value": "A:(3,5,b7)",
          "confidence": 1
        },
        {
          "time": 1.0,
          "duration": 2.0,
<<<<<<< HEAD
          "value": "E:(b3,b5,b7)",
=======
          "value": "D:min",
>>>>>>> 5725112b
          "confidence": 1
        },
        {
          "time": 1.2,
          "duration": 2.0,
<<<<<<< HEAD
          "value": "A:(3,5,b7)",
=======
          "value": "D:min/C",
>>>>>>> 5725112b
          "confidence": 1
        },
        {
          "time": 2.0,
          "duration": 2.0,
<<<<<<< HEAD
          "value": "D:min",
          "confidence": 1
        },
        {
          "time": 2.2,
          "duration": 2.0,
          "value": "D:min/C",
=======
          "value": "G:maj/B",
>>>>>>> 5725112b
          "confidence": 1
        },
        {
          "time": 2.2,
          "duration": 2.0,
<<<<<<< HEAD
          "value": "G:maj/B",
          "confidence": 1
        },
        {
          "time": 3.2,
          "duration": 2.0,
          "value": "Bb:(3,5,b7)",
=======
          "value": "Bb:(3,5,b7)",
          "confidence": 1
        },
        {
          "time": 3.0,
          "duration": 4.0,
          "value": "A:(3,5,b7)",
>>>>>>> 5725112b
          "confidence": 1
        },
        {
          "time": 4.0,
<<<<<<< HEAD
          "duration": 4.0,
=======
          "duration": 2.0,
          "value": "E:(b3,b5,b7)",
          "confidence": 1
        },
        {
          "time": 4.2,
          "duration": 2.0,
>>>>>>> 5725112b
          "value": "A:(3,5,b7)",
          "confidence": 1
        },
        {
          "time": 5.0,
          "duration": 2.0,
          "value": "E:(b3,b5,b7)",
          "confidence": 1
        },
        {
          "time": 5.2,
          "duration": 2.0,
          "value": "A:(3,5,b7)",
          "confidence": 1
        },
        {
          "time": 6.0,
<<<<<<< HEAD
          "duration": 2.0,
          "value": "E:(b3,b5,b7)",
          "confidence": 1
        },
        {
          "time": 6.2,
          "duration": 2.0,
          "value": "A:(3,5,b7)",
          "confidence": 1
        },
        {
          "time": 7.0,
          "duration": 4.0,
          "value": "D:min",
          "confidence": 1
        },
        {
          "time": 8.0,
          "duration": 4.0,
          "value": "D:min",
=======
          "duration": 4.0,
          "value": "D:min",
          "confidence": 1
        },
        {
          "time": 7.0,
          "duration": 4.0,
          "value": "D:min",
          "confidence": 1
        },
        {
          "time": 8.0,
          "duration": 2.0,
          "value": "Bb:(3,5,b7,9,11,13)",
          "confidence": 1
        },
        {
          "time": 8.2,
          "duration": 2.0,
          "value": "A:(3,5,b7,b9)",
>>>>>>> 5725112b
          "confidence": 1
        },
        {
          "time": 9.0,
          "duration": 2.0,
          "value": "Bb:(3,5,b7,9,11,13)",
          "confidence": 1
        },
        {
          "time": 9.2,
          "duration": 2.0,
          "value": "A:(3,5,b7,b9)",
          "confidence": 1
        },
        {
          "time": 10.0,
<<<<<<< HEAD
          "duration": 2.0,
          "value": "Bb:(3,5,b7,9,11,13)",
          "confidence": 1
        },
        {
          "time": 10.2,
          "duration": 2.0,
          "value": "A:(3,5,b7,b9)",
          "confidence": 1
        },
        {
          "time": 11.0,
          "duration": 4.0,
          "value": "D:min",
          "confidence": 1
        },
        {
          "time": 12.0,
          "duration": 4.0,
          "value": "D:min",
=======
          "duration": 4.0,
          "value": "D:min",
          "confidence": 1
        },
        {
          "time": 11.0,
          "duration": 4.0,
          "value": "D:min",
          "confidence": 1
        },
        {
          "time": 12.0,
          "duration": 2.0,
          "value": "E:(b3,b5,b7)",
          "confidence": 1
        },
        {
          "time": 12.2,
          "duration": 2.0,
          "value": "A:(3,5,b7)",
>>>>>>> 5725112b
          "confidence": 1
        },
        {
          "time": 13.0,
          "duration": 2.0,
          "value": "E:(b3,b5,b7)",
          "confidence": 1
        },
        {
          "time": 13.2,
          "duration": 2.0,
          "value": "A:(3,5,b7)",
          "confidence": 1
        },
        {
          "time": 14.0,
<<<<<<< HEAD
          "duration": 2.0,
          "value": "E:(b3,b5,b7)",
          "confidence": 1
        },
        {
          "time": 14.2,
          "duration": 2.0,
          "value": "A:(3,5,b7)",
          "confidence": 1
        },
        {
=======
          "duration": 4.0,
          "value": "D:min",
          "confidence": 1
        },
        {
>>>>>>> 5725112b
          "time": 15.0,
          "duration": 4.0,
          "value": "D:min",
          "confidence": 1
        },
        {
          "time": 16.0,
<<<<<<< HEAD
          "duration": 4.0,
          "value": "D:min",
=======
          "duration": 2.0,
          "value": "Bb:(3,5,b7,9,11,13)",
>>>>>>> 5725112b
          "confidence": 1
        },
        {
          "time": 17.0,
          "duration": 2.0,
<<<<<<< HEAD
          "value": "Bb:(3,5,b7,9,11,13)",
          "confidence": 1
        },
        {
          "time": 17.2,
          "duration": 2.0,
          "value": "A:(3,5,b7,b9)",
=======
          "value": "A:(3,5,b7,b9)",
          "confidence": 1
        },
        {
          "time": 17.0,
          "duration": 2.0,
          "value": "Bb:(3,5,b7,9,11,13)",
>>>>>>> 5725112b
          "confidence": 1
        },
        {
          "time": 17.2,
          "duration": 2.0,
<<<<<<< HEAD
          "value": "Bb:(3,5,b7,9,11,13)",
          "confidence": 1
        },
        {
          "time": 18.2,
          "duration": 2.0,
          "value": "A:(3,5,b7,b9)",
=======
          "value": "A:(3,5,b7,b9)",
          "confidence": 1
        },
        {
          "time": 18.0,
          "duration": 4.0,
          "value": "D:min",
>>>>>>> 5725112b
          "confidence": 1
        },
        {
          "time": 19.0,
<<<<<<< HEAD
          "duration": 4.0,
=======
          "duration": 2.0,
>>>>>>> 5725112b
          "value": "D:min",
          "confidence": 1
        },
        {
          "time": 19.2,
          "duration": 2.0,
<<<<<<< HEAD
          "value": "D:min",
          "confidence": 1
        },
        {
          "time": 20.2,
          "duration": 2.0,
          "value": "Ab:dim",
=======
          "value": "Ab:dim",
          "confidence": 1
        },
        {
          "time": 20.0,
          "duration": 4.0,
          "value": "C:(3,5,b7)",
>>>>>>> 5725112b
          "confidence": 1
        },
        {
          "time": 21.0,
          "duration": 4.0,
          "value": "C:(3,5,b7)",
          "confidence": 1
        },
        {
          "time": 22.0,
          "duration": 4.0,
<<<<<<< HEAD
          "value": "C:(3,5,b7)",
          "confidence": 1
        },
        {
          "time": 23.0,
          "duration": 4.0,
          "value": "F:maj",
          "confidence": 1
        },
        {
          "time": 24.0,
          "duration": 4.0,
          "value": "F:maj",
=======
          "value": "F:maj",
          "confidence": 1
        },
        {
          "time": 23.0,
          "duration": 4.0,
          "value": "F:maj",
          "confidence": 1
        },
        {
          "time": 24.0,
          "duration": 2.0,
          "value": "A:(3,5,b7)/E",
          "confidence": 1
        },
        {
          "time": 24.2,
          "duration": 2.0,
          "value": "A:(3,5,b7)",
>>>>>>> 5725112b
          "confidence": 1
        },
        {
          "time": 25.0,
<<<<<<< HEAD
          "duration": 2.0,
          "value": "A:(3,5,b7)/E",
          "confidence": 1
        },
        {
          "time": 25.2,
          "duration": 2.0,
=======
          "duration": 1.0,
          "value": "E:dim",
          "confidence": 1
        },
        {
          "time": 25.1,
          "duration": 3.0,
>>>>>>> 5725112b
          "value": "A:(3,5,b7)",
          "confidence": 1
        },
        {
          "time": 26.0,
<<<<<<< HEAD
          "duration": 1.0,
          "value": "E:dim",
          "confidence": 1
        },
        {
          "time": 26.1,
          "duration": 3.0,
          "value": "A:(3,5,b7)",
=======
          "duration": 2.0,
          "value": "D:min",
          "confidence": 1
        },
        {
          "time": 26.2,
          "duration": 1.0,
          "value": "C:(3,5,b7)",
          "confidence": 1
        },
        {
          "time": 26.3,
          "duration": 1.0,
          "value": "Bb:(3,5,b7)",
>>>>>>> 5725112b
          "confidence": 1
        },
        {
          "time": 27.0,
<<<<<<< HEAD
          "duration": 2.0,
          "value": "D:min",
          "confidence": 1
        },
        {
          "time": 27.2,
          "duration": 1.0,
          "value": "C:(3,5,b7)",
          "confidence": 1
        },
        {
          "time": 27.3,
          "duration": 1.0,
          "value": "Bb:(3,5,b7)",
          "confidence": 1
        },
        {
          "time": 28.0,
          "duration": 4.0,
=======
          "duration": 4.0,
          "value": "A:(3,5,b7)",
          "confidence": 1
        },
        {
          "time": 28.0,
          "duration": 2.0,
          "value": "E:(b3,b5,b7)",
          "confidence": 1
        },
        {
          "time": 28.2,
          "duration": 2.0,
>>>>>>> 5725112b
          "value": "A:(3,5,b7)",
          "confidence": 1
        },
        {
          "time": 29.0,
          "duration": 2.0,
          "value": "E:(b3,b5,b7)",
          "confidence": 1
        },
        {
          "time": 29.2,
          "duration": 2.0,
          "value": "A:(3,5,b7)",
          "confidence": 1
        },
        {
          "time": 30.0,
<<<<<<< HEAD
          "duration": 2.0,
          "value": "E:(b3,b5,b7)",
          "confidence": 1
        },
        {
          "time": 30.2,
          "duration": 2.0,
          "value": "A:(3,5,b7)",
=======
          "duration": 4.0,
          "value": "D:min",
>>>>>>> 5725112b
          "confidence": 1
        },
        {
          "time": 31.0,
          "duration": 4.0,
          "value": "D:min",
<<<<<<< HEAD
          "confidence": 1
        },
        {
          "time": 32.0,
          "duration": 4.0,
          "value": "D:min",
          "confidence": 1
        },
        {
          "time": 33.0,
          "duration": 2.0,
          "value": "Bb:(3,5,b7,9,11,13)",
          "confidence": 1
        },
        {
          "time": 33.2,
          "duration": 2.0,
          "value": "A:(3,5,b7,b9)",
=======
>>>>>>> 5725112b
          "confidence": 1
        },
        {
          "time": 34.0,
          "duration": 2.0,
          "value": "Bb:(3,5,b7,9,11,13)",
          "confidence": 1
        },
        {
          "time": 34.2,
          "duration": 2.0,
          "value": "A:(3,5,b7,b9)",
          "confidence": 1
        },
        {
          "time": 35.0,
          "duration": 4.0,
          "value": "D:min",
          "confidence": 1
        },
        {
          "time": 36.0,
          "duration": 4.0,
          "value": "D:min",
          "confidence": 1
        },
        {
          "time": 37.0,
          "duration": 4.0,
          "value": "D:min",
          "confidence": 1
        },
        {
          "time": 38.0,
          "duration": 4.0,
          "value": "D:min",
          "confidence": 1
        },
        {
          "time": 39.0,
          "duration": 4.0,
          "value": "D:min",
          "confidence": 1
        },
        {
          "time": 40.0,
          "duration": 4.0,
          "value": "D:min",
          "confidence": 1
        },
        {
          "time": 41.0,
          "duration": 2.0,
<<<<<<< HEAD
          "value": "D:(3,5,b7)",
=======
          "value": "Bb:(3,5,b7,9,11,13)",
>>>>>>> 5725112b
          "confidence": 1
        },
        {
          "time": 41.2,
          "duration": 2.0,
<<<<<<< HEAD
          "value": "G:min(b7)",
          "confidence": 1
        },
        {
          "time": 42.0,
          "duration": 2.0,
          "value": "Bb:maj/Ab",
          "confidence": 1
        },
        {
          "time": 42.2,
          "duration": 2.0,
          "value": "A:(3,5,b7)",
          "confidence": 1
        },
        {
          "time": 43.0,
=======
          "value": "A:(3,5,b7,b9)",
          "confidence": 1
        },
        {
          "time": 34.0,
          "duration": 4.0,
          "value": "D:min",
          "confidence": 1
        },
        {
          "time": 35.0,
          "duration": 4.0,
          "value": "D:min",
          "confidence": 1
        },
        {
          "time": 36.0,
          "duration": 4.0,
          "value": "D:min",
          "confidence": 1
        },
        {
          "time": 37.0,
          "duration": 4.0,
          "value": "D:min",
          "confidence": 1
        },
        {
          "time": 38.0,
          "duration": 4.0,
          "value": "D:min",
          "confidence": 1
        },
        {
          "time": 39.0,
          "duration": 4.0,
          "value": "D:min",
          "confidence": 1
        },
        {
          "time": 40.0,
          "duration": 2.0,
          "value": "D:(3,5,b7)",
          "confidence": 1
        },
        {
          "time": 40.2,
          "duration": 2.0,
          "value": "G:min(b7)",
          "confidence": 1
        },
        {
          "time": 41.0,
          "duration": 2.0,
          "value": "Bb:maj/Ab",
          "confidence": 1
        },
        {
          "time": 41.2,
          "duration": 2.0,
          "value": "A:(3,5,b7)",
          "confidence": 1
        },
        {
          "time": 42.0,
>>>>>>> 5725112b
          "duration": 4.0,
          "value": "A:(3,5,b7)",
          "confidence": 1
        },
        {
<<<<<<< HEAD
          "time": 44.0,
=======
          "time": 43.0,
>>>>>>> 5725112b
          "duration": 2.0,
          "value": "D:min",
          "confidence": 1
        },
        {
<<<<<<< HEAD
          "time": 44.2,
=======
          "time": 43.2,
>>>>>>> 5725112b
          "duration": 2.0,
          "value": "G:(3,5,b7,9,#11,13)",
          "confidence": 1
        }
      ],
      "sandbox": {},
      "time": 0,
      "duration": 178.0
    },
    {
      "annotation_metadata": {
        "curator": {
          "name": "",
          "email": ""
        },
        "annotator": {},
        "version": "",
        "corpus": "biab_internet_corpus",
        "annotation_tools": "",
        "annotation_rules": "",
        "validation": "",
        "data_source": ""
      },
      "namespace": "key_mode",
      "data": [
        {
          "time": 0.0,
          "duration": 178.0,
          "value": "D",
          "confidence": 1
        }
      ],
      "sandbox": {},
      "time": 0,
      "duration": 178.0
    }
  ],
  "file_metadata": {
    "title": "Sway ",
    "artist": "",
    "release": "",
    "duration": 178.0,
    "identifiers": {},
    "jams_version": "0.3.4"
  },
  "sandbox": {
    "expanded": false
  }
}<|MERGE_RESOLUTION|>--- conflicted
+++ resolved
@@ -31,66 +31,35 @@
         {
           "time": 1.0,
           "duration": 2.0,
-<<<<<<< HEAD
-          "value": "E:(b3,b5,b7)",
-=======
-          "value": "D:min",
->>>>>>> 5725112b
+          "value": "D:min",
           "confidence": 1
         },
         {
           "time": 1.2,
           "duration": 2.0,
-<<<<<<< HEAD
-          "value": "A:(3,5,b7)",
-=======
           "value": "D:min/C",
->>>>>>> 5725112b
           "confidence": 1
         },
         {
           "time": 2.0,
           "duration": 2.0,
-<<<<<<< HEAD
-          "value": "D:min",
+          "value": "G:maj/B",
           "confidence": 1
         },
         {
           "time": 2.2,
           "duration": 2.0,
-          "value": "D:min/C",
-=======
-          "value": "G:maj/B",
->>>>>>> 5725112b
-          "confidence": 1
-        },
-        {
-          "time": 2.2,
-          "duration": 2.0,
-<<<<<<< HEAD
-          "value": "G:maj/B",
-          "confidence": 1
-        },
-        {
-          "time": 3.2,
-          "duration": 2.0,
           "value": "Bb:(3,5,b7)",
-=======
-          "value": "Bb:(3,5,b7)",
           "confidence": 1
         },
         {
           "time": 3.0,
           "duration": 4.0,
           "value": "A:(3,5,b7)",
->>>>>>> 5725112b
           "confidence": 1
         },
         {
           "time": 4.0,
-<<<<<<< HEAD
-          "duration": 4.0,
-=======
           "duration": 2.0,
           "value": "E:(b3,b5,b7)",
           "confidence": 1
@@ -98,7 +67,6 @@
         {
           "time": 4.2,
           "duration": 2.0,
->>>>>>> 5725112b
           "value": "A:(3,5,b7)",
           "confidence": 1
         },
@@ -116,15 +84,8 @@
         },
         {
           "time": 6.0,
-<<<<<<< HEAD
-          "duration": 2.0,
-          "value": "E:(b3,b5,b7)",
-          "confidence": 1
-        },
-        {
-          "time": 6.2,
-          "duration": 2.0,
-          "value": "A:(3,5,b7)",
+          "duration": 4.0,
+          "value": "D:min",
           "confidence": 1
         },
         {
@@ -135,21 +96,6 @@
         },
         {
           "time": 8.0,
-          "duration": 4.0,
-          "value": "D:min",
-=======
-          "duration": 4.0,
-          "value": "D:min",
-          "confidence": 1
-        },
-        {
-          "time": 7.0,
-          "duration": 4.0,
-          "value": "D:min",
-          "confidence": 1
-        },
-        {
-          "time": 8.0,
           "duration": 2.0,
           "value": "Bb:(3,5,b7,9,11,13)",
           "confidence": 1
@@ -158,7 +104,6 @@
           "time": 8.2,
           "duration": 2.0,
           "value": "A:(3,5,b7,b9)",
->>>>>>> 5725112b
           "confidence": 1
         },
         {
@@ -175,15 +120,8 @@
         },
         {
           "time": 10.0,
-<<<<<<< HEAD
-          "duration": 2.0,
-          "value": "Bb:(3,5,b7,9,11,13)",
-          "confidence": 1
-        },
-        {
-          "time": 10.2,
-          "duration": 2.0,
-          "value": "A:(3,5,b7,b9)",
+          "duration": 4.0,
+          "value": "D:min",
           "confidence": 1
         },
         {
@@ -194,21 +132,6 @@
         },
         {
           "time": 12.0,
-          "duration": 4.0,
-          "value": "D:min",
-=======
-          "duration": 4.0,
-          "value": "D:min",
-          "confidence": 1
-        },
-        {
-          "time": 11.0,
-          "duration": 4.0,
-          "value": "D:min",
-          "confidence": 1
-        },
-        {
-          "time": 12.0,
           "duration": 2.0,
           "value": "E:(b3,b5,b7)",
           "confidence": 1
@@ -217,7 +140,6 @@
           "time": 12.2,
           "duration": 2.0,
           "value": "A:(3,5,b7)",
->>>>>>> 5725112b
           "confidence": 1
         },
         {
@@ -234,25 +156,11 @@
         },
         {
           "time": 14.0,
-<<<<<<< HEAD
-          "duration": 2.0,
-          "value": "E:(b3,b5,b7)",
-          "confidence": 1
-        },
-        {
-          "time": 14.2,
-          "duration": 2.0,
-          "value": "A:(3,5,b7)",
-          "confidence": 1
-        },
-        {
-=======
-          "duration": 4.0,
-          "value": "D:min",
-          "confidence": 1
-        },
-        {
->>>>>>> 5725112b
+          "duration": 4.0,
+          "value": "D:min",
+          "confidence": 1
+        },
+        {
           "time": 15.0,
           "duration": 4.0,
           "value": "D:min",
@@ -260,19 +168,19 @@
         },
         {
           "time": 16.0,
-<<<<<<< HEAD
-          "duration": 4.0,
-          "value": "D:min",
-=======
-          "duration": 2.0,
-          "value": "Bb:(3,5,b7,9,11,13)",
->>>>>>> 5725112b
+          "duration": 2.0,
+          "value": "Bb:(3,5,b7,9,11,13)",
+          "confidence": 1
+        },
+        {
+          "time": 16.2,
+          "duration": 2.0,
+          "value": "A:(3,5,b7,b9)",
           "confidence": 1
         },
         {
           "time": 17.0,
           "duration": 2.0,
-<<<<<<< HEAD
           "value": "Bb:(3,5,b7,9,11,13)",
           "confidence": 1
         },
@@ -280,69 +188,30 @@
           "time": 17.2,
           "duration": 2.0,
           "value": "A:(3,5,b7,b9)",
-=======
-          "value": "A:(3,5,b7,b9)",
-          "confidence": 1
-        },
-        {
-          "time": 17.0,
-          "duration": 2.0,
-          "value": "Bb:(3,5,b7,9,11,13)",
->>>>>>> 5725112b
-          "confidence": 1
-        },
-        {
-          "time": 17.2,
-          "duration": 2.0,
-<<<<<<< HEAD
-          "value": "Bb:(3,5,b7,9,11,13)",
-          "confidence": 1
-        },
-        {
-          "time": 18.2,
-          "duration": 2.0,
-          "value": "A:(3,5,b7,b9)",
-=======
-          "value": "A:(3,5,b7,b9)",
           "confidence": 1
         },
         {
           "time": 18.0,
           "duration": 4.0,
           "value": "D:min",
->>>>>>> 5725112b
           "confidence": 1
         },
         {
           "time": 19.0,
-<<<<<<< HEAD
-          "duration": 4.0,
-=======
-          "duration": 2.0,
->>>>>>> 5725112b
+          "duration": 2.0,
           "value": "D:min",
           "confidence": 1
         },
         {
           "time": 19.2,
           "duration": 2.0,
-<<<<<<< HEAD
-          "value": "D:min",
-          "confidence": 1
-        },
-        {
-          "time": 20.2,
-          "duration": 2.0,
           "value": "Ab:dim",
-=======
-          "value": "Ab:dim",
           "confidence": 1
         },
         {
           "time": 20.0,
           "duration": 4.0,
           "value": "C:(3,5,b7)",
->>>>>>> 5725112b
           "confidence": 1
         },
         {
@@ -354,8 +223,7 @@
         {
           "time": 22.0,
           "duration": 4.0,
-<<<<<<< HEAD
-          "value": "C:(3,5,b7)",
+          "value": "F:maj",
           "confidence": 1
         },
         {
@@ -366,20 +234,6 @@
         },
         {
           "time": 24.0,
-          "duration": 4.0,
-          "value": "F:maj",
-=======
-          "value": "F:maj",
-          "confidence": 1
-        },
-        {
-          "time": 23.0,
-          "duration": 4.0,
-          "value": "F:maj",
-          "confidence": 1
-        },
-        {
-          "time": 24.0,
           "duration": 2.0,
           "value": "A:(3,5,b7)/E",
           "confidence": 1
@@ -388,20 +242,10 @@
           "time": 24.2,
           "duration": 2.0,
           "value": "A:(3,5,b7)",
->>>>>>> 5725112b
           "confidence": 1
         },
         {
           "time": 25.0,
-<<<<<<< HEAD
-          "duration": 2.0,
-          "value": "A:(3,5,b7)/E",
-          "confidence": 1
-        },
-        {
-          "time": 25.2,
-          "duration": 2.0,
-=======
           "duration": 1.0,
           "value": "E:dim",
           "confidence": 1
@@ -409,22 +253,11 @@
         {
           "time": 25.1,
           "duration": 3.0,
->>>>>>> 5725112b
           "value": "A:(3,5,b7)",
           "confidence": 1
         },
         {
           "time": 26.0,
-<<<<<<< HEAD
-          "duration": 1.0,
-          "value": "E:dim",
-          "confidence": 1
-        },
-        {
-          "time": 26.1,
-          "duration": 3.0,
-          "value": "A:(3,5,b7)",
-=======
           "duration": 2.0,
           "value": "D:min",
           "confidence": 1
@@ -439,38 +272,16 @@
           "time": 26.3,
           "duration": 1.0,
           "value": "Bb:(3,5,b7)",
->>>>>>> 5725112b
           "confidence": 1
         },
         {
           "time": 27.0,
-<<<<<<< HEAD
-          "duration": 2.0,
-          "value": "D:min",
-          "confidence": 1
-        },
-        {
-          "time": 27.2,
-          "duration": 1.0,
-          "value": "C:(3,5,b7)",
-          "confidence": 1
-        },
-        {
-          "time": 27.3,
-          "duration": 1.0,
-          "value": "Bb:(3,5,b7)",
+          "duration": 4.0,
+          "value": "A:(3,5,b7)",
           "confidence": 1
         },
         {
           "time": 28.0,
-          "duration": 4.0,
-=======
-          "duration": 4.0,
-          "value": "A:(3,5,b7)",
-          "confidence": 1
-        },
-        {
-          "time": 28.0,
           "duration": 2.0,
           "value": "E:(b3,b5,b7)",
           "confidence": 1
@@ -478,7 +289,6 @@
         {
           "time": 28.2,
           "duration": 2.0,
->>>>>>> 5725112b
           "value": "A:(3,5,b7)",
           "confidence": 1
         },
@@ -496,32 +306,26 @@
         },
         {
           "time": 30.0,
-<<<<<<< HEAD
-          "duration": 2.0,
-          "value": "E:(b3,b5,b7)",
-          "confidence": 1
-        },
-        {
-          "time": 30.2,
-          "duration": 2.0,
-          "value": "A:(3,5,b7)",
-=======
-          "duration": 4.0,
-          "value": "D:min",
->>>>>>> 5725112b
+          "duration": 4.0,
+          "value": "D:min",
           "confidence": 1
         },
         {
           "time": 31.0,
           "duration": 4.0,
           "value": "D:min",
-<<<<<<< HEAD
           "confidence": 1
         },
         {
           "time": 32.0,
-          "duration": 4.0,
-          "value": "D:min",
+          "duration": 2.0,
+          "value": "Bb:(3,5,b7,9,11,13)",
+          "confidence": 1
+        },
+        {
+          "time": 32.2,
+          "duration": 2.0,
+          "value": "A:(3,5,b7,b9)",
           "confidence": 1
         },
         {
@@ -534,20 +338,12 @@
           "time": 33.2,
           "duration": 2.0,
           "value": "A:(3,5,b7,b9)",
-=======
->>>>>>> 5725112b
           "confidence": 1
         },
         {
           "time": 34.0,
-          "duration": 2.0,
-          "value": "Bb:(3,5,b7,9,11,13)",
-          "confidence": 1
-        },
-        {
-          "time": 34.2,
-          "duration": 2.0,
-          "value": "A:(3,5,b7,b9)",
+          "duration": 4.0,
+          "value": "D:min",
           "confidence": 1
         },
         {
@@ -582,128 +378,42 @@
         },
         {
           "time": 40.0,
-          "duration": 4.0,
-          "value": "D:min",
+          "duration": 2.0,
+          "value": "D:(3,5,b7)",
+          "confidence": 1
+        },
+        {
+          "time": 40.2,
+          "duration": 2.0,
+          "value": "G:min(b7)",
           "confidence": 1
         },
         {
           "time": 41.0,
           "duration": 2.0,
-<<<<<<< HEAD
-          "value": "D:(3,5,b7)",
-=======
-          "value": "Bb:(3,5,b7,9,11,13)",
->>>>>>> 5725112b
+          "value": "Bb:maj/Ab",
           "confidence": 1
         },
         {
           "time": 41.2,
           "duration": 2.0,
-<<<<<<< HEAD
-          "value": "G:min(b7)",
+          "value": "A:(3,5,b7)",
           "confidence": 1
         },
         {
           "time": 42.0,
-          "duration": 2.0,
-          "value": "Bb:maj/Ab",
-          "confidence": 1
-        },
-        {
-          "time": 42.2,
-          "duration": 2.0,
+          "duration": 4.0,
           "value": "A:(3,5,b7)",
           "confidence": 1
         },
         {
           "time": 43.0,
-=======
-          "value": "A:(3,5,b7,b9)",
-          "confidence": 1
-        },
-        {
-          "time": 34.0,
-          "duration": 4.0,
-          "value": "D:min",
-          "confidence": 1
-        },
-        {
-          "time": 35.0,
-          "duration": 4.0,
-          "value": "D:min",
-          "confidence": 1
-        },
-        {
-          "time": 36.0,
-          "duration": 4.0,
-          "value": "D:min",
-          "confidence": 1
-        },
-        {
-          "time": 37.0,
-          "duration": 4.0,
-          "value": "D:min",
-          "confidence": 1
-        },
-        {
-          "time": 38.0,
-          "duration": 4.0,
-          "value": "D:min",
-          "confidence": 1
-        },
-        {
-          "time": 39.0,
-          "duration": 4.0,
-          "value": "D:min",
-          "confidence": 1
-        },
-        {
-          "time": 40.0,
-          "duration": 2.0,
-          "value": "D:(3,5,b7)",
-          "confidence": 1
-        },
-        {
-          "time": 40.2,
-          "duration": 2.0,
-          "value": "G:min(b7)",
-          "confidence": 1
-        },
-        {
-          "time": 41.0,
-          "duration": 2.0,
-          "value": "Bb:maj/Ab",
-          "confidence": 1
-        },
-        {
-          "time": 41.2,
-          "duration": 2.0,
-          "value": "A:(3,5,b7)",
-          "confidence": 1
-        },
-        {
-          "time": 42.0,
->>>>>>> 5725112b
-          "duration": 4.0,
-          "value": "A:(3,5,b7)",
-          "confidence": 1
-        },
-        {
-<<<<<<< HEAD
-          "time": 44.0,
-=======
-          "time": 43.0,
->>>>>>> 5725112b
-          "duration": 2.0,
-          "value": "D:min",
-          "confidence": 1
-        },
-        {
-<<<<<<< HEAD
-          "time": 44.2,
-=======
+          "duration": 2.0,
+          "value": "D:min",
+          "confidence": 1
+        },
+        {
           "time": 43.2,
->>>>>>> 5725112b
           "duration": 2.0,
           "value": "G:(3,5,b7,9,#11,13)",
           "confidence": 1
