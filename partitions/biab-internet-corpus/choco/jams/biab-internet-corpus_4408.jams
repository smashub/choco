--- conflicted
+++ resolved
@@ -23,11 +23,7 @@
           "confidence": 1
         },
         {
-<<<<<<< HEAD
-          "time": 1.3,
-=======
           "time": 0.3,
->>>>>>> 5725112b
           "duration": 1.0,
           "value": "E:dim",
           "confidence": 1
@@ -39,11 +35,7 @@
           "confidence": 1
         },
         {
-<<<<<<< HEAD
-          "time": 2.3,
-=======
           "time": 1.3,
->>>>>>> 5725112b
           "duration": 1.0,
           "value": "A:min(b7)",
           "confidence": 1
@@ -133,11 +125,7 @@
           "confidence": 1
         },
         {
-<<<<<<< HEAD
-          "time": 9.3,
-=======
           "time": 8.3,
->>>>>>> 5725112b
           "duration": 1.0,
           "value": "G:dim",
           "confidence": 1
@@ -149,11 +137,7 @@
           "confidence": 1
         },
         {
-<<<<<<< HEAD
-          "time": 10.3,
-=======
           "time": 9.3,
->>>>>>> 5725112b
           "duration": 1.0,
           "value": "A:min(b7)",
           "confidence": 1
@@ -255,21 +239,13 @@
           "confidence": 1
         },
         {
-<<<<<<< HEAD
-          "time": 20.1,
-=======
           "time": 19.1,
->>>>>>> 5725112b
-          "duration": 1.0,
-          "value": "D:(3,5,b7)",
-          "confidence": 1
-        },
-        {
-<<<<<<< HEAD
-          "time": 20.2,
-=======
+          "duration": 1.0,
+          "value": "D:(3,5,b7)",
+          "confidence": 1
+        },
+        {
           "time": 19.2,
->>>>>>> 5725112b
           "duration": 1.0,
           "value": "E:dim",
           "confidence": 1
