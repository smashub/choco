{
  "annotations": [
    {
      "annotation_metadata": {
        "curator": {
          "name": "",
          "email": ""
        },
        "annotator": {},
        "version": "",
        "corpus": "biab_internet_corpus",
        "annotation_tools": "",
        "annotation_rules": "",
        "validation": "",
        "data_source": ""
      },
      "namespace": "chord",
      "data": [
        {
<<<<<<< HEAD
=======
          "time": 0.0,
          "duration": 4.0,
          "value": "A:min",
          "confidence": 1
        },
        {
>>>>>>> 5725112b
          "time": 1.0,
          "duration": 4.0,
          "value": "A:min",
          "confidence": 1
        },
        {
          "time": 2.0,
          "duration": 4.0,
          "value": "A:min",
          "confidence": 1
        },
        {
          "time": 3.0,
          "duration": 4.0,
          "value": "A:min",
          "confidence": 1
        },
        {
          "time": 4.0,
          "duration": 4.0,
<<<<<<< HEAD
          "value": "A:min",
=======
          "value": "D:min",
>>>>>>> 5725112b
          "confidence": 1
        },
        {
          "time": 5.0,
          "duration": 4.0,
          "value": "D:min",
          "confidence": 1
        },
        {
          "time": 6.0,
          "duration": 4.0,
<<<<<<< HEAD
          "value": "D:min",
=======
          "value": "A:min",
>>>>>>> 5725112b
          "confidence": 1
        },
        {
          "time": 7.0,
          "duration": 4.0,
          "value": "A:min",
          "confidence": 1
        },
        {
          "time": 8.0,
          "duration": 4.0,
<<<<<<< HEAD
          "value": "A:min",
=======
          "value": "E:(3,5,b7)",
>>>>>>> 5725112b
          "confidence": 1
        },
        {
          "time": 9.0,
          "duration": 4.0,
<<<<<<< HEAD
          "value": "E:(3,5,b7)",
=======
          "value": "D:min",
>>>>>>> 5725112b
          "confidence": 1
        },
        {
          "time": 10.0,
          "duration": 4.0,
<<<<<<< HEAD
          "value": "D:min",
=======
          "value": "A:min",
>>>>>>> 5725112b
          "confidence": 1
        },
        {
          "time": 11.0,
          "duration": 4.0,
<<<<<<< HEAD
          "value": "A:min",
=======
          "value": "E:(3,5,b7)",
>>>>>>> 5725112b
          "confidence": 1
        },
        {
          "time": 12.0,
          "duration": 4.0,
<<<<<<< HEAD
          "value": "E:(3,5,b7)",
          "confidence": 1
        },
        {
          "time": 13.0,
          "duration": 4.0,
=======
>>>>>>> 5725112b
          "value": "A:min",
          "confidence": 1
        }
      ],
      "sandbox": {},
      "time": 0,
      "duration": 52.0
    },
    {
      "annotation_metadata": {
        "curator": {
          "name": "",
          "email": ""
        },
        "annotator": {},
        "version": "",
        "corpus": "biab_internet_corpus",
        "annotation_tools": "",
        "annotation_rules": "",
        "validation": "",
        "data_source": ""
      },
      "namespace": "key_mode",
      "data": [
        {
          "time": 0.0,
          "duration": 52.0,
          "value": "A",
          "confidence": 1
        }
      ],
      "sandbox": {},
      "time": 0,
      "duration": 52.0
    }
  ],
  "file_metadata": {
    "title": "Blues in A",
    "artist": "",
    "release": "",
    "duration": 52.0,
    "identifiers": {},
    "jams_version": "0.3.4"
  },
  "sandbox": {
    "expanded": false
  }
}<|MERGE_RESOLUTION|>--- conflicted
+++ resolved
@@ -17,15 +17,12 @@
       "namespace": "chord",
       "data": [
         {
-<<<<<<< HEAD
-=======
           "time": 0.0,
           "duration": 4.0,
           "value": "A:min",
           "confidence": 1
         },
         {
->>>>>>> 5725112b
           "time": 1.0,
           "duration": 4.0,
           "value": "A:min",
@@ -46,11 +43,7 @@
         {
           "time": 4.0,
           "duration": 4.0,
-<<<<<<< HEAD
-          "value": "A:min",
-=======
           "value": "D:min",
->>>>>>> 5725112b
           "confidence": 1
         },
         {
@@ -62,11 +55,7 @@
         {
           "time": 6.0,
           "duration": 4.0,
-<<<<<<< HEAD
-          "value": "D:min",
-=======
           "value": "A:min",
->>>>>>> 5725112b
           "confidence": 1
         },
         {
@@ -78,55 +67,30 @@
         {
           "time": 8.0,
           "duration": 4.0,
-<<<<<<< HEAD
-          "value": "A:min",
-=======
           "value": "E:(3,5,b7)",
->>>>>>> 5725112b
           "confidence": 1
         },
         {
           "time": 9.0,
           "duration": 4.0,
-<<<<<<< HEAD
-          "value": "E:(3,5,b7)",
-=======
           "value": "D:min",
->>>>>>> 5725112b
           "confidence": 1
         },
         {
           "time": 10.0,
           "duration": 4.0,
-<<<<<<< HEAD
-          "value": "D:min",
-=======
           "value": "A:min",
->>>>>>> 5725112b
           "confidence": 1
         },
         {
           "time": 11.0,
           "duration": 4.0,
-<<<<<<< HEAD
-          "value": "A:min",
-=======
           "value": "E:(3,5,b7)",
->>>>>>> 5725112b
           "confidence": 1
         },
         {
           "time": 12.0,
           "duration": 4.0,
-<<<<<<< HEAD
-          "value": "E:(3,5,b7)",
-          "confidence": 1
-        },
-        {
-          "time": 13.0,
-          "duration": 4.0,
-=======
->>>>>>> 5725112b
           "value": "A:min",
           "confidence": 1
         }
