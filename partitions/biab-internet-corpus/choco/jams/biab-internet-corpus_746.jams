--- conflicted
+++ resolved
@@ -29,11 +29,7 @@
           "confidence": 1
         },
         {
-<<<<<<< HEAD
-          "time": 2.3,
-=======
           "time": 1.3,
->>>>>>> 5725112b
           "duration": 1.0,
           "value": "G:(3,5,b7)",
           "confidence": 1
@@ -69,11 +65,7 @@
           "confidence": 1
         },
         {
-<<<<<<< HEAD
-          "time": 6.3,
-=======
           "time": 5.3,
->>>>>>> 5725112b
           "duration": 1.0,
           "value": "G:(3,5,b7)",
           "confidence": 1
@@ -157,11 +149,7 @@
           "confidence": 1
         },
         {
-<<<<<<< HEAD
-          "time": 14.3,
-=======
           "time": 13.3,
->>>>>>> 5725112b
           "duration": 1.0,
           "value": "G:(3,5,b7)",
           "confidence": 1
