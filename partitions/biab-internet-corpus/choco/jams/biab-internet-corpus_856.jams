{
  "annotations": [
    {
      "annotation_metadata": {
        "curator": {
          "name": "",
          "email": ""
        },
        "annotator": {},
        "version": "",
        "corpus": "biab_internet_corpus",
        "annotation_tools": "",
        "annotation_rules": "",
        "validation": "",
        "data_source": ""
      },
      "namespace": "chord",
      "data": [
        {
<<<<<<< HEAD
          "time": 1.0,
=======
          "time": 0.0,
>>>>>>> 5725112b
          "duration": 4.0,
          "value": "Bb:maj",
          "confidence": 1
        },
        {
<<<<<<< HEAD
          "time": 2.0,
=======
          "time": 1.0,
>>>>>>> 5725112b
          "duration": 4.0,
          "value": "Bb:maj",
          "confidence": 1
        },
        {
<<<<<<< HEAD
          "time": 3.0,
=======
          "time": 2.0,
>>>>>>> 5725112b
          "duration": 4.0,
          "value": "Bb:maj",
          "confidence": 1
        },
        {
<<<<<<< HEAD
          "time": 4.0,
=======
          "time": 3.0,
>>>>>>> 5725112b
          "duration": 4.0,
          "value": "F:(3,5,b7)",
          "confidence": 1
        },
        {
<<<<<<< HEAD
          "time": 5.0,
=======
          "time": 4.0,
>>>>>>> 5725112b
          "duration": 4.0,
          "value": "F:(3,5,b7)",
          "confidence": 1
        },
        {
<<<<<<< HEAD
          "time": 6.0,
=======
          "time": 5.0,
>>>>>>> 5725112b
          "duration": 4.0,
          "value": "Bb:maj",
          "confidence": 1
        },
        {
<<<<<<< HEAD
          "time": 7.0,
=======
          "time": 6.0,
>>>>>>> 5725112b
          "duration": 4.0,
          "value": "Bb:maj",
          "confidence": 1
        },
        {
<<<<<<< HEAD
          "time": 8.0,
=======
          "time": 7.0,
>>>>>>> 5725112b
          "duration": 4.0,
          "value": "F:(3,5,b7)",
          "confidence": 1
        },
        {
<<<<<<< HEAD
          "time": 9.0,
=======
          "time": 8.0,
>>>>>>> 5725112b
          "duration": 4.0,
          "value": "F:(3,5,b7)",
          "confidence": 1
        },
        {
<<<<<<< HEAD
          "time": 10.0,
=======
          "time": 9.0,
>>>>>>> 5725112b
          "duration": 4.0,
          "value": "Bb:maj",
          "confidence": 1
        },
        {
<<<<<<< HEAD
          "time": 11.0,
=======
          "time": 10.0,
>>>>>>> 5725112b
          "duration": 4.0,
          "value": "Bb:maj",
          "confidence": 1
        },
        {
<<<<<<< HEAD
          "time": 12.0,
=======
          "time": 11.0,
>>>>>>> 5725112b
          "duration": 4.0,
          "value": "F:(3,5,b7)",
          "confidence": 1
        },
        {
<<<<<<< HEAD
          "time": 13.0,
=======
          "time": 12.0,
>>>>>>> 5725112b
          "duration": 4.0,
          "value": "F:(3,5,b7)",
          "confidence": 1
        },
        {
<<<<<<< HEAD
          "time": 14.0,
=======
          "time": 13.0,
>>>>>>> 5725112b
          "duration": 4.0,
          "value": "Bb:maj",
          "confidence": 1
        },
        {
<<<<<<< HEAD
          "time": 15.0,
=======
          "time": 14.0,
>>>>>>> 5725112b
          "duration": 4.0,
          "value": "Bb:maj",
          "confidence": 1
        },
        {
<<<<<<< HEAD
          "time": 16.0,
=======
          "time": 15.0,
>>>>>>> 5725112b
          "duration": 4.0,
          "value": "F:(3,5,b7)",
          "confidence": 1
        },
        {
<<<<<<< HEAD
          "time": 17.0,
=======
          "time": 16.0,
>>>>>>> 5725112b
          "duration": 4.0,
          "value": "F:(3,5,b7)",
          "confidence": 1
        },
        {
<<<<<<< HEAD
          "time": 18.0,
=======
          "time": 17.0,
>>>>>>> 5725112b
          "duration": 4.0,
          "value": "Bb:maj",
          "confidence": 1
        },
        {
<<<<<<< HEAD
          "time": 19.0,
=======
          "time": 18.0,
>>>>>>> 5725112b
          "duration": 4.0,
          "value": "F:maj",
          "confidence": 1
        },
        {
<<<<<<< HEAD
          "time": 20.0,
=======
          "time": 19.0,
>>>>>>> 5725112b
          "duration": 4.0,
          "value": "F:maj",
          "confidence": 1
        },
        {
<<<<<<< HEAD
          "time": 21.0,
=======
          "time": 20.0,
>>>>>>> 5725112b
          "duration": 4.0,
          "value": "C:(3,5,b7)",
          "confidence": 1
        },
        {
<<<<<<< HEAD
          "time": 22.0,
=======
          "time": 21.0,
>>>>>>> 5725112b
          "duration": 4.0,
          "value": "F:maj",
          "confidence": 1
        },
        {
<<<<<<< HEAD
          "time": 23.0,
=======
          "time": 22.0,
>>>>>>> 5725112b
          "duration": 4.0,
          "value": "F:maj",
          "confidence": 1
        },
        {
<<<<<<< HEAD
          "time": 24.0,
=======
          "time": 23.0,
>>>>>>> 5725112b
          "duration": 4.0,
          "value": "F:maj",
          "confidence": 1
        },
        {
<<<<<<< HEAD
          "time": 25.0,
=======
          "time": 24.0,
>>>>>>> 5725112b
          "duration": 4.0,
          "value": "C:(3,5,b7)",
          "confidence": 1
        },
        {
<<<<<<< HEAD
          "time": 26.0,
=======
          "time": 25.0,
>>>>>>> 5725112b
          "duration": 4.0,
          "value": "F:maj",
          "confidence": 1
        },
        {
<<<<<<< HEAD
          "time": 27.0,
=======
          "time": 26.0,
>>>>>>> 5725112b
          "duration": 4.0,
          "value": "Bb:maj",
          "confidence": 1
        },
        {
<<<<<<< HEAD
          "time": 28.0,
=======
          "time": 27.0,
>>>>>>> 5725112b
          "duration": 4.0,
          "value": "F:(3,5,b7)",
          "confidence": 1
        },
        {
<<<<<<< HEAD
          "time": 29.0,
=======
          "time": 28.0,
>>>>>>> 5725112b
          "duration": 4.0,
          "value": "F:(3,5,b7)",
          "confidence": 1
        },
        {
<<<<<<< HEAD
          "time": 30.0,
=======
          "time": 29.0,
>>>>>>> 5725112b
          "duration": 4.0,
          "value": "Bb:maj",
          "confidence": 1
        },
        {
<<<<<<< HEAD
          "time": 31.0,
=======
          "time": 30.0,
>>>>>>> 5725112b
          "duration": 4.0,
          "value": "Bb:maj",
          "confidence": 1
        },
        {
<<<<<<< HEAD
          "time": 32.0,
=======
          "time": 31.0,
>>>>>>> 5725112b
          "duration": 4.0,
          "value": "F:(3,5,b7)",
          "confidence": 1
        },
        {
<<<<<<< HEAD
          "time": 33.0,
=======
          "time": 32.0,
>>>>>>> 5725112b
          "duration": 4.0,
          "value": "F:(3,5,b7)",
          "confidence": 1
        },
        {
<<<<<<< HEAD
          "time": 34.0,
=======
          "time": 33.0,
>>>>>>> 5725112b
          "duration": 4.0,
          "value": "Bb:maj",
          "confidence": 1
        },
        {
<<<<<<< HEAD
          "time": 35.0,
=======
          "time": 34.0,
>>>>>>> 5725112b
          "duration": 4.0,
          "value": "Bb:maj",
          "confidence": 1
        },
        {
<<<<<<< HEAD
          "time": 36.0,
=======
          "time": 35.0,
>>>>>>> 5725112b
          "duration": 4.0,
          "value": "F:(3,5,b7)",
          "confidence": 1
        },
        {
<<<<<<< HEAD
          "time": 37.0,
=======
          "time": 36.0,
>>>>>>> 5725112b
          "duration": 4.0,
          "value": "F:(3,5,b7)",
          "confidence": 1
        },
        {
<<<<<<< HEAD
          "time": 38.0,
=======
          "time": 37.0,
>>>>>>> 5725112b
          "duration": 4.0,
          "value": "Bb:maj",
          "confidence": 1
        },
        {
<<<<<<< HEAD
          "time": 39.0,
=======
          "time": 38.0,
>>>>>>> 5725112b
          "duration": 4.0,
          "value": "Bb:maj",
          "confidence": 1
        },
        {
<<<<<<< HEAD
          "time": 40.0,
=======
          "time": 39.0,
>>>>>>> 5725112b
          "duration": 4.0,
          "value": "F:(3,5,b7)",
          "confidence": 1
        },
        {
<<<<<<< HEAD
          "time": 41.0,
=======
          "time": 40.0,
>>>>>>> 5725112b
          "duration": 4.0,
          "value": "F:(3,5,b7)",
          "confidence": 1
        },
        {
<<<<<<< HEAD
          "time": 42.0,
=======
          "time": 41.0,
>>>>>>> 5725112b
          "duration": 4.0,
          "value": "Bb:maj",
          "confidence": 1
        },
        {
<<<<<<< HEAD
          "time": 43.0,
=======
          "time": 42.0,
>>>>>>> 5725112b
          "duration": 4.0,
          "value": "F:maj",
          "confidence": 1
        },
        {
<<<<<<< HEAD
          "time": 44.0,
=======
          "time": 43.0,
>>>>>>> 5725112b
          "duration": 4.0,
          "value": "F:maj",
          "confidence": 1
        },
        {
<<<<<<< HEAD
          "time": 45.0,
=======
          "time": 44.0,
>>>>>>> 5725112b
          "duration": 4.0,
          "value": "C:(3,5,b7)",
          "confidence": 1
        },
        {
<<<<<<< HEAD
          "time": 46.0,
=======
          "time": 45.0,
>>>>>>> 5725112b
          "duration": 4.0,
          "value": "F:maj",
          "confidence": 1
        },
        {
<<<<<<< HEAD
          "time": 47.0,
=======
          "time": 46.0,
>>>>>>> 5725112b
          "duration": 4.0,
          "value": "F:maj",
          "confidence": 1
        },
        {
<<<<<<< HEAD
          "time": 48.0,
=======
          "time": 47.0,
>>>>>>> 5725112b
          "duration": 4.0,
          "value": "F:maj",
          "confidence": 1
        },
        {
<<<<<<< HEAD
          "time": 49.0,
=======
          "time": 48.0,
>>>>>>> 5725112b
          "duration": 4.0,
          "value": "C:(3,5,b7)",
          "confidence": 1
        },
        {
<<<<<<< HEAD
          "time": 50.0,
=======
          "time": 49.0,
>>>>>>> 5725112b
          "duration": 4.0,
          "value": "F:(3,5,b7)",
          "confidence": 1
        },
        {
<<<<<<< HEAD
          "time": 51.0,
=======
          "time": 50.0,
>>>>>>> 5725112b
          "duration": 4.0,
          "value": "Bb:maj",
          "confidence": 1
        },
        {
<<<<<<< HEAD
=======
          "time": 51.0,
          "duration": 4.0,
          "value": "F:(3,5,b7)",
          "confidence": 1
        },
        {
>>>>>>> 5725112b
          "time": 52.0,
          "duration": 4.0,
          "value": "F:(3,5,b7)",
          "confidence": 1
        },
        {
          "time": 53.0,
          "duration": 4.0,
<<<<<<< HEAD
          "value": "F:(3,5,b7)",
=======
          "value": "Bb:maj",
>>>>>>> 5725112b
          "confidence": 1
        },
        {
          "time": 54.0,
          "duration": 4.0,
          "value": "Bb:maj",
          "confidence": 1
        },
        {
          "time": 55.0,
          "duration": 4.0,
<<<<<<< HEAD
          "value": "Bb:maj",
=======
          "value": "F:(3,5,b7)",
>>>>>>> 5725112b
          "confidence": 1
        },
        {
          "time": 56.0,
          "duration": 4.0,
          "value": "F:(3,5,b7)",
          "confidence": 1
        },
        {
          "time": 57.0,
          "duration": 4.0,
<<<<<<< HEAD
          "value": "F:(3,5,b7)",
=======
          "value": "Bb:maj",
>>>>>>> 5725112b
          "confidence": 1
        },
        {
          "time": 58.0,
          "duration": 4.0,
<<<<<<< HEAD
          "value": "Bb:maj",
=======
          "value": "Eb:maj",
>>>>>>> 5725112b
          "confidence": 1
        },
        {
          "time": 59.0,
          "duration": 4.0,
          "value": "Eb:maj",
          "confidence": 1
        },
        {
          "time": 60.0,
          "duration": 4.0,
          "value": "Eb:maj",
          "confidence": 1
        },
        {
          "time": 61.0,
          "duration": 4.0,
<<<<<<< HEAD
          "value": "Eb:maj",
=======
          "value": "Bb:(3,5,b7)",
>>>>>>> 5725112b
          "confidence": 1
        },
        {
          "time": 62.0,
          "duration": 4.0,
          "value": "Bb:(3,5,b7)",
          "confidence": 1
        },
        {
          "time": 63.0,
          "duration": 4.0,
          "value": "Bb:(3,5,b7)",
          "confidence": 1
        },
        {
          "time": 64.0,
          "duration": 4.0,
          "value": "Bb:(3,5,b7)",
          "confidence": 1
        },
        {
          "time": 65.0,
          "duration": 4.0,
<<<<<<< HEAD
          "value": "Bb:(3,5,b7)",
=======
          "value": "Eb:maj",
>>>>>>> 5725112b
          "confidence": 1
        },
        {
          "time": 66.0,
          "duration": 4.0,
          "value": "Eb:maj",
          "confidence": 1
        },
        {
          "time": 67.0,
          "duration": 4.0,
          "value": "Eb:maj",
          "confidence": 1
        },
        {
          "time": 68.0,
          "duration": 4.0,
          "value": "Eb:maj",
          "confidence": 1
        },
        {
          "time": 69.0,
          "duration": 4.0,
<<<<<<< HEAD
          "value": "Eb:maj",
          "confidence": 1
        },
        {
          "time": 70.0,
          "duration": 4.0,
=======
>>>>>>> 5725112b
          "value": "Ab:maj",
          "confidence": 1
        },
        {
<<<<<<< HEAD
          "time": 71.0,
=======
          "time": 70.0,
>>>>>>> 5725112b
          "duration": 4.0,
          "value": "Bb:(3,5,b7)",
          "confidence": 1
        },
        {
<<<<<<< HEAD
          "time": 72.0,
=======
          "time": 71.0,
>>>>>>> 5725112b
          "duration": 4.0,
          "value": "Eb:maj",
          "confidence": 1
        },
        {
<<<<<<< HEAD
          "time": 73.0,
=======
          "time": 72.0,
>>>>>>> 5725112b
          "duration": 4.0,
          "value": "Bb:(3,5,b7)",
          "confidence": 1
        },
        {
<<<<<<< HEAD
          "time": 74.0,
=======
          "time": 73.0,
>>>>>>> 5725112b
          "duration": 2.0,
          "value": "Eb:maj",
          "confidence": 1
        },
        {
<<<<<<< HEAD
          "time": 74.2,
=======
          "time": 73.2,
>>>>>>> 5725112b
          "duration": 2.0,
          "value": "Bb:maj",
          "confidence": 1
        },
        {
<<<<<<< HEAD
          "time": 75.0,
=======
          "time": 74.0,
>>>>>>> 5725112b
          "duration": 4.0,
          "value": "Bb:maj",
          "confidence": 1
        },
        {
<<<<<<< HEAD
          "time": 76.0,
=======
          "time": 75.0,
>>>>>>> 5725112b
          "duration": 4.0,
          "value": "Bb:maj",
          "confidence": 1
        },
        {
<<<<<<< HEAD
          "time": 77.0,
=======
          "time": 76.0,
>>>>>>> 5725112b
          "duration": 4.0,
          "value": "Bb:maj",
          "confidence": 1
        }
      ],
      "sandbox": {},
      "time": 0,
      "duration": 308.0
    },
    {
      "annotation_metadata": {
        "curator": {
          "name": "",
          "email": ""
        },
        "annotator": {},
        "version": "",
        "corpus": "biab_internet_corpus",
        "annotation_tools": "",
        "annotation_rules": "",
        "validation": "",
        "data_source": ""
      },
      "namespace": "key_mode",
      "data": [
        {
          "time": 0.0,
          "duration": 308.0,
          "value": "Bb",
          "confidence": 1
        }
      ],
      "sandbox": {},
      "time": 0,
      "duration": 308.0
    }
  ],
  "file_metadata": {
    "title": "Ancient",
    "artist": "",
    "release": "",
    "duration": 308.0,
    "identifiers": {},
    "jams_version": "0.3.4"
  },
  "sandbox": {
    "expanded": false
  }
}<|MERGE_RESOLUTION|>--- conflicted
+++ resolved
@@ -17,525 +17,318 @@
       "namespace": "chord",
       "data": [
         {
-<<<<<<< HEAD
+          "time": 0.0,
+          "duration": 4.0,
+          "value": "Bb:maj",
+          "confidence": 1
+        },
+        {
           "time": 1.0,
-=======
-          "time": 0.0,
->>>>>>> 5725112b
-          "duration": 4.0,
-          "value": "Bb:maj",
-          "confidence": 1
-        },
-        {
-<<<<<<< HEAD
+          "duration": 4.0,
+          "value": "Bb:maj",
+          "confidence": 1
+        },
+        {
           "time": 2.0,
-=======
-          "time": 1.0,
->>>>>>> 5725112b
-          "duration": 4.0,
-          "value": "Bb:maj",
-          "confidence": 1
-        },
-        {
-<<<<<<< HEAD
+          "duration": 4.0,
+          "value": "Bb:maj",
+          "confidence": 1
+        },
+        {
           "time": 3.0,
-=======
-          "time": 2.0,
->>>>>>> 5725112b
-          "duration": 4.0,
-          "value": "Bb:maj",
-          "confidence": 1
-        },
-        {
-<<<<<<< HEAD
+          "duration": 4.0,
+          "value": "F:(3,5,b7)",
+          "confidence": 1
+        },
+        {
           "time": 4.0,
-=======
-          "time": 3.0,
->>>>>>> 5725112b
-          "duration": 4.0,
-          "value": "F:(3,5,b7)",
-          "confidence": 1
-        },
-        {
-<<<<<<< HEAD
+          "duration": 4.0,
+          "value": "F:(3,5,b7)",
+          "confidence": 1
+        },
+        {
           "time": 5.0,
-=======
-          "time": 4.0,
->>>>>>> 5725112b
-          "duration": 4.0,
-          "value": "F:(3,5,b7)",
-          "confidence": 1
-        },
-        {
-<<<<<<< HEAD
+          "duration": 4.0,
+          "value": "Bb:maj",
+          "confidence": 1
+        },
+        {
           "time": 6.0,
-=======
-          "time": 5.0,
->>>>>>> 5725112b
-          "duration": 4.0,
-          "value": "Bb:maj",
-          "confidence": 1
-        },
-        {
-<<<<<<< HEAD
+          "duration": 4.0,
+          "value": "Bb:maj",
+          "confidence": 1
+        },
+        {
           "time": 7.0,
-=======
-          "time": 6.0,
->>>>>>> 5725112b
-          "duration": 4.0,
-          "value": "Bb:maj",
-          "confidence": 1
-        },
-        {
-<<<<<<< HEAD
+          "duration": 4.0,
+          "value": "F:(3,5,b7)",
+          "confidence": 1
+        },
+        {
           "time": 8.0,
-=======
-          "time": 7.0,
->>>>>>> 5725112b
-          "duration": 4.0,
-          "value": "F:(3,5,b7)",
-          "confidence": 1
-        },
-        {
-<<<<<<< HEAD
+          "duration": 4.0,
+          "value": "F:(3,5,b7)",
+          "confidence": 1
+        },
+        {
           "time": 9.0,
-=======
-          "time": 8.0,
->>>>>>> 5725112b
-          "duration": 4.0,
-          "value": "F:(3,5,b7)",
-          "confidence": 1
-        },
-        {
-<<<<<<< HEAD
+          "duration": 4.0,
+          "value": "Bb:maj",
+          "confidence": 1
+        },
+        {
           "time": 10.0,
-=======
-          "time": 9.0,
->>>>>>> 5725112b
-          "duration": 4.0,
-          "value": "Bb:maj",
-          "confidence": 1
-        },
-        {
-<<<<<<< HEAD
+          "duration": 4.0,
+          "value": "Bb:maj",
+          "confidence": 1
+        },
+        {
           "time": 11.0,
-=======
-          "time": 10.0,
->>>>>>> 5725112b
-          "duration": 4.0,
-          "value": "Bb:maj",
-          "confidence": 1
-        },
-        {
-<<<<<<< HEAD
+          "duration": 4.0,
+          "value": "F:(3,5,b7)",
+          "confidence": 1
+        },
+        {
           "time": 12.0,
-=======
-          "time": 11.0,
->>>>>>> 5725112b
-          "duration": 4.0,
-          "value": "F:(3,5,b7)",
-          "confidence": 1
-        },
-        {
-<<<<<<< HEAD
+          "duration": 4.0,
+          "value": "F:(3,5,b7)",
+          "confidence": 1
+        },
+        {
           "time": 13.0,
-=======
-          "time": 12.0,
->>>>>>> 5725112b
-          "duration": 4.0,
-          "value": "F:(3,5,b7)",
-          "confidence": 1
-        },
-        {
-<<<<<<< HEAD
+          "duration": 4.0,
+          "value": "Bb:maj",
+          "confidence": 1
+        },
+        {
           "time": 14.0,
-=======
-          "time": 13.0,
->>>>>>> 5725112b
-          "duration": 4.0,
-          "value": "Bb:maj",
-          "confidence": 1
-        },
-        {
-<<<<<<< HEAD
+          "duration": 4.0,
+          "value": "Bb:maj",
+          "confidence": 1
+        },
+        {
           "time": 15.0,
-=======
-          "time": 14.0,
->>>>>>> 5725112b
-          "duration": 4.0,
-          "value": "Bb:maj",
-          "confidence": 1
-        },
-        {
-<<<<<<< HEAD
+          "duration": 4.0,
+          "value": "F:(3,5,b7)",
+          "confidence": 1
+        },
+        {
           "time": 16.0,
-=======
-          "time": 15.0,
->>>>>>> 5725112b
-          "duration": 4.0,
-          "value": "F:(3,5,b7)",
-          "confidence": 1
-        },
-        {
-<<<<<<< HEAD
+          "duration": 4.0,
+          "value": "F:(3,5,b7)",
+          "confidence": 1
+        },
+        {
           "time": 17.0,
-=======
-          "time": 16.0,
->>>>>>> 5725112b
-          "duration": 4.0,
-          "value": "F:(3,5,b7)",
-          "confidence": 1
-        },
-        {
-<<<<<<< HEAD
+          "duration": 4.0,
+          "value": "Bb:maj",
+          "confidence": 1
+        },
+        {
           "time": 18.0,
-=======
-          "time": 17.0,
->>>>>>> 5725112b
-          "duration": 4.0,
-          "value": "Bb:maj",
-          "confidence": 1
-        },
-        {
-<<<<<<< HEAD
+          "duration": 4.0,
+          "value": "F:maj",
+          "confidence": 1
+        },
+        {
           "time": 19.0,
-=======
-          "time": 18.0,
->>>>>>> 5725112b
-          "duration": 4.0,
-          "value": "F:maj",
-          "confidence": 1
-        },
-        {
-<<<<<<< HEAD
+          "duration": 4.0,
+          "value": "F:maj",
+          "confidence": 1
+        },
+        {
           "time": 20.0,
-=======
-          "time": 19.0,
->>>>>>> 5725112b
-          "duration": 4.0,
-          "value": "F:maj",
-          "confidence": 1
-        },
-        {
-<<<<<<< HEAD
+          "duration": 4.0,
+          "value": "C:(3,5,b7)",
+          "confidence": 1
+        },
+        {
           "time": 21.0,
-=======
-          "time": 20.0,
->>>>>>> 5725112b
+          "duration": 4.0,
+          "value": "F:maj",
+          "confidence": 1
+        },
+        {
+          "time": 22.0,
+          "duration": 4.0,
+          "value": "F:maj",
+          "confidence": 1
+        },
+        {
+          "time": 23.0,
+          "duration": 4.0,
+          "value": "F:maj",
+          "confidence": 1
+        },
+        {
+          "time": 24.0,
           "duration": 4.0,
           "value": "C:(3,5,b7)",
           "confidence": 1
         },
         {
-<<<<<<< HEAD
-          "time": 22.0,
-=======
-          "time": 21.0,
->>>>>>> 5725112b
-          "duration": 4.0,
-          "value": "F:maj",
-          "confidence": 1
-        },
-        {
-<<<<<<< HEAD
-          "time": 23.0,
-=======
-          "time": 22.0,
->>>>>>> 5725112b
-          "duration": 4.0,
-          "value": "F:maj",
-          "confidence": 1
-        },
-        {
-<<<<<<< HEAD
-          "time": 24.0,
-=======
-          "time": 23.0,
->>>>>>> 5725112b
-          "duration": 4.0,
-          "value": "F:maj",
-          "confidence": 1
-        },
-        {
-<<<<<<< HEAD
           "time": 25.0,
-=======
-          "time": 24.0,
->>>>>>> 5725112b
+          "duration": 4.0,
+          "value": "F:maj",
+          "confidence": 1
+        },
+        {
+          "time": 26.0,
+          "duration": 4.0,
+          "value": "Bb:maj",
+          "confidence": 1
+        },
+        {
+          "time": 27.0,
+          "duration": 4.0,
+          "value": "F:(3,5,b7)",
+          "confidence": 1
+        },
+        {
+          "time": 28.0,
+          "duration": 4.0,
+          "value": "F:(3,5,b7)",
+          "confidence": 1
+        },
+        {
+          "time": 29.0,
+          "duration": 4.0,
+          "value": "Bb:maj",
+          "confidence": 1
+        },
+        {
+          "time": 30.0,
+          "duration": 4.0,
+          "value": "Bb:maj",
+          "confidence": 1
+        },
+        {
+          "time": 31.0,
+          "duration": 4.0,
+          "value": "F:(3,5,b7)",
+          "confidence": 1
+        },
+        {
+          "time": 32.0,
+          "duration": 4.0,
+          "value": "F:(3,5,b7)",
+          "confidence": 1
+        },
+        {
+          "time": 33.0,
+          "duration": 4.0,
+          "value": "Bb:maj",
+          "confidence": 1
+        },
+        {
+          "time": 34.0,
+          "duration": 4.0,
+          "value": "Bb:maj",
+          "confidence": 1
+        },
+        {
+          "time": 35.0,
+          "duration": 4.0,
+          "value": "F:(3,5,b7)",
+          "confidence": 1
+        },
+        {
+          "time": 36.0,
+          "duration": 4.0,
+          "value": "F:(3,5,b7)",
+          "confidence": 1
+        },
+        {
+          "time": 37.0,
+          "duration": 4.0,
+          "value": "Bb:maj",
+          "confidence": 1
+        },
+        {
+          "time": 38.0,
+          "duration": 4.0,
+          "value": "Bb:maj",
+          "confidence": 1
+        },
+        {
+          "time": 39.0,
+          "duration": 4.0,
+          "value": "F:(3,5,b7)",
+          "confidence": 1
+        },
+        {
+          "time": 40.0,
+          "duration": 4.0,
+          "value": "F:(3,5,b7)",
+          "confidence": 1
+        },
+        {
+          "time": 41.0,
+          "duration": 4.0,
+          "value": "Bb:maj",
+          "confidence": 1
+        },
+        {
+          "time": 42.0,
+          "duration": 4.0,
+          "value": "F:maj",
+          "confidence": 1
+        },
+        {
+          "time": 43.0,
+          "duration": 4.0,
+          "value": "F:maj",
+          "confidence": 1
+        },
+        {
+          "time": 44.0,
           "duration": 4.0,
           "value": "C:(3,5,b7)",
           "confidence": 1
         },
         {
-<<<<<<< HEAD
-          "time": 26.0,
-=======
-          "time": 25.0,
->>>>>>> 5725112b
-          "duration": 4.0,
-          "value": "F:maj",
-          "confidence": 1
-        },
-        {
-<<<<<<< HEAD
-          "time": 27.0,
-=======
-          "time": 26.0,
->>>>>>> 5725112b
-          "duration": 4.0,
-          "value": "Bb:maj",
-          "confidence": 1
-        },
-        {
-<<<<<<< HEAD
-          "time": 28.0,
-=======
-          "time": 27.0,
->>>>>>> 5725112b
-          "duration": 4.0,
-          "value": "F:(3,5,b7)",
-          "confidence": 1
-        },
-        {
-<<<<<<< HEAD
-          "time": 29.0,
-=======
-          "time": 28.0,
->>>>>>> 5725112b
-          "duration": 4.0,
-          "value": "F:(3,5,b7)",
-          "confidence": 1
-        },
-        {
-<<<<<<< HEAD
-          "time": 30.0,
-=======
-          "time": 29.0,
->>>>>>> 5725112b
-          "duration": 4.0,
-          "value": "Bb:maj",
-          "confidence": 1
-        },
-        {
-<<<<<<< HEAD
-          "time": 31.0,
-=======
-          "time": 30.0,
->>>>>>> 5725112b
-          "duration": 4.0,
-          "value": "Bb:maj",
-          "confidence": 1
-        },
-        {
-<<<<<<< HEAD
-          "time": 32.0,
-=======
-          "time": 31.0,
->>>>>>> 5725112b
-          "duration": 4.0,
-          "value": "F:(3,5,b7)",
-          "confidence": 1
-        },
-        {
-<<<<<<< HEAD
-          "time": 33.0,
-=======
-          "time": 32.0,
->>>>>>> 5725112b
-          "duration": 4.0,
-          "value": "F:(3,5,b7)",
-          "confidence": 1
-        },
-        {
-<<<<<<< HEAD
-          "time": 34.0,
-=======
-          "time": 33.0,
->>>>>>> 5725112b
-          "duration": 4.0,
-          "value": "Bb:maj",
-          "confidence": 1
-        },
-        {
-<<<<<<< HEAD
-          "time": 35.0,
-=======
-          "time": 34.0,
->>>>>>> 5725112b
-          "duration": 4.0,
-          "value": "Bb:maj",
-          "confidence": 1
-        },
-        {
-<<<<<<< HEAD
-          "time": 36.0,
-=======
-          "time": 35.0,
->>>>>>> 5725112b
-          "duration": 4.0,
-          "value": "F:(3,5,b7)",
-          "confidence": 1
-        },
-        {
-<<<<<<< HEAD
-          "time": 37.0,
-=======
-          "time": 36.0,
->>>>>>> 5725112b
-          "duration": 4.0,
-          "value": "F:(3,5,b7)",
-          "confidence": 1
-        },
-        {
-<<<<<<< HEAD
-          "time": 38.0,
-=======
-          "time": 37.0,
->>>>>>> 5725112b
-          "duration": 4.0,
-          "value": "Bb:maj",
-          "confidence": 1
-        },
-        {
-<<<<<<< HEAD
-          "time": 39.0,
-=======
-          "time": 38.0,
->>>>>>> 5725112b
-          "duration": 4.0,
-          "value": "Bb:maj",
-          "confidence": 1
-        },
-        {
-<<<<<<< HEAD
-          "time": 40.0,
-=======
-          "time": 39.0,
->>>>>>> 5725112b
-          "duration": 4.0,
-          "value": "F:(3,5,b7)",
-          "confidence": 1
-        },
-        {
-<<<<<<< HEAD
-          "time": 41.0,
-=======
-          "time": 40.0,
->>>>>>> 5725112b
-          "duration": 4.0,
-          "value": "F:(3,5,b7)",
-          "confidence": 1
-        },
-        {
-<<<<<<< HEAD
-          "time": 42.0,
-=======
-          "time": 41.0,
->>>>>>> 5725112b
-          "duration": 4.0,
-          "value": "Bb:maj",
-          "confidence": 1
-        },
-        {
-<<<<<<< HEAD
-          "time": 43.0,
-=======
-          "time": 42.0,
->>>>>>> 5725112b
-          "duration": 4.0,
-          "value": "F:maj",
-          "confidence": 1
-        },
-        {
-<<<<<<< HEAD
-          "time": 44.0,
-=======
-          "time": 43.0,
->>>>>>> 5725112b
-          "duration": 4.0,
-          "value": "F:maj",
-          "confidence": 1
-        },
-        {
-<<<<<<< HEAD
           "time": 45.0,
-=======
-          "time": 44.0,
->>>>>>> 5725112b
+          "duration": 4.0,
+          "value": "F:maj",
+          "confidence": 1
+        },
+        {
+          "time": 46.0,
+          "duration": 4.0,
+          "value": "F:maj",
+          "confidence": 1
+        },
+        {
+          "time": 47.0,
+          "duration": 4.0,
+          "value": "F:maj",
+          "confidence": 1
+        },
+        {
+          "time": 48.0,
           "duration": 4.0,
           "value": "C:(3,5,b7)",
           "confidence": 1
         },
         {
-<<<<<<< HEAD
-          "time": 46.0,
-=======
-          "time": 45.0,
->>>>>>> 5725112b
-          "duration": 4.0,
-          "value": "F:maj",
-          "confidence": 1
-        },
-        {
-<<<<<<< HEAD
-          "time": 47.0,
-=======
-          "time": 46.0,
->>>>>>> 5725112b
-          "duration": 4.0,
-          "value": "F:maj",
-          "confidence": 1
-        },
-        {
-<<<<<<< HEAD
-          "time": 48.0,
-=======
-          "time": 47.0,
->>>>>>> 5725112b
-          "duration": 4.0,
-          "value": "F:maj",
-          "confidence": 1
-        },
-        {
-<<<<<<< HEAD
           "time": 49.0,
-=======
-          "time": 48.0,
->>>>>>> 5725112b
-          "duration": 4.0,
-          "value": "C:(3,5,b7)",
-          "confidence": 1
-        },
-        {
-<<<<<<< HEAD
+          "duration": 4.0,
+          "value": "F:(3,5,b7)",
+          "confidence": 1
+        },
+        {
           "time": 50.0,
-=======
-          "time": 49.0,
->>>>>>> 5725112b
-          "duration": 4.0,
-          "value": "F:(3,5,b7)",
-          "confidence": 1
-        },
-        {
-<<<<<<< HEAD
+          "duration": 4.0,
+          "value": "Bb:maj",
+          "confidence": 1
+        },
+        {
           "time": 51.0,
-=======
-          "time": 50.0,
->>>>>>> 5725112b
-          "duration": 4.0,
-          "value": "Bb:maj",
-          "confidence": 1
-        },
-        {
-<<<<<<< HEAD
-=======
-          "time": 51.0,
-          "duration": 4.0,
-          "value": "F:(3,5,b7)",
-          "confidence": 1
-        },
-        {
->>>>>>> 5725112b
+          "duration": 4.0,
+          "value": "F:(3,5,b7)",
+          "confidence": 1
+        },
+        {
           "time": 52.0,
           "duration": 4.0,
           "value": "F:(3,5,b7)",
@@ -544,11 +337,7 @@
         {
           "time": 53.0,
           "duration": 4.0,
-<<<<<<< HEAD
-          "value": "F:(3,5,b7)",
-=======
-          "value": "Bb:maj",
->>>>>>> 5725112b
+          "value": "Bb:maj",
           "confidence": 1
         },
         {
@@ -560,11 +349,7 @@
         {
           "time": 55.0,
           "duration": 4.0,
-<<<<<<< HEAD
-          "value": "Bb:maj",
-=======
-          "value": "F:(3,5,b7)",
->>>>>>> 5725112b
+          "value": "F:(3,5,b7)",
           "confidence": 1
         },
         {
@@ -576,21 +361,13 @@
         {
           "time": 57.0,
           "duration": 4.0,
-<<<<<<< HEAD
-          "value": "F:(3,5,b7)",
-=======
-          "value": "Bb:maj",
->>>>>>> 5725112b
+          "value": "Bb:maj",
           "confidence": 1
         },
         {
           "time": 58.0,
           "duration": 4.0,
-<<<<<<< HEAD
-          "value": "Bb:maj",
-=======
-          "value": "Eb:maj",
->>>>>>> 5725112b
+          "value": "Eb:maj",
           "confidence": 1
         },
         {
@@ -608,11 +385,7 @@
         {
           "time": 61.0,
           "duration": 4.0,
-<<<<<<< HEAD
-          "value": "Eb:maj",
-=======
           "value": "Bb:(3,5,b7)",
->>>>>>> 5725112b
           "confidence": 1
         },
         {
@@ -636,122 +409,77 @@
         {
           "time": 65.0,
           "duration": 4.0,
-<<<<<<< HEAD
+          "value": "Eb:maj",
+          "confidence": 1
+        },
+        {
+          "time": 66.0,
+          "duration": 4.0,
+          "value": "Eb:maj",
+          "confidence": 1
+        },
+        {
+          "time": 67.0,
+          "duration": 4.0,
+          "value": "Eb:maj",
+          "confidence": 1
+        },
+        {
+          "time": 68.0,
+          "duration": 4.0,
+          "value": "Eb:maj",
+          "confidence": 1
+        },
+        {
+          "time": 69.0,
+          "duration": 4.0,
+          "value": "Ab:maj",
+          "confidence": 1
+        },
+        {
+          "time": 70.0,
+          "duration": 4.0,
           "value": "Bb:(3,5,b7)",
-=======
-          "value": "Eb:maj",
->>>>>>> 5725112b
-          "confidence": 1
-        },
-        {
-          "time": 66.0,
-          "duration": 4.0,
-          "value": "Eb:maj",
-          "confidence": 1
-        },
-        {
-          "time": 67.0,
-          "duration": 4.0,
-          "value": "Eb:maj",
-          "confidence": 1
-        },
-        {
-          "time": 68.0,
-          "duration": 4.0,
-          "value": "Eb:maj",
-          "confidence": 1
-        },
-        {
-          "time": 69.0,
-          "duration": 4.0,
-<<<<<<< HEAD
-          "value": "Eb:maj",
-          "confidence": 1
-        },
-        {
-          "time": 70.0,
-          "duration": 4.0,
-=======
->>>>>>> 5725112b
-          "value": "Ab:maj",
-          "confidence": 1
-        },
-        {
-<<<<<<< HEAD
+          "confidence": 1
+        },
+        {
           "time": 71.0,
-=======
-          "time": 70.0,
->>>>>>> 5725112b
+          "duration": 4.0,
+          "value": "Eb:maj",
+          "confidence": 1
+        },
+        {
+          "time": 72.0,
           "duration": 4.0,
           "value": "Bb:(3,5,b7)",
           "confidence": 1
         },
         {
-<<<<<<< HEAD
-          "time": 72.0,
-=======
-          "time": 71.0,
->>>>>>> 5725112b
-          "duration": 4.0,
-          "value": "Eb:maj",
-          "confidence": 1
-        },
-        {
-<<<<<<< HEAD
           "time": 73.0,
-=======
-          "time": 72.0,
->>>>>>> 5725112b
-          "duration": 4.0,
-          "value": "Bb:(3,5,b7)",
-          "confidence": 1
-        },
-        {
-<<<<<<< HEAD
+          "duration": 2.0,
+          "value": "Eb:maj",
+          "confidence": 1
+        },
+        {
+          "time": 73.2,
+          "duration": 2.0,
+          "value": "Bb:maj",
+          "confidence": 1
+        },
+        {
           "time": 74.0,
-=======
-          "time": 73.0,
->>>>>>> 5725112b
-          "duration": 2.0,
-          "value": "Eb:maj",
-          "confidence": 1
-        },
-        {
-<<<<<<< HEAD
-          "time": 74.2,
-=======
-          "time": 73.2,
->>>>>>> 5725112b
-          "duration": 2.0,
-          "value": "Bb:maj",
-          "confidence": 1
-        },
-        {
-<<<<<<< HEAD
+          "duration": 4.0,
+          "value": "Bb:maj",
+          "confidence": 1
+        },
+        {
           "time": 75.0,
-=======
-          "time": 74.0,
->>>>>>> 5725112b
-          "duration": 4.0,
-          "value": "Bb:maj",
-          "confidence": 1
-        },
-        {
-<<<<<<< HEAD
+          "duration": 4.0,
+          "value": "Bb:maj",
+          "confidence": 1
+        },
+        {
           "time": 76.0,
-=======
-          "time": 75.0,
->>>>>>> 5725112b
-          "duration": 4.0,
-          "value": "Bb:maj",
-          "confidence": 1
-        },
-        {
-<<<<<<< HEAD
-          "time": 77.0,
-=======
-          "time": 76.0,
->>>>>>> 5725112b
           "duration": 4.0,
           "value": "Bb:maj",
           "confidence": 1
