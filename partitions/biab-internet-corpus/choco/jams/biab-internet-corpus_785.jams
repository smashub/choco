--- conflicted
+++ resolved
@@ -23,15 +23,12 @@
           "confidence": 1
         },
         {
-<<<<<<< HEAD
-=======
           "time": 1.0,
           "duration": 4.0,
           "value": "G:maj",
           "confidence": 1
         },
         {
->>>>>>> 5725112b
           "time": 2.0,
           "duration": 4.0,
           "value": "G:maj",
@@ -70,11 +67,7 @@
         {
           "time": 8.0,
           "duration": 4.0,
-<<<<<<< HEAD
-          "value": "G:maj",
-=======
-          "value": "C:(3,5,b7)",
->>>>>>> 5725112b
+          "value": "C:(3,5,b7)",
           "confidence": 1
         },
         {
@@ -86,11 +79,7 @@
         {
           "time": 10.0,
           "duration": 4.0,
-<<<<<<< HEAD
-          "value": "C:(3,5,b7)",
-=======
-          "value": "G:maj",
->>>>>>> 5725112b
+          "value": "G:maj",
           "confidence": 1
         },
         {
@@ -102,21 +91,13 @@
         {
           "time": 12.0,
           "duration": 4.0,
-<<<<<<< HEAD
-          "value": "G:maj",
-=======
-          "value": "C:(3,5,b7)",
->>>>>>> 5725112b
+          "value": "C:(3,5,b7)",
           "confidence": 1
         },
         {
           "time": 13.0,
           "duration": 4.0,
-<<<<<<< HEAD
-          "value": "C:(3,5,b7)",
-=======
-          "value": "G:maj",
->>>>>>> 5725112b
+          "value": "G:maj",
           "confidence": 1
         },
         {
@@ -158,11 +139,7 @@
         {
           "time": 20.0,
           "duration": 4.0,
-<<<<<<< HEAD
-          "value": "G:maj",
-=======
-          "value": "C:(3,5,b7)",
->>>>>>> 5725112b
+          "value": "C:(3,5,b7)",
           "confidence": 1
         },
         {
@@ -174,11 +151,7 @@
         {
           "time": 22.0,
           "duration": 4.0,
-<<<<<<< HEAD
-          "value": "C:(3,5,b7)",
-=======
-          "value": "G:maj",
->>>>>>> 5725112b
+          "value": "G:maj",
           "confidence": 1
         },
         {
@@ -190,21 +163,13 @@
         {
           "time": 24.0,
           "duration": 4.0,
-<<<<<<< HEAD
-          "value": "G:maj",
-=======
-          "value": "C:(3,5,b7)",
->>>>>>> 5725112b
+          "value": "C:(3,5,b7)",
           "confidence": 1
         },
         {
           "time": 25.0,
           "duration": 4.0,
-<<<<<<< HEAD
-          "value": "C:(3,5,b7)",
-=======
-          "value": "G:maj",
->>>>>>> 5725112b
+          "value": "G:maj",
           "confidence": 1
         },
         {
@@ -215,15 +180,6 @@
         },
         {
           "time": 27.0,
-<<<<<<< HEAD
-          "duration": 4.0,
-          "value": "G:maj",
-          "confidence": 1
-        },
-        {
-          "time": 28.0,
-=======
->>>>>>> 5725112b
           "duration": 4.0,
           "value": "G:(3,5,6,9)",
           "confidence": 1
