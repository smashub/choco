--- conflicted
+++ resolved
@@ -17,11 +17,6 @@
       "namespace": "chord",
       "data": [
         {
-<<<<<<< HEAD
-          "time": 1.0,
-          "duration": 4.0,
-          "value": "G:(3,5,b7,9)",
-=======
           "time": 0.0,
           "duration": 4.0,
           "value": "G:(3,5,b7,9)",
@@ -31,77 +26,40 @@
           "time": 1.0,
           "duration": 4.0,
           "value": "C:(3,5,b7,9)",
->>>>>>> 5725112b
           "confidence": 1
         },
         {
           "time": 2.0,
           "duration": 4.0,
-<<<<<<< HEAD
-          "value": "C:(3,5,b7,9)",
-=======
           "value": "G:(3,5,b7,9)",
->>>>>>> 5725112b
           "confidence": 1
         },
         {
           "time": 3.0,
           "duration": 4.0,
-<<<<<<< HEAD
-          "value": "G:(3,5,b7,9)",
-=======
           "value": "C:(3,5,b7,9)",
->>>>>>> 5725112b
           "confidence": 1
         },
         {
           "time": 4.0,
           "duration": 4.0,
-<<<<<<< HEAD
-          "value": "C:(3,5,b7,9)",
-=======
           "value": "G:(3,5,b7,9)",
->>>>>>> 5725112b
           "confidence": 1
         },
         {
           "time": 5.0,
           "duration": 4.0,
-<<<<<<< HEAD
-          "value": "G:(3,5,b7,9)",
-=======
           "value": "C:(3,5,b7,9)",
->>>>>>> 5725112b
           "confidence": 1
         },
         {
           "time": 6.0,
           "duration": 4.0,
-<<<<<<< HEAD
-          "value": "C:(3,5,b7,9)",
-=======
           "value": "G:(3,5,b7,9)",
->>>>>>> 5725112b
           "confidence": 1
         },
         {
           "time": 7.0,
-<<<<<<< HEAD
-          "duration": 4.0,
-          "value": "G:(3,5,b7,9)",
-          "confidence": 1
-        },
-        {
-          "time": 8.0,
-          "duration": 3.0,
-          "value": "C:(3,5,b7,9)",
-          "confidence": 1
-        },
-        {
-          "time": 8.3,
-          "duration": 1.0,
-          "value": "B:(3,5,b7,9)",
-=======
           "duration": 3.0,
           "value": "C:(3,5,b7,9)",
           "confidence": 1
@@ -116,7 +74,6 @@
           "time": 8.0,
           "duration": 4.0,
           "value": "Bb:(3,5,b7,9)",
->>>>>>> 5725112b
           "confidence": 1
         },
         {
@@ -165,15 +122,6 @@
           "time": 16.0,
           "duration": 4.0,
           "value": "Bb:(3,5,b7,9)",
-<<<<<<< HEAD
-          "confidence": 1
-        },
-        {
-          "time": 17.0,
-          "duration": 4.0,
-          "value": "Bb:(3,5,b7,9)",
-=======
->>>>>>> 5725112b
           "confidence": 1
         }
       ],
