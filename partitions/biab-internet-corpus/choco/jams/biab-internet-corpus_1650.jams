{
  "annotations": [
    {
      "annotation_metadata": {
        "curator": {
          "name": "",
          "email": ""
        },
        "annotator": {},
        "version": "",
        "corpus": "biab_internet_corpus",
        "annotation_tools": "",
        "annotation_rules": "",
        "validation": "",
        "data_source": ""
      },
      "namespace": "chord",
      "data": [
        {
          "time": 0.0,
          "duration": 4.0,
          "value": "A:min",
          "confidence": 1
        },
        {
          "time": 1.0,
<<<<<<< HEAD
          "duration": 4.0,
          "value": "A:min",
=======
          "duration": 2.0,
          "value": "A:min",
          "confidence": 1
        },
        {
          "time": 1.2,
          "duration": 2.0,
          "value": "G:maj",
>>>>>>> 5725112b
          "confidence": 1
        },
        {
          "time": 2.0,
<<<<<<< HEAD
          "duration": 2.0,
=======
          "duration": 4.0,
>>>>>>> 5725112b
          "value": "A:min",
          "confidence": 1
        },
        {
<<<<<<< HEAD
          "time": 2.2,
          "duration": 2.0,
          "value": "G:maj",
          "confidence": 1
        },
        {
          "time": 3.0,
          "duration": 4.0,
          "value": "A:min",
          "confidence": 1
        },
        {
          "time": 4.0,
          "duration": 1.0,
=======
          "time": 3.0,
          "duration": 1.0,
          "value": "C:maj",
          "confidence": 1
        },
        {
          "time": 3.1,
          "duration": 1.0,
          "value": "G:maj",
          "confidence": 1
        },
        {
          "time": 3.2,
          "duration": 2.0,
>>>>>>> 5725112b
          "value": "C:maj",
          "confidence": 1
        },
        {
<<<<<<< HEAD
          "time": 4.1,
          "duration": 1.0,
          "value": "G:maj",
          "confidence": 1
        },
        {
          "time": 4.2,
          "duration": 2.0,
          "value": "C:maj",
=======
          "time": 4.0,
          "duration": 4.0,
          "value": "A:min",
>>>>>>> 5725112b
          "confidence": 1
        },
        {
          "time": 5.0,
<<<<<<< HEAD
          "duration": 4.0,
          "value": "A:min",
=======
          "duration": 2.0,
          "value": "A:min",
          "confidence": 1
        },
        {
          "time": 5.2,
          "duration": 2.0,
          "value": "G:maj",
>>>>>>> 5725112b
          "confidence": 1
        },
        {
          "time": 6.0,
<<<<<<< HEAD
          "duration": 2.0,
=======
          "duration": 4.0,
>>>>>>> 5725112b
          "value": "A:min",
          "confidence": 1
        },
        {
<<<<<<< HEAD
          "time": 6.2,
          "duration": 2.0,
          "value": "G:maj",
          "confidence": 1
        },
        {
          "time": 7.0,
          "duration": 4.0,
          "value": "A:min",
          "confidence": 1
        },
        {
          "time": 8.0,
          "duration": 1.0,
          "value": "F:maj",
          "confidence": 1
        },
        {
          "time": 8.1,
          "duration": 1.0,
          "value": "G:maj",
          "confidence": 1
        },
        {
          "time": 8.2,
          "duration": 2.0,
=======
          "time": 7.0,
          "duration": 1.0,
          "value": "F:maj",
          "confidence": 1
        },
        {
          "time": 7.1,
          "duration": 1.0,
          "value": "G:maj",
          "confidence": 1
        },
        {
          "time": 7.2,
          "duration": 2.0,
          "value": "C:maj",
          "confidence": 1
        },
        {
          "time": 8.0,
          "duration": 4.0,
>>>>>>> 5725112b
          "value": "C:maj",
          "confidence": 1
        },
        {
          "time": 9.0,
<<<<<<< HEAD
          "duration": 4.0,
          "value": "C:maj",
          "confidence": 1
        },
        {
          "time": 10.0,
          "duration": 2.0,
          "value": "C:maj",
          "confidence": 1
        },
        {
          "time": 10.2,
=======
          "duration": 2.0,
          "value": "C:maj",
          "confidence": 1
        },
        {
          "time": 9.2,
          "duration": 1.0,
          "value": "F:maj",
          "confidence": 1
        },
        {
          "time": 9.3,
          "duration": 1.0,
          "value": "G:maj",
          "confidence": 1
        },
        {
          "time": 10.0,
          "duration": 4.0,
          "value": "C:maj",
          "confidence": 1
        },
        {
          "time": 11.0,
          "duration": 1.0,
          "value": "C:maj",
          "confidence": 1
        },
        {
          "time": 11.1,
          "duration": 1.0,
          "value": "G:maj",
          "confidence": 1
        },
        {
          "time": 11.2,
          "duration": 2.0,
          "value": "C:maj",
          "confidence": 1
        },
        {
          "time": 12.0,
          "duration": 4.0,
          "value": "C:maj",
          "confidence": 1
        },
        {
          "time": 13.0,
          "duration": 2.0,
          "value": "C:maj",
          "confidence": 1
        },
        {
          "time": 13.2,
>>>>>>> 5725112b
          "duration": 1.0,
          "value": "F:maj",
          "confidence": 1
        },
        {
          "time": 10.3,
          "duration": 1.0,
          "value": "G:maj",
          "confidence": 1
        },
        {
<<<<<<< HEAD
          "time": 11.0,
          "duration": 4.0,
          "value": "C:maj",
          "confidence": 1
        },
        {
          "time": 12.0,
          "duration": 1.0,
          "value": "C:maj",
          "confidence": 1
        },
        {
          "time": 12.1,
          "duration": 1.0,
          "value": "G:maj",
          "confidence": 1
        },
        {
          "time": 12.2,
          "duration": 2.0,
          "value": "C:maj",
          "confidence": 1
        },
        {
          "time": 13.0,
          "duration": 4.0,
          "value": "C:maj",
          "confidence": 1
        },
        {
          "time": 14.0,
          "duration": 2.0,
          "value": "C:maj",
          "confidence": 1
        },
        {
          "time": 14.2,
          "duration": 1.0,
          "value": "F:maj",
          "confidence": 1
        },
        {
          "time": 14.3,
          "duration": 1.0,
          "value": "G:maj",
          "confidence": 1
        },
        {
          "time": 15.0,
=======
          "time": 14.0,
>>>>>>> 5725112b
          "duration": 4.0,
          "value": "C:maj",
          "confidence": 1
        },
        {
<<<<<<< HEAD
          "time": 16.0,
=======
          "time": 15.0,
>>>>>>> 5725112b
          "duration": 1.0,
          "value": "C:maj",
          "confidence": 1
        },
        {
<<<<<<< HEAD
          "time": 16.1,
=======
          "time": 15.1,
>>>>>>> 5725112b
          "duration": 1.0,
          "value": "G:maj",
          "confidence": 1
        },
        {
<<<<<<< HEAD
          "time": 16.2,
=======
          "time": 15.2,
>>>>>>> 5725112b
          "duration": 2.0,
          "value": "C:maj",
          "confidence": 1
        },
        {
<<<<<<< HEAD
          "time": 17.0,
=======
          "time": 16.0,
>>>>>>> 5725112b
          "duration": 4.0,
          "value": "C:maj",
          "confidence": 1
        }
      ],
      "sandbox": {},
      "time": 0,
      "duration": 68.0
    },
    {
      "annotation_metadata": {
        "curator": {
          "name": "",
          "email": ""
        },
        "annotator": {},
        "version": "",
        "corpus": "biab_internet_corpus",
        "annotation_tools": "",
        "annotation_rules": "",
        "validation": "",
        "data_source": ""
      },
      "namespace": "key_mode",
      "data": [
        {
          "time": 0.0,
          "duration": 68.0,
          "value": "C",
          "confidence": 1
        }
      ],
      "sandbox": {},
      "time": 0,
      "duration": 68.0
    }
  ],
  "file_metadata": {
    "title": "O'Casey's Daughter - Celtic1.sty demo - -   ",
    "artist": "",
    "release": "",
    "duration": 68.0,
    "identifiers": {},
    "jams_version": "0.3.4"
  },
  "sandbox": {
    "expanded": false
  }
}<|MERGE_RESOLUTION|>--- conflicted
+++ resolved
@@ -24,10 +24,6 @@
         },
         {
           "time": 1.0,
-<<<<<<< HEAD
-          "duration": 4.0,
-          "value": "A:min",
-=======
           "duration": 2.0,
           "value": "A:min",
           "confidence": 1
@@ -36,78 +32,40 @@
           "time": 1.2,
           "duration": 2.0,
           "value": "G:maj",
->>>>>>> 5725112b
           "confidence": 1
         },
         {
           "time": 2.0,
-<<<<<<< HEAD
-          "duration": 2.0,
-=======
-          "duration": 4.0,
->>>>>>> 5725112b
-          "value": "A:min",
-          "confidence": 1
-        },
-        {
-<<<<<<< HEAD
-          "time": 2.2,
-          "duration": 2.0,
-          "value": "G:maj",
+          "duration": 4.0,
+          "value": "A:min",
           "confidence": 1
         },
         {
           "time": 3.0,
-          "duration": 4.0,
-          "value": "A:min",
+          "duration": 1.0,
+          "value": "C:maj",
+          "confidence": 1
+        },
+        {
+          "time": 3.1,
+          "duration": 1.0,
+          "value": "G:maj",
+          "confidence": 1
+        },
+        {
+          "time": 3.2,
+          "duration": 2.0,
+          "value": "C:maj",
           "confidence": 1
         },
         {
           "time": 4.0,
-          "duration": 1.0,
-=======
-          "time": 3.0,
-          "duration": 1.0,
-          "value": "C:maj",
-          "confidence": 1
-        },
-        {
-          "time": 3.1,
-          "duration": 1.0,
-          "value": "G:maj",
-          "confidence": 1
-        },
-        {
-          "time": 3.2,
-          "duration": 2.0,
->>>>>>> 5725112b
-          "value": "C:maj",
-          "confidence": 1
-        },
-        {
-<<<<<<< HEAD
-          "time": 4.1,
-          "duration": 1.0,
-          "value": "G:maj",
-          "confidence": 1
-        },
-        {
-          "time": 4.2,
-          "duration": 2.0,
-          "value": "C:maj",
-=======
-          "time": 4.0,
-          "duration": 4.0,
-          "value": "A:min",
->>>>>>> 5725112b
+          "duration": 4.0,
+          "value": "A:min",
           "confidence": 1
         },
         {
           "time": 5.0,
-<<<<<<< HEAD
-          "duration": 4.0,
-          "value": "A:min",
-=======
           "duration": 2.0,
           "value": "A:min",
           "confidence": 1
@@ -116,247 +74,130 @@
           "time": 5.2,
           "duration": 2.0,
           "value": "G:maj",
->>>>>>> 5725112b
           "confidence": 1
         },
         {
           "time": 6.0,
-<<<<<<< HEAD
-          "duration": 2.0,
-=======
-          "duration": 4.0,
->>>>>>> 5725112b
-          "value": "A:min",
-          "confidence": 1
-        },
-        {
-<<<<<<< HEAD
-          "time": 6.2,
-          "duration": 2.0,
-          "value": "G:maj",
+          "duration": 4.0,
+          "value": "A:min",
           "confidence": 1
         },
         {
           "time": 7.0,
-          "duration": 4.0,
-          "value": "A:min",
+          "duration": 1.0,
+          "value": "F:maj",
+          "confidence": 1
+        },
+        {
+          "time": 7.1,
+          "duration": 1.0,
+          "value": "G:maj",
+          "confidence": 1
+        },
+        {
+          "time": 7.2,
+          "duration": 2.0,
+          "value": "C:maj",
           "confidence": 1
         },
         {
           "time": 8.0,
+          "duration": 4.0,
+          "value": "C:maj",
+          "confidence": 1
+        },
+        {
+          "time": 9.0,
+          "duration": 2.0,
+          "value": "C:maj",
+          "confidence": 1
+        },
+        {
+          "time": 9.2,
           "duration": 1.0,
           "value": "F:maj",
           "confidence": 1
         },
         {
-          "time": 8.1,
-          "duration": 1.0,
-          "value": "G:maj",
-          "confidence": 1
-        },
-        {
-          "time": 8.2,
-          "duration": 2.0,
-=======
-          "time": 7.0,
+          "time": 9.3,
+          "duration": 1.0,
+          "value": "G:maj",
+          "confidence": 1
+        },
+        {
+          "time": 10.0,
+          "duration": 4.0,
+          "value": "C:maj",
+          "confidence": 1
+        },
+        {
+          "time": 11.0,
+          "duration": 1.0,
+          "value": "C:maj",
+          "confidence": 1
+        },
+        {
+          "time": 11.1,
+          "duration": 1.0,
+          "value": "G:maj",
+          "confidence": 1
+        },
+        {
+          "time": 11.2,
+          "duration": 2.0,
+          "value": "C:maj",
+          "confidence": 1
+        },
+        {
+          "time": 12.0,
+          "duration": 4.0,
+          "value": "C:maj",
+          "confidence": 1
+        },
+        {
+          "time": 13.0,
+          "duration": 2.0,
+          "value": "C:maj",
+          "confidence": 1
+        },
+        {
+          "time": 13.2,
           "duration": 1.0,
           "value": "F:maj",
           "confidence": 1
         },
         {
-          "time": 7.1,
-          "duration": 1.0,
-          "value": "G:maj",
-          "confidence": 1
-        },
-        {
-          "time": 7.2,
-          "duration": 2.0,
-          "value": "C:maj",
-          "confidence": 1
-        },
-        {
-          "time": 8.0,
-          "duration": 4.0,
->>>>>>> 5725112b
-          "value": "C:maj",
-          "confidence": 1
-        },
-        {
-          "time": 9.0,
-<<<<<<< HEAD
-          "duration": 4.0,
-          "value": "C:maj",
-          "confidence": 1
-        },
-        {
-          "time": 10.0,
-          "duration": 2.0,
-          "value": "C:maj",
-          "confidence": 1
-        },
-        {
-          "time": 10.2,
-=======
-          "duration": 2.0,
-          "value": "C:maj",
-          "confidence": 1
-        },
-        {
-          "time": 9.2,
-          "duration": 1.0,
-          "value": "F:maj",
-          "confidence": 1
-        },
-        {
-          "time": 9.3,
-          "duration": 1.0,
-          "value": "G:maj",
-          "confidence": 1
-        },
-        {
-          "time": 10.0,
-          "duration": 4.0,
-          "value": "C:maj",
-          "confidence": 1
-        },
-        {
-          "time": 11.0,
-          "duration": 1.0,
-          "value": "C:maj",
-          "confidence": 1
-        },
-        {
-          "time": 11.1,
-          "duration": 1.0,
-          "value": "G:maj",
-          "confidence": 1
-        },
-        {
-          "time": 11.2,
-          "duration": 2.0,
-          "value": "C:maj",
-          "confidence": 1
-        },
-        {
-          "time": 12.0,
-          "duration": 4.0,
-          "value": "C:maj",
-          "confidence": 1
-        },
-        {
-          "time": 13.0,
-          "duration": 2.0,
-          "value": "C:maj",
-          "confidence": 1
-        },
-        {
-          "time": 13.2,
->>>>>>> 5725112b
-          "duration": 1.0,
-          "value": "F:maj",
-          "confidence": 1
-        },
-        {
-          "time": 10.3,
-          "duration": 1.0,
-          "value": "G:maj",
-          "confidence": 1
-        },
-        {
-<<<<<<< HEAD
-          "time": 11.0,
-          "duration": 4.0,
-          "value": "C:maj",
-          "confidence": 1
-        },
-        {
-          "time": 12.0,
-          "duration": 1.0,
-          "value": "C:maj",
-          "confidence": 1
-        },
-        {
-          "time": 12.1,
-          "duration": 1.0,
-          "value": "G:maj",
-          "confidence": 1
-        },
-        {
-          "time": 12.2,
-          "duration": 2.0,
-          "value": "C:maj",
-          "confidence": 1
-        },
-        {
-          "time": 13.0,
-          "duration": 4.0,
-          "value": "C:maj",
+          "time": 13.3,
+          "duration": 1.0,
+          "value": "G:maj",
           "confidence": 1
         },
         {
           "time": 14.0,
-          "duration": 2.0,
-          "value": "C:maj",
-          "confidence": 1
-        },
-        {
-          "time": 14.2,
-          "duration": 1.0,
-          "value": "F:maj",
-          "confidence": 1
-        },
-        {
-          "time": 14.3,
-          "duration": 1.0,
-          "value": "G:maj",
+          "duration": 4.0,
+          "value": "C:maj",
           "confidence": 1
         },
         {
           "time": 15.0,
-=======
-          "time": 14.0,
->>>>>>> 5725112b
-          "duration": 4.0,
-          "value": "C:maj",
-          "confidence": 1
-        },
-        {
-<<<<<<< HEAD
+          "duration": 1.0,
+          "value": "C:maj",
+          "confidence": 1
+        },
+        {
+          "time": 15.1,
+          "duration": 1.0,
+          "value": "G:maj",
+          "confidence": 1
+        },
+        {
+          "time": 15.2,
+          "duration": 2.0,
+          "value": "C:maj",
+          "confidence": 1
+        },
+        {
           "time": 16.0,
-=======
-          "time": 15.0,
->>>>>>> 5725112b
-          "duration": 1.0,
-          "value": "C:maj",
-          "confidence": 1
-        },
-        {
-<<<<<<< HEAD
-          "time": 16.1,
-=======
-          "time": 15.1,
->>>>>>> 5725112b
-          "duration": 1.0,
-          "value": "G:maj",
-          "confidence": 1
-        },
-        {
-<<<<<<< HEAD
-          "time": 16.2,
-=======
-          "time": 15.2,
->>>>>>> 5725112b
-          "duration": 2.0,
-          "value": "C:maj",
-          "confidence": 1
-        },
-        {
-<<<<<<< HEAD
-          "time": 17.0,
-=======
-          "time": 16.0,
->>>>>>> 5725112b
           "duration": 4.0,
           "value": "C:maj",
           "confidence": 1
