--- conflicted
+++ resolved
@@ -145,11 +145,7 @@
         {
           "time": 16.0,
           "duration": 4.0,
-<<<<<<< HEAD
-          "value": "F:min(b7)",
-=======
-          "value": "Eb:(3,5,b7)",
->>>>>>> 5725112b
+          "value": "Eb:(3,5,b7)",
           "confidence": 1
         },
         {
@@ -167,11 +163,7 @@
         {
           "time": 19.0,
           "duration": 4.0,
-<<<<<<< HEAD
-          "value": "Eb:min(b7)",
-=======
-          "value": "Eb:(3,5,b7)",
->>>>>>> 5725112b
+          "value": "Eb:(3,5,b7)",
           "confidence": 1
         },
         {
@@ -183,11 +175,7 @@
         {
           "time": 21.0,
           "duration": 4.0,
-<<<<<<< HEAD
-          "value": "Bb:min(b7)",
-=======
-          "value": "Eb:(3,5,b7)",
->>>>>>> 5725112b
+          "value": "Eb:(3,5,b7)",
           "confidence": 1
         },
         {
@@ -234,15 +222,6 @@
         },
         {
           "time": 29.0,
-<<<<<<< HEAD
-          "duration": 4.0,
-          "value": "Bb:min(b7)",
-          "confidence": 1
-        },
-        {
-          "time": 30.0,
-=======
->>>>>>> 5725112b
           "duration": 2.0,
           "value": "Db:min(b7)",
           "confidence": 1
