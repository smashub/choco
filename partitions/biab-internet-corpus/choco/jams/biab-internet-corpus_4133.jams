{
  "annotations": [
    {
      "annotation_metadata": {
        "curator": {
          "name": "",
          "email": ""
        },
        "annotator": {},
        "version": "",
        "corpus": "biab_internet_corpus",
        "annotation_tools": "",
        "annotation_rules": "",
        "validation": "",
        "data_source": ""
      },
      "namespace": "chord",
      "data": [
        {
          "time": 0.0,
          "duration": 2.0,
          "value": "Eb:(3,5,6)",
          "confidence": 1
        },
        {
          "time": 0.2,
          "duration": 2.0,
          "value": "F:min(b7)",
          "confidence": 1
        },
        {
          "time": 1.0,
          "duration": 2.0,
          "value": "G:min(b7)",
          "confidence": 1
        },
        {
          "time": 1.2,
          "duration": 2.0,
          "value": "F:min(b7)",
          "confidence": 1
        },
        {
          "time": 2.0,
          "duration": 2.0,
          "value": "Eb:(3,5,6)",
          "confidence": 1
        },
        {
          "time": 2.2,
          "duration": 2.0,
          "value": "F:min(b7)",
          "confidence": 1
        },
        {
          "time": 3.0,
          "duration": 2.0,
          "value": "G:min(b7)",
          "confidence": 1
        },
        {
          "time": 3.2,
          "duration": 2.0,
          "value": "F:min(b7)",
          "confidence": 1
        },
        {
          "time": 4.0,
          "duration": 2.0,
          "value": "Eb:maj",
          "confidence": 1
        },
        {
          "time": 4.2,
          "duration": 2.0,
          "value": "Eb:maj7",
          "confidence": 1
        },
        {
          "time": 5.0,
          "duration": 2.0,
          "value": "Eb:(3,5,6)",
          "confidence": 1
        },
        {
          "time": 5.2,
          "duration": 2.0,
          "value": "Eb:maj",
          "confidence": 1
        },
        {
          "time": 6.0,
          "duration": 4.0,
          "value": "G:(3,b5,b7)",
          "confidence": 1
        },
        {
          "time": 7.0,
          "duration": 4.0,
          "value": "Bb:(3,5,b7)",
          "confidence": 1
        },
        {
          "time": 8.0,
          "duration": 2.0,
          "value": "F:min",
          "confidence": 1
        },
        {
          "time": 8.2,
          "duration": 2.0,
          "value": "Bb:(3,5,b7)",
          "confidence": 1
        },
        {
          "time": 9.0,
          "duration": 1.0,
          "value": "Eb:maj",
          "confidence": 1
        },
        {
<<<<<<< HEAD
          "time": 10.1,
=======
          "time": 9.1,
>>>>>>> 5725112b
          "duration": 1.0,
          "value": "Eb:min",
          "confidence": 1
        },
        {
<<<<<<< HEAD
          "time": 10.2,
=======
          "time": 9.2,
>>>>>>> 5725112b
          "duration": 2.0,
          "value": "C:(3,5,b7)",
          "confidence": 1
        },
        {
          "time": 10.0,
          "duration": 2.0,
          "value": "F:min(b7)",
          "confidence": 1
        },
        {
          "time": 10.2,
          "duration": 2.0,
          "value": "Bb:(3,5,b7)",
          "confidence": 1
        },
        {
          "time": 11.0,
          "duration": 1.0,
          "value": "F:(3,5,b7)",
          "confidence": 1
        },
        {
<<<<<<< HEAD
          "time": 12.1,
=======
          "time": 11.1,
>>>>>>> 5725112b
          "duration": 1.0,
          "value": "Ab:min",
          "confidence": 1
        },
        {
<<<<<<< HEAD
          "time": 12.2,
=======
          "time": 11.2,
>>>>>>> 5725112b
          "duration": 2.0,
          "value": "Bb:(3,5,b7)",
          "confidence": 1
        },
        {
          "time": 12.0,
          "duration": 2.0,
          "value": "Eb:maj",
          "confidence": 1
        },
        {
          "time": 12.2,
          "duration": 2.0,
          "value": "Eb:maj7",
          "confidence": 1
        },
        {
          "time": 13.0,
          "duration": 4.0,
          "value": "Eb:(3,5,6)",
          "confidence": 1
        },
        {
          "time": 14.0,
          "duration": 2.0,
          "value": "Bb:min(6)",
          "confidence": 1
        },
        {
          "time": 14.2,
          "duration": 2.0,
          "value": "C:(3,5,b7)",
          "confidence": 1
        },
        {
          "time": 15.0,
          "duration": 4.0,
          "value": "F:min",
          "confidence": 1
        },
        {
          "time": 16.0,
          "duration": 4.0,
          "value": "C:dim",
          "confidence": 1
        },
        {
          "time": 17.0,
          "duration": 2.0,
          "value": "G:min",
          "confidence": 1
        },
        {
          "time": 17.2,
          "duration": 2.0,
          "value": "C:(3,5,b7)",
          "confidence": 1
        },
        {
          "time": 18.0,
          "duration": 2.0,
          "value": "F:min",
          "confidence": 1
        },
        {
          "time": 18.2,
          "duration": 2.0,
          "value": "Bb:(3,5,b7)",
          "confidence": 1
        },
        {
          "time": 19.0,
          "duration": 2.0,
          "value": "F:(3,5,b7)",
          "confidence": 1
        },
        {
          "time": 19.2,
          "duration": 2.0,
          "value": "Bb:(3,5,b7)",
          "confidence": 1
        },
        {
          "time": 20.0,
          "duration": 2.0,
          "value": "Eb:maj",
          "confidence": 1
        },
        {
          "time": 20.2,
          "duration": 1.0,
          "value": "Eb:maj",
          "confidence": 1
        },
        {
          "time": 20.3,
          "duration": 1.0,
          "value": "Bb:min",
          "confidence": 1
        },
        {
          "time": 21.0,
          "duration": 4.0,
          "value": "C:(3,5,b7)",
          "confidence": 1
        },
        {
          "time": 22.0,
          "duration": 2.0,
          "value": "F:(3,5,b7)",
          "confidence": 1
        },
        {
          "time": 22.2,
          "duration": 2.0,
          "value": "Bb:(3,5,b7)",
          "confidence": 1
        },
        {
          "time": 23.0,
          "duration": 2.0,
          "value": "Eb:maj",
          "confidence": 1
        },
        {
          "time": 23.2,
          "duration": 2.0,
          "value": "Bb:(3,5,b7)",
          "confidence": 1
        },
        {
          "time": 24.0,
          "duration": 4.0,
          "value": "Eb:maj",
          "confidence": 1
        }
      ],
      "sandbox": {},
      "time": 0,
      "duration": 100.0
    },
    {
      "annotation_metadata": {
        "curator": {
          "name": "",
          "email": ""
        },
        "annotator": {},
        "version": "",
        "corpus": "biab_internet_corpus",
        "annotation_tools": "",
        "annotation_rules": "",
        "validation": "",
        "data_source": ""
      },
      "namespace": "key_mode",
      "data": [
        {
          "time": 0.0,
          "duration": 100.0,
          "value": "Eb",
          "confidence": 1
        }
      ],
      "sandbox": {},
      "time": 0,
      "duration": 100.0
    }
  ],
  "file_metadata": {
    "title": "Life Is Just A Bowl Of Cherries",
    "artist": "",
    "release": "",
    "duration": 100.0,
    "identifiers": {},
    "jams_version": "0.3.4"
  },
  "sandbox": {
    "expanded": false
  }
}<|MERGE_RESOLUTION|>--- conflicted
+++ resolved
@@ -119,33 +119,25 @@
           "confidence": 1
         },
         {
-<<<<<<< HEAD
-          "time": 10.1,
-=======
           "time": 9.1,
->>>>>>> 5725112b
           "duration": 1.0,
           "value": "Eb:min",
           "confidence": 1
         },
         {
-<<<<<<< HEAD
+          "time": 9.2,
+          "duration": 2.0,
+          "value": "C:(3,5,b7)",
+          "confidence": 1
+        },
+        {
+          "time": 10.0,
+          "duration": 2.0,
+          "value": "F:min(b7)",
+          "confidence": 1
+        },
+        {
           "time": 10.2,
-=======
-          "time": 9.2,
->>>>>>> 5725112b
-          "duration": 2.0,
-          "value": "C:(3,5,b7)",
-          "confidence": 1
-        },
-        {
-          "time": 10.0,
-          "duration": 2.0,
-          "value": "F:min(b7)",
-          "confidence": 1
-        },
-        {
-          "time": 10.2,
           "duration": 2.0,
           "value": "Bb:(3,5,b7)",
           "confidence": 1
@@ -157,21 +149,13 @@
           "confidence": 1
         },
         {
-<<<<<<< HEAD
-          "time": 12.1,
-=======
           "time": 11.1,
->>>>>>> 5725112b
           "duration": 1.0,
           "value": "Ab:min",
           "confidence": 1
         },
         {
-<<<<<<< HEAD
-          "time": 12.2,
-=======
           "time": 11.2,
->>>>>>> 5725112b
           "duration": 2.0,
           "value": "Bb:(3,5,b7)",
           "confidence": 1
