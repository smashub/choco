--- conflicted
+++ resolved
@@ -25,21 +25,13 @@
         {
           "time": 1.0,
           "duration": 4.0,
-<<<<<<< HEAD
-          "value": "F:maj",
-=======
           "value": "F:(3,5,6)",
->>>>>>> 5725112b
           "confidence": 1
         },
         {
           "time": 2.0,
           "duration": 4.0,
-<<<<<<< HEAD
-          "value": "F:(3,5,6)",
-=======
-          "value": "F:maj",
->>>>>>> 5725112b
+          "value": "F:maj",
           "confidence": 1
         },
         {
@@ -69,11 +61,7 @@
         {
           "time": 7.0,
           "duration": 4.0,
-<<<<<<< HEAD
-          "value": "C:(3,5,b7)",
-=======
-          "value": "F:maj",
->>>>>>> 5725112b
+          "value": "F:maj",
           "confidence": 1
         },
         {
@@ -85,21 +73,13 @@
         {
           "time": 9.0,
           "duration": 4.0,
-<<<<<<< HEAD
-          "value": "F:maj",
-=======
-          "value": "F:(3,5,b7)",
->>>>>>> 5725112b
+          "value": "F:(3,5,b7)",
           "confidence": 1
         },
         {
           "time": 10.0,
           "duration": 4.0,
-<<<<<<< HEAD
-          "value": "F:(3,5,b7)",
-=======
-          "value": "Bb:maj",
->>>>>>> 5725112b
+          "value": "Bb:maj",
           "confidence": 1
         },
         {
@@ -110,10 +90,6 @@
         },
         {
           "time": 12.0,
-<<<<<<< HEAD
-          "duration": 4.0,
-          "value": "Bb:maj",
-=======
           "duration": 2.0,
           "value": "F:maj",
           "confidence": 1
@@ -122,47 +98,30 @@
           "time": 12.2,
           "duration": 2.0,
           "value": "D:min",
->>>>>>> 5725112b
           "confidence": 1
         },
         {
           "time": 13.0,
           "duration": 2.0,
-<<<<<<< HEAD
-          "value": "F:maj",
-=======
           "value": "C:min(b7)",
->>>>>>> 5725112b
           "confidence": 1
         },
         {
           "time": 13.2,
           "duration": 2.0,
-<<<<<<< HEAD
-          "value": "D:min",
-=======
           "value": "G:min(b7)",
->>>>>>> 5725112b
           "confidence": 1
         },
         {
           "time": 14.0,
           "duration": 2.0,
-<<<<<<< HEAD
-          "value": "C:min(b7)",
-=======
-          "value": "F:maj",
->>>>>>> 5725112b
+          "value": "F:maj",
           "confidence": 1
         },
         {
           "time": 14.2,
           "duration": 2.0,
-<<<<<<< HEAD
-          "value": "G:min(b7)",
-=======
-          "value": "C:(3,5,b7)",
->>>>>>> 5725112b
+          "value": "C:(3,5,b7)",
           "confidence": 1
         },
         {
@@ -174,28 +133,13 @@
         {
           "time": 15.2,
           "duration": 2.0,
-<<<<<<< HEAD
-          "value": "C:(3,5,b7)",
-=======
-          "value": "F:(3,5,b7)",
->>>>>>> 5725112b
+          "value": "F:(3,5,b7)",
           "confidence": 1
         },
         {
           "time": 16.0,
-<<<<<<< HEAD
-          "duration": 2.0,
-          "value": "F:maj",
-          "confidence": 1
-        },
-        {
-          "time": 16.2,
-          "duration": 2.0,
-          "value": "F:(3,5,b7)",
-=======
-          "duration": 4.0,
-          "value": "Bb:maj",
->>>>>>> 5725112b
+          "duration": 4.0,
+          "value": "Bb:maj",
           "confidence": 1
         },
         {
@@ -207,11 +151,7 @@
         {
           "time": 18.0,
           "duration": 4.0,
-<<<<<<< HEAD
-          "value": "Bb:maj",
-=======
-          "value": "F:maj",
->>>>>>> 5725112b
+          "value": "F:maj",
           "confidence": 1
         },
         {
@@ -228,19 +168,8 @@
         },
         {
           "time": 20.0,
-<<<<<<< HEAD
-          "duration": 2.0,
-          "value": "F:maj",
-          "confidence": 1
-        },
-        {
-          "time": 20.2,
-          "duration": 2.0,
-          "value": "F:(3,5,b7)",
-=======
-          "duration": 4.0,
-          "value": "Bb:maj",
->>>>>>> 5725112b
+          "duration": 4.0,
+          "value": "Bb:maj",
           "confidence": 1
         },
         {
@@ -251,10 +180,6 @@
         },
         {
           "time": 22.0,
-<<<<<<< HEAD
-          "duration": 4.0,
-          "value": "Bb:maj",
-=======
           "duration": 2.0,
           "value": "F:maj",
           "confidence": 1
@@ -263,34 +188,18 @@
           "time": 22.2,
           "duration": 2.0,
           "value": "C:dim",
->>>>>>> 5725112b
           "confidence": 1
         },
         {
           "time": 23.0,
-<<<<<<< HEAD
-          "duration": 2.0,
-          "value": "F:maj",
-=======
-          "duration": 4.0,
-          "value": "C:(3,5,b7)",
->>>>>>> 5725112b
-          "confidence": 1
-        },
-        {
-          "time": 23.2,
-          "duration": 2.0,
-          "value": "C:dim",
+          "duration": 4.0,
+          "value": "C:(3,5,b7)",
           "confidence": 1
         },
         {
           "time": 24.0,
           "duration": 4.0,
-<<<<<<< HEAD
-          "value": "C:(3,5,b7)",
-=======
-          "value": "F:maj",
->>>>>>> 5725112b
+          "value": "F:maj",
           "confidence": 1
         },
         {
@@ -302,29 +211,17 @@
         {
           "time": 26.0,
           "duration": 4.0,
-<<<<<<< HEAD
-          "value": "F:(3,5,b7)",
-=======
-          "value": "Bb:maj",
->>>>>>> 5725112b
+          "value": "Bb:maj",
           "confidence": 1
         },
         {
           "time": 27.0,
           "duration": 4.0,
-<<<<<<< HEAD
-          "value": "Bb:maj",
-=======
           "value": "Bb:(3,5,b7)",
->>>>>>> 5725112b
           "confidence": 1
         },
         {
           "time": 28.0,
-<<<<<<< HEAD
-          "duration": 4.0,
-          "value": "Bb:(3,5,b7)",
-=======
           "duration": 2.0,
           "value": "F:maj",
           "confidence": 1
@@ -333,66 +230,34 @@
           "time": 28.2,
           "duration": 2.0,
           "value": "F:(3,5,b7)",
->>>>>>> 5725112b
           "confidence": 1
         },
         {
           "time": 29.0,
           "duration": 2.0,
-<<<<<<< HEAD
-          "value": "F:maj",
-=======
           "value": "D:(3,5,b7)",
->>>>>>> 5725112b
           "confidence": 1
         },
         {
           "time": 29.2,
           "duration": 2.0,
-<<<<<<< HEAD
-          "value": "F:(3,5,b7)",
-=======
           "value": "Bb:min",
->>>>>>> 5725112b
           "confidence": 1
         },
         {
           "time": 30.0,
           "duration": 2.0,
-<<<<<<< HEAD
-          "value": "D:(3,5,b7)",
+          "value": "F:maj",
           "confidence": 1
         },
         {
           "time": 30.2,
           "duration": 2.0,
-          "value": "Bb:min",
+          "value": "C:(3,5,b7)",
           "confidence": 1
         },
         {
           "time": 31.0,
-          "duration": 2.0,
-=======
->>>>>>> 5725112b
-          "value": "F:maj",
-          "confidence": 1
-        },
-        {
-<<<<<<< HEAD
-          "time": 31.2,
-=======
-          "time": 30.2,
->>>>>>> 5725112b
-          "duration": 2.0,
-          "value": "C:(3,5,b7)",
-          "confidence": 1
-        },
-        {
-<<<<<<< HEAD
-          "time": 32.0,
-=======
-          "time": 31.0,
->>>>>>> 5725112b
           "duration": 4.0,
           "value": "F:maj",
           "confidence": 1
