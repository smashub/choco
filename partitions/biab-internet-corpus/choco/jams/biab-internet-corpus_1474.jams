--- conflicted
+++ resolved
@@ -29,324 +29,187 @@
           "confidence": 1
         },
         {
-<<<<<<< HEAD
+          "time": 1.0,
+          "duration": 2.0,
+          "value": "F#:min(b7)/D",
+          "confidence": 1
+        },
+        {
+          "time": 1.2,
+          "duration": 2.0,
+          "value": "B:(3,#5,b7)",
+          "confidence": 1
+        },
+        {
           "time": 2.0,
           "duration": 2.0,
-          "value": "F#:min(b7)/D",
-=======
-          "time": 1.0,
-          "duration": 2.0,
-          "value": "F#:min(b7)/D",
-          "confidence": 1
-        },
-        {
-          "time": 1.2,
+          "value": "E:min(b7,9)",
+          "confidence": 1
+        },
+        {
+          "time": 2.2,
+          "duration": 2.0,
+          "value": "A:(3,5,b7)",
+          "confidence": 1
+        },
+        {
+          "time": 3.0,
+          "duration": 2.0,
+          "value": "D:maj7",
+          "confidence": 1
+        },
+        {
+          "time": 3.2,
+          "duration": 1.0,
+          "value": "E:min(b7)",
+          "confidence": 1
+        },
+        {
+          "time": 3.3,
+          "duration": 1.0,
+          "value": "Eb:(3,b5,b7)",
+          "confidence": 1
+        },
+        {
+          "time": 4.0,
+          "duration": 2.0,
+          "value": "D:maj7",
+          "confidence": 1
+        },
+        {
+          "time": 4.2,
+          "duration": 2.0,
+          "value": "G:maj7",
+          "confidence": 1
+        },
+        {
+          "time": 5.0,
+          "duration": 2.0,
+          "value": "F#:min(b7)/D",
+          "confidence": 1
+        },
+        {
+          "time": 5.2,
           "duration": 2.0,
           "value": "B:(3,#5,b7)",
           "confidence": 1
         },
         {
-          "time": 2.0,
+          "time": 6.0,
           "duration": 2.0,
           "value": "E:min(b7,9)",
->>>>>>> 5725112b
-          "confidence": 1
-        },
-        {
-          "time": 2.2,
-          "duration": 2.0,
-<<<<<<< HEAD
+          "confidence": 1
+        },
+        {
+          "time": 6.2,
+          "duration": 2.0,
+          "value": "A:(3,5,b7)",
+          "confidence": 1
+        },
+        {
+          "time": 7.0,
+          "duration": 2.0,
+          "value": "Eb:dim",
+          "confidence": 1
+        },
+        {
+          "time": 7.2,
+          "duration": 2.0,
+          "value": "E:min(b7)",
+          "confidence": 1
+        },
+        {
+          "time": 8.0,
+          "duration": 4.0,
+          "value": "E:min(b7)",
+          "confidence": 1
+        },
+        {
+          "time": 9.0,
+          "duration": 3.0,
+          "value": "A:(3,5,b7)",
+          "confidence": 1
+        },
+        {
+          "time": 9.3,
+          "duration": 1.0,
+          "value": "A:(3,#5,b7)",
+          "confidence": 1
+        },
+        {
+          "time": 10.0,
+          "duration": 2.0,
+          "value": "F#:min(b7)/D",
+          "confidence": 1
+        },
+        {
+          "time": 10.2,
+          "duration": 2.0,
+          "value": "F:maj7",
+          "confidence": 1
+        },
+        {
+          "time": 11.0,
+          "duration": 2.0,
+          "value": "Bb:maj7",
+          "confidence": 1
+        },
+        {
+          "time": 11.2,
+          "duration": 2.0,
+          "value": "Eb:(3,b5,b7)",
+          "confidence": 1
+        },
+        {
+          "time": 12.0,
+          "duration": 2.0,
+          "value": "D:maj7",
+          "confidence": 1
+        },
+        {
+          "time": 12.2,
+          "duration": 2.0,
+          "value": "G:maj7",
+          "confidence": 1
+        },
+        {
+          "time": 13.0,
+          "duration": 2.0,
+          "value": "F#:min(b7)/D",
+          "confidence": 1
+        },
+        {
+          "time": 13.2,
+          "duration": 2.0,
           "value": "B:(3,#5,b7)",
-=======
-          "value": "A:(3,5,b7)",
->>>>>>> 5725112b
-          "confidence": 1
-        },
-        {
-          "time": 3.0,
-          "duration": 2.0,
-<<<<<<< HEAD
+          "confidence": 1
+        },
+        {
+          "time": 14.0,
+          "duration": 2.0,
           "value": "E:min(b7,9)",
-=======
-          "value": "D:maj7",
->>>>>>> 5725112b
-          "confidence": 1
-        },
-        {
-          "time": 3.2,
-<<<<<<< HEAD
-          "duration": 2.0,
-          "value": "A:(3,5,b7)",
-=======
-          "duration": 1.0,
-          "value": "E:min(b7)",
-          "confidence": 1
-        },
-        {
-          "time": 3.3,
-          "duration": 1.0,
-          "value": "Eb:(3,b5,b7)",
->>>>>>> 5725112b
-          "confidence": 1
-        },
-        {
-          "time": 4.0,
-          "duration": 2.0,
-          "value": "D:maj7",
-          "confidence": 1
-        },
-        {
-          "time": 4.2,
-<<<<<<< HEAD
-          "duration": 1.0,
-          "value": "E:min(b7)",
-          "confidence": 1
-        },
-        {
-          "time": 4.3,
-          "duration": 1.0,
-          "value": "Eb:(3,b5,b7)",
-=======
-          "duration": 2.0,
-          "value": "G:maj7",
->>>>>>> 5725112b
-          "confidence": 1
-        },
-        {
-          "time": 5.0,
-          "duration": 2.0,
-<<<<<<< HEAD
-          "value": "D:maj7",
-=======
-          "value": "F#:min(b7)/D",
->>>>>>> 5725112b
-          "confidence": 1
-        },
-        {
-          "time": 5.2,
-          "duration": 2.0,
-<<<<<<< HEAD
-          "value": "G:maj7",
-=======
-          "value": "B:(3,#5,b7)",
->>>>>>> 5725112b
-          "confidence": 1
-        },
-        {
-          "time": 6.0,
-          "duration": 2.0,
-<<<<<<< HEAD
-          "value": "F#:min(b7)/D",
-=======
-          "value": "E:min(b7,9)",
->>>>>>> 5725112b
-          "confidence": 1
-        },
-        {
-          "time": 6.2,
-          "duration": 2.0,
-<<<<<<< HEAD
-          "value": "B:(3,#5,b7)",
-=======
-          "value": "A:(3,5,b7)",
->>>>>>> 5725112b
-          "confidence": 1
-        },
-        {
-          "time": 7.0,
-          "duration": 2.0,
-<<<<<<< HEAD
-          "value": "E:min(b7,9)",
-=======
+          "confidence": 1
+        },
+        {
+          "time": 14.2,
+          "duration": 2.0,
+          "value": "A:(3,5,b7)",
+          "confidence": 1
+        },
+        {
+          "time": 15.0,
+          "duration": 2.0,
           "value": "Eb:dim",
->>>>>>> 5725112b
-          "confidence": 1
-        },
-        {
-          "time": 7.2,
-          "duration": 2.0,
-<<<<<<< HEAD
-          "value": "A:(3,5,b7)",
-=======
-          "value": "E:min(b7)",
->>>>>>> 5725112b
-          "confidence": 1
-        },
-        {
-          "time": 8.0,
-<<<<<<< HEAD
-          "duration": 2.0,
-          "value": "Eb:dim",
-          "confidence": 1
-        },
-        {
-          "time": 8.2,
-          "duration": 2.0,
-=======
-          "duration": 4.0,
->>>>>>> 5725112b
-          "value": "E:min(b7)",
-          "confidence": 1
-        },
-        {
-          "time": 9.0,
-<<<<<<< HEAD
-          "duration": 4.0,
-          "value": "E:min(b7)",
-          "confidence": 1
-        },
-        {
-          "time": 10.0,
-          "duration": 3.0,
-          "value": "A:(3,5,b7)",
-          "confidence": 1
-        },
-        {
-          "time": 10.3,
-          "duration": 1.0,
-          "value": "A:(3,#5,b7)",
-=======
-          "duration": 3.0,
-          "value": "A:(3,5,b7)",
-          "confidence": 1
-        },
-        {
-          "time": 9.3,
-          "duration": 1.0,
-          "value": "A:(3,#5,b7)",
-          "confidence": 1
-        },
-        {
-          "time": 10.0,
-          "duration": 2.0,
-          "value": "F#:min(b7)/D",
-          "confidence": 1
-        },
-        {
-          "time": 10.2,
-          "duration": 2.0,
-          "value": "F:maj7",
->>>>>>> 5725112b
-          "confidence": 1
-        },
-        {
-          "time": 11.0,
-          "duration": 2.0,
-<<<<<<< HEAD
-          "value": "F#:min(b7)/D",
-=======
-          "value": "Bb:maj7",
->>>>>>> 5725112b
-          "confidence": 1
-        },
-        {
-          "time": 11.2,
-          "duration": 2.0,
-<<<<<<< HEAD
-          "value": "F:maj7",
-=======
-          "value": "Eb:(3,b5,b7)",
->>>>>>> 5725112b
-          "confidence": 1
-        },
-        {
-          "time": 12.0,
-          "duration": 2.0,
-<<<<<<< HEAD
-          "value": "Bb:maj7",
-=======
-          "value": "D:maj7",
->>>>>>> 5725112b
-          "confidence": 1
-        },
-        {
-          "time": 12.2,
-          "duration": 2.0,
-<<<<<<< HEAD
-          "value": "Eb:(3,b5,b7)",
-=======
-          "value": "G:maj7",
->>>>>>> 5725112b
-          "confidence": 1
-        },
-        {
-          "time": 13.0,
-          "duration": 2.0,
-<<<<<<< HEAD
-          "value": "D:maj7",
-=======
-          "value": "F#:min(b7)/D",
->>>>>>> 5725112b
-          "confidence": 1
-        },
-        {
-          "time": 13.2,
-          "duration": 2.0,
-<<<<<<< HEAD
-          "value": "G:maj7",
-=======
-          "value": "B:(3,#5,b7)",
->>>>>>> 5725112b
-          "confidence": 1
-        },
-        {
-          "time": 14.0,
-          "duration": 2.0,
-<<<<<<< HEAD
-          "value": "F#:min(b7)/D",
-=======
-          "value": "E:min(b7,9)",
->>>>>>> 5725112b
-          "confidence": 1
-        },
-        {
-          "time": 14.2,
-          "duration": 2.0,
-<<<<<<< HEAD
-          "value": "B:(3,#5,b7)",
-=======
-          "value": "A:(3,5,b7)",
->>>>>>> 5725112b
-          "confidence": 1
-        },
-        {
-          "time": 15.0,
-          "duration": 2.0,
-<<<<<<< HEAD
-          "value": "E:min(b7,9)",
-=======
-          "value": "Eb:dim",
->>>>>>> 5725112b
           "confidence": 1
         },
         {
           "time": 15.2,
           "duration": 2.0,
-<<<<<<< HEAD
-          "value": "A:(3,5,b7)",
-=======
-          "value": "E:min(b7)",
->>>>>>> 5725112b
+          "value": "E:min(b7)",
           "confidence": 1
         },
         {
           "time": 16.0,
-<<<<<<< HEAD
-          "duration": 2.0,
-          "value": "Eb:dim",
-          "confidence": 1
-        },
-        {
-          "time": 16.2,
-          "duration": 2.0,
-          "value": "E:min(b7)",
-          "confidence": 1
-        },
-        {
-          "time": 17.0,
-          "duration": 4.0,
-          "value": "E:min(b7)",
-=======
           "duration": 4.0,
           "value": "E:min(b7)",
           "confidence": 1
@@ -361,21 +224,10 @@
           "time": 17.3,
           "duration": 1.0,
           "value": "A:(3,#5,b7)",
->>>>>>> 5725112b
           "confidence": 1
         },
         {
           "time": 18.0,
-<<<<<<< HEAD
-          "duration": 3.0,
-          "value": "A:(3,5,b7)",
-          "confidence": 1
-        },
-        {
-          "time": 18.3,
-          "duration": 1.0,
-          "value": "A:(3,#5,b7)",
-=======
           "duration": 2.0,
           "value": "D:maj7",
           "confidence": 1
@@ -384,85 +236,46 @@
           "time": 18.2,
           "duration": 2.0,
           "value": "C:(3,5,b7,9,11,13)",
->>>>>>> 5725112b
           "confidence": 1
         },
         {
           "time": 19.0,
-<<<<<<< HEAD
-          "duration": 2.0,
-          "value": "D:maj7",
-          "confidence": 1
-        },
-        {
-          "time": 19.2,
-          "duration": 2.0,
-          "value": "C:(3,5,b7,9,11,13)",
-=======
-          "duration": 4.0,
-          "value": "D:maj7",
->>>>>>> 5725112b
+          "duration": 4.0,
+          "value": "D:maj7",
           "confidence": 1
         },
         {
           "time": 20.0,
-<<<<<<< HEAD
-          "duration": 4.0,
-          "value": "D:maj7",
-=======
           "duration": 2.0,
           "value": "A:min(b7)",
->>>>>>> 5725112b
           "confidence": 1
         },
         {
           "time": 20.2,
           "duration": 2.0,
-<<<<<<< HEAD
+          "value": "D:(3,5,b7)",
+          "confidence": 1
+        },
+        {
+          "time": 21.0,
+          "duration": 2.0,
           "value": "A:min(b7)",
-=======
+          "confidence": 1
+        },
+        {
+          "time": 21.2,
+          "duration": 2.0,
           "value": "D:(3,5,b7)",
->>>>>>> 5725112b
-          "confidence": 1
-        },
-        {
-          "time": 21.0,
-          "duration": 2.0,
-<<<<<<< HEAD
-          "value": "D:(3,5,b7)",
-=======
-          "value": "A:min(b7)",
->>>>>>> 5725112b
-          "confidence": 1
-        },
-        {
-          "time": 21.2,
-          "duration": 2.0,
-<<<<<<< HEAD
-          "value": "A:min(b7)",
-          "confidence": 1
-        },
-        {
-          "time": 22.2,
-          "duration": 2.0,
-          "value": "D:(3,5,b7)",
-=======
-          "value": "D:(3,5,b7)",
           "confidence": 1
         },
         {
           "time": 22.0,
           "duration": 4.0,
           "value": "G:maj7",
->>>>>>> 5725112b
           "confidence": 1
         },
         {
           "time": 23.0,
-<<<<<<< HEAD
-          "duration": 4.0,
-          "value": "G:maj7",
-=======
           "duration": 3.0,
           "value": "G:(3,5,6)",
           "confidence": 1
@@ -471,21 +284,10 @@
           "time": 23.3,
           "duration": 1.0,
           "value": "Bb:min(b7)",
->>>>>>> 5725112b
           "confidence": 1
         },
         {
           "time": 24.0,
-<<<<<<< HEAD
-          "duration": 3.0,
-          "value": "G:(3,5,6)",
-          "confidence": 1
-        },
-        {
-          "time": 24.3,
-          "duration": 1.0,
-          "value": "Bb:min(b7)",
-=======
           "duration": 2.0,
           "value": "B:min(b7)",
           "confidence": 1
@@ -494,7 +296,6 @@
           "time": 24.2,
           "duration": 2.0,
           "value": "E:(3,5,b7)",
->>>>>>> 5725112b
           "confidence": 1
         },
         {
@@ -512,144 +313,79 @@
         {
           "time": 26.0,
           "duration": 2.0,
-<<<<<<< HEAD
-          "value": "B:min(b7)",
+          "value": "E:min(b7,9)",
           "confidence": 1
         },
         {
           "time": 26.2,
           "duration": 2.0,
-          "value": "E:(3,5,b7)",
+          "value": "E:min(b7)",
           "confidence": 1
         },
         {
           "time": 27.0,
           "duration": 2.0,
+          "value": "A:(3,5,b7)",
+          "confidence": 1
+        },
+        {
+          "time": 27.2,
+          "duration": 1.0,
+          "value": "A:(3,5,b7,9)",
+          "confidence": 1
+        },
+        {
+          "time": 27.3,
+          "duration": 1.0,
+          "value": "A:(3,#5,b7)",
+          "confidence": 1
+        },
+        {
+          "time": 28.0,
+          "duration": 2.0,
+          "value": "D:maj7",
+          "confidence": 1
+        },
+        {
+          "time": 28.2,
+          "duration": 2.0,
+          "value": "G:maj7",
+          "confidence": 1
+        },
+        {
+          "time": 29.0,
+          "duration": 2.0,
+          "value": "F#:min(b7)/D",
+          "confidence": 1
+        },
+        {
+          "time": 29.2,
+          "duration": 2.0,
+          "value": "B:(3,#5,b7)",
+          "confidence": 1
+        },
+        {
+          "time": 30.0,
+          "duration": 2.0,
           "value": "E:min(b7,9)",
           "confidence": 1
         },
         {
-          "time": 27.2,
-          "duration": 2.0,
-          "value": "E:min(b7)",
-=======
-          "value": "E:min(b7,9)",
-          "confidence": 1
-        },
-        {
-          "time": 26.2,
-          "duration": 2.0,
-          "value": "E:min(b7)",
-          "confidence": 1
-        },
-        {
-          "time": 27.0,
-          "duration": 2.0,
-          "value": "A:(3,5,b7)",
-          "confidence": 1
-        },
-        {
-          "time": 27.2,
-          "duration": 1.0,
-          "value": "A:(3,5,b7,9)",
-          "confidence": 1
-        },
-        {
-          "time": 27.3,
-          "duration": 1.0,
-          "value": "A:(3,#5,b7)",
->>>>>>> 5725112b
-          "confidence": 1
-        },
-        {
-          "time": 28.0,
-          "duration": 2.0,
-<<<<<<< HEAD
-          "value": "A:(3,5,b7)",
-=======
-          "value": "D:maj7",
->>>>>>> 5725112b
-          "confidence": 1
-        },
-        {
-          "time": 28.2,
-<<<<<<< HEAD
-          "duration": 1.0,
-          "value": "A:(3,5,b7,9)",
-          "confidence": 1
-        },
-        {
-          "time": 28.3,
-          "duration": 1.0,
-          "value": "A:(3,#5,b7)",
-          "confidence": 1
-        },
-        {
-          "time": 29.0,
-          "duration": 2.0,
-          "value": "D:maj7",
-          "confidence": 1
-        },
-        {
-          "time": 29.2,
-          "duration": 2.0,
-          "value": "G:maj7",
-=======
-          "duration": 2.0,
-          "value": "G:maj7",
-          "confidence": 1
-        },
-        {
-          "time": 29.0,
-          "duration": 2.0,
-          "value": "F#:min(b7)/D",
-          "confidence": 1
-        },
-        {
-          "time": 29.2,
-          "duration": 2.0,
-          "value": "B:(3,#5,b7)",
->>>>>>> 5725112b
-          "confidence": 1
-        },
-        {
-          "time": 30.0,
-          "duration": 2.0,
-<<<<<<< HEAD
-          "value": "F#:min(b7)/D",
-=======
-          "value": "E:min(b7,9)",
->>>>>>> 5725112b
-          "confidence": 1
-        },
-        {
           "time": 30.2,
           "duration": 2.0,
-<<<<<<< HEAD
-          "value": "B:(3,#5,b7)",
-=======
-          "value": "A:(3,5,b7)",
->>>>>>> 5725112b
+          "value": "A:(3,5,b7)",
           "confidence": 1
         },
         {
           "time": 31.0,
           "duration": 2.0,
-<<<<<<< HEAD
-          "value": "E:min(b7,9)",
-=======
           "value": "Eb:dim",
->>>>>>> 5725112b
           "confidence": 1
         },
         {
           "time": 31.2,
           "duration": 2.0,
-<<<<<<< HEAD
-          "value": "A:(3,5,b7)",
-=======
-          "value": "E:min(b7)",
->>>>>>> 5725112b
+          "value": "E:min(b7)",
           "confidence": 1
         },
         {
@@ -661,9 +397,6 @@
         {
           "time": 33.0,
           "duration": 2.0,
-<<<<<<< HEAD
-          "value": "Eb:dim",
-=======
           "value": "A:(3,5,b7)",
           "confidence": 1
         },
@@ -701,17 +434,12 @@
           "time": 34.3,
           "duration": 1.0,
           "value": "E:min(b7)",
->>>>>>> 5725112b
           "confidence": 1
         },
         {
           "time": 35.0,
           "duration": 2.0,
-<<<<<<< HEAD
-          "value": "E:min(b7)",
-=======
-          "value": "D:maj7",
->>>>>>> 5725112b
+          "value": "D:maj7",
           "confidence": 1
         },
         {
@@ -783,129 +511,6 @@
         {
           "time": 42.0,
           "duration": 4.0,
-<<<<<<< HEAD
-          "value": "E:min(b7)",
-          "confidence": 1
-        },
-        {
-          "time": 34.0,
-          "duration": 2.0,
-          "value": "A:(3,5,b7)",
-          "confidence": 1
-        },
-        {
-          "time": 34.2,
-          "duration": 1.0,
-          "value": "C:(3,5,b7,9,11,13)",
-          "confidence": 1
-        },
-        {
-          "time": 34.3,
-          "duration": 1.0,
-          "value": "E:dim/A",
-          "confidence": 1
-        },
-        {
-          "time": 35.0,
-          "duration": 1.0,
-          "value": "D:maj7",
-          "confidence": 1
-        },
-        {
-          "time": 35.1,
-          "duration": 1.0,
-          "value": "G:maj7",
-          "confidence": 1
-        },
-        {
-          "time": 35.2,
-          "duration": 1.0,
-          "value": "F#:min(b7)/D",
-          "confidence": 1
-        },
-        {
-          "time": 35.3,
-          "duration": 1.0,
-          "value": "E:min(b7)",
-          "confidence": 1
-        },
-        {
-          "time": 36.0,
-          "duration": 2.0,
-          "value": "D:maj7",
-          "confidence": 1
-        },
-        {
-          "time": 36.2,
-          "duration": 1.0,
-          "value": "E:min(b7)",
-          "confidence": 1
-        },
-        {
-          "time": 36.3,
-          "duration": 1.0,
-          "value": "A:(3,5,b7)",
-          "confidence": 1
-        },
-        {
-          "time": 37.0,
-          "duration": 4.0,
-          "value": "A:(3,5,b7)",
-          "confidence": 1
-        },
-        {
-          "time": 38.0,
-          "duration": 4.0,
-          "value": "A:(3,5,b7)",
-          "confidence": 1
-        },
-        {
-          "time": 39.0,
-          "duration": 4.0,
-          "value": "A:(3,5,b7)",
-          "confidence": 1
-        },
-        {
-          "time": 40.0,
-          "duration": 4.0,
-          "value": "A:(3,5,b7)",
-          "confidence": 1
-        },
-        {
-          "time": 41.0,
-          "duration": 1.0,
-          "value": "D:maj7",
-          "confidence": 1
-        },
-        {
-          "time": 41.1,
-          "duration": 1.0,
-          "value": "G:maj7",
-          "confidence": 1
-        },
-        {
-          "time": 41.2,
-          "duration": 1.0,
-          "value": "F#:min(b7)/D",
-          "confidence": 1
-        },
-        {
-          "time": 41.3,
-          "duration": 1.0,
-          "value": "E:min(b7)",
-          "confidence": 1
-        },
-        {
-          "time": 42.0,
-          "duration": 4.0,
-          "value": "D:maj7",
-          "confidence": 1
-        },
-        {
-          "time": 43.0,
-          "duration": 4.0,
-=======
->>>>>>> 5725112b
           "value": "D:maj7",
           "confidence": 1
         }
