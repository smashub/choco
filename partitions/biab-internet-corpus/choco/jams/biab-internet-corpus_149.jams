--- conflicted
+++ resolved
@@ -55,41 +55,25 @@
         {
           "time": 3.0,
           "duration": 2.0,
-<<<<<<< HEAD
-          "value": "E:maj7/A",
-=======
-          "value": "A:min(b7,9)",
->>>>>>> 5725112b
+          "value": "A:min(b7,9)",
           "confidence": 1
         },
         {
           "time": 3.2,
           "duration": 2.0,
-<<<<<<< HEAD
-          "value": "A:maj9",
-=======
-          "value": "A:min(6)",
->>>>>>> 5725112b
+          "value": "A:min(6)",
           "confidence": 1
         },
         {
           "time": 4.0,
           "duration": 2.0,
-<<<<<<< HEAD
-          "value": "A:min(b7,9)",
-=======
-          "value": "E:maj7",
->>>>>>> 5725112b
+          "value": "E:maj7",
           "confidence": 1
         },
         {
           "time": 4.2,
           "duration": 2.0,
-<<<<<<< HEAD
-          "value": "A:min(6)",
-=======
-          "value": "E:maj",
->>>>>>> 5725112b
+          "value": "E:maj",
           "confidence": 1
         },
         {
@@ -107,41 +91,25 @@
         {
           "time": 6.0,
           "duration": 2.0,
-<<<<<<< HEAD
-          "value": "E:maj7",
-=======
-          "value": "E:maj7/A",
->>>>>>> 5725112b
+          "value": "E:maj7/A",
           "confidence": 1
         },
         {
           "time": 6.2,
           "duration": 2.0,
-<<<<<<< HEAD
-          "value": "E:maj",
-=======
-          "value": "A:maj9",
->>>>>>> 5725112b
+          "value": "A:maj9",
           "confidence": 1
         },
         {
           "time": 7.0,
           "duration": 2.0,
-<<<<<<< HEAD
-          "value": "E:maj7/A",
-=======
-          "value": "A:min(b7,9)",
->>>>>>> 5725112b
+          "value": "A:min(b7,9)",
           "confidence": 1
         },
         {
           "time": 7.2,
           "duration": 2.0,
-<<<<<<< HEAD
-          "value": "A:maj9",
-=======
-          "value": "A:min(6)",
->>>>>>> 5725112b
+          "value": "A:min(6)",
           "confidence": 1
         },
         {
@@ -159,21 +127,13 @@
         {
           "time": 9.0,
           "duration": 2.0,
-<<<<<<< HEAD
-          "value": "A:min(b7,9)",
-=======
-          "value": "E:maj",
->>>>>>> 5725112b
+          "value": "E:maj",
           "confidence": 1
         },
         {
           "time": 9.2,
           "duration": 2.0,
-<<<<<<< HEAD
-          "value": "A:min(6)",
-=======
-          "value": "E:maj",
->>>>>>> 5725112b
+          "value": "E:maj",
           "confidence": 1
         },
         {
@@ -185,11 +145,7 @@
         {
           "time": 10.2,
           "duration": 2.0,
-<<<<<<< HEAD
-          "value": "E:maj",
-=======
           "value": "A:maj",
->>>>>>> 5725112b
           "confidence": 1
         },
         {
@@ -201,37 +157,11 @@
         {
           "time": 11.2,
           "duration": 2.0,
-<<<<<<< HEAD
-          "value": "A:maj",
-=======
-          "value": "E:maj",
->>>>>>> 5725112b
+          "value": "E:maj",
           "confidence": 1
         },
         {
           "time": 12.0,
-<<<<<<< HEAD
-          "duration": 2.0,
-          "value": "E:maj",
-          "confidence": 1
-        },
-        {
-          "time": 12.2,
-          "duration": 2.0,
-          "value": "E:maj",
-          "confidence": 1
-        },
-        {
-          "time": 13.0,
-          "duration": 1.0,
-          "value": "B:maj",
-          "confidence": 1
-        },
-        {
-          "time": 13.1,
-          "duration": 1.0,
-          "value": "B:maj",
-=======
           "duration": 1.0,
           "value": "B:maj",
           "confidence": 1
@@ -252,33 +182,24 @@
           "time": 13.0,
           "duration": 2.0,
           "value": "E:maj",
->>>>>>> 5725112b
           "confidence": 1
         },
         {
           "time": 13.2,
           "duration": 2.0,
-<<<<<<< HEAD
+          "value": "E:maj",
+          "confidence": 1
+        },
+        {
+          "time": 14.0,
+          "duration": 2.0,
+          "value": "E:maj",
+          "confidence": 1
+        },
+        {
+          "time": 14.2,
+          "duration": 2.0,
           "value": "A:maj",
-=======
-          "value": "E:maj",
->>>>>>> 5725112b
-          "confidence": 1
-        },
-        {
-          "time": 14.0,
-          "duration": 2.0,
-          "value": "E:maj",
-          "confidence": 1
-        },
-        {
-          "time": 14.2,
-          "duration": 2.0,
-<<<<<<< HEAD
-          "value": "E:maj",
-=======
-          "value": "A:maj",
->>>>>>> 5725112b
           "confidence": 1
         },
         {
@@ -290,55 +211,30 @@
         {
           "time": 15.2,
           "duration": 2.0,
-<<<<<<< HEAD
-          "value": "A:maj",
-=======
-          "value": "E:maj",
->>>>>>> 5725112b
+          "value": "E:maj",
           "confidence": 1
         },
         {
           "time": 16.0,
           "duration": 2.0,
-<<<<<<< HEAD
-          "value": "E:maj",
-=======
           "value": "D:(3,5,b7,9)",
->>>>>>> 5725112b
           "confidence": 1
         },
         {
           "time": 16.2,
           "duration": 2.0,
-<<<<<<< HEAD
-          "value": "E:maj",
-=======
           "value": "D:(3,5,b7,9)",
->>>>>>> 5725112b
           "confidence": 1
         },
         {
           "time": 17.0,
-<<<<<<< HEAD
-          "duration": 2.0,
-=======
-          "duration": 4.0,
->>>>>>> 5725112b
+          "duration": 4.0,
           "value": "D:(3,5,b7,9)",
           "confidence": 1
         },
         {
           "time": 18.0,
           "duration": 2.0,
-<<<<<<< HEAD
-          "value": "D:(3,5,b7,9)",
-          "confidence": 1
-        },
-        {
-          "time": 18.0,
-          "duration": 4.0,
-          "value": "D:(3,5,b7,9)",
-=======
           "value": "E:maj7",
           "confidence": 1
         },
@@ -346,7 +242,6 @@
           "time": 18.2,
           "duration": 2.0,
           "value": "E:maj",
->>>>>>> 5725112b
           "confidence": 1
         },
         {
@@ -364,61 +259,37 @@
         {
           "time": 20.0,
           "duration": 2.0,
-<<<<<<< HEAD
-          "value": "E:maj7",
-=======
-          "value": "E:maj7/A",
->>>>>>> 5725112b
+          "value": "E:maj7/A",
           "confidence": 1
         },
         {
           "time": 20.2,
           "duration": 2.0,
-<<<<<<< HEAD
-          "value": "E:maj",
-=======
-          "value": "A:maj9",
->>>>>>> 5725112b
+          "value": "A:maj9",
           "confidence": 1
         },
         {
           "time": 21.0,
           "duration": 2.0,
-<<<<<<< HEAD
-          "value": "E:maj7/A",
-=======
-          "value": "A:min(b7,9)",
->>>>>>> 5725112b
+          "value": "A:min(b7,9)",
           "confidence": 1
         },
         {
           "time": 21.2,
           "duration": 2.0,
-<<<<<<< HEAD
-          "value": "A:maj9",
-=======
-          "value": "A:min(6)",
->>>>>>> 5725112b
+          "value": "A:min(6)",
           "confidence": 1
         },
         {
           "time": 22.0,
           "duration": 2.0,
-<<<<<<< HEAD
-          "value": "A:min(b7,9)",
-=======
-          "value": "E:maj7",
->>>>>>> 5725112b
+          "value": "E:maj7",
           "confidence": 1
         },
         {
           "time": 22.2,
           "duration": 2.0,
-<<<<<<< HEAD
-          "value": "A:min(6)",
-=======
-          "value": "E:maj",
->>>>>>> 5725112b
+          "value": "E:maj",
           "confidence": 1
         },
         {
@@ -436,41 +307,25 @@
         {
           "time": 24.0,
           "duration": 2.0,
-<<<<<<< HEAD
-          "value": "E:maj7",
-=======
-          "value": "E:maj7/A",
->>>>>>> 5725112b
+          "value": "E:maj7/A",
           "confidence": 1
         },
         {
           "time": 24.2,
           "duration": 2.0,
-<<<<<<< HEAD
-          "value": "E:maj",
-=======
-          "value": "A:maj9",
->>>>>>> 5725112b
+          "value": "A:maj9",
           "confidence": 1
         },
         {
           "time": 25.0,
           "duration": 2.0,
-<<<<<<< HEAD
-          "value": "E:maj7/A",
-=======
-          "value": "A:min(b7,9)",
->>>>>>> 5725112b
+          "value": "A:min(b7,9)",
           "confidence": 1
         },
         {
           "time": 25.2,
           "duration": 2.0,
-<<<<<<< HEAD
-          "value": "A:maj9",
-=======
-          "value": "A:min(6)",
->>>>>>> 5725112b
+          "value": "A:min(6)",
           "confidence": 1
         },
         {
@@ -487,17 +342,7 @@
         },
         {
           "time": 27.0,
-<<<<<<< HEAD
-          "duration": 2.0,
-          "value": "A:min(b7,9)",
-          "confidence": 1
-        },
-        {
-          "time": 27.2,
-          "duration": 2.0,
-=======
-          "duration": 4.0,
->>>>>>> 5725112b
+          "duration": 4.0,
           "value": "A:min(6)",
           "confidence": 1
         },
@@ -533,10 +378,6 @@
         },
         {
           "time": 33.0,
-<<<<<<< HEAD
-          "duration": 4.0,
-          "value": "A:min(6)",
-=======
           "duration": 2.0,
           "value": "E:maj7",
           "confidence": 1
@@ -545,7 +386,6 @@
           "time": 33.2,
           "duration": 2.0,
           "value": "E:maj",
->>>>>>> 5725112b
           "confidence": 1
         },
         {
@@ -563,61 +403,37 @@
         {
           "time": 35.0,
           "duration": 2.0,
-<<<<<<< HEAD
-          "value": "E:maj7",
-=======
-          "value": "E:maj7/A",
->>>>>>> 5725112b
+          "value": "E:maj7/A",
           "confidence": 1
         },
         {
           "time": 35.2,
           "duration": 2.0,
-<<<<<<< HEAD
-          "value": "E:maj",
-=======
-          "value": "A:maj9",
->>>>>>> 5725112b
+          "value": "A:maj9",
           "confidence": 1
         },
         {
           "time": 36.0,
           "duration": 2.0,
-<<<<<<< HEAD
-          "value": "E:maj7/A",
-=======
-          "value": "A:min(b7,9)",
->>>>>>> 5725112b
+          "value": "A:min(b7,9)",
           "confidence": 1
         },
         {
           "time": 36.2,
           "duration": 2.0,
-<<<<<<< HEAD
-          "value": "A:maj9",
-=======
-          "value": "A:min(6)",
->>>>>>> 5725112b
+          "value": "A:min(6)",
           "confidence": 1
         },
         {
           "time": 37.0,
           "duration": 2.0,
-<<<<<<< HEAD
-          "value": "A:min(b7,9)",
-=======
-          "value": "E:maj7",
->>>>>>> 5725112b
+          "value": "E:maj7",
           "confidence": 1
         },
         {
           "time": 37.2,
           "duration": 2.0,
-<<<<<<< HEAD
-          "value": "A:min(6)",
-=======
-          "value": "E:maj",
->>>>>>> 5725112b
+          "value": "E:maj",
           "confidence": 1
         },
         {
@@ -635,61 +451,37 @@
         {
           "time": 39.0,
           "duration": 2.0,
-<<<<<<< HEAD
-          "value": "E:maj7",
-=======
-          "value": "E:maj7/A",
->>>>>>> 5725112b
+          "value": "E:maj7/A",
           "confidence": 1
         },
         {
           "time": 39.2,
           "duration": 2.0,
-<<<<<<< HEAD
-          "value": "E:maj",
-=======
-          "value": "A:maj9",
->>>>>>> 5725112b
+          "value": "A:maj9",
           "confidence": 1
         },
         {
           "time": 40.0,
           "duration": 2.0,
-<<<<<<< HEAD
-          "value": "E:maj7/A",
-=======
-          "value": "A:min(b7,9)",
->>>>>>> 5725112b
+          "value": "A:min(b7,9)",
           "confidence": 1
         },
         {
           "time": 40.2,
           "duration": 2.0,
-<<<<<<< HEAD
-          "value": "A:maj9",
-=======
-          "value": "A:min(6)",
->>>>>>> 5725112b
+          "value": "A:min(6)",
           "confidence": 1
         },
         {
           "time": 41.0,
           "duration": 2.0,
-<<<<<<< HEAD
-          "value": "A:min(b7,9)",
-=======
-          "value": "E:maj7",
->>>>>>> 5725112b
+          "value": "E:maj7",
           "confidence": 1
         },
         {
           "time": 41.2,
           "duration": 2.0,
-<<<<<<< HEAD
-          "value": "A:min(6)",
-=======
-          "value": "E:maj",
->>>>>>> 5725112b
+          "value": "E:maj",
           "confidence": 1
         },
         {
@@ -707,61 +499,37 @@
         {
           "time": 43.0,
           "duration": 2.0,
-<<<<<<< HEAD
-          "value": "E:maj7",
-=======
-          "value": "E:maj7/A",
->>>>>>> 5725112b
+          "value": "E:maj7/A",
           "confidence": 1
         },
         {
           "time": 43.2,
           "duration": 2.0,
-<<<<<<< HEAD
-          "value": "E:maj",
-=======
-          "value": "A:maj9",
->>>>>>> 5725112b
+          "value": "A:maj9",
           "confidence": 1
         },
         {
           "time": 44.0,
           "duration": 2.0,
-<<<<<<< HEAD
-          "value": "E:maj7/A",
-=======
-          "value": "A:min(b7,9)",
->>>>>>> 5725112b
+          "value": "A:min(b7,9)",
           "confidence": 1
         },
         {
           "time": 44.2,
           "duration": 2.0,
-<<<<<<< HEAD
-          "value": "A:maj9",
-=======
-          "value": "A:min(6)",
->>>>>>> 5725112b
+          "value": "A:min(6)",
           "confidence": 1
         },
         {
           "time": 45.0,
           "duration": 2.0,
-<<<<<<< HEAD
-          "value": "A:min(b7,9)",
-=======
-          "value": "E:maj7",
->>>>>>> 5725112b
+          "value": "E:maj7",
           "confidence": 1
         },
         {
           "time": 45.2,
           "duration": 2.0,
-<<<<<<< HEAD
-          "value": "A:min(6)",
-=======
-          "value": "E:maj",
->>>>>>> 5725112b
+          "value": "E:maj",
           "confidence": 1
         },
         {
@@ -779,41 +547,25 @@
         {
           "time": 47.0,
           "duration": 2.0,
-<<<<<<< HEAD
-          "value": "E:maj7",
-=======
-          "value": "E:maj7/A",
->>>>>>> 5725112b
+          "value": "E:maj7/A",
           "confidence": 1
         },
         {
           "time": 47.2,
           "duration": 2.0,
-<<<<<<< HEAD
-          "value": "E:maj",
-=======
-          "value": "A:maj9",
->>>>>>> 5725112b
+          "value": "A:maj9",
           "confidence": 1
         },
         {
           "time": 48.0,
           "duration": 2.0,
-<<<<<<< HEAD
-          "value": "E:maj7/A",
-=======
-          "value": "A:min(b7,9)",
->>>>>>> 5725112b
+          "value": "A:min(b7,9)",
           "confidence": 1
         },
         {
           "time": 48.2,
           "duration": 2.0,
-<<<<<<< HEAD
-          "value": "A:maj9",
-=======
-          "value": "A:min(6)",
->>>>>>> 5725112b
+          "value": "A:min(6)",
           "confidence": 1
         },
         {
@@ -842,21 +594,6 @@
         },
         {
           "time": 51.0,
-<<<<<<< HEAD
-          "duration": 2.0,
-          "value": "A:min(b7,9)",
-          "confidence": 1
-        },
-        {
-          "time": 51.2,
-          "duration": 2.0,
-          "value": "A:min(6)",
-          "confidence": 1
-        },
-        {
-          "time": 52.0,
-=======
->>>>>>> 5725112b
           "duration": 4.0,
           "value": "E:maj",
           "confidence": 1
