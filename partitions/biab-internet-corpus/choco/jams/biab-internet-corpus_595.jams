{
  "annotations": [
    {
      "annotation_metadata": {
        "curator": {
          "name": "",
          "email": ""
        },
        "annotator": {},
        "version": "",
        "corpus": "biab_internet_corpus",
        "annotation_tools": "",
        "annotation_rules": "",
        "validation": "",
        "data_source": ""
      },
      "namespace": "chord",
      "data": [
        {
          "time": 0.0,
          "duration": 2.0,
          "value": "Bb:maj",
          "confidence": 1
        },
        {
          "time": 0.2,
          "duration": 2.0,
          "value": "F:(3,5,b7)",
          "confidence": 1
        },
        {
          "time": 1.0,
          "duration": 4.0,
          "value": "F:(3,5,b7)",
          "confidence": 1
        },
        {
          "time": 2.0,
          "duration": 4.0,
          "value": "F:(3,5,b7)",
          "confidence": 1
        },
        {
          "time": 3.0,
          "duration": 4.0,
          "value": "F:(3,5,b7)",
          "confidence": 1
        },
        {
          "time": 4.0,
          "duration": 2.0,
          "value": "F:(3,5,b7)",
          "confidence": 1
        },
        {
          "time": 4.2,
          "duration": 2.0,
          "value": "F#:dim/D",
<<<<<<< HEAD
=======
          "confidence": 1
        },
        {
          "time": 5.0,
          "duration": 4.0,
          "value": "F:(3,5,b7)",
>>>>>>> 5725112b
          "confidence": 1
        },
        {
          "time": 6.0,
          "duration": 4.0,
<<<<<<< HEAD
          "value": "F:(3,5,b7)",
=======
          "value": "Bb:maj",
>>>>>>> 5725112b
          "confidence": 1
        },
        {
          "time": 7.0,
          "duration": 4.0,
          "value": "Bb:maj",
          "confidence": 1
        },
        {
          "time": 8.0,
          "duration": 4.0,
<<<<<<< HEAD
          "value": "Bb:maj",
=======
          "value": "F:(3,5,b7)",
>>>>>>> 5725112b
          "confidence": 1
        },
        {
          "time": 9.0,
          "duration": 4.0,
          "value": "F:(3,5,b7)",
          "confidence": 1
        },
        {
          "time": 10.0,
          "duration": 4.0,
<<<<<<< HEAD
          "value": "F:(3,5,b7)",
=======
          "value": "Bb:maj",
>>>>>>> 5725112b
          "confidence": 1
        },
        {
          "time": 11.0,
<<<<<<< HEAD
          "duration": 4.0,
=======
          "duration": 3.0,
>>>>>>> 5725112b
          "value": "Bb:maj",
          "confidence": 1
        },
        {
<<<<<<< HEAD
          "time": 12.0,
          "duration": 3.0,
          "value": "Bb:maj",
          "confidence": 1
        },
        {
          "time": 12.3,
          "duration": 1.0,
          "value": "D:(3,5,b7)",
=======
          "time": 11.3,
          "duration": 1.0,
          "value": "D:(3,5,b7)",
          "confidence": 1
        },
        {
          "time": 12.0,
          "duration": 4.0,
          "value": "G:min",
>>>>>>> 5725112b
          "confidence": 1
        },
        {
          "time": 13.0,
          "duration": 4.0,
          "value": "G:min",
          "confidence": 1
        },
        {
          "time": 14.0,
          "duration": 4.0,
<<<<<<< HEAD
          "value": "G:min",
=======
          "value": "D:(3,5,b7)",
>>>>>>> 5725112b
          "confidence": 1
        },
        {
          "time": 15.0,
          "duration": 4.0,
<<<<<<< HEAD
          "value": "D:(3,5,b7)",
=======
          "value": "G:min",
>>>>>>> 5725112b
          "confidence": 1
        },
        {
          "time": 16.0,
          "duration": 4.0,
          "value": "G:min",
          "confidence": 1
        },
        {
          "time": 17.0,
          "duration": 4.0,
          "value": "G:min",
          "confidence": 1
        },
        {
          "time": 18.0,
          "duration": 4.0,
<<<<<<< HEAD
          "value": "G:min",
=======
          "value": "C:(3,5,b7)",
>>>>>>> 5725112b
          "confidence": 1
        },
        {
          "time": 19.0,
          "duration": 4.0,
<<<<<<< HEAD
          "value": "C:(3,5,b7)",
=======
          "value": "F:(3,5,b7)",
>>>>>>> 5725112b
          "confidence": 1
        },
        {
          "time": 20.0,
<<<<<<< HEAD
          "duration": 4.0,
=======
          "duration": 2.0,
>>>>>>> 5725112b
          "value": "F:(3,5,b7)",
          "confidence": 1
        },
        {
          "time": 20.2,
          "duration": 2.0,
<<<<<<< HEAD
          "value": "F:(3,5,b7)",
          "confidence": 1
        },
        {
          "time": 21.2,
          "duration": 2.0,
          "value": "F#:dim/D",
=======
          "value": "F#:dim/D",
          "confidence": 1
        },
        {
          "time": 21.0,
          "duration": 4.0,
          "value": "F:(3,5,b7)",
>>>>>>> 5725112b
          "confidence": 1
        },
        {
          "time": 22.0,
          "duration": 4.0,
<<<<<<< HEAD
          "value": "F:(3,5,b7)",
=======
          "value": "Bb:maj",
>>>>>>> 5725112b
          "confidence": 1
        },
        {
          "time": 23.0,
          "duration": 4.0,
          "value": "Bb:maj",
          "confidence": 1
        },
        {
          "time": 24.0,
          "duration": 4.0,
<<<<<<< HEAD
          "value": "Bb:maj",
=======
          "value": "F:(3,5,b7)",
>>>>>>> 5725112b
          "confidence": 1
        },
        {
          "time": 25.0,
          "duration": 4.0,
          "value": "F:(3,5,b7)",
          "confidence": 1
        },
        {
          "time": 26.0,
          "duration": 4.0,
<<<<<<< HEAD
          "value": "F:(3,5,b7)",
=======
          "value": "Bb:maj",
>>>>>>> 5725112b
          "confidence": 1
        },
        {
          "time": 27.0,
<<<<<<< HEAD
          "duration": 4.0,
=======
          "duration": 3.0,
>>>>>>> 5725112b
          "value": "Bb:maj",
          "confidence": 1
        },
        {
<<<<<<< HEAD
          "time": 28.0,
          "duration": 3.0,
          "value": "Bb:maj",
          "confidence": 1
        },
        {
          "time": 28.3,
          "duration": 1.0,
          "value": "D:(3,5,b7)",
=======
          "time": 27.3,
          "duration": 1.0,
          "value": "D:(3,5,b7)",
          "confidence": 1
        },
        {
          "time": 28.0,
          "duration": 4.0,
          "value": "G:min",
>>>>>>> 5725112b
          "confidence": 1
        },
        {
          "time": 29.0,
          "duration": 4.0,
          "value": "G:min",
          "confidence": 1
        },
        {
          "time": 30.0,
          "duration": 4.0,
<<<<<<< HEAD
          "value": "G:min",
=======
          "value": "D:(3,5,b7)",
>>>>>>> 5725112b
          "confidence": 1
        },
        {
          "time": 31.0,
          "duration": 4.0,
<<<<<<< HEAD
          "value": "D:(3,5,b7)",
=======
          "value": "G:min",
>>>>>>> 5725112b
          "confidence": 1
        },
        {
          "time": 32.0,
          "duration": 4.0,
          "value": "G:min",
          "confidence": 1
        },
        {
          "time": 33.0,
          "duration": 4.0,
          "value": "G:min",
          "confidence": 1
        },
        {
          "time": 34.0,
          "duration": 4.0,
<<<<<<< HEAD
          "value": "G:min",
=======
          "value": "C:(3,5,b7)",
>>>>>>> 5725112b
          "confidence": 1
        },
        {
          "time": 35.0,
          "duration": 4.0,
<<<<<<< HEAD
          "value": "C:(3,5,b7)",
=======
          "value": "F:(3,5,b7)",
>>>>>>> 5725112b
          "confidence": 1
        },
        {
          "time": 36.0,
          "duration": 4.0,
          "value": "F:(3,5,b7)",
          "confidence": 1
        },
        {
          "time": 37.0,
          "duration": 4.0,
          "value": "F:(3,5,b7)",
          "confidence": 1
        },
        {
          "time": 38.0,
          "duration": 4.0,
<<<<<<< HEAD
          "value": "F:(3,5,b7)",
=======
          "value": "Bb:maj",
>>>>>>> 5725112b
          "confidence": 1
        },
        {
          "time": 39.0,
          "duration": 4.0,
          "value": "Bb:maj",
          "confidence": 1
        },
        {
          "time": 40.0,
          "duration": 4.0,
<<<<<<< HEAD
          "value": "Bb:maj",
=======
          "value": "C:(3,5,b7)",
>>>>>>> 5725112b
          "confidence": 1
        },
        {
          "time": 41.0,
          "duration": 4.0,
          "value": "C:(3,5,b7)",
          "confidence": 1
        },
        {
          "time": 42.0,
          "duration": 4.0,
<<<<<<< HEAD
          "value": "C:(3,5,b7)",
=======
          "value": "F:(3,5,b7)",
>>>>>>> 5725112b
          "confidence": 1
        },
        {
          "time": 43.0,
          "duration": 4.0,
          "value": "F:(3,5,b7)",
          "confidence": 1
        },
        {
          "time": 44.0,
          "duration": 4.0,
<<<<<<< HEAD
          "value": "F:(3,5,b7)",
=======
          "value": "Bb:maj",
>>>>>>> 5725112b
          "confidence": 1
        },
        {
          "time": 45.0,
          "duration": 4.0,
<<<<<<< HEAD
          "value": "Bb:maj",
=======
          "value": "Bb:(3,5,b7)",
>>>>>>> 5725112b
          "confidence": 1
        },
        {
          "time": 46.0,
          "duration": 4.0,
<<<<<<< HEAD
          "value": "Bb:(3,5,b7)",
=======
          "value": "Eb:maj",
>>>>>>> 5725112b
          "confidence": 1
        },
        {
          "time": 47.0,
          "duration": 4.0,
<<<<<<< HEAD
          "value": "Eb:maj",
=======
          "value": "G:dim",
>>>>>>> 5725112b
          "confidence": 1
        },
        {
          "time": 48.0,
          "duration": 4.0,
<<<<<<< HEAD
          "value": "G:dim",
=======
          "value": "Bb:maj",
>>>>>>> 5725112b
          "confidence": 1
        },
        {
          "time": 49.0,
<<<<<<< HEAD
          "duration": 4.0,
          "value": "Bb:maj",
=======
          "duration": 2.0,
          "value": "C:(3,5,b7)",
>>>>>>> 5725112b
          "confidence": 1
        },
        {
          "time": 49.2,
          "duration": 2.0,
<<<<<<< HEAD
          "value": "C:(3,5,b7)",
          "confidence": 1
        },
        {
          "time": 50.2,
          "duration": 2.0,
          "value": "F:(3,5,b7)",
=======
          "value": "F:(3,5,b7)",
          "confidence": 1
        },
        {
          "time": 50.0,
          "duration": 4.0,
          "value": "Bb:maj",
>>>>>>> 5725112b
          "confidence": 1
        },
        {
          "time": 51.0,
          "duration": 4.0,
          "value": "Bb:maj",
          "confidence": 1
        },
        {
          "time": 52.0,
          "duration": 4.0,
<<<<<<< HEAD
          "value": "Bb:maj",
=======
          "value": "F:(3,5,b7)",
>>>>>>> 5725112b
          "confidence": 1
        },
        {
          "time": 53.0,
          "duration": 4.0,
          "value": "F:(3,5,b7)",
          "confidence": 1
        },
        {
          "time": 54.0,
          "duration": 4.0,
<<<<<<< HEAD
          "value": "F:(3,5,b7)",
=======
          "value": "Bb:maj",
>>>>>>> 5725112b
          "confidence": 1
        },
        {
          "time": 55.0,
          "duration": 4.0,
          "value": "Bb:maj",
          "confidence": 1
        },
        {
          "time": 56.0,
          "duration": 4.0,
<<<<<<< HEAD
          "value": "Bb:maj",
=======
          "value": "C:(3,5,b7)",
>>>>>>> 5725112b
          "confidence": 1
        },
        {
          "time": 57.0,
          "duration": 4.0,
          "value": "C:(3,5,b7)",
          "confidence": 1
        },
        {
          "time": 58.0,
          "duration": 4.0,
<<<<<<< HEAD
          "value": "C:(3,5,b7)",
=======
          "value": "F:(3,5,b7)",
>>>>>>> 5725112b
          "confidence": 1
        },
        {
          "time": 59.0,
          "duration": 4.0,
          "value": "F:(3,5,b7)",
          "confidence": 1
        },
        {
          "time": 60.0,
          "duration": 4.0,
<<<<<<< HEAD
          "value": "F:(3,5,b7)",
=======
          "value": "Bb:maj",
>>>>>>> 5725112b
          "confidence": 1
        },
        {
          "time": 61.0,
          "duration": 4.0,
<<<<<<< HEAD
          "value": "Bb:maj",
=======
          "value": "Bb:(3,5,b7)",
>>>>>>> 5725112b
          "confidence": 1
        },
        {
          "time": 62.0,
          "duration": 4.0,
<<<<<<< HEAD
          "value": "Bb:(3,5,b7)",
=======
          "value": "Eb:maj",
>>>>>>> 5725112b
          "confidence": 1
        },
        {
          "time": 63.0,
          "duration": 4.0,
<<<<<<< HEAD
          "value": "Eb:maj",
=======
          "value": "G:dim",
>>>>>>> 5725112b
          "confidence": 1
        },
        {
          "time": 64.0,
          "duration": 4.0,
<<<<<<< HEAD
          "value": "G:dim",
=======
          "value": "Bb:maj",
>>>>>>> 5725112b
          "confidence": 1
        },
        {
          "time": 65.0,
<<<<<<< HEAD
          "duration": 4.0,
          "value": "Bb:maj",
=======
          "duration": 2.0,
          "value": "C:(3,5,b7)",
>>>>>>> 5725112b
          "confidence": 1
        },
        {
          "time": 65.2,
          "duration": 2.0,
<<<<<<< HEAD
          "value": "C:(3,5,b7)",
          "confidence": 1
        },
        {
          "time": 66.2,
          "duration": 2.0,
          "value": "F:(3,5,b7)",
=======
          "value": "F:(3,5,b7)",
          "confidence": 1
        },
        {
          "time": 66.0,
          "duration": 4.0,
          "value": "Bb:maj",
>>>>>>> 5725112b
          "confidence": 1
        },
        {
          "time": 67.0,
          "duration": 4.0,
          "value": "Bb:maj",
          "confidence": 1
        },
        {
          "time": 68.0,
          "duration": 4.0,
<<<<<<< HEAD
          "value": "Bb:maj",
=======
          "value": "Bb:(3,5,b7)",
>>>>>>> 5725112b
          "confidence": 1
        },
        {
          "time": 69.0,
          "duration": 4.0,
          "value": "Bb:(3,5,b7)",
          "confidence": 1
        },
        {
          "time": 70.0,
          "duration": 4.0,
          "value": "Bb:(3,5,b7)",
          "confidence": 1
        },
        {
          "time": 71.0,
          "duration": 4.0,
          "value": "Bb:(3,5,b7)",
          "confidence": 1
        },
        {
          "time": 72.0,
          "duration": 4.0,
<<<<<<< HEAD
          "value": "Bb:(3,5,b7)",
=======
          "value": "Eb:maj",
>>>>>>> 5725112b
          "confidence": 1
        },
        {
          "time": 73.0,
<<<<<<< HEAD
          "duration": 4.0,
          "value": "Eb:maj",
          "confidence": 1
        },
        {
          "time": 74.0,
=======
>>>>>>> 5725112b
          "duration": 2.0,
          "value": "Eb:maj",
          "confidence": 1
        },
        {
          "time": 73.2,
          "duration": 2.0,
          "value": "Bb:(3,5,b7)",
          "confidence": 1
        },
        {
          "time": 74.0,
          "duration": 4.0,
          "value": "Eb:maj",
          "confidence": 1
        },
        {
          "time": 75.0,
          "duration": 2.0,
          "value": "Eb:maj",
          "confidence": 1
        },
        {
          "time": 75.2,
          "duration": 2.0,
          "value": "Bb:(3,5,b7)",
          "confidence": 1
        },
        {
          "time": 76.0,
          "duration": 3.0,
          "value": "Eb:maj",
          "confidence": 1
        },
        {
<<<<<<< HEAD
          "time": 77.3,
=======
          "time": 76.3,
>>>>>>> 5725112b
          "duration": 1.0,
          "value": "Bb:(3,5,b7)",
          "confidence": 1
        },
        {
          "time": 77.0,
          "duration": 2.0,
          "value": "Eb:maj",
          "confidence": 1
        },
        {
          "time": 77.2,
          "duration": 2.0,
          "value": "Ab:maj",
<<<<<<< HEAD
=======
          "confidence": 1
        },
        {
          "time": 78.0,
          "duration": 4.0,
          "value": "Eb:maj",
>>>>>>> 5725112b
          "confidence": 1
        },
        {
          "time": 79.0,
          "duration": 4.0,
          "value": "Eb:maj",
          "confidence": 1
        },
        {
          "time": 80.0,
          "duration": 4.0,
<<<<<<< HEAD
          "value": "Eb:maj",
=======
          "value": "Bb:(3,5,b7)",
>>>>>>> 5725112b
          "confidence": 1
        },
        {
          "time": 81.0,
<<<<<<< HEAD
          "duration": 4.0,
=======
          "duration": 2.0,
>>>>>>> 5725112b
          "value": "Bb:(3,5,b7)",
          "confidence": 1
        },
        {
          "time": 81.2,
          "duration": 2.0,
<<<<<<< HEAD
          "value": "Bb:(3,5,b7)",
          "confidence": 1
        },
        {
          "time": 82.2,
          "duration": 2.0,
          "value": "C:dim",
=======
          "value": "C:dim",
          "confidence": 1
        },
        {
          "time": 82.0,
          "duration": 4.0,
          "value": "Eb:maj",
>>>>>>> 5725112b
          "confidence": 1
        },
        {
          "time": 83.0,
          "duration": 4.0,
          "value": "Eb:maj",
          "confidence": 1
        },
        {
          "time": 84.0,
          "duration": 4.0,
<<<<<<< HEAD
          "value": "Eb:maj",
=======
          "value": "F:(3,5,b7)",
>>>>>>> 5725112b
          "confidence": 1
        },
        {
          "time": 85.0,
          "duration": 4.0,
          "value": "F:(3,5,b7)",
          "confidence": 1
        },
        {
          "time": 86.0,
          "duration": 4.0,
<<<<<<< HEAD
          "value": "F:(3,5,b7)",
=======
          "value": "Bb:(3,5,b7)",
>>>>>>> 5725112b
          "confidence": 1
        },
        {
          "time": 87.0,
          "duration": 4.0,
          "value": "Bb:(3,5,b7)",
          "confidence": 1
        },
        {
          "time": 88.0,
          "duration": 4.0,
<<<<<<< HEAD
          "value": "Bb:(3,5,b7)",
=======
          "value": "Eb:maj",
>>>>>>> 5725112b
          "confidence": 1
        },
        {
          "time": 89.0,
<<<<<<< HEAD
          "duration": 4.0,
          "value": "Eb:maj",
          "confidence": 1
        },
        {
          "time": 90.0,
=======
>>>>>>> 5725112b
          "duration": 2.0,
          "value": "Eb:maj",
          "confidence": 1
        },
        {
          "time": 89.2,
          "duration": 2.0,
          "value": "Bb:(3,5,b7)",
          "confidence": 1
        },
        {
          "time": 90.0,
          "duration": 4.0,
          "value": "Eb:maj",
          "confidence": 1
        },
        {
          "time": 91.0,
          "duration": 2.0,
          "value": "Eb:maj",
          "confidence": 1
        },
        {
          "time": 91.2,
          "duration": 2.0,
          "value": "Bb:(3,5,b7)",
          "confidence": 1
        },
        {
          "time": 92.0,
          "duration": 3.0,
          "value": "Eb:maj",
          "confidence": 1
        },
        {
<<<<<<< HEAD
          "time": 93.3,
=======
          "time": 92.3,
>>>>>>> 5725112b
          "duration": 1.0,
          "value": "Bb:(3,5,b7)",
          "confidence": 1
        },
        {
          "time": 93.0,
          "duration": 2.0,
          "value": "Eb:maj",
          "confidence": 1
        },
        {
          "time": 93.2,
          "duration": 2.0,
          "value": "Ab:maj",
<<<<<<< HEAD
=======
          "confidence": 1
        },
        {
          "time": 94.0,
          "duration": 4.0,
          "value": "Eb:maj",
>>>>>>> 5725112b
          "confidence": 1
        },
        {
          "time": 95.0,
          "duration": 4.0,
<<<<<<< HEAD
          "value": "Eb:maj",
=======
          "value": "Eb:(3,5,b7)",
>>>>>>> 5725112b
          "confidence": 1
        },
        {
          "time": 96.0,
          "duration": 4.0,
<<<<<<< HEAD
          "value": "Eb:(3,5,b7)",
=======
          "value": "Ab:maj",
>>>>>>> 5725112b
          "confidence": 1
        },
        {
          "time": 97.0,
          "duration": 4.0,
<<<<<<< HEAD
          "value": "Ab:maj",
=======
          "value": "C:dim",
>>>>>>> 5725112b
          "confidence": 1
        },
        {
          "time": 98.0,
          "duration": 4.0,
<<<<<<< HEAD
          "value": "C:dim",
=======
          "value": "Eb:maj",
>>>>>>> 5725112b
          "confidence": 1
        },
        {
          "time": 99.0,
          "duration": 4.0,
<<<<<<< HEAD
          "value": "Eb:maj",
=======
          "value": "C:(3,5,b7)",
>>>>>>> 5725112b
          "confidence": 1
        },
        {
          "time": 100.0,
          "duration": 4.0,
<<<<<<< HEAD
          "value": "C:(3,5,b7)",
=======
          "value": "F:(3,5,b7)",
>>>>>>> 5725112b
          "confidence": 1
        },
        {
          "time": 101.0,
          "duration": 4.0,
<<<<<<< HEAD
          "value": "F:(3,5,b7)",
=======
          "value": "Bb:(3,5,b7)",
>>>>>>> 5725112b
          "confidence": 1
        },
        {
          "time": 102.0,
          "duration": 4.0,
<<<<<<< HEAD
          "value": "Bb:(3,5,b7)",
=======
          "value": "Eb:maj",
>>>>>>> 5725112b
          "confidence": 1
        },
        {
          "time": 103.0,
<<<<<<< HEAD
          "duration": 4.0,
          "value": "Eb:maj",
          "confidence": 1
        },
        {
          "time": 104.0,
=======
>>>>>>> 5725112b
          "duration": 3.0,
          "value": "Eb:maj",
          "confidence": 1
        },
        {
<<<<<<< HEAD
          "time": 104.3,
=======
          "time": 103.3,
>>>>>>> 5725112b
          "duration": 1.0,
          "value": "G:(3,5,b7)",
          "confidence": 1
        },
        {
          "time": 104.0,
          "duration": 3.0,
          "value": "C:min",
          "confidence": 1
        },
        {
<<<<<<< HEAD
          "time": 105.3,
=======
          "time": 104.3,
>>>>>>> 5725112b
          "duration": 1.0,
          "value": "G:(3,5,b7)",
          "confidence": 1
        },
        {
          "time": 105.0,
          "duration": 4.0,
          "value": "C:min",
          "confidence": 1
        },
        {
          "time": 106.0,
          "duration": 4.0,
          "value": "G:(3,5,b7)",
          "confidence": 1
        },
        {
          "time": 107.0,
          "duration": 4.0,
          "value": "G:(3,5,b7)",
          "confidence": 1
        },
        {
          "time": 108.0,
          "duration": 3.0,
          "value": "C:min",
          "confidence": 1
        },
        {
<<<<<<< HEAD
          "time": 109.3,
          "duration": 1.0,
          "value": "G:(3,5,b7)",
=======
          "time": 108.3,
          "duration": 1.0,
          "value": "G:(3,5,b7)",
          "confidence": 1
        },
        {
          "time": 109.0,
          "duration": 4.0,
          "value": "C:min",
>>>>>>> 5725112b
          "confidence": 1
        },
        {
          "time": 110.0,
          "duration": 4.0,
<<<<<<< HEAD
          "value": "C:min",
=======
          "value": "G:(3,5,b7)",
>>>>>>> 5725112b
          "confidence": 1
        },
        {
          "time": 111.0,
          "duration": 4.0,
          "value": "G:(3,5,b7)",
          "confidence": 1
        },
        {
          "time": 112.0,
          "duration": 4.0,
<<<<<<< HEAD
          "value": "G:(3,5,b7)",
=======
          "value": "F:min",
>>>>>>> 5725112b
          "confidence": 1
        },
        {
          "time": 113.0,
          "duration": 4.0,
          "value": "F:min",
          "confidence": 1
        },
        {
          "time": 114.0,
          "duration": 4.0,
<<<<<<< HEAD
          "value": "F:min",
=======
          "value": "C:min",
>>>>>>> 5725112b
          "confidence": 1
        },
        {
          "time": 115.0,
          "duration": 4.0,
          "value": "C:min",
          "confidence": 1
        },
        {
          "time": 116.0,
          "duration": 4.0,
<<<<<<< HEAD
          "value": "C:min",
=======
          "value": "Ab:(3,5,b7)",
>>>>>>> 5725112b
          "confidence": 1
        },
        {
          "time": 117.0,
          "duration": 4.0,
<<<<<<< HEAD
          "value": "Ab:(3,5,b7)",
=======
          "value": "Ab:maj",
>>>>>>> 5725112b
          "confidence": 1
        },
        {
          "time": 118.0,
          "duration": 4.0,
<<<<<<< HEAD
          "value": "Ab:maj",
=======
          "value": "G:(3,5,b7)",
>>>>>>> 5725112b
          "confidence": 1
        },
        {
          "time": 119.0,
          "duration": 4.0,
<<<<<<< HEAD
          "value": "G:(3,5,b7)",
=======
          "value": "Bb:(3,5,b7)",
>>>>>>> 5725112b
          "confidence": 1
        },
        {
          "time": 120.0,
          "duration": 4.0,
<<<<<<< HEAD
          "value": "Bb:(3,5,b7)",
=======
          "value": "Eb:maj",
>>>>>>> 5725112b
          "confidence": 1
        },
        {
          "time": 121.0,
<<<<<<< HEAD
          "duration": 4.0,
          "value": "Eb:maj",
          "confidence": 1
        },
        {
          "time": 122.0,
=======
>>>>>>> 5725112b
          "duration": 2.0,
          "value": "Eb:maj",
          "confidence": 1
        },
        {
          "time": 121.2,
          "duration": 2.0,
          "value": "Bb:(3,5,b7)",
          "confidence": 1
        },
        {
          "time": 122.0,
          "duration": 4.0,
          "value": "Eb:maj",
          "confidence": 1
        },
        {
          "time": 123.0,
          "duration": 2.0,
          "value": "Eb:maj",
          "confidence": 1
        },
        {
          "time": 123.2,
          "duration": 2.0,
          "value": "Bb:(3,5,b7)",
          "confidence": 1
        },
        {
          "time": 124.0,
          "duration": 3.0,
          "value": "Eb:maj",
          "confidence": 1
        },
        {
<<<<<<< HEAD
          "time": 125.3,
=======
          "time": 124.3,
>>>>>>> 5725112b
          "duration": 1.0,
          "value": "Bb:(3,5,b7)",
          "confidence": 1
        },
        {
          "time": 125.0,
          "duration": 2.0,
          "value": "Eb:maj",
          "confidence": 1
        },
        {
          "time": 125.2,
          "duration": 2.0,
          "value": "Ab:maj",
<<<<<<< HEAD
=======
          "confidence": 1
        },
        {
          "time": 126.0,
          "duration": 4.0,
          "value": "Eb:maj",
>>>>>>> 5725112b
          "confidence": 1
        },
        {
          "time": 127.0,
          "duration": 4.0,
          "value": "Eb:maj",
          "confidence": 1
        },
        {
          "time": 128.0,
          "duration": 4.0,
<<<<<<< HEAD
          "value": "Eb:maj",
=======
          "value": "Bb:(3,5,b7)",
>>>>>>> 5725112b
          "confidence": 1
        },
        {
          "time": 129.0,
<<<<<<< HEAD
          "duration": 4.0,
=======
          "duration": 2.0,
>>>>>>> 5725112b
          "value": "Bb:(3,5,b7)",
          "confidence": 1
        },
        {
          "time": 129.2,
          "duration": 2.0,
<<<<<<< HEAD
          "value": "Bb:(3,5,b7)",
          "confidence": 1
        },
        {
          "time": 130.2,
          "duration": 2.0,
          "value": "C:dim",
=======
          "value": "C:dim",
          "confidence": 1
        },
        {
          "time": 130.0,
          "duration": 4.0,
          "value": "Eb:maj",
>>>>>>> 5725112b
          "confidence": 1
        },
        {
          "time": 131.0,
          "duration": 4.0,
          "value": "Eb:maj",
          "confidence": 1
        },
        {
          "time": 132.0,
          "duration": 4.0,
<<<<<<< HEAD
          "value": "Eb:maj",
=======
          "value": "F:(3,5,6)",
>>>>>>> 5725112b
          "confidence": 1
        },
        {
          "time": 133.0,
          "duration": 4.0,
<<<<<<< HEAD
          "value": "F:(3,5,6)",
=======
          "value": "F:(3,5,b7)",
>>>>>>> 5725112b
          "confidence": 1
        },
        {
          "time": 134.0,
          "duration": 4.0,
<<<<<<< HEAD
          "value": "F:(3,5,b7)",
=======
          "value": "Bb:(3,5,b7)",
>>>>>>> 5725112b
          "confidence": 1
        },
        {
          "time": 135.0,
          "duration": 4.0,
          "value": "Bb:(3,5,b7)",
          "confidence": 1
        },
        {
          "time": 136.0,
          "duration": 4.0,
<<<<<<< HEAD
          "value": "Bb:(3,5,b7)",
=======
          "value": "Eb:maj",
>>>>>>> 5725112b
          "confidence": 1
        },
        {
          "time": 137.0,
<<<<<<< HEAD
          "duration": 4.0,
          "value": "Eb:maj",
          "confidence": 1
        },
        {
          "time": 138.0,
=======
>>>>>>> 5725112b
          "duration": 2.0,
          "value": "Eb:maj",
          "confidence": 1
        },
        {
          "time": 137.2,
          "duration": 2.0,
          "value": "Bb:(3,5,b7)",
          "confidence": 1
        },
        {
          "time": 138.0,
          "duration": 4.0,
          "value": "Eb:maj",
          "confidence": 1
        },
        {
          "time": 139.0,
          "duration": 2.0,
          "value": "Eb:maj",
          "confidence": 1
        },
        {
          "time": 139.2,
          "duration": 2.0,
          "value": "Bb:(3,5,b7)",
          "confidence": 1
        },
        {
          "time": 140.0,
          "duration": 3.0,
          "value": "Eb:maj",
          "confidence": 1
        },
        {
<<<<<<< HEAD
          "time": 141.3,
=======
          "time": 140.3,
>>>>>>> 5725112b
          "duration": 1.0,
          "value": "Bb:(3,5,b7)",
          "confidence": 1
        },
        {
          "time": 141.0,
          "duration": 2.0,
          "value": "Eb:maj",
          "confidence": 1
        },
        {
          "time": 141.2,
          "duration": 2.0,
          "value": "Ab:maj",
<<<<<<< HEAD
=======
          "confidence": 1
        },
        {
          "time": 142.0,
          "duration": 4.0,
          "value": "Eb:maj",
>>>>>>> 5725112b
          "confidence": 1
        },
        {
          "time": 143.0,
          "duration": 4.0,
<<<<<<< HEAD
          "value": "Eb:maj",
=======
          "value": "Eb:(3,5,b7)",
>>>>>>> 5725112b
          "confidence": 1
        },
        {
          "time": 144.0,
          "duration": 4.0,
<<<<<<< HEAD
          "value": "Eb:(3,5,b7)",
=======
          "value": "Ab:maj",
>>>>>>> 5725112b
          "confidence": 1
        },
        {
          "time": 145.0,
          "duration": 4.0,
<<<<<<< HEAD
          "value": "Ab:maj",
=======
          "value": "C:dim",
>>>>>>> 5725112b
          "confidence": 1
        },
        {
          "time": 146.0,
          "duration": 4.0,
<<<<<<< HEAD
          "value": "C:dim",
=======
          "value": "Eb:maj",
>>>>>>> 5725112b
          "confidence": 1
        },
        {
          "time": 147.0,
          "duration": 4.0,
<<<<<<< HEAD
          "value": "Eb:maj",
=======
          "value": "C:(3,5,b7)",
>>>>>>> 5725112b
          "confidence": 1
        },
        {
          "time": 148.0,
          "duration": 4.0,
<<<<<<< HEAD
          "value": "C:(3,5,b7)",
=======
          "value": "F:(3,5,b7)",
>>>>>>> 5725112b
          "confidence": 1
        },
        {
          "time": 149.0,
          "duration": 4.0,
<<<<<<< HEAD
          "value": "F:(3,5,b7)",
=======
          "value": "Bb:(3,5,b7)",
>>>>>>> 5725112b
          "confidence": 1
        },
        {
          "time": 150.0,
          "duration": 4.0,
<<<<<<< HEAD
          "value": "Bb:(3,5,b7)",
=======
          "value": "Eb:maj",
>>>>>>> 5725112b
          "confidence": 1
        },
        {
          "time": 151.0,
          "duration": 4.0,
          "value": "Eb:maj",
          "confidence": 1
        },
        {
          "time": 152.0,
          "duration": 4.0,
          "value": "Eb:maj",
          "confidence": 1
        },
        {
          "time": 153.0,
          "duration": 4.0,
          "value": "Eb:maj",
<<<<<<< HEAD
          "confidence": 1
        },
        {
          "time": 154.0,
          "duration": 4.0,
          "value": "Eb:maj",
=======
>>>>>>> 5725112b
          "confidence": 1
        }
      ],
      "sandbox": {},
      "time": 0,
      "duration": 616.0
    },
    {
      "annotation_metadata": {
        "curator": {
          "name": "",
          "email": ""
        },
        "annotator": {},
        "version": "",
        "corpus": "biab_internet_corpus",
        "annotation_tools": "",
        "annotation_rules": "",
        "validation": "",
        "data_source": ""
      },
      "namespace": "key_mode",
      "data": [
        {
          "time": 0.0,
          "duration": 616.0,
          "value": "Bb",
          "confidence": 1
        }
      ],
      "sandbox": {},
      "time": 0,
      "duration": 616.0
    }
  ],
  "file_metadata": {
    "title": "HIGH SOCIETY",
    "artist": "",
    "release": "",
    "duration": 616.0,
    "identifiers": {},
    "jams_version": "0.3.4"
  },
  "sandbox": {
    "expanded": false
  }
}<|MERGE_RESOLUTION|>--- conflicted
+++ resolved
@@ -56,25 +56,18 @@
           "time": 4.2,
           "duration": 2.0,
           "value": "F#:dim/D",
-<<<<<<< HEAD
-=======
           "confidence": 1
         },
         {
           "time": 5.0,
           "duration": 4.0,
           "value": "F:(3,5,b7)",
->>>>>>> 5725112b
           "confidence": 1
         },
         {
           "time": 6.0,
           "duration": 4.0,
-<<<<<<< HEAD
-          "value": "F:(3,5,b7)",
-=======
-          "value": "Bb:maj",
->>>>>>> 5725112b
+          "value": "Bb:maj",
           "confidence": 1
         },
         {
@@ -86,11 +79,7 @@
         {
           "time": 8.0,
           "duration": 4.0,
-<<<<<<< HEAD
-          "value": "Bb:maj",
-=======
-          "value": "F:(3,5,b7)",
->>>>>>> 5725112b
+          "value": "F:(3,5,b7)",
           "confidence": 1
         },
         {
@@ -102,35 +91,16 @@
         {
           "time": 10.0,
           "duration": 4.0,
-<<<<<<< HEAD
-          "value": "F:(3,5,b7)",
-=======
-          "value": "Bb:maj",
->>>>>>> 5725112b
+          "value": "Bb:maj",
           "confidence": 1
         },
         {
           "time": 11.0,
-<<<<<<< HEAD
-          "duration": 4.0,
-=======
           "duration": 3.0,
->>>>>>> 5725112b
-          "value": "Bb:maj",
-          "confidence": 1
-        },
-        {
-<<<<<<< HEAD
-          "time": 12.0,
-          "duration": 3.0,
-          "value": "Bb:maj",
-          "confidence": 1
-        },
-        {
-          "time": 12.3,
-          "duration": 1.0,
-          "value": "D:(3,5,b7)",
-=======
+          "value": "Bb:maj",
+          "confidence": 1
+        },
+        {
           "time": 11.3,
           "duration": 1.0,
           "value": "D:(3,5,b7)",
@@ -140,7 +110,6 @@
           "time": 12.0,
           "duration": 4.0,
           "value": "G:min",
->>>>>>> 5725112b
           "confidence": 1
         },
         {
@@ -152,95 +121,61 @@
         {
           "time": 14.0,
           "duration": 4.0,
-<<<<<<< HEAD
+          "value": "D:(3,5,b7)",
+          "confidence": 1
+        },
+        {
+          "time": 15.0,
+          "duration": 4.0,
           "value": "G:min",
-=======
-          "value": "D:(3,5,b7)",
->>>>>>> 5725112b
-          "confidence": 1
-        },
-        {
-          "time": 15.0,
-          "duration": 4.0,
-<<<<<<< HEAD
-          "value": "D:(3,5,b7)",
-=======
+          "confidence": 1
+        },
+        {
+          "time": 16.0,
+          "duration": 4.0,
           "value": "G:min",
->>>>>>> 5725112b
-          "confidence": 1
-        },
-        {
-          "time": 16.0,
+          "confidence": 1
+        },
+        {
+          "time": 17.0,
           "duration": 4.0,
           "value": "G:min",
           "confidence": 1
         },
         {
-          "time": 17.0,
-          "duration": 4.0,
-          "value": "G:min",
-          "confidence": 1
-        },
-        {
           "time": 18.0,
           "duration": 4.0,
-<<<<<<< HEAD
-          "value": "G:min",
-=======
           "value": "C:(3,5,b7)",
->>>>>>> 5725112b
           "confidence": 1
         },
         {
           "time": 19.0,
           "duration": 4.0,
-<<<<<<< HEAD
-          "value": "C:(3,5,b7)",
-=======
-          "value": "F:(3,5,b7)",
->>>>>>> 5725112b
+          "value": "F:(3,5,b7)",
           "confidence": 1
         },
         {
           "time": 20.0,
-<<<<<<< HEAD
-          "duration": 4.0,
-=======
-          "duration": 2.0,
->>>>>>> 5725112b
+          "duration": 2.0,
           "value": "F:(3,5,b7)",
           "confidence": 1
         },
         {
           "time": 20.2,
           "duration": 2.0,
-<<<<<<< HEAD
-          "value": "F:(3,5,b7)",
-          "confidence": 1
-        },
-        {
-          "time": 21.2,
-          "duration": 2.0,
           "value": "F#:dim/D",
-=======
-          "value": "F#:dim/D",
           "confidence": 1
         },
         {
           "time": 21.0,
           "duration": 4.0,
           "value": "F:(3,5,b7)",
->>>>>>> 5725112b
           "confidence": 1
         },
         {
           "time": 22.0,
           "duration": 4.0,
-<<<<<<< HEAD
-          "value": "F:(3,5,b7)",
-=======
-          "value": "Bb:maj",
->>>>>>> 5725112b
+          "value": "Bb:maj",
           "confidence": 1
         },
         {
@@ -252,11 +187,7 @@
         {
           "time": 24.0,
           "duration": 4.0,
-<<<<<<< HEAD
-          "value": "Bb:maj",
-=======
-          "value": "F:(3,5,b7)",
->>>>>>> 5725112b
+          "value": "F:(3,5,b7)",
           "confidence": 1
         },
         {
@@ -268,35 +199,16 @@
         {
           "time": 26.0,
           "duration": 4.0,
-<<<<<<< HEAD
-          "value": "F:(3,5,b7)",
-=======
-          "value": "Bb:maj",
->>>>>>> 5725112b
+          "value": "Bb:maj",
           "confidence": 1
         },
         {
           "time": 27.0,
-<<<<<<< HEAD
-          "duration": 4.0,
-=======
           "duration": 3.0,
->>>>>>> 5725112b
-          "value": "Bb:maj",
-          "confidence": 1
-        },
-        {
-<<<<<<< HEAD
-          "time": 28.0,
-          "duration": 3.0,
-          "value": "Bb:maj",
-          "confidence": 1
-        },
-        {
-          "time": 28.3,
-          "duration": 1.0,
-          "value": "D:(3,5,b7)",
-=======
+          "value": "Bb:maj",
+          "confidence": 1
+        },
+        {
           "time": 27.3,
           "duration": 1.0,
           "value": "D:(3,5,b7)",
@@ -306,7 +218,6 @@
           "time": 28.0,
           "duration": 4.0,
           "value": "G:min",
->>>>>>> 5725112b
           "confidence": 1
         },
         {
@@ -318,341 +229,228 @@
         {
           "time": 30.0,
           "duration": 4.0,
-<<<<<<< HEAD
+          "value": "D:(3,5,b7)",
+          "confidence": 1
+        },
+        {
+          "time": 31.0,
+          "duration": 4.0,
           "value": "G:min",
-=======
-          "value": "D:(3,5,b7)",
->>>>>>> 5725112b
-          "confidence": 1
-        },
-        {
-          "time": 31.0,
-          "duration": 4.0,
-<<<<<<< HEAD
-          "value": "D:(3,5,b7)",
-=======
+          "confidence": 1
+        },
+        {
+          "time": 32.0,
+          "duration": 4.0,
           "value": "G:min",
->>>>>>> 5725112b
-          "confidence": 1
-        },
-        {
-          "time": 32.0,
+          "confidence": 1
+        },
+        {
+          "time": 33.0,
           "duration": 4.0,
           "value": "G:min",
           "confidence": 1
         },
         {
-          "time": 33.0,
-          "duration": 4.0,
-          "value": "G:min",
-          "confidence": 1
-        },
-        {
           "time": 34.0,
           "duration": 4.0,
-<<<<<<< HEAD
-          "value": "G:min",
-=======
           "value": "C:(3,5,b7)",
->>>>>>> 5725112b
           "confidence": 1
         },
         {
           "time": 35.0,
           "duration": 4.0,
-<<<<<<< HEAD
+          "value": "F:(3,5,b7)",
+          "confidence": 1
+        },
+        {
+          "time": 36.0,
+          "duration": 4.0,
+          "value": "F:(3,5,b7)",
+          "confidence": 1
+        },
+        {
+          "time": 37.0,
+          "duration": 4.0,
+          "value": "F:(3,5,b7)",
+          "confidence": 1
+        },
+        {
+          "time": 38.0,
+          "duration": 4.0,
+          "value": "Bb:maj",
+          "confidence": 1
+        },
+        {
+          "time": 39.0,
+          "duration": 4.0,
+          "value": "Bb:maj",
+          "confidence": 1
+        },
+        {
+          "time": 40.0,
+          "duration": 4.0,
           "value": "C:(3,5,b7)",
-=======
-          "value": "F:(3,5,b7)",
->>>>>>> 5725112b
-          "confidence": 1
-        },
-        {
-          "time": 36.0,
-          "duration": 4.0,
-          "value": "F:(3,5,b7)",
-          "confidence": 1
-        },
-        {
-          "time": 37.0,
-          "duration": 4.0,
-          "value": "F:(3,5,b7)",
-          "confidence": 1
-        },
-        {
-          "time": 38.0,
-          "duration": 4.0,
-<<<<<<< HEAD
-          "value": "F:(3,5,b7)",
-=======
-          "value": "Bb:maj",
->>>>>>> 5725112b
-          "confidence": 1
-        },
-        {
-          "time": 39.0,
-          "duration": 4.0,
-          "value": "Bb:maj",
-          "confidence": 1
-        },
-        {
-          "time": 40.0,
-          "duration": 4.0,
-<<<<<<< HEAD
-          "value": "Bb:maj",
-=======
+          "confidence": 1
+        },
+        {
+          "time": 41.0,
+          "duration": 4.0,
           "value": "C:(3,5,b7)",
->>>>>>> 5725112b
-          "confidence": 1
-        },
-        {
-          "time": 41.0,
-          "duration": 4.0,
+          "confidence": 1
+        },
+        {
+          "time": 42.0,
+          "duration": 4.0,
+          "value": "F:(3,5,b7)",
+          "confidence": 1
+        },
+        {
+          "time": 43.0,
+          "duration": 4.0,
+          "value": "F:(3,5,b7)",
+          "confidence": 1
+        },
+        {
+          "time": 44.0,
+          "duration": 4.0,
+          "value": "Bb:maj",
+          "confidence": 1
+        },
+        {
+          "time": 45.0,
+          "duration": 4.0,
+          "value": "Bb:(3,5,b7)",
+          "confidence": 1
+        },
+        {
+          "time": 46.0,
+          "duration": 4.0,
+          "value": "Eb:maj",
+          "confidence": 1
+        },
+        {
+          "time": 47.0,
+          "duration": 4.0,
+          "value": "G:dim",
+          "confidence": 1
+        },
+        {
+          "time": 48.0,
+          "duration": 4.0,
+          "value": "Bb:maj",
+          "confidence": 1
+        },
+        {
+          "time": 49.0,
+          "duration": 2.0,
           "value": "C:(3,5,b7)",
           "confidence": 1
         },
         {
-          "time": 42.0,
-          "duration": 4.0,
-<<<<<<< HEAD
+          "time": 49.2,
+          "duration": 2.0,
+          "value": "F:(3,5,b7)",
+          "confidence": 1
+        },
+        {
+          "time": 50.0,
+          "duration": 4.0,
+          "value": "Bb:maj",
+          "confidence": 1
+        },
+        {
+          "time": 51.0,
+          "duration": 4.0,
+          "value": "Bb:maj",
+          "confidence": 1
+        },
+        {
+          "time": 52.0,
+          "duration": 4.0,
+          "value": "F:(3,5,b7)",
+          "confidence": 1
+        },
+        {
+          "time": 53.0,
+          "duration": 4.0,
+          "value": "F:(3,5,b7)",
+          "confidence": 1
+        },
+        {
+          "time": 54.0,
+          "duration": 4.0,
+          "value": "Bb:maj",
+          "confidence": 1
+        },
+        {
+          "time": 55.0,
+          "duration": 4.0,
+          "value": "Bb:maj",
+          "confidence": 1
+        },
+        {
+          "time": 56.0,
+          "duration": 4.0,
           "value": "C:(3,5,b7)",
-=======
-          "value": "F:(3,5,b7)",
->>>>>>> 5725112b
-          "confidence": 1
-        },
-        {
-          "time": 43.0,
-          "duration": 4.0,
-          "value": "F:(3,5,b7)",
-          "confidence": 1
-        },
-        {
-          "time": 44.0,
-          "duration": 4.0,
-<<<<<<< HEAD
-          "value": "F:(3,5,b7)",
-=======
-          "value": "Bb:maj",
->>>>>>> 5725112b
-          "confidence": 1
-        },
-        {
-          "time": 45.0,
-          "duration": 4.0,
-<<<<<<< HEAD
-          "value": "Bb:maj",
-=======
-          "value": "Bb:(3,5,b7)",
->>>>>>> 5725112b
-          "confidence": 1
-        },
-        {
-          "time": 46.0,
-          "duration": 4.0,
-<<<<<<< HEAD
-          "value": "Bb:(3,5,b7)",
-=======
-          "value": "Eb:maj",
->>>>>>> 5725112b
-          "confidence": 1
-        },
-        {
-          "time": 47.0,
-          "duration": 4.0,
-<<<<<<< HEAD
-          "value": "Eb:maj",
-=======
+          "confidence": 1
+        },
+        {
+          "time": 57.0,
+          "duration": 4.0,
+          "value": "C:(3,5,b7)",
+          "confidence": 1
+        },
+        {
+          "time": 58.0,
+          "duration": 4.0,
+          "value": "F:(3,5,b7)",
+          "confidence": 1
+        },
+        {
+          "time": 59.0,
+          "duration": 4.0,
+          "value": "F:(3,5,b7)",
+          "confidence": 1
+        },
+        {
+          "time": 60.0,
+          "duration": 4.0,
+          "value": "Bb:maj",
+          "confidence": 1
+        },
+        {
+          "time": 61.0,
+          "duration": 4.0,
+          "value": "Bb:(3,5,b7)",
+          "confidence": 1
+        },
+        {
+          "time": 62.0,
+          "duration": 4.0,
+          "value": "Eb:maj",
+          "confidence": 1
+        },
+        {
+          "time": 63.0,
+          "duration": 4.0,
           "value": "G:dim",
->>>>>>> 5725112b
-          "confidence": 1
-        },
-        {
-          "time": 48.0,
-          "duration": 4.0,
-<<<<<<< HEAD
-          "value": "G:dim",
-=======
-          "value": "Bb:maj",
->>>>>>> 5725112b
-          "confidence": 1
-        },
-        {
-          "time": 49.0,
-<<<<<<< HEAD
-          "duration": 4.0,
-          "value": "Bb:maj",
-=======
+          "confidence": 1
+        },
+        {
+          "time": 64.0,
+          "duration": 4.0,
+          "value": "Bb:maj",
+          "confidence": 1
+        },
+        {
+          "time": 65.0,
           "duration": 2.0,
           "value": "C:(3,5,b7)",
->>>>>>> 5725112b
-          "confidence": 1
-        },
-        {
-          "time": 49.2,
-          "duration": 2.0,
-<<<<<<< HEAD
-          "value": "C:(3,5,b7)",
-          "confidence": 1
-        },
-        {
-          "time": 50.2,
-          "duration": 2.0,
-          "value": "F:(3,5,b7)",
-=======
-          "value": "F:(3,5,b7)",
-          "confidence": 1
-        },
-        {
-          "time": 50.0,
-          "duration": 4.0,
-          "value": "Bb:maj",
->>>>>>> 5725112b
-          "confidence": 1
-        },
-        {
-          "time": 51.0,
-          "duration": 4.0,
-          "value": "Bb:maj",
-          "confidence": 1
-        },
-        {
-          "time": 52.0,
-          "duration": 4.0,
-<<<<<<< HEAD
-          "value": "Bb:maj",
-=======
-          "value": "F:(3,5,b7)",
->>>>>>> 5725112b
-          "confidence": 1
-        },
-        {
-          "time": 53.0,
-          "duration": 4.0,
-          "value": "F:(3,5,b7)",
-          "confidence": 1
-        },
-        {
-          "time": 54.0,
-          "duration": 4.0,
-<<<<<<< HEAD
-          "value": "F:(3,5,b7)",
-=======
-          "value": "Bb:maj",
->>>>>>> 5725112b
-          "confidence": 1
-        },
-        {
-          "time": 55.0,
-          "duration": 4.0,
-          "value": "Bb:maj",
-          "confidence": 1
-        },
-        {
-          "time": 56.0,
-          "duration": 4.0,
-<<<<<<< HEAD
-          "value": "Bb:maj",
-=======
-          "value": "C:(3,5,b7)",
->>>>>>> 5725112b
-          "confidence": 1
-        },
-        {
-          "time": 57.0,
-          "duration": 4.0,
-          "value": "C:(3,5,b7)",
-          "confidence": 1
-        },
-        {
-          "time": 58.0,
-          "duration": 4.0,
-<<<<<<< HEAD
-          "value": "C:(3,5,b7)",
-=======
-          "value": "F:(3,5,b7)",
->>>>>>> 5725112b
-          "confidence": 1
-        },
-        {
-          "time": 59.0,
-          "duration": 4.0,
-          "value": "F:(3,5,b7)",
-          "confidence": 1
-        },
-        {
-          "time": 60.0,
-          "duration": 4.0,
-<<<<<<< HEAD
-          "value": "F:(3,5,b7)",
-=======
-          "value": "Bb:maj",
->>>>>>> 5725112b
-          "confidence": 1
-        },
-        {
-          "time": 61.0,
-          "duration": 4.0,
-<<<<<<< HEAD
-          "value": "Bb:maj",
-=======
-          "value": "Bb:(3,5,b7)",
->>>>>>> 5725112b
-          "confidence": 1
-        },
-        {
-          "time": 62.0,
-          "duration": 4.0,
-<<<<<<< HEAD
-          "value": "Bb:(3,5,b7)",
-=======
-          "value": "Eb:maj",
->>>>>>> 5725112b
-          "confidence": 1
-        },
-        {
-          "time": 63.0,
-          "duration": 4.0,
-<<<<<<< HEAD
-          "value": "Eb:maj",
-=======
-          "value": "G:dim",
->>>>>>> 5725112b
-          "confidence": 1
-        },
-        {
-          "time": 64.0,
-          "duration": 4.0,
-<<<<<<< HEAD
-          "value": "G:dim",
-=======
-          "value": "Bb:maj",
->>>>>>> 5725112b
-          "confidence": 1
-        },
-        {
-          "time": 65.0,
-<<<<<<< HEAD
-          "duration": 4.0,
-          "value": "Bb:maj",
-=======
-          "duration": 2.0,
-          "value": "C:(3,5,b7)",
->>>>>>> 5725112b
           "confidence": 1
         },
         {
           "time": 65.2,
           "duration": 2.0,
-<<<<<<< HEAD
-          "value": "C:(3,5,b7)",
-          "confidence": 1
-        },
-        {
-          "time": 66.2,
-          "duration": 2.0,
-          "value": "F:(3,5,b7)",
-=======
           "value": "F:(3,5,b7)",
           "confidence": 1
         },
@@ -660,7 +458,6 @@
           "time": 66.0,
           "duration": 4.0,
           "value": "Bb:maj",
->>>>>>> 5725112b
           "confidence": 1
         },
         {
@@ -672,11 +469,7 @@
         {
           "time": 68.0,
           "duration": 4.0,
-<<<<<<< HEAD
-          "value": "Bb:maj",
-=======
-          "value": "Bb:(3,5,b7)",
->>>>>>> 5725112b
+          "value": "Bb:(3,5,b7)",
           "confidence": 1
         },
         {
@@ -700,24 +493,11 @@
         {
           "time": 72.0,
           "duration": 4.0,
-<<<<<<< HEAD
-          "value": "Bb:(3,5,b7)",
-=======
-          "value": "Eb:maj",
->>>>>>> 5725112b
+          "value": "Eb:maj",
           "confidence": 1
         },
         {
           "time": 73.0,
-<<<<<<< HEAD
-          "duration": 4.0,
-          "value": "Eb:maj",
-          "confidence": 1
-        },
-        {
-          "time": 74.0,
-=======
->>>>>>> 5725112b
           "duration": 2.0,
           "value": "Eb:maj",
           "confidence": 1
@@ -753,11 +533,7 @@
           "confidence": 1
         },
         {
-<<<<<<< HEAD
-          "time": 77.3,
-=======
           "time": 76.3,
->>>>>>> 5725112b
           "duration": 1.0,
           "value": "Bb:(3,5,b7)",
           "confidence": 1
@@ -772,15 +548,12 @@
           "time": 77.2,
           "duration": 2.0,
           "value": "Ab:maj",
-<<<<<<< HEAD
-=======
           "confidence": 1
         },
         {
           "time": 78.0,
           "duration": 4.0,
           "value": "Eb:maj",
->>>>>>> 5725112b
           "confidence": 1
         },
         {
@@ -792,43 +565,25 @@
         {
           "time": 80.0,
           "duration": 4.0,
-<<<<<<< HEAD
-          "value": "Eb:maj",
-=======
-          "value": "Bb:(3,5,b7)",
->>>>>>> 5725112b
+          "value": "Bb:(3,5,b7)",
           "confidence": 1
         },
         {
           "time": 81.0,
-<<<<<<< HEAD
-          "duration": 4.0,
-=======
-          "duration": 2.0,
->>>>>>> 5725112b
+          "duration": 2.0,
           "value": "Bb:(3,5,b7)",
           "confidence": 1
         },
         {
           "time": 81.2,
           "duration": 2.0,
-<<<<<<< HEAD
-          "value": "Bb:(3,5,b7)",
-          "confidence": 1
-        },
-        {
-          "time": 82.2,
-          "duration": 2.0,
           "value": "C:dim",
-=======
-          "value": "C:dim",
           "confidence": 1
         },
         {
           "time": 82.0,
           "duration": 4.0,
           "value": "Eb:maj",
->>>>>>> 5725112b
           "confidence": 1
         },
         {
@@ -840,11 +595,7 @@
         {
           "time": 84.0,
           "duration": 4.0,
-<<<<<<< HEAD
-          "value": "Eb:maj",
-=======
-          "value": "F:(3,5,b7)",
->>>>>>> 5725112b
+          "value": "F:(3,5,b7)",
           "confidence": 1
         },
         {
@@ -856,11 +607,7 @@
         {
           "time": 86.0,
           "duration": 4.0,
-<<<<<<< HEAD
-          "value": "F:(3,5,b7)",
-=======
-          "value": "Bb:(3,5,b7)",
->>>>>>> 5725112b
+          "value": "Bb:(3,5,b7)",
           "confidence": 1
         },
         {
@@ -872,24 +619,11 @@
         {
           "time": 88.0,
           "duration": 4.0,
-<<<<<<< HEAD
-          "value": "Bb:(3,5,b7)",
-=======
-          "value": "Eb:maj",
->>>>>>> 5725112b
+          "value": "Eb:maj",
           "confidence": 1
         },
         {
           "time": 89.0,
-<<<<<<< HEAD
-          "duration": 4.0,
-          "value": "Eb:maj",
-          "confidence": 1
-        },
-        {
-          "time": 90.0,
-=======
->>>>>>> 5725112b
           "duration": 2.0,
           "value": "Eb:maj",
           "confidence": 1
@@ -925,11 +659,7 @@
           "confidence": 1
         },
         {
-<<<<<<< HEAD
-          "time": 93.3,
-=======
           "time": 92.3,
->>>>>>> 5725112b
           "duration": 1.0,
           "value": "Bb:(3,5,b7)",
           "confidence": 1
@@ -944,118 +674,70 @@
           "time": 93.2,
           "duration": 2.0,
           "value": "Ab:maj",
-<<<<<<< HEAD
-=======
           "confidence": 1
         },
         {
           "time": 94.0,
           "duration": 4.0,
           "value": "Eb:maj",
->>>>>>> 5725112b
           "confidence": 1
         },
         {
           "time": 95.0,
           "duration": 4.0,
-<<<<<<< HEAD
-          "value": "Eb:maj",
-=======
           "value": "Eb:(3,5,b7)",
->>>>>>> 5725112b
           "confidence": 1
         },
         {
           "time": 96.0,
           "duration": 4.0,
-<<<<<<< HEAD
-          "value": "Eb:(3,5,b7)",
-=======
           "value": "Ab:maj",
->>>>>>> 5725112b
           "confidence": 1
         },
         {
           "time": 97.0,
           "duration": 4.0,
-<<<<<<< HEAD
-          "value": "Ab:maj",
-=======
           "value": "C:dim",
->>>>>>> 5725112b
           "confidence": 1
         },
         {
           "time": 98.0,
           "duration": 4.0,
-<<<<<<< HEAD
-          "value": "C:dim",
-=======
-          "value": "Eb:maj",
->>>>>>> 5725112b
+          "value": "Eb:maj",
           "confidence": 1
         },
         {
           "time": 99.0,
           "duration": 4.0,
-<<<<<<< HEAD
-          "value": "Eb:maj",
-=======
           "value": "C:(3,5,b7)",
->>>>>>> 5725112b
           "confidence": 1
         },
         {
           "time": 100.0,
           "duration": 4.0,
-<<<<<<< HEAD
-          "value": "C:(3,5,b7)",
-=======
-          "value": "F:(3,5,b7)",
->>>>>>> 5725112b
+          "value": "F:(3,5,b7)",
           "confidence": 1
         },
         {
           "time": 101.0,
           "duration": 4.0,
-<<<<<<< HEAD
-          "value": "F:(3,5,b7)",
-=======
-          "value": "Bb:(3,5,b7)",
->>>>>>> 5725112b
+          "value": "Bb:(3,5,b7)",
           "confidence": 1
         },
         {
           "time": 102.0,
           "duration": 4.0,
-<<<<<<< HEAD
-          "value": "Bb:(3,5,b7)",
-=======
-          "value": "Eb:maj",
->>>>>>> 5725112b
+          "value": "Eb:maj",
           "confidence": 1
         },
         {
           "time": 103.0,
-<<<<<<< HEAD
-          "duration": 4.0,
-          "value": "Eb:maj",
-          "confidence": 1
-        },
-        {
-          "time": 104.0,
-=======
->>>>>>> 5725112b
           "duration": 3.0,
           "value": "Eb:maj",
           "confidence": 1
         },
         {
-<<<<<<< HEAD
-          "time": 104.3,
-=======
           "time": 103.3,
->>>>>>> 5725112b
           "duration": 1.0,
           "value": "G:(3,5,b7)",
           "confidence": 1
@@ -1067,11 +749,7 @@
           "confidence": 1
         },
         {
-<<<<<<< HEAD
-          "time": 105.3,
-=======
           "time": 104.3,
->>>>>>> 5725112b
           "duration": 1.0,
           "value": "G:(3,5,b7)",
           "confidence": 1
@@ -1101,11 +779,6 @@
           "confidence": 1
         },
         {
-<<<<<<< HEAD
-          "time": 109.3,
-          "duration": 1.0,
-          "value": "G:(3,5,b7)",
-=======
           "time": 108.3,
           "duration": 1.0,
           "value": "G:(3,5,b7)",
@@ -1115,118 +788,76 @@
           "time": 109.0,
           "duration": 4.0,
           "value": "C:min",
->>>>>>> 5725112b
           "confidence": 1
         },
         {
           "time": 110.0,
           "duration": 4.0,
-<<<<<<< HEAD
+          "value": "G:(3,5,b7)",
+          "confidence": 1
+        },
+        {
+          "time": 111.0,
+          "duration": 4.0,
+          "value": "G:(3,5,b7)",
+          "confidence": 1
+        },
+        {
+          "time": 112.0,
+          "duration": 4.0,
+          "value": "F:min",
+          "confidence": 1
+        },
+        {
+          "time": 113.0,
+          "duration": 4.0,
+          "value": "F:min",
+          "confidence": 1
+        },
+        {
+          "time": 114.0,
+          "duration": 4.0,
           "value": "C:min",
-=======
+          "confidence": 1
+        },
+        {
+          "time": 115.0,
+          "duration": 4.0,
+          "value": "C:min",
+          "confidence": 1
+        },
+        {
+          "time": 116.0,
+          "duration": 4.0,
+          "value": "Ab:(3,5,b7)",
+          "confidence": 1
+        },
+        {
+          "time": 117.0,
+          "duration": 4.0,
+          "value": "Ab:maj",
+          "confidence": 1
+        },
+        {
+          "time": 118.0,
+          "duration": 4.0,
           "value": "G:(3,5,b7)",
->>>>>>> 5725112b
-          "confidence": 1
-        },
-        {
-          "time": 111.0,
-          "duration": 4.0,
-          "value": "G:(3,5,b7)",
-          "confidence": 1
-        },
-        {
-          "time": 112.0,
-          "duration": 4.0,
-<<<<<<< HEAD
-          "value": "G:(3,5,b7)",
-=======
-          "value": "F:min",
->>>>>>> 5725112b
-          "confidence": 1
-        },
-        {
-          "time": 113.0,
-          "duration": 4.0,
-          "value": "F:min",
-          "confidence": 1
-        },
-        {
-          "time": 114.0,
-          "duration": 4.0,
-<<<<<<< HEAD
-          "value": "F:min",
-=======
-          "value": "C:min",
->>>>>>> 5725112b
-          "confidence": 1
-        },
-        {
-          "time": 115.0,
-          "duration": 4.0,
-          "value": "C:min",
-          "confidence": 1
-        },
-        {
-          "time": 116.0,
-          "duration": 4.0,
-<<<<<<< HEAD
-          "value": "C:min",
-=======
-          "value": "Ab:(3,5,b7)",
->>>>>>> 5725112b
-          "confidence": 1
-        },
-        {
-          "time": 117.0,
-          "duration": 4.0,
-<<<<<<< HEAD
-          "value": "Ab:(3,5,b7)",
-=======
-          "value": "Ab:maj",
->>>>>>> 5725112b
-          "confidence": 1
-        },
-        {
-          "time": 118.0,
-          "duration": 4.0,
-<<<<<<< HEAD
-          "value": "Ab:maj",
-=======
-          "value": "G:(3,5,b7)",
->>>>>>> 5725112b
           "confidence": 1
         },
         {
           "time": 119.0,
           "duration": 4.0,
-<<<<<<< HEAD
-          "value": "G:(3,5,b7)",
-=======
-          "value": "Bb:(3,5,b7)",
->>>>>>> 5725112b
+          "value": "Bb:(3,5,b7)",
           "confidence": 1
         },
         {
           "time": 120.0,
           "duration": 4.0,
-<<<<<<< HEAD
-          "value": "Bb:(3,5,b7)",
-=======
-          "value": "Eb:maj",
->>>>>>> 5725112b
+          "value": "Eb:maj",
           "confidence": 1
         },
         {
           "time": 121.0,
-<<<<<<< HEAD
-          "duration": 4.0,
-          "value": "Eb:maj",
-          "confidence": 1
-        },
-        {
-          "time": 122.0,
-=======
->>>>>>> 5725112b
           "duration": 2.0,
           "value": "Eb:maj",
           "confidence": 1
@@ -1262,11 +893,7 @@
           "confidence": 1
         },
         {
-<<<<<<< HEAD
-          "time": 125.3,
-=======
           "time": 124.3,
->>>>>>> 5725112b
           "duration": 1.0,
           "value": "Bb:(3,5,b7)",
           "confidence": 1
@@ -1281,15 +908,12 @@
           "time": 125.2,
           "duration": 2.0,
           "value": "Ab:maj",
-<<<<<<< HEAD
-=======
           "confidence": 1
         },
         {
           "time": 126.0,
           "duration": 4.0,
           "value": "Eb:maj",
->>>>>>> 5725112b
           "confidence": 1
         },
         {
@@ -1301,43 +925,25 @@
         {
           "time": 128.0,
           "duration": 4.0,
-<<<<<<< HEAD
-          "value": "Eb:maj",
-=======
-          "value": "Bb:(3,5,b7)",
->>>>>>> 5725112b
+          "value": "Bb:(3,5,b7)",
           "confidence": 1
         },
         {
           "time": 129.0,
-<<<<<<< HEAD
-          "duration": 4.0,
-=======
-          "duration": 2.0,
->>>>>>> 5725112b
+          "duration": 2.0,
           "value": "Bb:(3,5,b7)",
           "confidence": 1
         },
         {
           "time": 129.2,
           "duration": 2.0,
-<<<<<<< HEAD
-          "value": "Bb:(3,5,b7)",
-          "confidence": 1
-        },
-        {
-          "time": 130.2,
-          "duration": 2.0,
           "value": "C:dim",
-=======
-          "value": "C:dim",
           "confidence": 1
         },
         {
           "time": 130.0,
           "duration": 4.0,
           "value": "Eb:maj",
->>>>>>> 5725112b
           "confidence": 1
         },
         {
@@ -1349,31 +955,19 @@
         {
           "time": 132.0,
           "duration": 4.0,
-<<<<<<< HEAD
-          "value": "Eb:maj",
-=======
           "value": "F:(3,5,6)",
->>>>>>> 5725112b
           "confidence": 1
         },
         {
           "time": 133.0,
           "duration": 4.0,
-<<<<<<< HEAD
-          "value": "F:(3,5,6)",
-=======
-          "value": "F:(3,5,b7)",
->>>>>>> 5725112b
+          "value": "F:(3,5,b7)",
           "confidence": 1
         },
         {
           "time": 134.0,
           "duration": 4.0,
-<<<<<<< HEAD
-          "value": "F:(3,5,b7)",
-=======
-          "value": "Bb:(3,5,b7)",
->>>>>>> 5725112b
+          "value": "Bb:(3,5,b7)",
           "confidence": 1
         },
         {
@@ -1385,24 +979,11 @@
         {
           "time": 136.0,
           "duration": 4.0,
-<<<<<<< HEAD
-          "value": "Bb:(3,5,b7)",
-=======
-          "value": "Eb:maj",
->>>>>>> 5725112b
+          "value": "Eb:maj",
           "confidence": 1
         },
         {
           "time": 137.0,
-<<<<<<< HEAD
-          "duration": 4.0,
-          "value": "Eb:maj",
-          "confidence": 1
-        },
-        {
-          "time": 138.0,
-=======
->>>>>>> 5725112b
           "duration": 2.0,
           "value": "Eb:maj",
           "confidence": 1
@@ -1438,11 +1019,7 @@
           "confidence": 1
         },
         {
-<<<<<<< HEAD
-          "time": 141.3,
-=======
           "time": 140.3,
->>>>>>> 5725112b
           "duration": 1.0,
           "value": "Bb:(3,5,b7)",
           "confidence": 1
@@ -1457,95 +1034,60 @@
           "time": 141.2,
           "duration": 2.0,
           "value": "Ab:maj",
-<<<<<<< HEAD
-=======
           "confidence": 1
         },
         {
           "time": 142.0,
           "duration": 4.0,
           "value": "Eb:maj",
->>>>>>> 5725112b
           "confidence": 1
         },
         {
           "time": 143.0,
           "duration": 4.0,
-<<<<<<< HEAD
-          "value": "Eb:maj",
-=======
           "value": "Eb:(3,5,b7)",
->>>>>>> 5725112b
           "confidence": 1
         },
         {
           "time": 144.0,
           "duration": 4.0,
-<<<<<<< HEAD
-          "value": "Eb:(3,5,b7)",
-=======
           "value": "Ab:maj",
->>>>>>> 5725112b
           "confidence": 1
         },
         {
           "time": 145.0,
           "duration": 4.0,
-<<<<<<< HEAD
-          "value": "Ab:maj",
-=======
           "value": "C:dim",
->>>>>>> 5725112b
           "confidence": 1
         },
         {
           "time": 146.0,
           "duration": 4.0,
-<<<<<<< HEAD
-          "value": "C:dim",
-=======
-          "value": "Eb:maj",
->>>>>>> 5725112b
+          "value": "Eb:maj",
           "confidence": 1
         },
         {
           "time": 147.0,
           "duration": 4.0,
-<<<<<<< HEAD
-          "value": "Eb:maj",
-=======
           "value": "C:(3,5,b7)",
->>>>>>> 5725112b
           "confidence": 1
         },
         {
           "time": 148.0,
           "duration": 4.0,
-<<<<<<< HEAD
-          "value": "C:(3,5,b7)",
-=======
-          "value": "F:(3,5,b7)",
->>>>>>> 5725112b
+          "value": "F:(3,5,b7)",
           "confidence": 1
         },
         {
           "time": 149.0,
           "duration": 4.0,
-<<<<<<< HEAD
-          "value": "F:(3,5,b7)",
-=======
-          "value": "Bb:(3,5,b7)",
->>>>>>> 5725112b
+          "value": "Bb:(3,5,b7)",
           "confidence": 1
         },
         {
           "time": 150.0,
           "duration": 4.0,
-<<<<<<< HEAD
-          "value": "Bb:(3,5,b7)",
-=======
-          "value": "Eb:maj",
->>>>>>> 5725112b
+          "value": "Eb:maj",
           "confidence": 1
         },
         {
@@ -1564,15 +1106,6 @@
           "time": 153.0,
           "duration": 4.0,
           "value": "Eb:maj",
-<<<<<<< HEAD
-          "confidence": 1
-        },
-        {
-          "time": 154.0,
-          "duration": 4.0,
-          "value": "Eb:maj",
-=======
->>>>>>> 5725112b
           "confidence": 1
         }
       ],
