--- conflicted
+++ resolved
@@ -25,11 +25,7 @@
         {
           "time": 1.0,
           "duration": 4.0,
-<<<<<<< HEAD
-          "value": "C:(3,#5)",
-=======
-          "value": "F:maj",
->>>>>>> 5725112b
+          "value": "F:maj",
           "confidence": 1
         },
         {
@@ -41,31 +37,19 @@
         {
           "time": 3.0,
           "duration": 4.0,
-<<<<<<< HEAD
-          "value": "F:maj",
-=======
           "value": "D:dim",
->>>>>>> 5725112b
           "confidence": 1
         },
         {
           "time": 4.0,
           "duration": 4.0,
-<<<<<<< HEAD
-          "value": "D:dim",
-=======
           "value": "D:min(6)",
->>>>>>> 5725112b
           "confidence": 1
         },
         {
           "time": 5.0,
           "duration": 4.0,
-<<<<<<< HEAD
-          "value": "D:min(6)",
-=======
-          "value": "Bb:min",
->>>>>>> 5725112b
+          "value": "Bb:min",
           "confidence": 1
         },
         {
@@ -77,31 +61,19 @@
         {
           "time": 7.0,
           "duration": 4.0,
-<<<<<<< HEAD
-          "value": "Bb:min",
-=======
-          "value": "F:maj",
->>>>>>> 5725112b
+          "value": "F:maj",
           "confidence": 1
         },
         {
           "time": 8.0,
           "duration": 4.0,
-<<<<<<< HEAD
-          "value": "F:maj",
-=======
-          "value": "F:min",
->>>>>>> 5725112b
+          "value": "F:min",
           "confidence": 1
         },
         {
           "time": 9.0,
           "duration": 4.0,
-<<<<<<< HEAD
-          "value": "F:min",
-=======
-          "value": "C:(3,5,b7)",
->>>>>>> 5725112b
+          "value": "C:(3,5,b7)",
           "confidence": 1
         },
         {
@@ -113,27 +85,19 @@
         {
           "time": 11.0,
           "duration": 4.0,
-<<<<<<< HEAD
-          "value": "C:(3,5,b7)",
-=======
-          "value": "F:min",
->>>>>>> 5725112b
+          "value": "F:min",
           "confidence": 1
         },
         {
           "time": 12.0,
           "duration": 4.0,
-<<<<<<< HEAD
-          "value": "F:min",
-=======
-          "value": "C:(3,5,b7)",
->>>>>>> 5725112b
+          "value": "C:(3,5,b7)",
           "confidence": 1
         },
         {
           "time": 13.0,
           "duration": 4.0,
-          "value": "C:(3,5,b7)",
+          "value": "F:maj",
           "confidence": 1
         },
         {
@@ -156,20 +120,8 @@
         },
         {
           "time": 15.0,
-          "duration": 2.0,
-          "value": "F:maj",
-          "confidence": 1
-        },
-        {
-          "time": 15.2,
-          "duration": 1.0,
-          "value": "C:(3,#5)",
-          "confidence": 1
-        },
-        {
-          "time": 15.3,
-          "duration": 1.0,
-          "value": "C:(3,#5)",
+          "duration": 4.0,
+          "value": "F:maj",
           "confidence": 1
         },
         {
@@ -187,183 +139,115 @@
         {
           "time": 18.0,
           "duration": 4.0,
-<<<<<<< HEAD
+          "value": "D:min(6)",
+          "confidence": 1
+        },
+        {
+          "time": 19.0,
+          "duration": 4.0,
+          "value": "Bb:min",
+          "confidence": 1
+        },
+        {
+          "time": 20.0,
+          "duration": 4.0,
+          "value": "C:(3,5,b7)",
+          "confidence": 1
+        },
+        {
+          "time": 21.0,
+          "duration": 4.0,
+          "value": "F:maj",
+          "confidence": 1
+        },
+        {
+          "time": 22.0,
+          "duration": 2.0,
+          "value": "C:min(b7)",
+          "confidence": 1
+        },
+        {
+          "time": 22.2,
+          "duration": 2.0,
+          "value": "F:(3,5,b7)",
+          "confidence": 1
+        },
+        {
+          "time": 23.0,
+          "duration": 4.0,
+          "value": "Bb:min",
+          "confidence": 1
+        },
+        {
+          "time": 24.0,
+          "duration": 4.0,
+          "value": "Bb:min",
+          "confidence": 1
+        },
+        {
+          "time": 25.0,
+          "duration": 4.0,
+          "value": "F:min",
+          "confidence": 1
+        },
+        {
+          "time": 26.0,
+          "duration": 4.0,
+          "value": "F:min",
+          "confidence": 1
+        },
+        {
+          "time": 27.0,
+          "duration": 4.0,
+          "value": "Bb:min",
+          "confidence": 1
+        },
+        {
+          "time": 28.0,
+          "duration": 4.0,
+          "value": "B:dim",
+          "confidence": 1
+        },
+        {
+          "time": 29.0,
+          "duration": 4.0,
+          "value": "G:min(b7)/C",
+          "confidence": 1
+        },
+        {
+          "time": 30.0,
+          "duration": 4.0,
+          "value": "C:(3,5,b7)",
+          "confidence": 1
+        },
+        {
+          "time": 31.0,
+          "duration": 4.0,
+          "value": "F:maj",
+          "confidence": 1
+        },
+        {
+          "time": 32.0,
+          "duration": 4.0,
+          "value": "F:maj",
+          "confidence": 1
+        },
+        {
+          "time": 33.0,
+          "duration": 4.0,
           "value": "D:dim",
-=======
+          "confidence": 1
+        },
+        {
+          "time": 34.0,
+          "duration": 4.0,
           "value": "D:min(6)",
->>>>>>> 5725112b
-          "confidence": 1
-        },
-        {
-          "time": 19.0,
-          "duration": 4.0,
-<<<<<<< HEAD
-          "value": "D:min(6)",
-=======
-          "value": "Bb:min",
->>>>>>> 5725112b
-          "confidence": 1
-        },
-        {
-          "time": 20.0,
-          "duration": 4.0,
-<<<<<<< HEAD
-          "value": "Bb:min",
-=======
-          "value": "C:(3,5,b7)",
->>>>>>> 5725112b
-          "confidence": 1
-        },
-        {
-          "time": 21.0,
-          "duration": 4.0,
-<<<<<<< HEAD
-          "value": "C:(3,5,b7)",
-=======
-          "value": "F:maj",
->>>>>>> 5725112b
-          "confidence": 1
-        },
-        {
-          "time": 22.0,
-<<<<<<< HEAD
-          "duration": 4.0,
-          "value": "F:maj",
-=======
-          "duration": 2.0,
-          "value": "C:min(b7)",
-          "confidence": 1
-        },
-        {
-          "time": 22.2,
-          "duration": 2.0,
-          "value": "F:(3,5,b7)",
->>>>>>> 5725112b
-          "confidence": 1
-        },
-        {
-          "time": 23.0,
-<<<<<<< HEAD
-          "duration": 2.0,
-          "value": "C:min(b7)",
-          "confidence": 1
-        },
-        {
-          "time": 23.2,
-          "duration": 2.0,
-          "value": "F:(3,5,b7)",
-=======
-          "duration": 4.0,
-          "value": "Bb:min",
->>>>>>> 5725112b
-          "confidence": 1
-        },
-        {
-          "time": 24.0,
-          "duration": 4.0,
-          "value": "Bb:min",
-          "confidence": 1
-        },
-        {
-          "time": 25.0,
-          "duration": 4.0,
-<<<<<<< HEAD
-          "value": "Bb:min",
-=======
-          "value": "F:min",
->>>>>>> 5725112b
-          "confidence": 1
-        },
-        {
-          "time": 26.0,
-          "duration": 4.0,
-          "value": "F:min",
-          "confidence": 1
-        },
-        {
-          "time": 27.0,
-          "duration": 4.0,
-<<<<<<< HEAD
-          "value": "F:min",
-=======
-          "value": "Bb:min",
->>>>>>> 5725112b
-          "confidence": 1
-        },
-        {
-          "time": 28.0,
-          "duration": 4.0,
-<<<<<<< HEAD
-          "value": "Bb:min",
-=======
-          "value": "B:dim",
->>>>>>> 5725112b
-          "confidence": 1
-        },
-        {
-          "time": 29.0,
-          "duration": 4.0,
-<<<<<<< HEAD
-          "value": "B:dim",
-=======
-          "value": "G:min(b7)/C",
->>>>>>> 5725112b
-          "confidence": 1
-        },
-        {
-          "time": 30.0,
-          "duration": 4.0,
-<<<<<<< HEAD
-          "value": "G:min(b7)/C",
-=======
-          "value": "C:(3,5,b7)",
->>>>>>> 5725112b
-          "confidence": 1
-        },
-        {
-          "time": 31.0,
-          "duration": 4.0,
-<<<<<<< HEAD
-          "value": "C:(3,5,b7)",
-=======
-          "value": "F:maj",
->>>>>>> 5725112b
-          "confidence": 1
-        },
-        {
-          "time": 32.0,
-          "duration": 4.0,
-          "value": "F:maj",
-          "confidence": 1
-        },
-        {
-          "time": 33.0,
-          "duration": 4.0,
-<<<<<<< HEAD
-          "value": "F:maj",
-=======
-          "value": "D:dim",
->>>>>>> 5725112b
-          "confidence": 1
-        },
-        {
-          "time": 34.0,
-          "duration": 4.0,
-<<<<<<< HEAD
-          "value": "D:dim",
-=======
-          "value": "D:min(6)",
->>>>>>> 5725112b
           "confidence": 1
         },
         {
           "time": 35.0,
           "duration": 4.0,
-<<<<<<< HEAD
-          "value": "D:min(6)",
-=======
-          "value": "Bb:min",
->>>>>>> 5725112b
+          "value": "Bb:min",
           "confidence": 1
         },
         {
@@ -375,7 +259,7 @@
         {
           "time": 37.0,
           "duration": 4.0,
-          "value": "Bb:min",
+          "value": "F:maj",
           "confidence": 1
         },
         {
@@ -392,47 +276,24 @@
         },
         {
           "time": 39.0,
-<<<<<<< HEAD
-          "duration": 2.0,
-          "value": "F:maj/A",
-          "confidence": 1
-        },
-        {
-          "time": 39.2,
-          "duration": 2.0,
-          "value": "Ab:dim",
-=======
           "duration": 4.0,
           "value": "G:min(b7)",
->>>>>>> 5725112b
           "confidence": 1
         },
         {
           "time": 40.0,
           "duration": 4.0,
-<<<<<<< HEAD
-          "value": "G:min(b7)",
-=======
-          "value": "C:(3,5,b7)",
->>>>>>> 5725112b
+          "value": "C:(3,5,b7)",
           "confidence": 1
         },
         {
           "time": 41.0,
           "duration": 4.0,
-<<<<<<< HEAD
-          "value": "C:(3,5,b7)",
-=======
-          "value": "F:maj",
->>>>>>> 5725112b
+          "value": "F:maj",
           "confidence": 1
         },
         {
           "time": 42.0,
-<<<<<<< HEAD
-          "duration": 4.0,
-          "value": "F:maj",
-=======
           "duration": 1.0,
           "value": "F:maj",
           "confidence": 1
@@ -447,50 +308,24 @@
           "time": 42.3,
           "duration": 1.0,
           "value": "F:(3,5,b7)",
->>>>>>> 5725112b
           "confidence": 1
         },
         {
           "time": 43.0,
-<<<<<<< HEAD
-          "duration": 1.0,
-          "value": "F:maj",
-          "confidence": 1
-        },
-        {
-          "time": 43.1,
-          "duration": 2.0,
-          "value": "C:min(b7)",
-          "confidence": 1
-        },
-        {
-          "time": 43.3,
-          "duration": 1.0,
-          "value": "F:(3,5,b7)",
-=======
-          "duration": 4.0,
-          "value": "Bb:min",
->>>>>>> 5725112b
+          "duration": 4.0,
+          "value": "Bb:min",
           "confidence": 1
         },
         {
           "time": 44.0,
           "duration": 4.0,
-<<<<<<< HEAD
-          "value": "Bb:min",
-=======
-          "value": "C:(3,5,b7)",
->>>>>>> 5725112b
+          "value": "C:(3,5,b7)",
           "confidence": 1
         },
         {
           "time": 45.0,
           "duration": 4.0,
-<<<<<<< HEAD
-          "value": "C:(3,5,b7)",
-=======
-          "value": "F:min",
->>>>>>> 5725112b
+          "value": "F:min",
           "confidence": 1
         },
         {
@@ -502,31 +337,19 @@
         {
           "time": 47.0,
           "duration": 4.0,
-<<<<<<< HEAD
-          "value": "F:min",
-=======
-          "value": "Bb:min",
->>>>>>> 5725112b
+          "value": "Bb:min",
           "confidence": 1
         },
         {
           "time": 48.0,
           "duration": 4.0,
-<<<<<<< HEAD
-          "value": "Bb:min",
-=======
-          "value": "C:(3,5,b7)",
->>>>>>> 5725112b
+          "value": "C:(3,5,b7)",
           "confidence": 1
         },
         {
           "time": 49.0,
           "duration": 4.0,
-<<<<<<< HEAD
-          "value": "C:(3,5,b7)",
-=======
-          "value": "F:min",
->>>>>>> 5725112b
+          "value": "F:min",
           "confidence": 1
         },
         {
@@ -550,100 +373,52 @@
         {
           "time": 52.0,
           "duration": 4.0,
-<<<<<<< HEAD
-          "value": "F:min",
-          "confidence": 1
-        },
-        {
-          "time": 52.0,
-          "duration": 2.0,
-          "value": "Bb:min",
-          "confidence": 1
-        },
-        {
-          "time": 52.2,
-          "duration": 2.0,
-          "value": "Db:(3,5,b7)",
+          "value": "C:(3,5,b7)",
           "confidence": 1
         },
         {
           "time": 53.0,
-          "duration": 4.0,
-=======
->>>>>>> 5725112b
-          "value": "C:(3,5,b7)",
-          "confidence": 1
-        },
-        {
-<<<<<<< HEAD
-          "time": 54.0,
-=======
-          "time": 53.0,
->>>>>>> 5725112b
-          "duration": 2.0,
-          "value": "C:(3,5,b7)",
-          "confidence": 1
-        },
-        {
-<<<<<<< HEAD
-          "time": 54.2,
-=======
+          "duration": 2.0,
+          "value": "C:(3,5,b7)",
+          "confidence": 1
+        },
+        {
           "time": 53.2,
->>>>>>> 5725112b
           "duration": 1.0,
           "value": "Db:(3,5,b7)",
           "confidence": 1
         },
         {
-<<<<<<< HEAD
-          "time": 54.3,
-=======
           "time": 53.3,
->>>>>>> 5725112b
           "duration": 1.0,
           "value": "C:(3,5,b7)",
           "confidence": 1
         },
         {
-<<<<<<< HEAD
+          "time": 54.0,
+          "duration": 4.0,
+          "value": "F:maj",
+          "confidence": 1
+        },
+        {
           "time": 55.0,
-=======
-          "time": 54.0,
->>>>>>> 5725112b
-          "duration": 4.0,
-          "value": "F:maj",
-          "confidence": 1
-        },
-        {
-<<<<<<< HEAD
+          "duration": 2.0,
+          "value": "F:maj",
+          "confidence": 1
+        },
+        {
+          "time": 55.2,
+          "duration": 2.0,
+          "value": "C:(3,#5)",
+          "confidence": 1
+        },
+        {
           "time": 56.0,
-=======
-          "time": 55.0,
->>>>>>> 5725112b
-          "duration": 2.0,
-          "value": "F:maj",
-          "confidence": 1
-        },
-        {
-<<<<<<< HEAD
-          "time": 56.2,
-=======
-          "time": 55.2,
->>>>>>> 5725112b
-          "duration": 2.0,
-          "value": "C:(3,#5)",
-          "confidence": 1
-        },
-        {
-<<<<<<< HEAD
-=======
-          "time": 56.0,
-          "duration": 4.0,
-          "value": "C:(3,#5)",
-          "confidence": 1
-        },
-        {
->>>>>>> 5725112b
+          "duration": 4.0,
+          "value": "C:(3,#5)",
+          "confidence": 1
+        },
+        {
           "time": 57.0,
           "duration": 4.0,
           "value": "C:(3,#5)",
@@ -664,11 +439,7 @@
         {
           "time": 60.0,
           "duration": 4.0,
-<<<<<<< HEAD
-          "value": "C:(3,#5)",
-=======
-          "value": "F:maj",
->>>>>>> 5725112b
+          "value": "F:maj",
           "confidence": 1
         },
         {
@@ -680,31 +451,19 @@
         {
           "time": 62.0,
           "duration": 4.0,
-<<<<<<< HEAD
-          "value": "F:maj",
-=======
           "value": "D:dim",
->>>>>>> 5725112b
           "confidence": 1
         },
         {
           "time": 63.0,
           "duration": 4.0,
-<<<<<<< HEAD
-          "value": "D:dim",
-=======
           "value": "D:min(6)",
->>>>>>> 5725112b
           "confidence": 1
         },
         {
           "time": 64.0,
           "duration": 4.0,
-<<<<<<< HEAD
-          "value": "D:min(6)",
-=======
-          "value": "Bb:min",
->>>>>>> 5725112b
+          "value": "Bb:min",
           "confidence": 1
         },
         {
@@ -716,64 +475,35 @@
         {
           "time": 66.0,
           "duration": 4.0,
-<<<<<<< HEAD
-          "value": "Bb:min",
+          "value": "F:maj",
           "confidence": 1
         },
         {
           "time": 67.0,
-          "duration": 4.0,
-=======
->>>>>>> 5725112b
-          "value": "F:maj",
-          "confidence": 1
-        },
-        {
-<<<<<<< HEAD
+          "duration": 2.0,
+          "value": "F:maj/A",
+          "confidence": 1
+        },
+        {
+          "time": 67.2,
+          "duration": 2.0,
+          "value": "Ab:dim",
+          "confidence": 1
+        },
+        {
           "time": 68.0,
-=======
-          "time": 67.0,
->>>>>>> 5725112b
-          "duration": 2.0,
-          "value": "F:maj/A",
-          "confidence": 1
-        },
-        {
-<<<<<<< HEAD
-          "time": 68.2,
-=======
-          "time": 67.2,
->>>>>>> 5725112b
-          "duration": 2.0,
-          "value": "Ab:dim",
-          "confidence": 1
-        },
-        {
-<<<<<<< HEAD
+          "duration": 4.0,
+          "value": "G:min(b7)",
+          "confidence": 1
+        },
+        {
           "time": 69.0,
-=======
-          "time": 68.0,
->>>>>>> 5725112b
-          "duration": 4.0,
-          "value": "G:min(b7)",
-          "confidence": 1
-        },
-        {
-<<<<<<< HEAD
+          "duration": 4.0,
+          "value": "C:(3,5,b7)",
+          "confidence": 1
+        },
+        {
           "time": 70.0,
-=======
-          "time": 69.0,
->>>>>>> 5725112b
-          "duration": 4.0,
-          "value": "C:(3,5,b7)",
-          "confidence": 1
-        },
-        {
-<<<<<<< HEAD
-          "time": 71.0,
-=======
-          "time": 70.0,
->>>>>>> 5725112b
           "duration": 4.0,
           "value": "F:maj",
           "confidence": 1
