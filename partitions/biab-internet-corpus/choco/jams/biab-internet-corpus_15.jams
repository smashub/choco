{
  "annotations": [
    {
      "annotation_metadata": {
        "curator": {
          "name": "",
          "email": ""
        },
        "annotator": {},
        "version": "",
        "corpus": "biab_internet_corpus",
        "annotation_tools": "",
        "annotation_rules": "",
        "validation": "",
        "data_source": ""
      },
      "namespace": "chord",
      "data": [
        {
          "time": 0.0,
          "duration": 2.0,
          "value": "C:maj",
          "confidence": 1
        },
        {
          "time": 0.2,
          "duration": 2.0,
          "value": "C#:dim/C",
          "confidence": 1
        },
        {
          "time": 1.0,
          "duration": 4.0,
          "value": "G:(3,5,b7)",
          "confidence": 1
        },
        {
          "time": 2.0,
          "duration": 2.0,
          "value": "C:maj",
          "confidence": 1
        },
        {
          "time": 2.2,
          "duration": 2.0,
          "value": "C#:dim/C",
          "confidence": 1
        },
        {
          "time": 3.0,
          "duration": 2.0,
          "value": "G:(3,5,b7)",
          "confidence": 1
        },
        {
          "time": 3.2,
          "duration": 2.0,
          "value": "C:(3,5,b7)",
          "confidence": 1
        },
        {
          "time": 4.0,
          "duration": 4.0,
          "value": "F:(3,5,6)",
          "confidence": 1
        },
        {
          "time": 5.0,
          "duration": 4.0,
          "value": "F:(3,5,6)",
          "confidence": 1
        },
        {
          "time": 6.0,
          "duration": 4.0,
          "value": "F:min",
          "confidence": 1
        },
        {
          "time": 7.0,
          "duration": 4.0,
          "value": "F:min",
          "confidence": 1
        },
        {
          "time": 8.0,
          "duration": 4.0,
          "value": "C:maj",
          "confidence": 1
        },
        {
          "time": 9.0,
          "duration": 4.0,
          "value": "E:min",
          "confidence": 1
        },
        {
          "time": 10.0,
          "duration": 2.0,
          "value": "D:min",
          "confidence": 1
        },
        {
          "time": 10.2,
          "duration": 2.0,
          "value": "A:(3,5,b7,b9)",
          "confidence": 1
        },
        {
          "time": 11.0,
          "duration": 2.0,
          "value": "D:min",
          "confidence": 1
        },
        {
          "time": 11.2,
          "duration": 2.0,
          "value": "A:(3,5,b7,b9)",
          "confidence": 1
        },
        {
          "time": 12.0,
          "duration": 4.0,
          "value": "G:(3,5,b7)",
          "confidence": 1
        },
        {
          "time": 13.0,
          "duration": 2.0,
          "value": "G:(3,5,b7)",
          "confidence": 1
        },
        {
          "time": 13.2,
          "duration": 2.0,
          "value": "G:(3,#5)",
          "confidence": 1
        },
        {
          "time": 14.0,
          "duration": 4.0,
          "value": "C:maj",
          "confidence": 1
        },
        {
          "time": 15.0,
          "duration": 4.0,
          "value": "C:maj",
          "confidence": 1
        },
        {
          "time": 16.0,
          "duration": 4.0,
          "value": "D:(3,5,b7)",
          "confidence": 1
        },
        {
          "time": 17.0,
          "duration": 4.0,
          "value": "D:(3,5,b7)",
          "confidence": 1
        },
        {
          "time": 18.0,
          "duration": 2.0,
          "value": "G:(3,5,b7)",
          "confidence": 1
        },
        {
          "time": 18.2,
          "duration": 2.0,
          "value": "D:min(b7)",
          "confidence": 1
        },
        {
          "time": 19.0,
          "duration": 1.0,
          "value": "G:(3,5,b7)",
          "confidence": 1
        },
        {
<<<<<<< HEAD
          "time": 20.1,
=======
          "time": 19.1,
>>>>>>> 5725112b
          "duration": 1.0,
          "value": "G:dim",
          "confidence": 1
        },
        {
<<<<<<< HEAD
          "time": 20.2,
=======
          "time": 19.2,
>>>>>>> 5725112b
          "duration": 1.0,
          "value": "G:(3,5,b7)",
          "confidence": 1
        },
        {
          "time": 19.3,
          "duration": 1.0,
          "value": "C:(3,5,b7)",
          "confidence": 1
        },
        {
          "time": 20.0,
          "duration": 4.0,
          "value": "F:(3,5,6)",
          "confidence": 1
        },
        {
          "time": 21.0,
          "duration": 4.0,
          "value": "F:(3,5,6)",
          "confidence": 1
        },
        {
          "time": 22.0,
          "duration": 4.0,
          "value": "F:min",
          "confidence": 1
        },
        {
          "time": 23.0,
          "duration": 4.0,
          "value": "F:min",
          "confidence": 1
        },
        {
          "time": 24.0,
          "duration": 4.0,
          "value": "C:maj",
          "confidence": 1
        },
        {
          "time": 25.0,
          "duration": 4.0,
          "value": "E:min",
          "confidence": 1
        },
        {
          "time": 26.0,
          "duration": 2.0,
          "value": "D:min",
          "confidence": 1
        },
        {
          "time": 26.2,
          "duration": 2.0,
          "value": "A:(3,5,b7,b9)",
          "confidence": 1
        },
        {
          "time": 27.0,
          "duration": 4.0,
          "value": "D:min",
          "confidence": 1
        },
        {
          "time": 28.0,
          "duration": 4.0,
          "value": "F:min",
          "confidence": 1
        },
        {
          "time": 29.0,
          "duration": 4.0,
          "value": "F:min",
          "confidence": 1
        },
        {
          "time": 30.0,
          "duration": 4.0,
          "value": "C:maj",
          "confidence": 1
        },
        {
          "time": 31.0,
          "duration": 1.0,
          "value": "B:(3,5,b7)",
          "confidence": 1
        },
        {
<<<<<<< HEAD
          "time": 32.1,
=======
          "time": 31.1,
>>>>>>> 5725112b
          "duration": 1.0,
          "value": "B:(3,b5,b7)",
          "confidence": 1
        },
        {
<<<<<<< HEAD
          "time": 32.2,
=======
          "time": 31.2,
>>>>>>> 5725112b
          "duration": 2.0,
          "value": "E:(3,5,b7)",
          "confidence": 1
        },
        {
          "time": 32.0,
          "duration": 2.0,
          "value": "F:maj",
          "confidence": 1
        },
        {
          "time": 32.2,
          "duration": 1.0,
          "value": "A:(3,5,b7)",
          "confidence": 1
        },
        {
          "time": 32.3,
          "duration": 1.0,
          "value": "A:dim",
          "confidence": 1
        },
        {
          "time": 33.0,
          "duration": 4.0,
          "value": "G:(3,5,b7)",
          "confidence": 1
        },
        {
          "time": 34.0,
          "duration": 2.0,
          "value": "C:maj",
          "confidence": 1
        },
        {
          "time": 34.2,
          "duration": 2.0,
          "value": "F:min",
          "confidence": 1
        },
        {
          "time": 35.0,
          "duration": 2.0,
          "value": "C:maj",
          "confidence": 1
        },
        {
          "time": 35.2,
          "duration": 2.0,
          "value": "F:min",
          "confidence": 1
        },
        {
          "time": 36.0,
          "duration": 4.0,
          "value": "C:maj",
          "confidence": 1
        }
      ],
      "sandbox": {},
      "time": 0,
      "duration": 148.0
    },
    {
      "annotation_metadata": {
        "curator": {
          "name": "",
          "email": ""
        },
        "annotator": {},
        "version": "",
        "corpus": "biab_internet_corpus",
        "annotation_tools": "",
        "annotation_rules": "",
        "validation": "",
        "data_source": ""
      },
      "namespace": "key_mode",
      "data": [
        {
          "time": 0.0,
          "duration": 148.0,
          "value": "C",
          "confidence": 1
        }
      ],
      "sandbox": {},
      "time": 0,
      "duration": 148.0
    }
  ],
  "file_metadata": {
    "title": "Star Dust",
    "artist": "",
    "release": "",
    "duration": 148.0,
    "identifiers": {},
    "jams_version": "0.3.4"
  },
  "sandbox": {
    "expanded": false
  }
}<|MERGE_RESOLUTION|>--- conflicted
+++ resolved
@@ -179,21 +179,13 @@
           "confidence": 1
         },
         {
-<<<<<<< HEAD
-          "time": 20.1,
-=======
           "time": 19.1,
->>>>>>> 5725112b
           "duration": 1.0,
           "value": "G:dim",
           "confidence": 1
         },
         {
-<<<<<<< HEAD
-          "time": 20.2,
-=======
           "time": 19.2,
->>>>>>> 5725112b
           "duration": 1.0,
           "value": "G:(3,5,b7)",
           "confidence": 1
@@ -283,21 +275,13 @@
           "confidence": 1
         },
         {
-<<<<<<< HEAD
-          "time": 32.1,
-=======
           "time": 31.1,
->>>>>>> 5725112b
           "duration": 1.0,
           "value": "B:(3,b5,b7)",
           "confidence": 1
         },
         {
-<<<<<<< HEAD
-          "time": 32.2,
-=======
           "time": 31.2,
->>>>>>> 5725112b
           "duration": 2.0,
           "value": "E:(3,5,b7)",
           "confidence": 1
