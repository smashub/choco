{
  "annotations": [
    {
      "annotation_metadata": {
        "curator": {
          "name": "",
          "email": ""
        },
        "annotator": {},
        "version": "",
        "corpus": "biab_internet_corpus",
        "annotation_tools": "",
        "annotation_rules": "",
        "validation": "",
        "data_source": ""
      },
      "namespace": "chord",
      "data": [
        {
          "time": 0.0,
          "duration": 2.0,
          "value": "C:maj",
          "confidence": 1
        },
        {
          "time": 0.2,
          "duration": 2.0,
          "value": "C:(4,5)",
          "confidence": 1
        },
        {
          "time": 1.0,
          "duration": 2.0,
          "value": "C:maj",
          "confidence": 1
        },
        {
          "time": 1.2,
          "duration": 2.0,
          "value": "C:(4,5)",
          "confidence": 1
        },
        {
          "time": 2.0,
          "duration": 2.0,
          "value": "C:maj",
          "confidence": 1
        },
        {
          "time": 2.2,
          "duration": 2.0,
          "value": "C:(4,5)",
          "confidence": 1
        },
        {
          "time": 3.0,
          "duration": 2.0,
          "value": "C:maj",
          "confidence": 1
        },
        {
          "time": 3.2,
          "duration": 2.0,
          "value": "C:(4,5)",
          "confidence": 1
        },
        {
          "time": 4.0,
          "duration": 4.0,
          "value": "C:maj",
          "confidence": 1
        },
        {
          "time": 5.0,
          "duration": 4.0,
          "value": "G:(3,5,b7)/B",
          "confidence": 1
        },
        {
          "time": 6.0,
          "duration": 4.0,
          "value": "C:maj7",
          "confidence": 1
        },
        {
          "time": 7.0,
          "duration": 2.0,
          "value": "G:(3,5,b7)/B",
          "confidence": 1
        },
        {
          "time": 7.2,
          "duration": 1.0,
          "value": "G:(3,5,b7)",
          "confidence": 1
        },
        {
          "time": 7.3,
          "duration": 1.0,
          "value": "G:(3,5,b7)",
          "confidence": 1
        },
        {
          "time": 8.0,
          "duration": 4.0,
          "value": "C:maj7",
          "confidence": 1
        },
        {
          "time": 9.0,
          "duration": 4.0,
          "value": "B:(4,5,b7)",
          "confidence": 1
        },
        {
          "time": 10.0,
          "duration": 2.0,
          "value": "Bb:(3,5,b7)",
          "confidence": 1
        },
        {
          "time": 10.2,
          "duration": 2.0,
          "value": "A:(3,5,b7)",
          "confidence": 1
        },
        {
          "time": 11.0,
          "duration": 2.0,
          "value": "Ab:(3,5,b7)",
          "confidence": 1
        },
        {
          "time": 11.2,
          "duration": 2.0,
          "value": "G:(3,5,b7)",
          "confidence": 1
        },
        {
          "time": 12.0,
          "duration": 2.0,
          "value": "C:maj",
          "confidence": 1
        },
        {
          "time": 12.2,
          "duration": 2.0,
          "value": "C:(4,5)",
          "confidence": 1
        },
        {
          "time": 13.0,
          "duration": 2.0,
          "value": "C:maj",
          "confidence": 1
        },
        {
          "time": 13.2,
          "duration": 2.0,
          "value": "C:(4,5)",
          "confidence": 1
        },
        {
          "time": 14.0,
          "duration": 4.0,
          "value": "C:min",
          "confidence": 1
        },
        {
          "time": 15.0,
          "duration": 3.0,
          "value": "B:(b3,b5,b7)",
          "confidence": 1
        },
        {
<<<<<<< HEAD
          "time": 16.3,
=======
          "time": 15.3,
>>>>>>> 5725112b
          "duration": 1.0,
          "value": "B:(b3,b5,b7)",
          "confidence": 1
        },
        {
          "time": 16.0,
          "duration": 4.0,
          "value": "C:min",
          "confidence": 1
        },
        {
          "time": 17.0,
          "duration": 4.0,
          "value": "B:(b3,b5,b7)",
          "confidence": 1
        },
        {
          "time": 18.0,
          "duration": 4.0,
          "value": "C:maj7",
          "confidence": 1
        },
        {
          "time": 19.0,
          "duration": 2.0,
          "value": "B:(4,5,b7)",
          "confidence": 1
        },
        {
          "time": 19.2,
          "duration": 1.0,
          "value": "B:(4,5,b7)",
          "confidence": 1
        },
        {
          "time": 19.3,
          "duration": 1.0,
          "value": "B:(4,5,b7)",
          "confidence": 1
        },
        {
          "time": 20.0,
          "duration": 2.0,
          "value": "B:(3,5,b7)",
          "confidence": 1
        },
        {
          "time": 20.2,
          "duration": 2.0,
          "value": "A:(3,5,b7)",
          "confidence": 1
        },
        {
          "time": 21.0,
          "duration": 1.0,
          "value": "Ab:(3,5,b7)",
          "confidence": 1
        },
        {
<<<<<<< HEAD
          "time": 22.1,
=======
          "time": 21.1,
>>>>>>> 5725112b
          "duration": 1.0,
          "value": "Ab:(3,5,b7)",
          "confidence": 1
        },
        {
<<<<<<< HEAD
          "time": 22.2,
=======
          "time": 21.2,
>>>>>>> 5725112b
          "duration": 2.0,
          "value": "G:(3,5,b7)",
          "confidence": 1
        },
        {
          "time": 22.0,
          "duration": 2.0,
          "value": "C:maj",
          "confidence": 1
        },
        {
          "time": 22.2,
          "duration": 2.0,
          "value": "C:(4,5)",
          "confidence": 1
        },
        {
          "time": 23.0,
          "duration": 2.0,
          "value": "C:maj",
          "confidence": 1
        },
        {
          "time": 23.2,
          "duration": 2.0,
          "value": "C:maj",
          "confidence": 1
        },
        {
          "time": 24.0,
          "duration": 1.0,
          "value": "D:min",
          "confidence": 1
        },
        {
<<<<<<< HEAD
          "time": 25.1,
=======
          "time": 24.1,
>>>>>>> 5725112b
          "duration": 3.0,
          "value": "D:min",
          "confidence": 1
        },
        {
          "time": 25.0,
          "duration": 1.0,
          "value": "C:maj7",
          "confidence": 1
        },
        {
<<<<<<< HEAD
          "time": 26.1,
=======
          "time": 25.1,
>>>>>>> 5725112b
          "duration": 3.0,
          "value": "C:maj7",
          "confidence": 1
        },
        {
          "time": 26.0,
          "duration": 1.0,
          "value": "D:min",
          "confidence": 1
        },
        {
<<<<<<< HEAD
          "time": 27.1,
=======
          "time": 26.1,
>>>>>>> 5725112b
          "duration": 3.0,
          "value": "D:min",
          "confidence": 1
        },
        {
          "time": 27.0,
          "duration": 1.0,
          "value": "C:maj",
          "confidence": 1
        },
        {
<<<<<<< HEAD
          "time": 28.1,
=======
          "time": 27.1,
>>>>>>> 5725112b
          "duration": 3.0,
          "value": "C:maj",
          "confidence": 1
        },
        {
          "time": 28.0,
          "duration": 1.0,
          "value": "D:(4,5)",
          "confidence": 1
        },
        {
<<<<<<< HEAD
          "time": 29.1,
=======
          "time": 28.1,
>>>>>>> 5725112b
          "duration": 1.0,
          "value": "D:(4,5)",
          "confidence": 1
        },
        {
<<<<<<< HEAD
          "time": 29.2,
=======
          "time": 28.2,
>>>>>>> 5725112b
          "duration": 2.0,
          "value": "B:(b3,b5,b7)",
          "confidence": 1
        },
        {
          "time": 29.0,
          "duration": 1.0,
          "value": "C:maj7",
          "confidence": 1
        },
        {
<<<<<<< HEAD
          "time": 30.1,
=======
          "time": 29.1,
>>>>>>> 5725112b
          "duration": 3.0,
          "value": "C:maj7",
          "confidence": 1
        },
        {
          "time": 30.0,
          "duration": 4.0,
          "value": "D:min",
          "confidence": 1
        },
        {
          "time": 31.0,
          "duration": 1.0,
          "value": "C:maj7",
          "confidence": 1
        },
        {
<<<<<<< HEAD
          "time": 32.1,
=======
          "time": 31.1,
>>>>>>> 5725112b
          "duration": 1.0,
          "value": "C:maj7",
          "confidence": 1
        },
        {
<<<<<<< HEAD
          "time": 32.2,
=======
          "time": 31.2,
>>>>>>> 5725112b
          "duration": 2.0,
          "value": "C:(4,5)",
          "confidence": 1
        },
        {
          "time": 32.0,
          "duration": 4.0,
          "value": "C:maj",
          "confidence": 1
        },
        {
          "time": 33.0,
          "duration": 2.0,
          "value": "G:(3,5,b7)/B",
          "confidence": 1
        },
        {
          "time": 33.2,
          "duration": 1.0,
          "value": "G:(3,5,b7)",
          "confidence": 1
        },
        {
          "time": 33.3,
          "duration": 1.0,
          "value": "G:(3,5,b7)",
<<<<<<< HEAD
=======
          "confidence": 1
        },
        {
          "time": 34.0,
          "duration": 4.0,
          "value": "C:maj",
>>>>>>> 5725112b
          "confidence": 1
        },
        {
          "time": 35.0,
          "duration": 4.0,
<<<<<<< HEAD
          "value": "C:maj",
=======
          "value": "G:(3,5,b7)/B",
>>>>>>> 5725112b
          "confidence": 1
        },
        {
          "time": 36.0,
          "duration": 4.0,
<<<<<<< HEAD
          "value": "G:(3,5,b7)/B",
=======
          "value": "C:maj7",
>>>>>>> 5725112b
          "confidence": 1
        },
        {
          "time": 37.0,
          "duration": 4.0,
<<<<<<< HEAD
          "value": "C:maj7",
=======
          "value": "G:maj/B",
>>>>>>> 5725112b
          "confidence": 1
        },
        {
          "time": 38.0,
<<<<<<< HEAD
          "duration": 4.0,
          "value": "G:maj/B",
=======
          "duration": 2.0,
          "value": "Bb:(3,5,b7)",
          "confidence": 1
        },
        {
          "time": 38.2,
          "duration": 2.0,
          "value": "A:maj",
>>>>>>> 5725112b
          "confidence": 1
        },
        {
          "time": 39.0,
          "duration": 2.0,
<<<<<<< HEAD
          "value": "Bb:(3,5,b7)",
=======
          "value": "Ab:maj",
>>>>>>> 5725112b
          "confidence": 1
        },
        {
          "time": 39.2,
          "duration": 2.0,
<<<<<<< HEAD
          "value": "A:maj",
=======
          "value": "G:(3,5,b7)",
>>>>>>> 5725112b
          "confidence": 1
        },
        {
          "time": 40.0,
          "duration": 2.0,
<<<<<<< HEAD
          "value": "Ab:maj",
=======
          "value": "C:maj",
>>>>>>> 5725112b
          "confidence": 1
        },
        {
          "time": 40.2,
<<<<<<< HEAD
          "duration": 2.0,
          "value": "G:(3,5,b7)",
=======
          "duration": 1.0,
          "value": "C:(4,5)",
          "confidence": 1
        },
        {
          "time": 40.3,
          "duration": 1.0,
          "value": "C:(4,5)",
>>>>>>> 5725112b
          "confidence": 1
        },
        {
          "time": 41.0,
          "duration": 2.0,
          "value": "C:maj",
          "confidence": 1
        },
        {
          "time": 41.2,
          "duration": 1.0,
          "value": "C:(4,5)",
          "confidence": 1
        },
        {
          "time": 41.3,
          "duration": 1.0,
          "value": "C:(4,5)",
          "confidence": 1
        },
        {
          "time": 42.0,
          "duration": 2.0,
<<<<<<< HEAD
          "value": "C:maj",
=======
          "value": "Db:dim",
>>>>>>> 5725112b
          "confidence": 1
        },
        {
          "time": 42.2,
<<<<<<< HEAD
          "duration": 1.0,
          "value": "C:(4,5)",
          "confidence": 1
        },
        {
          "time": 42.3,
          "duration": 1.0,
          "value": "C:(4,5)",
=======
          "duration": 2.0,
          "value": "Db:maj",
>>>>>>> 5725112b
          "confidence": 1
        },
        {
          "time": 43.0,
          "duration": 2.0,
<<<<<<< HEAD
          "value": "Db:dim",
=======
          "value": "C:maj",
>>>>>>> 5725112b
          "confidence": 1
        },
        {
          "time": 43.2,
<<<<<<< HEAD
          "duration": 2.0,
          "value": "Db:maj",
          "confidence": 1
        },
        {
          "time": 44.0,
          "duration": 2.0,
          "value": "C:maj",
=======
          "duration": 1.0,
          "value": "C:(4,5)",
>>>>>>> 5725112b
          "confidence": 1
        },
        {
          "time": 43.3,
          "duration": 1.0,
          "value": "C:(4,5)",
          "confidence": 1
        },
        {
<<<<<<< HEAD
          "time": 44.3,
          "duration": 1.0,
          "value": "C:(4,5)",
=======
          "time": 44.0,
          "duration": 4.0,
          "value": "C:maj",
>>>>>>> 5725112b
          "confidence": 1
        },
        {
          "time": 45.0,
          "duration": 4.0,
          "value": "C:maj",
          "confidence": 1
        },
        {
          "time": 46.0,
          "duration": 4.0,
          "value": "C:maj",
          "confidence": 1
        },
        {
          "time": 47.0,
          "duration": 4.0,
          "value": "C:maj",
<<<<<<< HEAD
          "confidence": 1
        },
        {
          "time": 48.0,
          "duration": 4.0,
          "value": "C:maj",
=======
>>>>>>> 5725112b
          "confidence": 1
        }
      ],
      "sandbox": {},
      "time": 0,
      "duration": 192.0
    },
    {
      "annotation_metadata": {
        "curator": {
          "name": "",
          "email": ""
        },
        "annotator": {},
        "version": "",
        "corpus": "biab_internet_corpus",
        "annotation_tools": "",
        "annotation_rules": "",
        "validation": "",
        "data_source": ""
      },
      "namespace": "key_mode",
      "data": [
        {
          "time": 0.0,
          "duration": 192.0,
          "value": "C",
          "confidence": 1
        }
      ],
      "sandbox": {},
      "time": 0,
      "duration": 192.0
    }
  ],
  "file_metadata": {
    "title": "Ben-MichaelJackson",
    "artist": "",
    "release": "",
    "duration": 192.0,
    "identifiers": {},
    "jams_version": "0.3.4"
  },
  "sandbox": {
    "expanded": false
  }
}<|MERGE_RESOLUTION|>--- conflicted
+++ resolved
@@ -173,11 +173,7 @@
           "confidence": 1
         },
         {
-<<<<<<< HEAD
-          "time": 16.3,
-=======
           "time": 15.3,
->>>>>>> 5725112b
           "duration": 1.0,
           "value": "B:(b3,b5,b7)",
           "confidence": 1
@@ -237,33 +233,25 @@
           "confidence": 1
         },
         {
-<<<<<<< HEAD
-          "time": 22.1,
-=======
           "time": 21.1,
->>>>>>> 5725112b
           "duration": 1.0,
           "value": "Ab:(3,5,b7)",
           "confidence": 1
         },
         {
-<<<<<<< HEAD
+          "time": 21.2,
+          "duration": 2.0,
+          "value": "G:(3,5,b7)",
+          "confidence": 1
+        },
+        {
+          "time": 22.0,
+          "duration": 2.0,
+          "value": "C:maj",
+          "confidence": 1
+        },
+        {
           "time": 22.2,
-=======
-          "time": 21.2,
->>>>>>> 5725112b
-          "duration": 2.0,
-          "value": "G:(3,5,b7)",
-          "confidence": 1
-        },
-        {
-          "time": 22.0,
-          "duration": 2.0,
-          "value": "C:maj",
-          "confidence": 1
-        },
-        {
-          "time": 22.2,
           "duration": 2.0,
           "value": "C:(4,5)",
           "confidence": 1
@@ -287,11 +275,7 @@
           "confidence": 1
         },
         {
-<<<<<<< HEAD
-          "time": 25.1,
-=======
           "time": 24.1,
->>>>>>> 5725112b
           "duration": 3.0,
           "value": "D:min",
           "confidence": 1
@@ -303,27 +287,19 @@
           "confidence": 1
         },
         {
-<<<<<<< HEAD
+          "time": 25.1,
+          "duration": 3.0,
+          "value": "C:maj7",
+          "confidence": 1
+        },
+        {
+          "time": 26.0,
+          "duration": 1.0,
+          "value": "D:min",
+          "confidence": 1
+        },
+        {
           "time": 26.1,
-=======
-          "time": 25.1,
->>>>>>> 5725112b
-          "duration": 3.0,
-          "value": "C:maj7",
-          "confidence": 1
-        },
-        {
-          "time": 26.0,
-          "duration": 1.0,
-          "value": "D:min",
-          "confidence": 1
-        },
-        {
-<<<<<<< HEAD
-          "time": 27.1,
-=======
-          "time": 26.1,
->>>>>>> 5725112b
           "duration": 3.0,
           "value": "D:min",
           "confidence": 1
@@ -335,54 +311,38 @@
           "confidence": 1
         },
         {
-<<<<<<< HEAD
+          "time": 27.1,
+          "duration": 3.0,
+          "value": "C:maj",
+          "confidence": 1
+        },
+        {
+          "time": 28.0,
+          "duration": 1.0,
+          "value": "D:(4,5)",
+          "confidence": 1
+        },
+        {
           "time": 28.1,
-=======
-          "time": 27.1,
->>>>>>> 5725112b
+          "duration": 1.0,
+          "value": "D:(4,5)",
+          "confidence": 1
+        },
+        {
+          "time": 28.2,
+          "duration": 2.0,
+          "value": "B:(b3,b5,b7)",
+          "confidence": 1
+        },
+        {
+          "time": 29.0,
+          "duration": 1.0,
+          "value": "C:maj7",
+          "confidence": 1
+        },
+        {
+          "time": 29.1,
           "duration": 3.0,
-          "value": "C:maj",
-          "confidence": 1
-        },
-        {
-          "time": 28.0,
-          "duration": 1.0,
-          "value": "D:(4,5)",
-          "confidence": 1
-        },
-        {
-<<<<<<< HEAD
-          "time": 29.1,
-=======
-          "time": 28.1,
->>>>>>> 5725112b
-          "duration": 1.0,
-          "value": "D:(4,5)",
-          "confidence": 1
-        },
-        {
-<<<<<<< HEAD
-          "time": 29.2,
-=======
-          "time": 28.2,
->>>>>>> 5725112b
-          "duration": 2.0,
-          "value": "B:(b3,b5,b7)",
-          "confidence": 1
-        },
-        {
-          "time": 29.0,
-          "duration": 1.0,
-          "value": "C:maj7",
-          "confidence": 1
-        },
-        {
-<<<<<<< HEAD
-          "time": 30.1,
-=======
-          "time": 29.1,
->>>>>>> 5725112b
-          "duration": 3.0,
           "value": "C:maj7",
           "confidence": 1
         },
@@ -399,21 +359,13 @@
           "confidence": 1
         },
         {
-<<<<<<< HEAD
-          "time": 32.1,
-=======
           "time": 31.1,
->>>>>>> 5725112b
-          "duration": 1.0,
-          "value": "C:maj7",
-          "confidence": 1
-        },
-        {
-<<<<<<< HEAD
-          "time": 32.2,
-=======
+          "duration": 1.0,
+          "value": "C:maj7",
+          "confidence": 1
+        },
+        {
           "time": 31.2,
->>>>>>> 5725112b
           "duration": 2.0,
           "value": "C:(4,5)",
           "confidence": 1
@@ -440,53 +392,34 @@
           "time": 33.3,
           "duration": 1.0,
           "value": "G:(3,5,b7)",
-<<<<<<< HEAD
-=======
           "confidence": 1
         },
         {
           "time": 34.0,
           "duration": 4.0,
           "value": "C:maj",
->>>>>>> 5725112b
           "confidence": 1
         },
         {
           "time": 35.0,
           "duration": 4.0,
-<<<<<<< HEAD
-          "value": "C:maj",
-=======
           "value": "G:(3,5,b7)/B",
->>>>>>> 5725112b
           "confidence": 1
         },
         {
           "time": 36.0,
           "duration": 4.0,
-<<<<<<< HEAD
-          "value": "G:(3,5,b7)/B",
-=======
-          "value": "C:maj7",
->>>>>>> 5725112b
+          "value": "C:maj7",
           "confidence": 1
         },
         {
           "time": 37.0,
           "duration": 4.0,
-<<<<<<< HEAD
-          "value": "C:maj7",
-=======
           "value": "G:maj/B",
->>>>>>> 5725112b
           "confidence": 1
         },
         {
           "time": 38.0,
-<<<<<<< HEAD
-          "duration": 4.0,
-          "value": "G:maj/B",
-=======
           "duration": 2.0,
           "value": "Bb:(3,5,b7)",
           "confidence": 1
@@ -495,45 +428,28 @@
           "time": 38.2,
           "duration": 2.0,
           "value": "A:maj",
->>>>>>> 5725112b
           "confidence": 1
         },
         {
           "time": 39.0,
           "duration": 2.0,
-<<<<<<< HEAD
-          "value": "Bb:(3,5,b7)",
-=======
           "value": "Ab:maj",
->>>>>>> 5725112b
           "confidence": 1
         },
         {
           "time": 39.2,
           "duration": 2.0,
-<<<<<<< HEAD
-          "value": "A:maj",
-=======
-          "value": "G:(3,5,b7)",
->>>>>>> 5725112b
+          "value": "G:(3,5,b7)",
           "confidence": 1
         },
         {
           "time": 40.0,
           "duration": 2.0,
-<<<<<<< HEAD
-          "value": "Ab:maj",
-=======
-          "value": "C:maj",
->>>>>>> 5725112b
+          "value": "C:maj",
           "confidence": 1
         },
         {
           "time": 40.2,
-<<<<<<< HEAD
-          "duration": 2.0,
-          "value": "G:(3,5,b7)",
-=======
           "duration": 1.0,
           "value": "C:(4,5)",
           "confidence": 1
@@ -542,7 +458,6 @@
           "time": 40.3,
           "duration": 1.0,
           "value": "C:(4,5)",
->>>>>>> 5725112b
           "confidence": 1
         },
         {
@@ -566,73 +481,37 @@
         {
           "time": 42.0,
           "duration": 2.0,
-<<<<<<< HEAD
-          "value": "C:maj",
-=======
           "value": "Db:dim",
->>>>>>> 5725112b
           "confidence": 1
         },
         {
           "time": 42.2,
-<<<<<<< HEAD
-          "duration": 1.0,
-          "value": "C:(4,5)",
-          "confidence": 1
-        },
-        {
-          "time": 42.3,
-          "duration": 1.0,
-          "value": "C:(4,5)",
-=======
           "duration": 2.0,
           "value": "Db:maj",
->>>>>>> 5725112b
           "confidence": 1
         },
         {
           "time": 43.0,
           "duration": 2.0,
-<<<<<<< HEAD
-          "value": "Db:dim",
-=======
-          "value": "C:maj",
->>>>>>> 5725112b
+          "value": "C:maj",
           "confidence": 1
         },
         {
           "time": 43.2,
-<<<<<<< HEAD
-          "duration": 2.0,
-          "value": "Db:maj",
+          "duration": 1.0,
+          "value": "C:(4,5)",
+          "confidence": 1
+        },
+        {
+          "time": 43.3,
+          "duration": 1.0,
+          "value": "C:(4,5)",
           "confidence": 1
         },
         {
           "time": 44.0,
-          "duration": 2.0,
-          "value": "C:maj",
-=======
-          "duration": 1.0,
-          "value": "C:(4,5)",
->>>>>>> 5725112b
-          "confidence": 1
-        },
-        {
-          "time": 43.3,
-          "duration": 1.0,
-          "value": "C:(4,5)",
-          "confidence": 1
-        },
-        {
-<<<<<<< HEAD
-          "time": 44.3,
-          "duration": 1.0,
-          "value": "C:(4,5)",
-=======
-          "time": 44.0,
-          "duration": 4.0,
-          "value": "C:maj",
->>>>>>> 5725112b
+          "duration": 4.0,
+          "value": "C:maj",
           "confidence": 1
         },
         {
@@ -651,15 +530,6 @@
           "time": 47.0,
           "duration": 4.0,
           "value": "C:maj",
-<<<<<<< HEAD
-          "confidence": 1
-        },
-        {
-          "time": 48.0,
-          "duration": 4.0,
-          "value": "C:maj",
-=======
->>>>>>> 5725112b
           "confidence": 1
         }
       ],
