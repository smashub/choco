{
  "annotations": [
    {
      "annotation_metadata": {
        "curator": {
          "name": "",
          "email": ""
        },
        "annotator": {},
        "version": "",
        "corpus": "biab_internet_corpus",
        "annotation_tools": "",
        "annotation_rules": "",
        "validation": "",
        "data_source": ""
      },
      "namespace": "chord",
      "data": [
        {
          "time": 0.0,
          "duration": 4.0,
          "value": "G:maj",
          "confidence": 1
        },
        {
          "time": 1.0,
          "duration": 4.0,
<<<<<<< HEAD
          "value": "G:maj",
=======
          "value": "C:maj",
>>>>>>> 5725112b
          "confidence": 1
        },
        {
          "time": 2.0,
          "duration": 4.0,
<<<<<<< HEAD
          "value": "C:maj",
=======
          "value": "G:maj",
>>>>>>> 5725112b
          "confidence": 1
        },
        {
          "time": 3.0,
          "duration": 4.0,
          "value": "G:maj",
          "confidence": 1
        },
        {
          "time": 4.0,
          "duration": 4.0,
<<<<<<< HEAD
          "value": "G:maj",
=======
          "value": "G:maj/D",
>>>>>>> 5725112b
          "confidence": 1
        },
        {
          "time": 5.0,
          "duration": 4.0,
<<<<<<< HEAD
          "value": "G:maj/D",
=======
          "value": "D:(3,5,b7)",
>>>>>>> 5725112b
          "confidence": 1
        },
        {
          "time": 6.0,
          "duration": 4.0,
<<<<<<< HEAD
          "value": "D:(3,5,b7)",
=======
          "value": "G:maj",
>>>>>>> 5725112b
          "confidence": 1
        },
        {
          "time": 7.0,
          "duration": 4.0,
          "value": "G:maj",
          "confidence": 1
        },
        {
          "time": 8.0,
          "duration": 4.0,
          "value": "G:maj",
          "confidence": 1
        },
        {
          "time": 9.0,
          "duration": 4.0,
<<<<<<< HEAD
          "value": "G:maj",
=======
          "value": "C:maj",
>>>>>>> 5725112b
          "confidence": 1
        },
        {
          "time": 10.0,
          "duration": 4.0,
<<<<<<< HEAD
          "value": "C:maj",
=======
          "value": "G:maj",
>>>>>>> 5725112b
          "confidence": 1
        },
        {
          "time": 11.0,
          "duration": 4.0,
          "value": "G:maj",
          "confidence": 1
        },
        {
          "time": 12.0,
          "duration": 4.0,
<<<<<<< HEAD
          "value": "G:maj",
=======
          "value": "G:maj/D",
>>>>>>> 5725112b
          "confidence": 1
        },
        {
          "time": 13.0,
          "duration": 4.0,
<<<<<<< HEAD
          "value": "G:maj/D",
=======
          "value": "D:(3,5,b7)",
>>>>>>> 5725112b
          "confidence": 1
        },
        {
          "time": 14.0,
          "duration": 4.0,
<<<<<<< HEAD
          "value": "D:(3,5,b7)",
=======
          "value": "G:maj",
>>>>>>> 5725112b
          "confidence": 1
        },
        {
          "time": 15.0,
          "duration": 4.0,
          "value": "G:maj",
          "confidence": 1
        },
        {
          "time": 16.0,
          "duration": 4.0,
          "value": "G:maj",
          "confidence": 1
        },
        {
          "time": 17.0,
          "duration": 4.0,
<<<<<<< HEAD
          "value": "G:maj",
=======
          "value": "C:maj",
>>>>>>> 5725112b
          "confidence": 1
        },
        {
          "time": 18.0,
          "duration": 4.0,
<<<<<<< HEAD
          "value": "C:maj",
=======
          "value": "G:maj",
>>>>>>> 5725112b
          "confidence": 1
        },
        {
          "time": 19.0,
          "duration": 4.0,
          "value": "G:maj",
          "confidence": 1
        },
        {
          "time": 20.0,
          "duration": 4.0,
<<<<<<< HEAD
          "value": "G:maj",
=======
          "value": "G:maj/D",
>>>>>>> 5725112b
          "confidence": 1
        },
        {
          "time": 21.0,
          "duration": 4.0,
<<<<<<< HEAD
          "value": "G:maj/D",
=======
          "value": "D:(3,5,b7)",
>>>>>>> 5725112b
          "confidence": 1
        },
        {
          "time": 22.0,
          "duration": 4.0,
<<<<<<< HEAD
          "value": "D:(3,5,b7)",
=======
          "value": "G:maj",
>>>>>>> 5725112b
          "confidence": 1
        },
        {
          "time": 23.0,
          "duration": 4.0,
          "value": "G:maj",
          "confidence": 1
        },
        {
          "time": 24.0,
          "duration": 4.0,
          "value": "G:maj",
          "confidence": 1
        },
        {
          "time": 25.0,
          "duration": 4.0,
<<<<<<< HEAD
          "value": "G:maj",
=======
          "value": "C:maj",
>>>>>>> 5725112b
          "confidence": 1
        },
        {
          "time": 26.0,
          "duration": 4.0,
<<<<<<< HEAD
          "value": "C:maj",
=======
          "value": "G:maj",
>>>>>>> 5725112b
          "confidence": 1
        },
        {
          "time": 27.0,
          "duration": 4.0,
          "value": "G:maj",
          "confidence": 1
        },
        {
          "time": 28.0,
<<<<<<< HEAD
          "duration": 4.0,
          "value": "G:maj",
          "confidence": 1
        },
        {
          "time": 29.0,
=======
>>>>>>> 5725112b
          "duration": 2.0,
          "value": "E:min",
          "confidence": 1
        },
        {
<<<<<<< HEAD
          "time": 29.2,
=======
          "time": 28.2,
>>>>>>> 5725112b
          "duration": 2.0,
          "value": "A:maj",
          "confidence": 1
        },
        {
<<<<<<< HEAD
          "time": 30.0,
=======
          "time": 29.0,
>>>>>>> 5725112b
          "duration": 4.0,
          "value": "G:maj/B",
          "confidence": 1
        },
        {
<<<<<<< HEAD
=======
          "time": 30.0,
          "duration": 4.0,
          "value": "E:min",
          "confidence": 1
        },
        {
>>>>>>> 5725112b
          "time": 31.0,
          "duration": 4.0,
          "value": "E:min",
          "confidence": 1
        },
        {
          "time": 32.0,
          "duration": 4.0,
<<<<<<< HEAD
          "value": "E:min",
=======
          "value": "G:maj",
>>>>>>> 5725112b
          "confidence": 1
        },
        {
          "time": 33.0,
          "duration": 4.0,
<<<<<<< HEAD
          "value": "G:maj",
=======
          "value": "C:maj",
>>>>>>> 5725112b
          "confidence": 1
        },
        {
          "time": 34.0,
          "duration": 4.0,
<<<<<<< HEAD
          "value": "C:maj",
=======
          "value": "G:maj",
>>>>>>> 5725112b
          "confidence": 1
        },
        {
          "time": 35.0,
          "duration": 4.0,
          "value": "G:maj",
          "confidence": 1
        },
        {
          "time": 36.0,
          "duration": 4.0,
<<<<<<< HEAD
          "value": "G:maj",
=======
          "value": "G:maj/D",
>>>>>>> 5725112b
          "confidence": 1
        },
        {
          "time": 37.0,
          "duration": 4.0,
<<<<<<< HEAD
          "value": "G:maj/D",
=======
          "value": "D:(3,5,b7)",
>>>>>>> 5725112b
          "confidence": 1
        },
        {
          "time": 38.0,
          "duration": 4.0,
<<<<<<< HEAD
          "value": "D:(3,5,b7)",
=======
          "value": "G:maj",
>>>>>>> 5725112b
          "confidence": 1
        },
        {
          "time": 39.0,
          "duration": 4.0,
          "value": "G:maj",
          "confidence": 1
        },
        {
          "time": 40.0,
          "duration": 4.0,
          "value": "G:maj",
          "confidence": 1
        },
        {
          "time": 41.0,
          "duration": 4.0,
<<<<<<< HEAD
          "value": "G:maj",
=======
          "value": "C:maj",
>>>>>>> 5725112b
          "confidence": 1
        },
        {
          "time": 42.0,
          "duration": 4.0,
<<<<<<< HEAD
          "value": "C:maj",
=======
          "value": "G:maj",
>>>>>>> 5725112b
          "confidence": 1
        },
        {
          "time": 43.0,
          "duration": 4.0,
          "value": "G:maj",
          "confidence": 1
        },
        {
          "time": 44.0,
          "duration": 4.0,
<<<<<<< HEAD
          "value": "G:maj",
=======
          "value": "G:maj/D",
>>>>>>> 5725112b
          "confidence": 1
        },
        {
          "time": 45.0,
          "duration": 4.0,
<<<<<<< HEAD
          "value": "G:maj/D",
=======
          "value": "D:(3,5,b7)",
>>>>>>> 5725112b
          "confidence": 1
        },
        {
          "time": 46.0,
          "duration": 4.0,
<<<<<<< HEAD
          "value": "D:(3,5,b7)",
=======
          "value": "G:maj",
>>>>>>> 5725112b
          "confidence": 1
        },
        {
          "time": 47.0,
          "duration": 4.0,
          "value": "G:maj",
          "confidence": 1
        },
        {
          "time": 48.0,
          "duration": 4.0,
          "value": "G:maj",
          "confidence": 1
        },
        {
          "time": 49.0,
          "duration": 4.0,
<<<<<<< HEAD
          "value": "G:maj",
=======
          "value": "C:maj",
>>>>>>> 5725112b
          "confidence": 1
        },
        {
          "time": 50.0,
          "duration": 4.0,
<<<<<<< HEAD
          "value": "C:maj",
=======
          "value": "G:maj",
>>>>>>> 5725112b
          "confidence": 1
        },
        {
          "time": 51.0,
          "duration": 4.0,
          "value": "G:maj",
          "confidence": 1
        },
        {
          "time": 52.0,
          "duration": 4.0,
<<<<<<< HEAD
          "value": "G:maj",
=======
          "value": "G:maj/D",
>>>>>>> 5725112b
          "confidence": 1
        },
        {
          "time": 53.0,
          "duration": 4.0,
<<<<<<< HEAD
          "value": "G:maj/D",
=======
          "value": "D:(3,5,b7)",
>>>>>>> 5725112b
          "confidence": 1
        },
        {
          "time": 54.0,
          "duration": 4.0,
<<<<<<< HEAD
          "value": "D:(3,5,b7)",
=======
          "value": "G:maj",
>>>>>>> 5725112b
          "confidence": 1
        },
        {
          "time": 55.0,
          "duration": 4.0,
          "value": "G:maj",
          "confidence": 1
        },
        {
          "time": 56.0,
          "duration": 4.0,
          "value": "G:maj",
          "confidence": 1
        },
        {
          "time": 57.0,
          "duration": 4.0,
<<<<<<< HEAD
          "value": "G:maj",
=======
          "value": "C:maj",
>>>>>>> 5725112b
          "confidence": 1
        },
        {
          "time": 58.0,
          "duration": 4.0,
<<<<<<< HEAD
          "value": "C:maj",
=======
          "value": "G:maj",
>>>>>>> 5725112b
          "confidence": 1
        },
        {
          "time": 59.0,
          "duration": 4.0,
          "value": "G:maj",
          "confidence": 1
        },
        {
          "time": 60.0,
<<<<<<< HEAD
          "duration": 4.0,
          "value": "G:maj",
          "confidence": 1
        },
        {
          "time": 61.0,
=======
>>>>>>> 5725112b
          "duration": 2.0,
          "value": "E:min",
          "confidence": 1
        },
        {
<<<<<<< HEAD
          "time": 61.2,
=======
          "time": 60.2,
>>>>>>> 5725112b
          "duration": 2.0,
          "value": "A:maj",
          "confidence": 1
        },
        {
<<<<<<< HEAD
          "time": 62.0,
=======
          "time": 61.0,
>>>>>>> 5725112b
          "duration": 4.0,
          "value": "G:maj/B",
          "confidence": 1
        },
        {
<<<<<<< HEAD
          "time": 63.0,
=======
          "time": 62.0,
>>>>>>> 5725112b
          "duration": 4.0,
          "value": "E:min",
          "confidence": 1
        },
        {
<<<<<<< HEAD
          "time": 64.0,
=======
          "time": 63.0,
>>>>>>> 5725112b
          "duration": 4.0,
          "value": "E:min",
          "confidence": 1
        },
        {
<<<<<<< HEAD
          "time": 65.0,
=======
          "time": 64.0,
>>>>>>> 5725112b
          "duration": 4.0,
          "value": "G:maj",
          "confidence": 1
        },
        {
<<<<<<< HEAD
          "time": 66.0,
=======
          "time": 65.0,
>>>>>>> 5725112b
          "duration": 4.0,
          "value": "C:maj",
          "confidence": 1
        },
        {
<<<<<<< HEAD
=======
          "time": 66.0,
          "duration": 4.0,
          "value": "G:maj",
          "confidence": 1
        },
        {
>>>>>>> 5725112b
          "time": 67.0,
          "duration": 4.0,
          "value": "G:maj",
          "confidence": 1
        },
        {
          "time": 68.0,
          "duration": 4.0,
<<<<<<< HEAD
          "value": "G:maj",
=======
          "value": "G:maj/D",
>>>>>>> 5725112b
          "confidence": 1
        },
        {
          "time": 69.0,
          "duration": 4.0,
<<<<<<< HEAD
          "value": "G:maj/D",
=======
          "value": "D:(3,5,b7)",
>>>>>>> 5725112b
          "confidence": 1
        },
        {
          "time": 70.0,
          "duration": 4.0,
<<<<<<< HEAD
          "value": "D:(3,5,b7)",
=======
          "value": "G:maj",
>>>>>>> 5725112b
          "confidence": 1
        },
        {
          "time": 71.0,
          "duration": 4.0,
          "value": "G:maj",
          "confidence": 1
        },
        {
          "time": 72.0,
          "duration": 4.0,
          "value": "G:maj",
          "confidence": 1
        },
        {
          "time": 73.0,
          "duration": 4.0,
<<<<<<< HEAD
          "value": "G:maj",
=======
          "value": "C:maj",
>>>>>>> 5725112b
          "confidence": 1
        },
        {
          "time": 74.0,
          "duration": 4.0,
<<<<<<< HEAD
          "value": "C:maj",
=======
          "value": "G:maj",
>>>>>>> 5725112b
          "confidence": 1
        },
        {
          "time": 75.0,
          "duration": 4.0,
          "value": "G:maj",
          "confidence": 1
        },
        {
          "time": 76.0,
          "duration": 4.0,
<<<<<<< HEAD
          "value": "G:maj",
=======
          "value": "G:maj/D",
>>>>>>> 5725112b
          "confidence": 1
        },
        {
          "time": 77.0,
          "duration": 4.0,
<<<<<<< HEAD
          "value": "G:maj/D",
=======
          "value": "D:(3,5,b7)",
>>>>>>> 5725112b
          "confidence": 1
        },
        {
          "time": 78.0,
          "duration": 4.0,
<<<<<<< HEAD
          "value": "D:(3,5,b7)",
=======
          "value": "G:maj",
>>>>>>> 5725112b
          "confidence": 1
        },
        {
          "time": 79.0,
          "duration": 4.0,
          "value": "G:maj",
          "confidence": 1
        },
        {
          "time": 80.0,
          "duration": 4.0,
          "value": "G:maj",
          "confidence": 1
        },
        {
          "time": 81.0,
          "duration": 4.0,
<<<<<<< HEAD
          "value": "G:maj",
=======
          "value": "C:maj",
>>>>>>> 5725112b
          "confidence": 1
        },
        {
          "time": 82.0,
          "duration": 4.0,
<<<<<<< HEAD
          "value": "C:maj",
=======
          "value": "G:maj",
>>>>>>> 5725112b
          "confidence": 1
        },
        {
          "time": 83.0,
          "duration": 4.0,
          "value": "G:maj",
          "confidence": 1
        },
        {
          "time": 84.0,
          "duration": 4.0,
<<<<<<< HEAD
          "value": "G:maj",
=======
          "value": "G:maj/D",
>>>>>>> 5725112b
          "confidence": 1
        },
        {
          "time": 85.0,
          "duration": 4.0,
<<<<<<< HEAD
          "value": "G:maj/D",
=======
          "value": "D:(3,5,b7)",
>>>>>>> 5725112b
          "confidence": 1
        },
        {
          "time": 86.0,
          "duration": 4.0,
<<<<<<< HEAD
          "value": "D:(3,5,b7)",
=======
          "value": "G:maj",
>>>>>>> 5725112b
          "confidence": 1
        },
        {
          "time": 87.0,
          "duration": 4.0,
          "value": "G:maj",
          "confidence": 1
        },
        {
          "time": 88.0,
          "duration": 4.0,
          "value": "G:maj",
          "confidence": 1
        },
        {
          "time": 89.0,
          "duration": 4.0,
<<<<<<< HEAD
          "value": "G:maj",
=======
          "value": "C:maj",
>>>>>>> 5725112b
          "confidence": 1
        },
        {
          "time": 90.0,
          "duration": 4.0,
<<<<<<< HEAD
          "value": "C:maj",
=======
          "value": "G:maj",
>>>>>>> 5725112b
          "confidence": 1
        },
        {
          "time": 91.0,
          "duration": 4.0,
          "value": "G:maj",
          "confidence": 1
        },
        {
          "time": 92.0,
<<<<<<< HEAD
          "duration": 4.0,
          "value": "G:maj",
          "confidence": 1
        },
        {
          "time": 93.0,
=======
>>>>>>> 5725112b
          "duration": 2.0,
          "value": "E:min",
          "confidence": 1
        },
        {
<<<<<<< HEAD
          "time": 93.2,
=======
          "time": 92.2,
>>>>>>> 5725112b
          "duration": 2.0,
          "value": "A:maj",
          "confidence": 1
        },
        {
<<<<<<< HEAD
          "time": 94.0,
=======
          "time": 93.0,
>>>>>>> 5725112b
          "duration": 4.0,
          "value": "G:maj/B",
          "confidence": 1
        },
        {
<<<<<<< HEAD
          "time": 95.0,
=======
          "time": 94.0,
>>>>>>> 5725112b
          "duration": 4.0,
          "value": "E:min",
          "confidence": 1
        },
        {
<<<<<<< HEAD
          "time": 96.0,
=======
          "time": 95.0,
>>>>>>> 5725112b
          "duration": 4.0,
          "value": "E:min",
          "confidence": 1
        },
        {
<<<<<<< HEAD
          "time": 97.0,
=======
          "time": 96.0,
>>>>>>> 5725112b
          "duration": 4.0,
          "value": "G:maj",
          "confidence": 1
        },
        {
<<<<<<< HEAD
          "time": 98.0,
=======
          "time": 97.0,
>>>>>>> 5725112b
          "duration": 4.0,
          "value": "C:maj",
          "confidence": 1
        },
        {
<<<<<<< HEAD
=======
          "time": 98.0,
          "duration": 4.0,
          "value": "G:maj",
          "confidence": 1
        },
        {
>>>>>>> 5725112b
          "time": 99.0,
          "duration": 4.0,
          "value": "G:maj",
          "confidence": 1
        },
        {
          "time": 100.0,
          "duration": 4.0,
<<<<<<< HEAD
          "value": "G:maj",
=======
          "value": "G:maj/D",
>>>>>>> 5725112b
          "confidence": 1
        },
        {
          "time": 101.0,
          "duration": 4.0,
<<<<<<< HEAD
          "value": "G:maj/D",
=======
          "value": "D:(3,5,b7)",
>>>>>>> 5725112b
          "confidence": 1
        },
        {
          "time": 102.0,
          "duration": 4.0,
<<<<<<< HEAD
          "value": "D:(3,5,b7)",
=======
          "value": "G:maj",
>>>>>>> 5725112b
          "confidence": 1
        },
        {
          "time": 103.0,
          "duration": 4.0,
          "value": "G:maj",
          "confidence": 1
        },
        {
          "time": 104.0,
          "duration": 4.0,
          "value": "G:maj",
          "confidence": 1
        },
        {
          "time": 105.0,
          "duration": 4.0,
<<<<<<< HEAD
          "value": "G:maj",
=======
          "value": "C:maj/G",
>>>>>>> 5725112b
          "confidence": 1
        },
        {
          "time": 106.0,
          "duration": 4.0,
<<<<<<< HEAD
          "value": "C:maj/G",
=======
          "value": "G:maj",
>>>>>>> 5725112b
          "confidence": 1
        },
        {
          "time": 107.0,
          "duration": 4.0,
          "value": "G:maj",
          "confidence": 1
        },
        {
          "time": 108.0,
          "duration": 4.0,
<<<<<<< HEAD
          "value": "G:maj",
=======
          "value": "G:maj/D",
>>>>>>> 5725112b
          "confidence": 1
        },
        {
          "time": 109.0,
          "duration": 4.0,
<<<<<<< HEAD
          "value": "G:maj/D",
=======
          "value": "D:(3,5,b7)",
>>>>>>> 5725112b
          "confidence": 1
        },
        {
          "time": 110.0,
          "duration": 4.0,
<<<<<<< HEAD
          "value": "D:(3,5,b7)",
=======
          "value": "G:maj",
>>>>>>> 5725112b
          "confidence": 1
        },
        {
          "time": 111.0,
          "duration": 4.0,
          "value": "G:maj",
          "confidence": 1
        },
        {
          "time": 112.0,
          "duration": 4.0,
<<<<<<< HEAD
          "value": "G:maj",
          "confidence": 1
        },
        {
          "time": 113.0,
          "duration": 4.0,
=======
>>>>>>> 5725112b
          "value": "G:(3,5,6)",
          "confidence": 1
        }
      ],
      "sandbox": {},
      "time": 0,
      "duration": 452.0
    },
    {
      "annotation_metadata": {
        "curator": {
          "name": "",
          "email": ""
        },
        "annotator": {},
        "version": "",
        "corpus": "biab_internet_corpus",
        "annotation_tools": "",
        "annotation_rules": "",
        "validation": "",
        "data_source": ""
      },
      "namespace": "key_mode",
      "data": [
        {
          "time": 0.0,
          "duration": 452.0,
          "value": "G",
          "confidence": 1
        }
      ],
      "sandbox": {},
      "time": 0,
      "duration": 452.0
    }
  ],
  "file_metadata": {
    "title": "last rose of summer",
    "artist": "",
    "release": "",
    "duration": 452.0,
    "identifiers": {},
    "jams_version": "0.3.4"
  },
  "sandbox": {
    "expanded": false
  }
}<|MERGE_RESOLUTION|>--- conflicted
+++ resolved
@@ -25,21 +25,13 @@
         {
           "time": 1.0,
           "duration": 4.0,
-<<<<<<< HEAD
-          "value": "G:maj",
-=======
-          "value": "C:maj",
->>>>>>> 5725112b
+          "value": "C:maj",
           "confidence": 1
         },
         {
           "time": 2.0,
           "duration": 4.0,
-<<<<<<< HEAD
-          "value": "C:maj",
-=======
-          "value": "G:maj",
->>>>>>> 5725112b
+          "value": "G:maj",
           "confidence": 1
         },
         {
@@ -51,31 +43,19 @@
         {
           "time": 4.0,
           "duration": 4.0,
-<<<<<<< HEAD
-          "value": "G:maj",
-=======
-          "value": "G:maj/D",
->>>>>>> 5725112b
+          "value": "G:maj/D",
           "confidence": 1
         },
         {
           "time": 5.0,
           "duration": 4.0,
-<<<<<<< HEAD
-          "value": "G:maj/D",
-=======
-          "value": "D:(3,5,b7)",
->>>>>>> 5725112b
+          "value": "D:(3,5,b7)",
           "confidence": 1
         },
         {
           "time": 6.0,
           "duration": 4.0,
-<<<<<<< HEAD
-          "value": "D:(3,5,b7)",
-=======
-          "value": "G:maj",
->>>>>>> 5725112b
+          "value": "G:maj",
           "confidence": 1
         },
         {
@@ -93,21 +73,13 @@
         {
           "time": 9.0,
           "duration": 4.0,
-<<<<<<< HEAD
-          "value": "G:maj",
-=======
-          "value": "C:maj",
->>>>>>> 5725112b
+          "value": "C:maj",
           "confidence": 1
         },
         {
           "time": 10.0,
           "duration": 4.0,
-<<<<<<< HEAD
-          "value": "C:maj",
-=======
-          "value": "G:maj",
->>>>>>> 5725112b
+          "value": "G:maj",
           "confidence": 1
         },
         {
@@ -119,31 +91,19 @@
         {
           "time": 12.0,
           "duration": 4.0,
-<<<<<<< HEAD
-          "value": "G:maj",
-=======
-          "value": "G:maj/D",
->>>>>>> 5725112b
+          "value": "G:maj/D",
           "confidence": 1
         },
         {
           "time": 13.0,
           "duration": 4.0,
-<<<<<<< HEAD
-          "value": "G:maj/D",
-=======
-          "value": "D:(3,5,b7)",
->>>>>>> 5725112b
+          "value": "D:(3,5,b7)",
           "confidence": 1
         },
         {
           "time": 14.0,
           "duration": 4.0,
-<<<<<<< HEAD
-          "value": "D:(3,5,b7)",
-=======
-          "value": "G:maj",
->>>>>>> 5725112b
+          "value": "G:maj",
           "confidence": 1
         },
         {
@@ -161,21 +121,13 @@
         {
           "time": 17.0,
           "duration": 4.0,
-<<<<<<< HEAD
-          "value": "G:maj",
-=======
-          "value": "C:maj",
->>>>>>> 5725112b
+          "value": "C:maj",
           "confidence": 1
         },
         {
           "time": 18.0,
           "duration": 4.0,
-<<<<<<< HEAD
-          "value": "C:maj",
-=======
-          "value": "G:maj",
->>>>>>> 5725112b
+          "value": "G:maj",
           "confidence": 1
         },
         {
@@ -187,31 +139,19 @@
         {
           "time": 20.0,
           "duration": 4.0,
-<<<<<<< HEAD
-          "value": "G:maj",
-=======
-          "value": "G:maj/D",
->>>>>>> 5725112b
+          "value": "G:maj/D",
           "confidence": 1
         },
         {
           "time": 21.0,
           "duration": 4.0,
-<<<<<<< HEAD
-          "value": "G:maj/D",
-=======
-          "value": "D:(3,5,b7)",
->>>>>>> 5725112b
+          "value": "D:(3,5,b7)",
           "confidence": 1
         },
         {
           "time": 22.0,
           "duration": 4.0,
-<<<<<<< HEAD
-          "value": "D:(3,5,b7)",
-=======
-          "value": "G:maj",
->>>>>>> 5725112b
+          "value": "G:maj",
           "confidence": 1
         },
         {
@@ -229,21 +169,13 @@
         {
           "time": 25.0,
           "duration": 4.0,
-<<<<<<< HEAD
-          "value": "G:maj",
-=======
-          "value": "C:maj",
->>>>>>> 5725112b
+          "value": "C:maj",
           "confidence": 1
         },
         {
           "time": 26.0,
           "duration": 4.0,
-<<<<<<< HEAD
-          "value": "C:maj",
-=======
-          "value": "G:maj",
->>>>>>> 5725112b
+          "value": "G:maj",
           "confidence": 1
         },
         {
@@ -254,49 +186,29 @@
         },
         {
           "time": 28.0,
-<<<<<<< HEAD
-          "duration": 4.0,
-          "value": "G:maj",
-          "confidence": 1
-        },
-        {
-          "time": 29.0,
-=======
->>>>>>> 5725112b
           "duration": 2.0,
           "value": "E:min",
           "confidence": 1
         },
         {
-<<<<<<< HEAD
-          "time": 29.2,
-=======
           "time": 28.2,
->>>>>>> 5725112b
           "duration": 2.0,
           "value": "A:maj",
           "confidence": 1
         },
         {
-<<<<<<< HEAD
+          "time": 29.0,
+          "duration": 4.0,
+          "value": "G:maj/B",
+          "confidence": 1
+        },
+        {
           "time": 30.0,
-=======
-          "time": 29.0,
->>>>>>> 5725112b
-          "duration": 4.0,
-          "value": "G:maj/B",
-          "confidence": 1
-        },
-        {
-<<<<<<< HEAD
-=======
-          "time": 30.0,
-          "duration": 4.0,
-          "value": "E:min",
-          "confidence": 1
-        },
-        {
->>>>>>> 5725112b
+          "duration": 4.0,
+          "value": "E:min",
+          "confidence": 1
+        },
+        {
           "time": 31.0,
           "duration": 4.0,
           "value": "E:min",
@@ -305,31 +217,19 @@
         {
           "time": 32.0,
           "duration": 4.0,
-<<<<<<< HEAD
-          "value": "E:min",
-=======
-          "value": "G:maj",
->>>>>>> 5725112b
+          "value": "G:maj",
           "confidence": 1
         },
         {
           "time": 33.0,
           "duration": 4.0,
-<<<<<<< HEAD
-          "value": "G:maj",
-=======
-          "value": "C:maj",
->>>>>>> 5725112b
+          "value": "C:maj",
           "confidence": 1
         },
         {
           "time": 34.0,
           "duration": 4.0,
-<<<<<<< HEAD
-          "value": "C:maj",
-=======
-          "value": "G:maj",
->>>>>>> 5725112b
+          "value": "G:maj",
           "confidence": 1
         },
         {
@@ -341,31 +241,19 @@
         {
           "time": 36.0,
           "duration": 4.0,
-<<<<<<< HEAD
-          "value": "G:maj",
-=======
-          "value": "G:maj/D",
->>>>>>> 5725112b
+          "value": "G:maj/D",
           "confidence": 1
         },
         {
           "time": 37.0,
           "duration": 4.0,
-<<<<<<< HEAD
-          "value": "G:maj/D",
-=======
-          "value": "D:(3,5,b7)",
->>>>>>> 5725112b
+          "value": "D:(3,5,b7)",
           "confidence": 1
         },
         {
           "time": 38.0,
           "duration": 4.0,
-<<<<<<< HEAD
-          "value": "D:(3,5,b7)",
-=======
-          "value": "G:maj",
->>>>>>> 5725112b
+          "value": "G:maj",
           "confidence": 1
         },
         {
@@ -383,21 +271,13 @@
         {
           "time": 41.0,
           "duration": 4.0,
-<<<<<<< HEAD
-          "value": "G:maj",
-=======
-          "value": "C:maj",
->>>>>>> 5725112b
+          "value": "C:maj",
           "confidence": 1
         },
         {
           "time": 42.0,
           "duration": 4.0,
-<<<<<<< HEAD
-          "value": "C:maj",
-=======
-          "value": "G:maj",
->>>>>>> 5725112b
+          "value": "G:maj",
           "confidence": 1
         },
         {
@@ -409,31 +289,19 @@
         {
           "time": 44.0,
           "duration": 4.0,
-<<<<<<< HEAD
-          "value": "G:maj",
-=======
-          "value": "G:maj/D",
->>>>>>> 5725112b
+          "value": "G:maj/D",
           "confidence": 1
         },
         {
           "time": 45.0,
           "duration": 4.0,
-<<<<<<< HEAD
-          "value": "G:maj/D",
-=======
-          "value": "D:(3,5,b7)",
->>>>>>> 5725112b
+          "value": "D:(3,5,b7)",
           "confidence": 1
         },
         {
           "time": 46.0,
           "duration": 4.0,
-<<<<<<< HEAD
-          "value": "D:(3,5,b7)",
-=======
-          "value": "G:maj",
->>>>>>> 5725112b
+          "value": "G:maj",
           "confidence": 1
         },
         {
@@ -451,21 +319,13 @@
         {
           "time": 49.0,
           "duration": 4.0,
-<<<<<<< HEAD
-          "value": "G:maj",
-=======
-          "value": "C:maj",
->>>>>>> 5725112b
+          "value": "C:maj",
           "confidence": 1
         },
         {
           "time": 50.0,
           "duration": 4.0,
-<<<<<<< HEAD
-          "value": "C:maj",
-=======
-          "value": "G:maj",
->>>>>>> 5725112b
+          "value": "G:maj",
           "confidence": 1
         },
         {
@@ -477,31 +337,19 @@
         {
           "time": 52.0,
           "duration": 4.0,
-<<<<<<< HEAD
-          "value": "G:maj",
-=======
-          "value": "G:maj/D",
->>>>>>> 5725112b
+          "value": "G:maj/D",
           "confidence": 1
         },
         {
           "time": 53.0,
           "duration": 4.0,
-<<<<<<< HEAD
-          "value": "G:maj/D",
-=======
-          "value": "D:(3,5,b7)",
->>>>>>> 5725112b
+          "value": "D:(3,5,b7)",
           "confidence": 1
         },
         {
           "time": 54.0,
           "duration": 4.0,
-<<<<<<< HEAD
-          "value": "D:(3,5,b7)",
-=======
-          "value": "G:maj",
->>>>>>> 5725112b
+          "value": "G:maj",
           "confidence": 1
         },
         {
@@ -519,21 +367,13 @@
         {
           "time": 57.0,
           "duration": 4.0,
-<<<<<<< HEAD
-          "value": "G:maj",
-=======
-          "value": "C:maj",
->>>>>>> 5725112b
+          "value": "C:maj",
           "confidence": 1
         },
         {
           "time": 58.0,
           "duration": 4.0,
-<<<<<<< HEAD
-          "value": "C:maj",
-=======
-          "value": "G:maj",
->>>>>>> 5725112b
+          "value": "G:maj",
           "confidence": 1
         },
         {
@@ -544,89 +384,53 @@
         },
         {
           "time": 60.0,
-<<<<<<< HEAD
-          "duration": 4.0,
-          "value": "G:maj",
-          "confidence": 1
-        },
-        {
-          "time": 61.0,
-=======
->>>>>>> 5725112b
           "duration": 2.0,
           "value": "E:min",
           "confidence": 1
         },
         {
-<<<<<<< HEAD
-          "time": 61.2,
-=======
           "time": 60.2,
->>>>>>> 5725112b
           "duration": 2.0,
           "value": "A:maj",
           "confidence": 1
         },
         {
-<<<<<<< HEAD
+          "time": 61.0,
+          "duration": 4.0,
+          "value": "G:maj/B",
+          "confidence": 1
+        },
+        {
           "time": 62.0,
-=======
-          "time": 61.0,
->>>>>>> 5725112b
-          "duration": 4.0,
-          "value": "G:maj/B",
-          "confidence": 1
-        },
-        {
-<<<<<<< HEAD
+          "duration": 4.0,
+          "value": "E:min",
+          "confidence": 1
+        },
+        {
           "time": 63.0,
-=======
-          "time": 62.0,
->>>>>>> 5725112b
-          "duration": 4.0,
-          "value": "E:min",
-          "confidence": 1
-        },
-        {
-<<<<<<< HEAD
+          "duration": 4.0,
+          "value": "E:min",
+          "confidence": 1
+        },
+        {
           "time": 64.0,
-=======
-          "time": 63.0,
->>>>>>> 5725112b
-          "duration": 4.0,
-          "value": "E:min",
-          "confidence": 1
-        },
-        {
-<<<<<<< HEAD
+          "duration": 4.0,
+          "value": "G:maj",
+          "confidence": 1
+        },
+        {
           "time": 65.0,
-=======
-          "time": 64.0,
->>>>>>> 5725112b
-          "duration": 4.0,
-          "value": "G:maj",
-          "confidence": 1
-        },
-        {
-<<<<<<< HEAD
+          "duration": 4.0,
+          "value": "C:maj",
+          "confidence": 1
+        },
+        {
           "time": 66.0,
-=======
-          "time": 65.0,
->>>>>>> 5725112b
-          "duration": 4.0,
-          "value": "C:maj",
-          "confidence": 1
-        },
-        {
-<<<<<<< HEAD
-=======
-          "time": 66.0,
-          "duration": 4.0,
-          "value": "G:maj",
-          "confidence": 1
-        },
-        {
->>>>>>> 5725112b
+          "duration": 4.0,
+          "value": "G:maj",
+          "confidence": 1
+        },
+        {
           "time": 67.0,
           "duration": 4.0,
           "value": "G:maj",
@@ -635,31 +439,19 @@
         {
           "time": 68.0,
           "duration": 4.0,
-<<<<<<< HEAD
-          "value": "G:maj",
-=======
-          "value": "G:maj/D",
->>>>>>> 5725112b
+          "value": "G:maj/D",
           "confidence": 1
         },
         {
           "time": 69.0,
           "duration": 4.0,
-<<<<<<< HEAD
-          "value": "G:maj/D",
-=======
-          "value": "D:(3,5,b7)",
->>>>>>> 5725112b
+          "value": "D:(3,5,b7)",
           "confidence": 1
         },
         {
           "time": 70.0,
           "duration": 4.0,
-<<<<<<< HEAD
-          "value": "D:(3,5,b7)",
-=======
-          "value": "G:maj",
->>>>>>> 5725112b
+          "value": "G:maj",
           "confidence": 1
         },
         {
@@ -677,21 +469,13 @@
         {
           "time": 73.0,
           "duration": 4.0,
-<<<<<<< HEAD
-          "value": "G:maj",
-=======
-          "value": "C:maj",
->>>>>>> 5725112b
+          "value": "C:maj",
           "confidence": 1
         },
         {
           "time": 74.0,
           "duration": 4.0,
-<<<<<<< HEAD
-          "value": "C:maj",
-=======
-          "value": "G:maj",
->>>>>>> 5725112b
+          "value": "G:maj",
           "confidence": 1
         },
         {
@@ -703,31 +487,19 @@
         {
           "time": 76.0,
           "duration": 4.0,
-<<<<<<< HEAD
-          "value": "G:maj",
-=======
-          "value": "G:maj/D",
->>>>>>> 5725112b
+          "value": "G:maj/D",
           "confidence": 1
         },
         {
           "time": 77.0,
           "duration": 4.0,
-<<<<<<< HEAD
-          "value": "G:maj/D",
-=======
-          "value": "D:(3,5,b7)",
->>>>>>> 5725112b
+          "value": "D:(3,5,b7)",
           "confidence": 1
         },
         {
           "time": 78.0,
           "duration": 4.0,
-<<<<<<< HEAD
-          "value": "D:(3,5,b7)",
-=======
-          "value": "G:maj",
->>>>>>> 5725112b
+          "value": "G:maj",
           "confidence": 1
         },
         {
@@ -745,21 +517,13 @@
         {
           "time": 81.0,
           "duration": 4.0,
-<<<<<<< HEAD
-          "value": "G:maj",
-=======
-          "value": "C:maj",
->>>>>>> 5725112b
+          "value": "C:maj",
           "confidence": 1
         },
         {
           "time": 82.0,
           "duration": 4.0,
-<<<<<<< HEAD
-          "value": "C:maj",
-=======
-          "value": "G:maj",
->>>>>>> 5725112b
+          "value": "G:maj",
           "confidence": 1
         },
         {
@@ -771,31 +535,19 @@
         {
           "time": 84.0,
           "duration": 4.0,
-<<<<<<< HEAD
-          "value": "G:maj",
-=======
-          "value": "G:maj/D",
->>>>>>> 5725112b
+          "value": "G:maj/D",
           "confidence": 1
         },
         {
           "time": 85.0,
           "duration": 4.0,
-<<<<<<< HEAD
-          "value": "G:maj/D",
-=======
-          "value": "D:(3,5,b7)",
->>>>>>> 5725112b
+          "value": "D:(3,5,b7)",
           "confidence": 1
         },
         {
           "time": 86.0,
           "duration": 4.0,
-<<<<<<< HEAD
-          "value": "D:(3,5,b7)",
-=======
-          "value": "G:maj",
->>>>>>> 5725112b
+          "value": "G:maj",
           "confidence": 1
         },
         {
@@ -813,21 +565,13 @@
         {
           "time": 89.0,
           "duration": 4.0,
-<<<<<<< HEAD
-          "value": "G:maj",
-=======
-          "value": "C:maj",
->>>>>>> 5725112b
+          "value": "C:maj",
           "confidence": 1
         },
         {
           "time": 90.0,
           "duration": 4.0,
-<<<<<<< HEAD
-          "value": "C:maj",
-=======
-          "value": "G:maj",
->>>>>>> 5725112b
+          "value": "G:maj",
           "confidence": 1
         },
         {
@@ -838,89 +582,53 @@
         },
         {
           "time": 92.0,
-<<<<<<< HEAD
-          "duration": 4.0,
-          "value": "G:maj",
-          "confidence": 1
-        },
-        {
-          "time": 93.0,
-=======
->>>>>>> 5725112b
           "duration": 2.0,
           "value": "E:min",
           "confidence": 1
         },
         {
-<<<<<<< HEAD
-          "time": 93.2,
-=======
           "time": 92.2,
->>>>>>> 5725112b
           "duration": 2.0,
           "value": "A:maj",
           "confidence": 1
         },
         {
-<<<<<<< HEAD
+          "time": 93.0,
+          "duration": 4.0,
+          "value": "G:maj/B",
+          "confidence": 1
+        },
+        {
           "time": 94.0,
-=======
-          "time": 93.0,
->>>>>>> 5725112b
-          "duration": 4.0,
-          "value": "G:maj/B",
-          "confidence": 1
-        },
-        {
-<<<<<<< HEAD
+          "duration": 4.0,
+          "value": "E:min",
+          "confidence": 1
+        },
+        {
           "time": 95.0,
-=======
-          "time": 94.0,
->>>>>>> 5725112b
-          "duration": 4.0,
-          "value": "E:min",
-          "confidence": 1
-        },
-        {
-<<<<<<< HEAD
+          "duration": 4.0,
+          "value": "E:min",
+          "confidence": 1
+        },
+        {
           "time": 96.0,
-=======
-          "time": 95.0,
->>>>>>> 5725112b
-          "duration": 4.0,
-          "value": "E:min",
-          "confidence": 1
-        },
-        {
-<<<<<<< HEAD
+          "duration": 4.0,
+          "value": "G:maj",
+          "confidence": 1
+        },
+        {
           "time": 97.0,
-=======
-          "time": 96.0,
->>>>>>> 5725112b
-          "duration": 4.0,
-          "value": "G:maj",
-          "confidence": 1
-        },
-        {
-<<<<<<< HEAD
+          "duration": 4.0,
+          "value": "C:maj",
+          "confidence": 1
+        },
+        {
           "time": 98.0,
-=======
-          "time": 97.0,
->>>>>>> 5725112b
-          "duration": 4.0,
-          "value": "C:maj",
-          "confidence": 1
-        },
-        {
-<<<<<<< HEAD
-=======
-          "time": 98.0,
-          "duration": 4.0,
-          "value": "G:maj",
-          "confidence": 1
-        },
-        {
->>>>>>> 5725112b
+          "duration": 4.0,
+          "value": "G:maj",
+          "confidence": 1
+        },
+        {
           "time": 99.0,
           "duration": 4.0,
           "value": "G:maj",
@@ -929,31 +637,19 @@
         {
           "time": 100.0,
           "duration": 4.0,
-<<<<<<< HEAD
-          "value": "G:maj",
-=======
-          "value": "G:maj/D",
->>>>>>> 5725112b
+          "value": "G:maj/D",
           "confidence": 1
         },
         {
           "time": 101.0,
           "duration": 4.0,
-<<<<<<< HEAD
-          "value": "G:maj/D",
-=======
-          "value": "D:(3,5,b7)",
->>>>>>> 5725112b
+          "value": "D:(3,5,b7)",
           "confidence": 1
         },
         {
           "time": 102.0,
           "duration": 4.0,
-<<<<<<< HEAD
-          "value": "D:(3,5,b7)",
-=======
-          "value": "G:maj",
->>>>>>> 5725112b
+          "value": "G:maj",
           "confidence": 1
         },
         {
@@ -971,21 +667,13 @@
         {
           "time": 105.0,
           "duration": 4.0,
-<<<<<<< HEAD
-          "value": "G:maj",
-=======
           "value": "C:maj/G",
->>>>>>> 5725112b
           "confidence": 1
         },
         {
           "time": 106.0,
           "duration": 4.0,
-<<<<<<< HEAD
-          "value": "C:maj/G",
-=======
-          "value": "G:maj",
->>>>>>> 5725112b
+          "value": "G:maj",
           "confidence": 1
         },
         {
@@ -997,31 +685,19 @@
         {
           "time": 108.0,
           "duration": 4.0,
-<<<<<<< HEAD
-          "value": "G:maj",
-=======
-          "value": "G:maj/D",
->>>>>>> 5725112b
+          "value": "G:maj/D",
           "confidence": 1
         },
         {
           "time": 109.0,
           "duration": 4.0,
-<<<<<<< HEAD
-          "value": "G:maj/D",
-=======
-          "value": "D:(3,5,b7)",
->>>>>>> 5725112b
+          "value": "D:(3,5,b7)",
           "confidence": 1
         },
         {
           "time": 110.0,
           "duration": 4.0,
-<<<<<<< HEAD
-          "value": "D:(3,5,b7)",
-=======
-          "value": "G:maj",
->>>>>>> 5725112b
+          "value": "G:maj",
           "confidence": 1
         },
         {
@@ -1033,15 +709,6 @@
         {
           "time": 112.0,
           "duration": 4.0,
-<<<<<<< HEAD
-          "value": "G:maj",
-          "confidence": 1
-        },
-        {
-          "time": 113.0,
-          "duration": 4.0,
-=======
->>>>>>> 5725112b
           "value": "G:(3,5,6)",
           "confidence": 1
         }
