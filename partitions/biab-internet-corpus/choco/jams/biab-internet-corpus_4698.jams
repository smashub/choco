--- conflicted
+++ resolved
@@ -41,21 +41,13 @@
           "confidence": 1
         },
         {
-<<<<<<< HEAD
-          "time": 4.1,
-=======
           "time": 3.1,
->>>>>>> 5725112b
-          "duration": 1.0,
-          "value": "D:(3,5,b7)",
-          "confidence": 1
-        },
-        {
-<<<<<<< HEAD
-          "time": 4.2,
-=======
+          "duration": 1.0,
+          "value": "D:(3,5,b7)",
+          "confidence": 1
+        },
+        {
           "time": 3.2,
->>>>>>> 5725112b
           "duration": 2.0,
           "value": "C:maj",
           "confidence": 1
@@ -73,21 +65,13 @@
           "confidence": 1
         },
         {
-<<<<<<< HEAD
-          "time": 6.1,
-=======
           "time": 5.1,
->>>>>>> 5725112b
           "duration": 1.0,
           "value": "B:maj",
           "confidence": 1
         },
         {
-<<<<<<< HEAD
-          "time": 6.2,
-=======
           "time": 5.2,
->>>>>>> 5725112b
           "duration": 2.0,
           "value": "E:min",
           "confidence": 1
@@ -135,21 +119,13 @@
           "confidence": 1
         },
         {
-<<<<<<< HEAD
-          "time": 12.1,
-=======
           "time": 11.1,
->>>>>>> 5725112b
-          "duration": 1.0,
-          "value": "D:(3,5,b7)",
-          "confidence": 1
-        },
-        {
-<<<<<<< HEAD
-          "time": 12.2,
-=======
+          "duration": 1.0,
+          "value": "D:(3,5,b7)",
+          "confidence": 1
+        },
+        {
           "time": 11.2,
->>>>>>> 5725112b
           "duration": 2.0,
           "value": "C:maj",
           "confidence": 1
@@ -167,33 +143,25 @@
           "confidence": 1
         },
         {
-<<<<<<< HEAD
-          "time": 14.1,
-=======
           "time": 13.1,
->>>>>>> 5725112b
-          "duration": 1.0,
-          "value": "A:min",
-          "confidence": 1
-        },
-        {
-<<<<<<< HEAD
+          "duration": 1.0,
+          "value": "A:min",
+          "confidence": 1
+        },
+        {
+          "time": 13.2,
+          "duration": 2.0,
+          "value": "E:(3,5,b7)",
+          "confidence": 1
+        },
+        {
+          "time": 14.0,
+          "duration": 2.0,
+          "value": "A:(3,5,b7)",
+          "confidence": 1
+        },
+        {
           "time": 14.2,
-=======
-          "time": 13.2,
->>>>>>> 5725112b
-          "duration": 2.0,
-          "value": "E:(3,5,b7)",
-          "confidence": 1
-        },
-        {
-          "time": 14.0,
-          "duration": 2.0,
-          "value": "A:(3,5,b7)",
-          "confidence": 1
-        },
-        {
-          "time": 14.2,
           "duration": 2.0,
           "value": "D:(3,5,b7)",
           "confidence": 1
@@ -211,21 +179,13 @@
           "confidence": 1
         },
         {
-<<<<<<< HEAD
-          "time": 17.1,
-=======
           "time": 16.1,
->>>>>>> 5725112b
-          "duration": 1.0,
-          "value": "A:min",
-          "confidence": 1
-        },
-        {
-<<<<<<< HEAD
-          "time": 17.2,
-=======
+          "duration": 1.0,
+          "value": "A:min",
+          "confidence": 1
+        },
+        {
           "time": 16.2,
->>>>>>> 5725112b
           "duration": 2.0,
           "value": "F:(3,5,b7)",
           "confidence": 1
@@ -303,21 +263,13 @@
           "confidence": 1
         },
         {
-<<<<<<< HEAD
-          "time": 28.1,
-=======
           "time": 27.1,
->>>>>>> 5725112b
-          "duration": 1.0,
-          "value": "D:(3,5,b7)",
-          "confidence": 1
-        },
-        {
-<<<<<<< HEAD
-          "time": 28.2,
-=======
+          "duration": 1.0,
+          "value": "D:(3,5,b7)",
+          "confidence": 1
+        },
+        {
           "time": 27.2,
->>>>>>> 5725112b
           "duration": 2.0,
           "value": "C:maj",
           "confidence": 1
@@ -335,21 +287,13 @@
           "confidence": 1
         },
         {
-<<<<<<< HEAD
-          "time": 30.1,
-=======
           "time": 29.1,
->>>>>>> 5725112b
-          "duration": 1.0,
-          "value": "A:min",
-          "confidence": 1
-        },
-        {
-<<<<<<< HEAD
-          "time": 30.2,
-=======
+          "duration": 1.0,
+          "value": "A:min",
+          "confidence": 1
+        },
+        {
           "time": 29.2,
->>>>>>> 5725112b
           "duration": 2.0,
           "value": "E:(3,5,b7)",
           "confidence": 1
