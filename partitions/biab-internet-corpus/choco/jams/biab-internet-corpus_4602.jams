{
  "annotations": [
    {
      "annotation_metadata": {
        "curator": {
          "name": "",
          "email": ""
        },
        "annotator": {},
        "version": "",
        "corpus": "biab_internet_corpus",
        "annotation_tools": "",
        "annotation_rules": "",
        "validation": "",
        "data_source": ""
      },
      "namespace": "chord",
      "data": [
        {
          "time": 0.0,
          "duration": 2.0,
          "value": "Bb:maj",
          "confidence": 1
        },
        {
          "time": 0.2,
          "duration": 2.0,
          "value": "Bb:(3,5,b7)",
          "confidence": 1
        },
        {
          "time": 1.0,
          "duration": 4.0,
          "value": "Eb:maj",
          "confidence": 1
        },
        {
          "time": 2.0,
          "duration": 1.0,
          "value": "D:min(b7)",
          "confidence": 1
        },
        {
<<<<<<< HEAD
          "time": 3.1,
=======
          "time": 2.1,
>>>>>>> 5725112b
          "duration": 1.0,
          "value": "Db:min(b7)",
          "confidence": 1
        },
        {
<<<<<<< HEAD
          "time": 3.2,
=======
          "time": 2.2,
>>>>>>> 5725112b
          "duration": 1.0,
          "value": "C:min(b7)",
          "confidence": 1
        },
        {
          "time": 2.3,
          "duration": 1.0,
          "value": "B:(3,5,b7)",
          "confidence": 1
        },
        {
          "time": 3.0,
          "duration": 4.0,
          "value": "Bb:maj7",
          "confidence": 1
        },
        {
          "time": 4.0,
          "duration": 2.0,
          "value": "Bb:maj",
          "confidence": 1
        },
        {
          "time": 4.2,
          "duration": 2.0,
          "value": "G:min(b7)",
          "confidence": 1
        },
        {
          "time": 5.0,
          "duration": 2.0,
          "value": "C:min(b7)",
          "confidence": 1
        },
        {
          "time": 5.2,
          "duration": 2.0,
          "value": "B:(3,5,b7)",
          "confidence": 1
        },
        {
          "time": 6.0,
          "duration": 2.0,
          "value": "Bb:maj",
          "confidence": 1
        },
        {
          "time": 6.2,
          "duration": 2.0,
          "value": "G:min(b7)",
          "confidence": 1
        },
        {
          "time": 7.0,
          "duration": 2.0,
          "value": "C:min(b7)",
          "confidence": 1
        },
        {
          "time": 7.2,
          "duration": 2.0,
          "value": "F:(3,5,b7)",
          "confidence": 1
        },
        {
          "time": 8.0,
          "duration": 2.0,
          "value": "Bb:maj",
          "confidence": 1
        },
        {
          "time": 8.2,
          "duration": 2.0,
          "value": "Bb:(3,5,b7)",
          "confidence": 1
        },
        {
          "time": 9.0,
          "duration": 4.0,
          "value": "Eb:maj",
          "confidence": 1
        },
        {
          "time": 10.0,
          "duration": 1.0,
          "value": "D:min(b7)",
          "confidence": 1
        },
        {
<<<<<<< HEAD
          "time": 11.1,
=======
          "time": 10.1,
>>>>>>> 5725112b
          "duration": 1.0,
          "value": "Db:min(b7)",
          "confidence": 1
        },
        {
<<<<<<< HEAD
          "time": 11.2,
=======
          "time": 10.2,
>>>>>>> 5725112b
          "duration": 1.0,
          "value": "C:min(b7)",
          "confidence": 1
        },
        {
          "time": 10.3,
          "duration": 1.0,
          "value": "B:(3,5,b7)",
          "confidence": 1
        },
        {
          "time": 11.0,
          "duration": 2.0,
          "value": "Bb:maj",
          "confidence": 1
        },
        {
          "time": 11.2,
          "duration": 2.0,
          "value": "B:(3,5,b7)",
          "confidence": 1
        },
        {
          "time": 12.0,
          "duration": 2.0,
          "value": "Bb:maj",
          "confidence": 1
        },
        {
          "time": 12.2,
          "duration": 2.0,
          "value": "G:min(b7)",
          "confidence": 1
        },
        {
          "time": 13.0,
          "duration": 2.0,
          "value": "C:min(b7)",
          "confidence": 1
        },
        {
          "time": 13.2,
          "duration": 2.0,
          "value": "B:(3,5,b7)",
          "confidence": 1
        },
        {
          "time": 14.0,
          "duration": 2.0,
          "value": "Bb:maj",
          "confidence": 1
        },
        {
          "time": 14.2,
          "duration": 2.0,
          "value": "G:min(b7)",
          "confidence": 1
        },
        {
          "time": 15.0,
          "duration": 2.0,
          "value": "C:min(b7)",
          "confidence": 1
        },
        {
          "time": 15.2,
          "duration": 2.0,
          "value": "F:(3,5,b7)",
          "confidence": 1
        },
        {
          "time": 16.0,
          "duration": 2.0,
          "value": "Bb:maj",
          "confidence": 1
        },
        {
          "time": 16.2,
          "duration": 2.0,
          "value": "Bb:(3,5,b7)",
          "confidence": 1
        },
        {
          "time": 17.0,
          "duration": 4.0,
          "value": "Eb:maj",
          "confidence": 1
        },
        {
          "time": 18.0,
          "duration": 1.0,
          "value": "D:min(b7)",
          "confidence": 1
        },
        {
<<<<<<< HEAD
          "time": 19.1,
=======
          "time": 18.1,
>>>>>>> 5725112b
          "duration": 1.0,
          "value": "Db:min(b7)",
          "confidence": 1
        },
        {
<<<<<<< HEAD
          "time": 19.2,
=======
          "time": 18.2,
>>>>>>> 5725112b
          "duration": 1.0,
          "value": "C:min(b7)",
          "confidence": 1
        },
        {
          "time": 18.3,
          "duration": 1.0,
          "value": "B:(3,5,b7)",
          "confidence": 1
        },
        {
          "time": 19.0,
          "duration": 2.0,
          "value": "Bb:maj",
          "confidence": 1
        },
        {
          "time": 19.2,
          "duration": 2.0,
          "value": "Bb:(3,#5,b7)",
          "confidence": 1
        },
        {
          "time": 20.0,
          "duration": 2.0,
          "value": "Eb:maj",
          "confidence": 1
        },
        {
          "time": 20.2,
          "duration": 2.0,
          "value": "C:min(b7)",
          "confidence": 1
        },
        {
          "time": 21.0,
          "duration": 2.0,
          "value": "F:min(b7)",
          "confidence": 1
        },
        {
          "time": 21.2,
          "duration": 2.0,
          "value": "E:(3,5,b7)",
          "confidence": 1
        },
        {
          "time": 22.0,
          "duration": 2.0,
          "value": "Eb:maj",
          "confidence": 1
        },
        {
          "time": 22.2,
          "duration": 2.0,
          "value": "C:min(b7)",
          "confidence": 1
        },
        {
          "time": 23.0,
          "duration": 2.0,
          "value": "F:min(b7)",
          "confidence": 1
        },
        {
          "time": 23.2,
          "duration": 2.0,
          "value": "Bb:(3,5,b7)",
          "confidence": 1
        },
        {
          "time": 24.0,
          "duration": 2.0,
          "value": "Eb:maj7",
          "confidence": 1
        },
        {
          "time": 24.2,
          "duration": 2.0,
          "value": "Eb:(3,5,b7)",
          "confidence": 1
        },
        {
          "time": 25.0,
          "duration": 2.0,
          "value": "Ab:maj7",
          "confidence": 1
        },
        {
          "time": 25.2,
          "duration": 2.0,
          "value": "Db:(3,5,b7)",
          "confidence": 1
        },
        {
          "time": 26.0,
          "duration": 1.0,
          "value": "G:min(b7)",
          "confidence": 1
        },
        {
<<<<<<< HEAD
          "time": 27.1,
=======
          "time": 26.1,
>>>>>>> 5725112b
          "duration": 1.0,
          "value": "Gb:min(b7)",
          "confidence": 1
        },
        {
<<<<<<< HEAD
          "time": 27.2,
=======
          "time": 26.2,
>>>>>>> 5725112b
          "duration": 1.0,
          "value": "F:min(b7)",
          "confidence": 1
        },
        {
          "time": 26.3,
          "duration": 1.0,
          "value": "E:(3,5,b7)",
          "confidence": 1
        },
        {
          "time": 27.0,
          "duration": 2.0,
          "value": "Eb:maj7",
          "confidence": 1
        },
        {
          "time": 27.2,
          "duration": 2.0,
          "value": "F:(3,5,b7)",
          "confidence": 1
        },
        {
          "time": 28.0,
          "duration": 2.0,
          "value": "Bb:maj",
          "confidence": 1
        },
        {
          "time": 28.2,
          "duration": 2.0,
          "value": "G:min(b7)",
          "confidence": 1
        },
        {
          "time": 29.0,
          "duration": 2.0,
          "value": "C:min(b7)",
          "confidence": 1
        },
        {
          "time": 29.2,
          "duration": 2.0,
          "value": "B:(3,5,b7)",
          "confidence": 1
        },
        {
          "time": 30.0,
          "duration": 2.0,
          "value": "Bb:maj",
          "confidence": 1
        },
        {
          "time": 30.2,
          "duration": 2.0,
          "value": "G:min(b7)",
          "confidence": 1
        },
        {
          "time": 31.0,
          "duration": 2.0,
          "value": "C:min(b7)",
          "confidence": 1
        },
        {
          "time": 31.2,
          "duration": 2.0,
          "value": "F:(3,5,b7)",
          "confidence": 1
        },
        {
          "time": 32.0,
          "duration": 2.0,
          "value": "Bb:maj",
          "confidence": 1
        },
        {
          "time": 32.2,
          "duration": 2.0,
          "value": "Bb:(3,5,b7)",
          "confidence": 1
        },
        {
          "time": 33.0,
          "duration": 4.0,
          "value": "Eb:maj",
          "confidence": 1
        },
        {
          "time": 34.0,
          "duration": 1.0,
          "value": "D:min(b7)",
          "confidence": 1
        },
        {
<<<<<<< HEAD
          "time": 35.1,
=======
          "time": 34.1,
>>>>>>> 5725112b
          "duration": 1.0,
          "value": "Db:min(b7)",
          "confidence": 1
        },
        {
<<<<<<< HEAD
          "time": 35.2,
=======
          "time": 34.2,
>>>>>>> 5725112b
          "duration": 1.0,
          "value": "C:min(b7)",
          "confidence": 1
        },
        {
          "time": 34.3,
          "duration": 1.0,
          "value": "B:(3,5,b7)",
          "confidence": 1
        },
        {
          "time": 35.0,
          "duration": 4.0,
          "value": "Bb:maj7",
          "confidence": 1
        }
      ],
      "sandbox": {},
      "time": 0,
      "duration": 144.0
    },
    {
      "annotation_metadata": {
        "curator": {
          "name": "",
          "email": ""
        },
        "annotator": {},
        "version": "",
        "corpus": "biab_internet_corpus",
        "annotation_tools": "",
        "annotation_rules": "",
        "validation": "",
        "data_source": ""
      },
      "namespace": "key_mode",
      "data": [
        {
          "time": 0.0,
          "duration": 144.0,
          "value": "Bb",
          "confidence": 1
        }
      ],
      "sandbox": {},
      "time": 0,
      "duration": 144.0
    }
  ],
  "file_metadata": {
    "title": "Good Bait - Todd Dameron",
    "artist": "",
    "release": "",
    "duration": 144.0,
    "identifiers": {},
    "jams_version": "0.3.4"
  },
  "sandbox": {
    "expanded": false
  }
}<|MERGE_RESOLUTION|>--- conflicted
+++ resolved
@@ -41,21 +41,13 @@
           "confidence": 1
         },
         {
-<<<<<<< HEAD
-          "time": 3.1,
-=======
           "time": 2.1,
->>>>>>> 5725112b
           "duration": 1.0,
           "value": "Db:min(b7)",
           "confidence": 1
         },
         {
-<<<<<<< HEAD
-          "time": 3.2,
-=======
           "time": 2.2,
->>>>>>> 5725112b
           "duration": 1.0,
           "value": "C:min(b7)",
           "confidence": 1
@@ -145,21 +137,13 @@
           "confidence": 1
         },
         {
-<<<<<<< HEAD
-          "time": 11.1,
-=======
           "time": 10.1,
->>>>>>> 5725112b
           "duration": 1.0,
           "value": "Db:min(b7)",
           "confidence": 1
         },
         {
-<<<<<<< HEAD
-          "time": 11.2,
-=======
           "time": 10.2,
->>>>>>> 5725112b
           "duration": 1.0,
           "value": "C:min(b7)",
           "confidence": 1
@@ -255,39 +239,31 @@
           "confidence": 1
         },
         {
-<<<<<<< HEAD
-          "time": 19.1,
-=======
           "time": 18.1,
->>>>>>> 5725112b
           "duration": 1.0,
           "value": "Db:min(b7)",
           "confidence": 1
         },
         {
-<<<<<<< HEAD
+          "time": 18.2,
+          "duration": 1.0,
+          "value": "C:min(b7)",
+          "confidence": 1
+        },
+        {
+          "time": 18.3,
+          "duration": 1.0,
+          "value": "B:(3,5,b7)",
+          "confidence": 1
+        },
+        {
+          "time": 19.0,
+          "duration": 2.0,
+          "value": "Bb:maj",
+          "confidence": 1
+        },
+        {
           "time": 19.2,
-=======
-          "time": 18.2,
->>>>>>> 5725112b
-          "duration": 1.0,
-          "value": "C:min(b7)",
-          "confidence": 1
-        },
-        {
-          "time": 18.3,
-          "duration": 1.0,
-          "value": "B:(3,5,b7)",
-          "confidence": 1
-        },
-        {
-          "time": 19.0,
-          "duration": 2.0,
-          "value": "Bb:maj",
-          "confidence": 1
-        },
-        {
-          "time": 19.2,
           "duration": 2.0,
           "value": "Bb:(3,#5,b7)",
           "confidence": 1
@@ -371,21 +347,13 @@
           "confidence": 1
         },
         {
-<<<<<<< HEAD
-          "time": 27.1,
-=======
           "time": 26.1,
->>>>>>> 5725112b
           "duration": 1.0,
           "value": "Gb:min(b7)",
           "confidence": 1
         },
         {
-<<<<<<< HEAD
-          "time": 27.2,
-=======
           "time": 26.2,
->>>>>>> 5725112b
           "duration": 1.0,
           "value": "F:min(b7)",
           "confidence": 1
@@ -481,21 +449,13 @@
           "confidence": 1
         },
         {
-<<<<<<< HEAD
-          "time": 35.1,
-=======
           "time": 34.1,
->>>>>>> 5725112b
           "duration": 1.0,
           "value": "Db:min(b7)",
           "confidence": 1
         },
         {
-<<<<<<< HEAD
-          "time": 35.2,
-=======
           "time": 34.2,
->>>>>>> 5725112b
           "duration": 1.0,
           "value": "C:min(b7)",
           "confidence": 1
