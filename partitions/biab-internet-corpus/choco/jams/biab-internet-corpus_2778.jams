{
  "annotations": [
    {
      "annotation_metadata": {
        "curator": {
          "name": "",
          "email": ""
        },
        "annotator": {},
        "version": "",
        "corpus": "biab_internet_corpus",
        "annotation_tools": "",
        "annotation_rules": "",
        "validation": "",
        "data_source": ""
      },
      "namespace": "chord",
      "data": [
        {
          "time": 0.0,
          "duration": 4.0,
          "value": "D:maj",
          "confidence": 1
        },
        {
          "time": 1.0,
          "duration": 4.0,
          "value": "D:maj",
          "confidence": 1
        },
        {
          "time": 2.0,
          "duration": 4.0,
          "value": "D:maj",
          "confidence": 1
        },
        {
          "time": 3.0,
          "duration": 4.0,
          "value": "D:maj",
          "confidence": 1
        },
        {
          "time": 4.0,
          "duration": 4.0,
          "value": "D:maj",
          "confidence": 1
        },
        {
          "time": 5.0,
          "duration": 4.0,
          "value": "G:(3,5,b7)",
          "confidence": 1
        },
        {
          "time": 6.0,
          "duration": 4.0,
<<<<<<< HEAD
          "value": "G:(3,5,b7)",
=======
          "value": "D:maj",
>>>>>>> 5725112b
          "confidence": 1
        },
        {
          "time": 7.0,
          "duration": 4.0,
          "value": "D:maj",
          "confidence": 1
        },
        {
          "time": 8.0,
          "duration": 4.0,
<<<<<<< HEAD
          "value": "D:maj",
=======
          "value": "A:maj",
>>>>>>> 5725112b
          "confidence": 1
        },
        {
          "time": 9.0,
          "duration": 4.0,
<<<<<<< HEAD
          "value": "A:maj",
          "confidence": 1
        },
        {
          "time": 10.0,
          "duration": 4.0,
=======
>>>>>>> 5725112b
          "value": "G:maj",
          "confidence": 1
        },
        {
<<<<<<< HEAD
          "time": 11.0,
=======
          "time": 10.0,
>>>>>>> 5725112b
          "duration": 4.0,
          "value": "D:maj",
          "confidence": 1
        }
      ],
      "sandbox": {},
      "time": 0,
      "duration": 44.0
    },
    {
      "annotation_metadata": {
        "curator": {
          "name": "",
          "email": ""
        },
        "annotator": {},
        "version": "",
        "corpus": "biab_internet_corpus",
        "annotation_tools": "",
        "annotation_rules": "",
        "validation": "",
        "data_source": ""
      },
      "namespace": "key_mode",
      "data": [
        {
          "time": 0.0,
          "duration": 44.0,
          "value": "D",
          "confidence": 1
        }
      ],
      "sandbox": {},
      "time": 0,
      "duration": 44.0
    }
  ],
  "file_metadata": {
    "title": "Baby Elephant Walk - Henry Mancini",
    "artist": "",
    "release": "",
    "duration": 44.0,
    "identifiers": {},
    "jams_version": "0.3.4"
  },
  "sandbox": {
    "expanded": false
  }
}<|MERGE_RESOLUTION|>--- conflicted
+++ resolved
@@ -43,7 +43,7 @@
         {
           "time": 4.0,
           "duration": 4.0,
-          "value": "D:maj",
+          "value": "G:(3,5,b7)",
           "confidence": 1
         },
         {
@@ -55,11 +55,7 @@
         {
           "time": 6.0,
           "duration": 4.0,
-<<<<<<< HEAD
-          "value": "G:(3,5,b7)",
-=======
           "value": "D:maj",
->>>>>>> 5725112b
           "confidence": 1
         },
         {
@@ -71,34 +67,17 @@
         {
           "time": 8.0,
           "duration": 4.0,
-<<<<<<< HEAD
-          "value": "D:maj",
-=======
           "value": "A:maj",
->>>>>>> 5725112b
           "confidence": 1
         },
         {
           "time": 9.0,
           "duration": 4.0,
-<<<<<<< HEAD
-          "value": "A:maj",
+          "value": "G:maj",
           "confidence": 1
         },
         {
           "time": 10.0,
-          "duration": 4.0,
-=======
->>>>>>> 5725112b
-          "value": "G:maj",
-          "confidence": 1
-        },
-        {
-<<<<<<< HEAD
-          "time": 11.0,
-=======
-          "time": 10.0,
->>>>>>> 5725112b
           "duration": 4.0,
           "value": "D:maj",
           "confidence": 1
