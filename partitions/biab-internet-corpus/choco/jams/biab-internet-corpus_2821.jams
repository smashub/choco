{
  "annotations": [
    {
      "annotation_metadata": {
        "curator": {
          "name": "",
          "email": ""
        },
        "annotator": {},
        "version": "",
        "corpus": "biab_internet_corpus",
        "annotation_tools": "",
        "annotation_rules": "",
        "validation": "",
        "data_source": ""
      },
      "namespace": "chord",
      "data": [
        {
<<<<<<< HEAD
          "time": 1.0,
=======
          "time": 0.0,
>>>>>>> 5725112b
          "duration": 3.0,
          "value": "A:min",
          "confidence": 1
        },
        {
<<<<<<< HEAD
          "time": 2.0,
          "duration": 3.0,
          "value": "A:min",
=======
          "time": 1.0,
          "duration": 3.0,
          "value": "A:min",
          "confidence": 1
        },
        {
          "time": 2.0,
          "duration": 3.0,
          "value": "G:maj",
>>>>>>> 5725112b
          "confidence": 1
        },
        {
          "time": 3.0,
          "duration": 3.0,
          "value": "G:maj",
          "confidence": 1
        },
        {
          "time": 4.0,
          "duration": 3.0,
<<<<<<< HEAD
          "value": "G:maj",
=======
          "value": "A:min",
>>>>>>> 5725112b
          "confidence": 1
        },
        {
          "time": 5.0,
          "duration": 3.0,
<<<<<<< HEAD
          "value": "A:min",
=======
          "value": "G:maj",
>>>>>>> 5725112b
          "confidence": 1
        },
        {
          "time": 6.0,
          "duration": 3.0,
<<<<<<< HEAD
          "value": "G:maj",
=======
          "value": "A:min",
>>>>>>> 5725112b
          "confidence": 1
        },
        {
          "time": 7.0,
          "duration": 3.0,
          "value": "A:min",
          "confidence": 1
        },
        {
          "time": 8.0,
          "duration": 3.0,
          "value": "A:min",
          "confidence": 1
        },
        {
          "time": 9.0,
          "duration": 3.0,
<<<<<<< HEAD
          "value": "A:min",
=======
          "value": "G:maj",
>>>>>>> 5725112b
          "confidence": 1
        },
        {
          "time": 10.0,
          "duration": 3.0,
<<<<<<< HEAD
          "value": "G:maj",
=======
          "value": "A:min",
>>>>>>> 5725112b
          "confidence": 1
        },
        {
          "time": 11.0,
          "duration": 3.0,
<<<<<<< HEAD
          "value": "A:min",
=======
          "value": "G:maj",
>>>>>>> 5725112b
          "confidence": 1
        },
        {
          "time": 12.0,
          "duration": 3.0,
<<<<<<< HEAD
          "value": "G:maj",
=======
          "value": "A:min",
>>>>>>> 5725112b
          "confidence": 1
        },
        {
          "time": 13.0,
          "duration": 3.0,
<<<<<<< HEAD
          "value": "A:min",
=======
          "value": "G:maj",
>>>>>>> 5725112b
          "confidence": 1
        },
        {
          "time": 14.0,
          "duration": 3.0,
<<<<<<< HEAD
          "value": "G:maj",
=======
          "value": "A:min",
>>>>>>> 5725112b
          "confidence": 1
        },
        {
          "time": 15.0,
          "duration": 3.0,
          "value": "A:min",
          "confidence": 1
        },
        {
          "time": 16.0,
          "duration": 3.0,
          "value": "A:min",
          "confidence": 1
        },
        {
          "time": 17.0,
          "duration": 3.0,
<<<<<<< HEAD
          "value": "A:min",
=======
          "value": "G:maj",
>>>>>>> 5725112b
          "confidence": 1
        },
        {
          "time": 18.0,
          "duration": 3.0,
<<<<<<< HEAD
          "value": "G:maj",
=======
          "value": "A:min",
>>>>>>> 5725112b
          "confidence": 1
        },
        {
          "time": 19.0,
          "duration": 3.0,
<<<<<<< HEAD
          "value": "A:min",
=======
          "value": "G:maj",
>>>>>>> 5725112b
          "confidence": 1
        },
        {
          "time": 20.0,
          "duration": 3.0,
<<<<<<< HEAD
          "value": "G:maj",
=======
          "value": "A:min",
>>>>>>> 5725112b
          "confidence": 1
        },
        {
          "time": 21.0,
          "duration": 3.0,
<<<<<<< HEAD
          "value": "A:min",
=======
          "value": "G:maj",
>>>>>>> 5725112b
          "confidence": 1
        },
        {
          "time": 22.0,
          "duration": 3.0,
<<<<<<< HEAD
          "value": "G:maj",
=======
          "value": "A:min",
>>>>>>> 5725112b
          "confidence": 1
        },
        {
          "time": 23.0,
          "duration": 3.0,
          "value": "A:min",
          "confidence": 1
        },
        {
          "time": 24.0,
          "duration": 3.0,
          "value": "A:min",
          "confidence": 1
        },
        {
          "time": 25.0,
          "duration": 3.0,
          "value": "A:min",
          "confidence": 1
        },
        {
          "time": 26.0,
          "duration": 3.0,
<<<<<<< HEAD
          "value": "A:min",
          "confidence": 1
        },
        {
          "time": 27.0,
          "duration": 3.0,
=======
>>>>>>> 5725112b
          "value": "G:maj",
          "confidence": 1
        },
        {
<<<<<<< HEAD
          "time": 28.0,
=======
          "time": 27.0,
>>>>>>> 5725112b
          "duration": 3.0,
          "value": "G:maj",
          "confidence": 1
        },
        {
<<<<<<< HEAD
          "time": 29.0,
=======
          "time": 28.0,
>>>>>>> 5725112b
          "duration": 3.0,
          "value": "A:min",
          "confidence": 1
        },
        {
<<<<<<< HEAD
          "time": 30.0,
=======
          "time": 29.0,
>>>>>>> 5725112b
          "duration": 3.0,
          "value": "G:maj",
          "confidence": 1
        },
        {
<<<<<<< HEAD
          "time": 31.0,
=======
          "time": 30.0,
>>>>>>> 5725112b
          "duration": 3.0,
          "value": "A:min",
          "confidence": 1
        },
        {
<<<<<<< HEAD
          "time": 32.0,
=======
          "time": 31.0,
>>>>>>> 5725112b
          "duration": 3.0,
          "value": "A:min",
          "confidence": 1
        },
        {
<<<<<<< HEAD
          "time": 33.0,
=======
          "time": 32.0,
>>>>>>> 5725112b
          "duration": 3.0,
          "value": "C:maj",
          "confidence": 1
        },
        {
<<<<<<< HEAD
          "time": 34.0,
=======
          "time": 33.0,
>>>>>>> 5725112b
          "duration": 3.0,
          "value": "C:maj",
          "confidence": 1
        },
        {
<<<<<<< HEAD
          "time": 35.0,
=======
          "time": 34.0,
>>>>>>> 5725112b
          "duration": 3.0,
          "value": "G:maj",
          "confidence": 1
        },
        {
<<<<<<< HEAD
          "time": 36.0,
=======
          "time": 35.0,
>>>>>>> 5725112b
          "duration": 3.0,
          "value": "G:maj",
          "confidence": 1
        },
        {
<<<<<<< HEAD
          "time": 37.0,
=======
          "time": 36.0,
>>>>>>> 5725112b
          "duration": 3.0,
          "value": "A:min",
          "confidence": 1
        },
        {
<<<<<<< HEAD
          "time": 38.0,
=======
          "time": 37.0,
>>>>>>> 5725112b
          "duration": 3.0,
          "value": "A:min",
          "confidence": 1
        },
        {
<<<<<<< HEAD
          "time": 39.0,
=======
          "time": 38.0,
>>>>>>> 5725112b
          "duration": 3.0,
          "value": "G:maj",
          "confidence": 1
        },
        {
<<<<<<< HEAD
          "time": 40.0,
=======
          "time": 39.0,
>>>>>>> 5725112b
          "duration": 3.0,
          "value": "G:maj",
          "confidence": 1
        },
        {
<<<<<<< HEAD
          "time": 41.0,
=======
          "time": 40.0,
>>>>>>> 5725112b
          "duration": 3.0,
          "value": "A:min",
          "confidence": 1
        },
        {
<<<<<<< HEAD
          "time": 42.0,
=======
          "time": 41.0,
>>>>>>> 5725112b
          "duration": 3.0,
          "value": "A:min",
          "confidence": 1
        },
        {
<<<<<<< HEAD
          "time": 43.0,
=======
          "time": 42.0,
>>>>>>> 5725112b
          "duration": 3.0,
          "value": "G:maj",
          "confidence": 1
        },
        {
<<<<<<< HEAD
          "time": 44.0,
=======
          "time": 43.0,
>>>>>>> 5725112b
          "duration": 3.0,
          "value": "G:maj",
          "confidence": 1
        },
        {
<<<<<<< HEAD
          "time": 45.0,
=======
          "time": 44.0,
>>>>>>> 5725112b
          "duration": 3.0,
          "value": "A:min",
          "confidence": 1
        },
        {
<<<<<<< HEAD
          "time": 46.0,
=======
          "time": 45.0,
>>>>>>> 5725112b
          "duration": 3.0,
          "value": "G:maj",
          "confidence": 1
        },
        {
<<<<<<< HEAD
          "time": 47.0,
=======
          "time": 46.0,
>>>>>>> 5725112b
          "duration": 3.0,
          "value": "A:min",
          "confidence": 1
        }
      ],
      "sandbox": {},
      "time": 0,
      "duration": 141.0
    },
    {
      "annotation_metadata": {
        "curator": {
          "name": "",
          "email": ""
        },
        "annotator": {},
        "version": "",
        "corpus": "biab_internet_corpus",
        "annotation_tools": "",
        "annotation_rules": "",
        "validation": "",
        "data_source": ""
      },
      "namespace": "key_mode",
      "data": [
        {
          "time": 0.0,
          "duration": 141.0,
          "value": "A",
          "confidence": 1
        }
      ],
      "sandbox": {},
      "time": 0,
      "duration": 141.0
    }
  ],
  "file_metadata": {
    "title": "Go To Sea No More                                 ",
    "artist": "",
    "release": "",
    "duration": 141.0,
    "identifiers": {},
    "jams_version": "0.3.4"
  },
  "sandbox": {
    "expanded": false
  }
}<|MERGE_RESOLUTION|>--- conflicted
+++ resolved
@@ -17,31 +17,21 @@
       "namespace": "chord",
       "data": [
         {
-<<<<<<< HEAD
+          "time": 0.0,
+          "duration": 3.0,
+          "value": "A:min",
+          "confidence": 1
+        },
+        {
           "time": 1.0,
-=======
-          "time": 0.0,
->>>>>>> 5725112b
-          "duration": 3.0,
-          "value": "A:min",
-          "confidence": 1
-        },
-        {
-<<<<<<< HEAD
+          "duration": 3.0,
+          "value": "A:min",
+          "confidence": 1
+        },
+        {
           "time": 2.0,
           "duration": 3.0,
-          "value": "A:min",
-=======
-          "time": 1.0,
-          "duration": 3.0,
-          "value": "A:min",
-          "confidence": 1
-        },
-        {
-          "time": 2.0,
-          "duration": 3.0,
-          "value": "G:maj",
->>>>>>> 5725112b
+          "value": "G:maj",
           "confidence": 1
         },
         {
@@ -53,31 +43,19 @@
         {
           "time": 4.0,
           "duration": 3.0,
-<<<<<<< HEAD
-          "value": "G:maj",
-=======
-          "value": "A:min",
->>>>>>> 5725112b
+          "value": "A:min",
           "confidence": 1
         },
         {
           "time": 5.0,
           "duration": 3.0,
-<<<<<<< HEAD
-          "value": "A:min",
-=======
-          "value": "G:maj",
->>>>>>> 5725112b
+          "value": "G:maj",
           "confidence": 1
         },
         {
           "time": 6.0,
           "duration": 3.0,
-<<<<<<< HEAD
-          "value": "G:maj",
-=======
-          "value": "A:min",
->>>>>>> 5725112b
+          "value": "A:min",
           "confidence": 1
         },
         {
@@ -95,61 +73,37 @@
         {
           "time": 9.0,
           "duration": 3.0,
-<<<<<<< HEAD
-          "value": "A:min",
-=======
-          "value": "G:maj",
->>>>>>> 5725112b
+          "value": "G:maj",
           "confidence": 1
         },
         {
           "time": 10.0,
           "duration": 3.0,
-<<<<<<< HEAD
-          "value": "G:maj",
-=======
-          "value": "A:min",
->>>>>>> 5725112b
+          "value": "A:min",
           "confidence": 1
         },
         {
           "time": 11.0,
           "duration": 3.0,
-<<<<<<< HEAD
-          "value": "A:min",
-=======
-          "value": "G:maj",
->>>>>>> 5725112b
+          "value": "G:maj",
           "confidence": 1
         },
         {
           "time": 12.0,
           "duration": 3.0,
-<<<<<<< HEAD
-          "value": "G:maj",
-=======
-          "value": "A:min",
->>>>>>> 5725112b
+          "value": "A:min",
           "confidence": 1
         },
         {
           "time": 13.0,
           "duration": 3.0,
-<<<<<<< HEAD
-          "value": "A:min",
-=======
-          "value": "G:maj",
->>>>>>> 5725112b
+          "value": "G:maj",
           "confidence": 1
         },
         {
           "time": 14.0,
           "duration": 3.0,
-<<<<<<< HEAD
-          "value": "G:maj",
-=======
-          "value": "A:min",
->>>>>>> 5725112b
+          "value": "A:min",
           "confidence": 1
         },
         {
@@ -167,61 +121,37 @@
         {
           "time": 17.0,
           "duration": 3.0,
-<<<<<<< HEAD
-          "value": "A:min",
-=======
-          "value": "G:maj",
->>>>>>> 5725112b
+          "value": "G:maj",
           "confidence": 1
         },
         {
           "time": 18.0,
           "duration": 3.0,
-<<<<<<< HEAD
-          "value": "G:maj",
-=======
-          "value": "A:min",
->>>>>>> 5725112b
+          "value": "A:min",
           "confidence": 1
         },
         {
           "time": 19.0,
           "duration": 3.0,
-<<<<<<< HEAD
-          "value": "A:min",
-=======
-          "value": "G:maj",
->>>>>>> 5725112b
+          "value": "G:maj",
           "confidence": 1
         },
         {
           "time": 20.0,
           "duration": 3.0,
-<<<<<<< HEAD
-          "value": "G:maj",
-=======
-          "value": "A:min",
->>>>>>> 5725112b
+          "value": "A:min",
           "confidence": 1
         },
         {
           "time": 21.0,
           "duration": 3.0,
-<<<<<<< HEAD
-          "value": "A:min",
-=======
-          "value": "G:maj",
->>>>>>> 5725112b
+          "value": "G:maj",
           "confidence": 1
         },
         {
           "time": 22.0,
           "duration": 3.0,
-<<<<<<< HEAD
-          "value": "G:maj",
-=======
-          "value": "A:min",
->>>>>>> 5725112b
+          "value": "A:min",
           "confidence": 1
         },
         {
@@ -245,214 +175,125 @@
         {
           "time": 26.0,
           "duration": 3.0,
-<<<<<<< HEAD
-          "value": "A:min",
+          "value": "G:maj",
           "confidence": 1
         },
         {
           "time": 27.0,
           "duration": 3.0,
-=======
->>>>>>> 5725112b
-          "value": "G:maj",
-          "confidence": 1
-        },
-        {
-<<<<<<< HEAD
+          "value": "G:maj",
+          "confidence": 1
+        },
+        {
           "time": 28.0,
-=======
-          "time": 27.0,
->>>>>>> 5725112b
-          "duration": 3.0,
-          "value": "G:maj",
-          "confidence": 1
-        },
-        {
-<<<<<<< HEAD
+          "duration": 3.0,
+          "value": "A:min",
+          "confidence": 1
+        },
+        {
           "time": 29.0,
-=======
-          "time": 28.0,
->>>>>>> 5725112b
-          "duration": 3.0,
-          "value": "A:min",
-          "confidence": 1
-        },
-        {
-<<<<<<< HEAD
+          "duration": 3.0,
+          "value": "G:maj",
+          "confidence": 1
+        },
+        {
           "time": 30.0,
-=======
-          "time": 29.0,
->>>>>>> 5725112b
-          "duration": 3.0,
-          "value": "G:maj",
-          "confidence": 1
-        },
-        {
-<<<<<<< HEAD
+          "duration": 3.0,
+          "value": "A:min",
+          "confidence": 1
+        },
+        {
           "time": 31.0,
-=======
-          "time": 30.0,
->>>>>>> 5725112b
-          "duration": 3.0,
-          "value": "A:min",
-          "confidence": 1
-        },
-        {
-<<<<<<< HEAD
+          "duration": 3.0,
+          "value": "A:min",
+          "confidence": 1
+        },
+        {
           "time": 32.0,
-=======
-          "time": 31.0,
->>>>>>> 5725112b
-          "duration": 3.0,
-          "value": "A:min",
-          "confidence": 1
-        },
-        {
-<<<<<<< HEAD
+          "duration": 3.0,
+          "value": "C:maj",
+          "confidence": 1
+        },
+        {
           "time": 33.0,
-=======
-          "time": 32.0,
->>>>>>> 5725112b
           "duration": 3.0,
           "value": "C:maj",
           "confidence": 1
         },
         {
-<<<<<<< HEAD
           "time": 34.0,
-=======
-          "time": 33.0,
->>>>>>> 5725112b
-          "duration": 3.0,
-          "value": "C:maj",
-          "confidence": 1
-        },
-        {
-<<<<<<< HEAD
+          "duration": 3.0,
+          "value": "G:maj",
+          "confidence": 1
+        },
+        {
           "time": 35.0,
-=======
-          "time": 34.0,
->>>>>>> 5725112b
-          "duration": 3.0,
-          "value": "G:maj",
-          "confidence": 1
-        },
-        {
-<<<<<<< HEAD
+          "duration": 3.0,
+          "value": "G:maj",
+          "confidence": 1
+        },
+        {
           "time": 36.0,
-=======
-          "time": 35.0,
->>>>>>> 5725112b
-          "duration": 3.0,
-          "value": "G:maj",
-          "confidence": 1
-        },
-        {
-<<<<<<< HEAD
+          "duration": 3.0,
+          "value": "A:min",
+          "confidence": 1
+        },
+        {
           "time": 37.0,
-=======
-          "time": 36.0,
->>>>>>> 5725112b
-          "duration": 3.0,
-          "value": "A:min",
-          "confidence": 1
-        },
-        {
-<<<<<<< HEAD
+          "duration": 3.0,
+          "value": "A:min",
+          "confidence": 1
+        },
+        {
           "time": 38.0,
-=======
-          "time": 37.0,
->>>>>>> 5725112b
-          "duration": 3.0,
-          "value": "A:min",
-          "confidence": 1
-        },
-        {
-<<<<<<< HEAD
+          "duration": 3.0,
+          "value": "G:maj",
+          "confidence": 1
+        },
+        {
           "time": 39.0,
-=======
-          "time": 38.0,
->>>>>>> 5725112b
-          "duration": 3.0,
-          "value": "G:maj",
-          "confidence": 1
-        },
-        {
-<<<<<<< HEAD
+          "duration": 3.0,
+          "value": "G:maj",
+          "confidence": 1
+        },
+        {
           "time": 40.0,
-=======
-          "time": 39.0,
->>>>>>> 5725112b
-          "duration": 3.0,
-          "value": "G:maj",
-          "confidence": 1
-        },
-        {
-<<<<<<< HEAD
+          "duration": 3.0,
+          "value": "A:min",
+          "confidence": 1
+        },
+        {
           "time": 41.0,
-=======
-          "time": 40.0,
->>>>>>> 5725112b
-          "duration": 3.0,
-          "value": "A:min",
-          "confidence": 1
-        },
-        {
-<<<<<<< HEAD
+          "duration": 3.0,
+          "value": "A:min",
+          "confidence": 1
+        },
+        {
           "time": 42.0,
-=======
-          "time": 41.0,
->>>>>>> 5725112b
-          "duration": 3.0,
-          "value": "A:min",
-          "confidence": 1
-        },
-        {
-<<<<<<< HEAD
+          "duration": 3.0,
+          "value": "G:maj",
+          "confidence": 1
+        },
+        {
           "time": 43.0,
-=======
-          "time": 42.0,
->>>>>>> 5725112b
-          "duration": 3.0,
-          "value": "G:maj",
-          "confidence": 1
-        },
-        {
-<<<<<<< HEAD
+          "duration": 3.0,
+          "value": "G:maj",
+          "confidence": 1
+        },
+        {
           "time": 44.0,
-=======
-          "time": 43.0,
->>>>>>> 5725112b
-          "duration": 3.0,
-          "value": "G:maj",
-          "confidence": 1
-        },
-        {
-<<<<<<< HEAD
+          "duration": 3.0,
+          "value": "A:min",
+          "confidence": 1
+        },
+        {
           "time": 45.0,
-=======
-          "time": 44.0,
->>>>>>> 5725112b
-          "duration": 3.0,
-          "value": "A:min",
-          "confidence": 1
-        },
-        {
-<<<<<<< HEAD
+          "duration": 3.0,
+          "value": "G:maj",
+          "confidence": 1
+        },
+        {
           "time": 46.0,
-=======
-          "time": 45.0,
->>>>>>> 5725112b
-          "duration": 3.0,
-          "value": "G:maj",
-          "confidence": 1
-        },
-        {
-<<<<<<< HEAD
-          "time": 47.0,
-=======
-          "time": 46.0,
->>>>>>> 5725112b
           "duration": 3.0,
           "value": "A:min",
           "confidence": 1
