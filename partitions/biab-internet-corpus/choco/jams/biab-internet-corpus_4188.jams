{
  "annotations": [
    {
      "annotation_metadata": {
        "curator": {
          "name": "",
          "email": ""
        },
        "annotator": {},
        "version": "",
        "corpus": "biab_internet_corpus",
        "annotation_tools": "",
        "annotation_rules": "",
        "validation": "",
        "data_source": ""
      },
      "namespace": "chord",
      "data": [
        {
          "time": 0.0,
          "duration": 4.0,
          "value": "D:maj",
          "confidence": 1
        },
        {
          "time": 1.0,
          "duration": 4.0,
          "value": "D:maj",
          "confidence": 1
        },
        {
          "time": 2.0,
          "duration": 4.0,
          "value": "D:maj",
          "confidence": 1
        },
        {
          "time": 3.0,
          "duration": 4.0,
          "value": "B:min",
          "confidence": 1
        },
        {
          "time": 4.0,
          "duration": 4.0,
          "value": "E:min",
          "confidence": 1
        },
        {
          "time": 5.0,
          "duration": 4.0,
          "value": "A:maj",
          "confidence": 1
        },
        {
          "time": 6.0,
          "duration": 4.0,
          "value": "A:maj",
          "confidence": 1
        },
        {
          "time": 7.0,
          "duration": 2.0,
          "value": "D:maj",
          "confidence": 1
        },
        {
          "time": 7.2,
          "duration": 2.0,
          "value": "A:(3,5,b7)",
          "confidence": 1
        },
        {
          "time": 8.0,
          "duration": 4.0,
          "value": "D:maj",
          "confidence": 1
        },
        {
          "time": 9.0,
          "duration": 4.0,
          "value": "D:maj",
          "confidence": 1
        },
        {
          "time": 10.0,
          "duration": 4.0,
          "value": "D:maj",
          "confidence": 1
        },
        {
          "time": 11.0,
          "duration": 4.0,
          "value": "B:min",
          "confidence": 1
        },
        {
          "time": 12.0,
          "duration": 4.0,
          "value": "E:min",
          "confidence": 1
        },
        {
          "time": 13.0,
          "duration": 4.0,
          "value": "A:maj",
          "confidence": 1
        },
        {
          "time": 14.0,
          "duration": 2.0,
          "value": "G:maj",
          "confidence": 1
        },
        {
          "time": 14.2,
          "duration": 2.0,
          "value": "A:(3,5,b7)",
          "confidence": 1
        },
        {
          "time": 15.0,
          "duration": 4.0,
          "value": "D:maj",
          "confidence": 1
        },
        {
          "time": 16.0,
          "duration": 4.0,
          "value": "D:maj",
          "confidence": 1
        },
        {
          "time": 17.0,
          "duration": 4.0,
          "value": "G:maj",
          "confidence": 1
        },
        {
          "time": 18.0,
          "duration": 4.0,
          "value": "A:maj",
          "confidence": 1
        },
        {
          "time": 19.0,
          "duration": 4.0,
          "value": "D:maj",
          "confidence": 1
        },
        {
          "time": 20.0,
          "duration": 4.0,
          "value": "B:min",
          "confidence": 1
        },
        {
          "time": 21.0,
          "duration": 4.0,
          "value": "E:min",
          "confidence": 1
        },
        {
          "time": 22.0,
          "duration": 4.0,
          "value": "A:(3,5,b7)",
          "confidence": 1
        },
        {
          "time": 23.0,
          "duration": 4.0,
          "value": "D:maj",
          "confidence": 1
        },
        {
          "time": 24.0,
          "duration": 4.0,
          "value": "B:min",
          "confidence": 1
        },
        {
          "time": 25.0,
          "duration": 4.0,
          "value": "G:maj",
          "confidence": 1
        },
        {
          "time": 26.0,
          "duration": 4.0,
          "value": "A:maj",
          "confidence": 1
        },
        {
          "time": 27.0,
          "duration": 4.0,
          "value": "F#:maj/D",
          "confidence": 1
        },
        {
          "time": 28.0,
          "duration": 4.0,
<<<<<<< HEAD
          "value": "F#:maj/D",
=======
          "value": "G:maj",
>>>>>>> 5725112b
          "confidence": 1
        },
        {
          "time": 29.0,
          "duration": 4.0,
<<<<<<< HEAD
          "value": "G:maj",
=======
          "value": "D:maj",
>>>>>>> 5725112b
          "confidence": 1
        },
        {
          "time": 30.0,
          "duration": 4.0,
<<<<<<< HEAD
          "value": "D:maj",
=======
          "value": "A:(3,5,b7)",
>>>>>>> 5725112b
          "confidence": 1
        },
        {
          "time": 31.0,
          "duration": 4.0,
<<<<<<< HEAD
          "value": "A:(3,5,b7)",
          "confidence": 1
        },
        {
          "time": 32.0,
          "duration": 4.0,
=======
>>>>>>> 5725112b
          "value": "D:maj",
          "confidence": 1
        }
      ],
      "sandbox": {},
      "time": 0,
      "duration": 128.0
    },
    {
      "annotation_metadata": {
        "curator": {
          "name": "",
          "email": ""
        },
        "annotator": {},
        "version": "",
        "corpus": "biab_internet_corpus",
        "annotation_tools": "",
        "annotation_rules": "",
        "validation": "",
        "data_source": ""
      },
      "namespace": "key_mode",
      "data": [
        {
          "time": 0.0,
          "duration": 128.0,
          "value": "D",
          "confidence": 1
        }
      ],
      "sandbox": {},
      "time": 0,
      "duration": 128.0
    }
  ],
  "file_metadata": {
    "title": "La Valse des Jouets",
    "artist": "",
    "release": "",
    "duration": 128.0,
    "identifiers": {},
    "jams_version": "0.3.4"
  },
  "sandbox": {
    "expanded": false
  }
}<|MERGE_RESOLUTION|>--- conflicted
+++ resolved
@@ -199,45 +199,24 @@
         {
           "time": 28.0,
           "duration": 4.0,
-<<<<<<< HEAD
-          "value": "F#:maj/D",
-=======
-          "value": "G:maj",
->>>>>>> 5725112b
+          "value": "G:maj",
           "confidence": 1
         },
         {
           "time": 29.0,
           "duration": 4.0,
-<<<<<<< HEAD
-          "value": "G:maj",
-=======
-          "value": "D:maj",
->>>>>>> 5725112b
+          "value": "D:maj",
           "confidence": 1
         },
         {
           "time": 30.0,
           "duration": 4.0,
-<<<<<<< HEAD
-          "value": "D:maj",
-=======
-          "value": "A:(3,5,b7)",
->>>>>>> 5725112b
+          "value": "A:(3,5,b7)",
           "confidence": 1
         },
         {
           "time": 31.0,
           "duration": 4.0,
-<<<<<<< HEAD
-          "value": "A:(3,5,b7)",
-          "confidence": 1
-        },
-        {
-          "time": 32.0,
-          "duration": 4.0,
-=======
->>>>>>> 5725112b
           "value": "D:maj",
           "confidence": 1
         }
