--- conflicted
+++ resolved
@@ -25,21 +25,13 @@
         {
           "time": 1.0,
           "duration": 4.0,
-<<<<<<< HEAD
-          "value": "Bb:maj",
-=======
           "value": "Eb:(3,5,b7)",
->>>>>>> 5725112b
           "confidence": 1
         },
         {
           "time": 2.0,
           "duration": 4.0,
-<<<<<<< HEAD
-          "value": "Eb:(3,5,b7)",
-=======
           "value": "Bb:(3,5,b7)",
->>>>>>> 5725112b
           "confidence": 1
         },
         {
@@ -51,7 +43,7 @@
         {
           "time": 4.0,
           "duration": 4.0,
-          "value": "Bb:(3,5,b7)",
+          "value": "Eb:(3,5,b7,9)",
           "confidence": 1
         },
         {
@@ -63,11 +55,7 @@
         {
           "time": 6.0,
           "duration": 4.0,
-<<<<<<< HEAD
-          "value": "Eb:(3,5,b7,9)",
-=======
           "value": "Bb:(3,5,b7)",
->>>>>>> 5725112b
           "confidence": 1
         },
         {
@@ -79,45 +67,24 @@
         {
           "time": 8.0,
           "duration": 4.0,
-<<<<<<< HEAD
-          "value": "Bb:(3,5,b7)",
-=======
           "value": "C:min(b7)",
->>>>>>> 5725112b
           "confidence": 1
         },
         {
           "time": 9.0,
           "duration": 4.0,
-<<<<<<< HEAD
-          "value": "C:min(b7)",
-=======
           "value": "F:(3,5,b7)",
->>>>>>> 5725112b
           "confidence": 1
         },
         {
           "time": 10.0,
           "duration": 4.0,
-<<<<<<< HEAD
-          "value": "F:(3,5,b7)",
-=======
           "value": "Bb:(3,5,b7)",
->>>>>>> 5725112b
           "confidence": 1
         },
         {
           "time": 11.0,
           "duration": 4.0,
-<<<<<<< HEAD
-          "value": "Bb:(3,5,b7)",
-          "confidence": 1
-        },
-        {
-          "time": 12.0,
-          "duration": 4.0,
-=======
->>>>>>> 5725112b
           "value": "F:(3,5,b7)",
           "confidence": 1
         }
