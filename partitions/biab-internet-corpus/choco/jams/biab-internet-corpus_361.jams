{
  "annotations": [
    {
      "annotation_metadata": {
        "curator": {
          "name": "",
          "email": ""
        },
        "annotator": {},
        "version": "",
        "corpus": "biab_internet_corpus",
        "annotation_tools": "",
        "annotation_rules": "",
        "validation": "",
        "data_source": ""
      },
      "namespace": "chord",
      "data": [
        {
          "time": 0.0,
          "duration": 4.0,
          "value": "Bb:(3,5,b7,9)",
          "confidence": 1
        },
        {
          "time": 1.0,
          "duration": 4.0,
          "value": "Eb:(3,5,b7,9)",
          "confidence": 1
        },
        {
          "time": 2.0,
          "duration": 4.0,
          "value": "Ab:(3,5,6)",
          "confidence": 1
        },
        {
          "time": 3.0,
          "duration": 4.0,
          "value": "Ab:(3,5,6)",
          "confidence": 1
        },
        {
          "time": 4.0,
          "duration": 4.0,
          "value": "Eb:min(b7)",
          "confidence": 1
        },
        {
          "time": 5.0,
          "duration": 4.0,
          "value": "Ab:(3,5,b7,9)",
          "confidence": 1
        },
        {
          "time": 6.0,
          "duration": 4.0,
          "value": "Db:maj7",
          "confidence": 1
        },
        {
          "time": 7.0,
          "duration": 4.0,
          "value": "Db:maj7",
          "confidence": 1
        },
        {
          "time": 8.0,
          "duration": 4.0,
          "value": "Db:(3,5,6)",
          "confidence": 1
        },
        {
          "time": 9.0,
          "duration": 4.0,
          "value": "Gb:(3,5,b7,9)",
          "confidence": 1
        },
        {
          "time": 10.0,
          "duration": 2.0,
          "value": "Ab:maj7",
          "confidence": 1
        },
        {
          "time": 10.2,
          "duration": 2.0,
          "value": "Gb:(3,5,b7)",
          "confidence": 1
        },
        {
          "time": 11.0,
          "duration": 4.0,
          "value": "F:(3,5,b7,9)",
          "confidence": 1
        },
        {
          "time": 12.0,
          "duration": 4.0,
          "value": "Bb:(3,5,b7,9)",
          "confidence": 1
        },
        {
          "time": 13.0,
          "duration": 4.0,
          "value": "Bb:(3,5,b7,9)",
          "confidence": 1
        },
        {
          "time": 14.0,
          "duration": 4.0,
          "value": "Eb:(3,5,b7,9,11,13)",
          "confidence": 1
        },
        {
          "time": 15.0,
          "duration": 2.0,
          "value": "Eb:(3,5,b7,9,11,13)",
          "confidence": 1
        },
        {
          "time": 15.2,
          "duration": 2.0,
          "value": "F:(3,5,b7)",
          "confidence": 1
        },
        {
          "time": 16.0,
          "duration": 4.0,
          "value": "Bb:(3,5,b7,9)",
          "confidence": 1
        },
        {
          "time": 17.0,
          "duration": 4.0,
          "value": "Eb:(3,5,b7,9)",
          "confidence": 1
        },
        {
          "time": 18.0,
          "duration": 4.0,
          "value": "Ab:maj7",
          "confidence": 1
        },
        {
          "time": 19.0,
          "duration": 4.0,
          "value": "Ab:maj7",
          "confidence": 1
        },
        {
          "time": 20.0,
          "duration": 4.0,
          "value": "Eb:min(b7)",
          "confidence": 1
        },
        {
          "time": 21.0,
          "duration": 4.0,
<<<<<<< HEAD
          "value": "Eb:min(b7)",
=======
          "value": "Ab:(3,5,b7,9)",
>>>>>>> 5725112b
          "confidence": 1
        },
        {
          "time": 22.0,
          "duration": 4.0,
          "value": "Db:maj7",
          "confidence": 1
        },
        {
          "time": 23.0,
          "duration": 4.0,
          "value": "Db:maj7",
          "confidence": 1
        },
        {
          "time": 24.0,
          "duration": 4.0,
          "value": "Db:(3,5,6)",
          "confidence": 1
        },
        {
          "time": 25.0,
          "duration": 4.0,
          "value": "D:dim",
          "confidence": 1
        },
        {
          "time": 26.0,
          "duration": 4.0,
<<<<<<< HEAD
          "value": "D:dim",
=======
          "value": "Ab:(3,5,6)/Eb",
>>>>>>> 5725112b
          "confidence": 1
        },
        {
          "time": 27.0,
          "duration": 4.0,
<<<<<<< HEAD
          "value": "Ab:(3,5,6)/Eb",
=======
          "value": "F:(3,5,b7)",
>>>>>>> 5725112b
          "confidence": 1
        },
        {
          "time": 28.0,
          "duration": 4.0,
<<<<<<< HEAD
          "value": "F:(3,5,b7)",
=======
          "value": "Bb:(3,5,b7,9)",
>>>>>>> 5725112b
          "confidence": 1
        },
        {
          "time": 29.0,
          "duration": 4.0,
<<<<<<< HEAD
          "value": "Bb:(3,5,b7,9)",
=======
          "value": "Eb:(3,5,b7,9)",
>>>>>>> 5725112b
          "confidence": 1
        },
        {
          "time": 30.0,
          "duration": 4.0,
<<<<<<< HEAD
          "value": "Eb:(3,5,b7,9)",
=======
          "value": "Ab:(3,5,6)",
>>>>>>> 5725112b
          "confidence": 1
        },
        {
          "time": 31.0,
<<<<<<< HEAD
          "duration": 4.0,
          "value": "Ab:(3,5,6)",
          "confidence": 1
        },
        {
          "time": 32.0,
=======
>>>>>>> 5725112b
          "duration": 2.0,
          "value": "Ab:(3,5,6)",
          "confidence": 1
        },
        {
          "time": 31.2,
          "duration": 2.0,
          "value": "F:(3,5,b7)",
          "confidence": 1
        },
        {
          "time": 32.0,
          "duration": 4.0,
          "value": "Ab:(3,5,6,9)",
          "confidence": 1
        },
        {
          "time": 33.0,
          "duration": 4.0,
          "value": "Ab:(3,5,6,9)",
          "confidence": 1
        },
        {
          "time": 34.0,
          "duration": 2.0,
          "value": "Ab:(3,5,6)",
          "confidence": 1
        },
        {
          "time": 34.2,
          "duration": 2.0,
          "value": "G:(3,5,6)",
          "confidence": 1
        },
        {
          "time": 35.0,
          "duration": 2.0,
          "value": "F#:(3,5,6)/D",
          "confidence": 1
        },
        {
          "time": 35.2,
          "duration": 2.0,
          "value": "F:(3,5,6)",
          "confidence": 1
        },
        {
          "time": 36.0,
          "duration": 4.0,
          "value": "Bb:(3,5,b7,9)",
          "confidence": 1
        },
        {
          "time": 37.0,
          "duration": 4.0,
          "value": "Eb:(3,5,b7)",
          "confidence": 1
        },
        {
          "time": 38.0,
          "duration": 4.0,
          "value": "Ab:maj",
          "confidence": 1
        }
      ],
      "sandbox": {},
      "time": 0,
      "duration": 156.0
    },
    {
      "annotation_metadata": {
        "curator": {
          "name": "",
          "email": ""
        },
        "annotator": {},
        "version": "",
        "corpus": "biab_internet_corpus",
        "annotation_tools": "",
        "annotation_rules": "",
        "validation": "",
        "data_source": ""
      },
      "namespace": "key_mode",
      "data": [
        {
          "time": 0.0,
          "duration": 156.0,
          "value": "Ab",
          "confidence": 1
        }
      ],
      "sandbox": {},
      "time": 0,
      "duration": 156.0
    }
  ],
  "file_metadata": {
    "title": "In A Mellow Tone",
    "artist": "",
    "release": "",
    "duration": 156.0,
    "identifiers": {},
    "jams_version": "0.3.4"
  },
  "sandbox": {
    "expanded": false
  }
}<|MERGE_RESOLUTION|>--- conflicted
+++ resolved
@@ -157,11 +157,7 @@
         {
           "time": 21.0,
           "duration": 4.0,
-<<<<<<< HEAD
-          "value": "Eb:min(b7)",
-=======
           "value": "Ab:(3,5,b7,9)",
->>>>>>> 5725112b
           "confidence": 1
         },
         {
@@ -191,64 +187,35 @@
         {
           "time": 26.0,
           "duration": 4.0,
-<<<<<<< HEAD
-          "value": "D:dim",
-=======
           "value": "Ab:(3,5,6)/Eb",
->>>>>>> 5725112b
           "confidence": 1
         },
         {
           "time": 27.0,
           "duration": 4.0,
-<<<<<<< HEAD
-          "value": "Ab:(3,5,6)/Eb",
-=======
           "value": "F:(3,5,b7)",
->>>>>>> 5725112b
           "confidence": 1
         },
         {
           "time": 28.0,
           "duration": 4.0,
-<<<<<<< HEAD
-          "value": "F:(3,5,b7)",
-=======
-          "value": "Bb:(3,5,b7,9)",
->>>>>>> 5725112b
+          "value": "Bb:(3,5,b7,9)",
           "confidence": 1
         },
         {
           "time": 29.0,
           "duration": 4.0,
-<<<<<<< HEAD
-          "value": "Bb:(3,5,b7,9)",
-=======
           "value": "Eb:(3,5,b7,9)",
->>>>>>> 5725112b
           "confidence": 1
         },
         {
           "time": 30.0,
           "duration": 4.0,
-<<<<<<< HEAD
-          "value": "Eb:(3,5,b7,9)",
-=======
-          "value": "Ab:(3,5,6)",
->>>>>>> 5725112b
+          "value": "Ab:(3,5,6)",
           "confidence": 1
         },
         {
           "time": 31.0,
-<<<<<<< HEAD
-          "duration": 4.0,
-          "value": "Ab:(3,5,6)",
-          "confidence": 1
-        },
-        {
-          "time": 32.0,
-=======
->>>>>>> 5725112b
           "duration": 2.0,
           "value": "Ab:(3,5,6)",
           "confidence": 1
