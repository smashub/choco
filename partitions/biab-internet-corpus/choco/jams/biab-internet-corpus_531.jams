{
  "annotations": [
    {
      "annotation_metadata": {
        "curator": {
          "name": "",
          "email": ""
        },
        "annotator": {},
        "version": "",
        "corpus": "biab_internet_corpus",
        "annotation_tools": "",
        "annotation_rules": "",
        "validation": "",
        "data_source": ""
      },
      "namespace": "chord",
      "data": [
        {
          "time": 0.0,
          "duration": 4.0,
          "value": "C:maj",
          "confidence": 1
        },
        {
          "time": 1.0,
          "duration": 4.0,
          "value": "C:maj",
          "confidence": 1
        },
        {
          "time": 2.0,
          "duration": 4.0,
          "value": "C:maj",
          "confidence": 1
        },
        {
          "time": 3.0,
          "duration": 4.0,
          "value": "C:maj",
          "confidence": 1
        },
        {
          "time": 4.0,
          "duration": 4.0,
          "value": "C:maj",
          "confidence": 1
        },
        {
          "time": 5.0,
          "duration": 4.0,
          "value": "C:maj",
          "confidence": 1
        },
        {
          "time": 6.0,
          "duration": 4.0,
          "value": "G:(3,5,b7)",
          "confidence": 1
        },
        {
          "time": 7.0,
          "duration": 4.0,
          "value": "G:(3,5,b7)",
          "confidence": 1
        },
        {
          "time": 8.0,
          "duration": 4.0,
          "value": "C:maj",
          "confidence": 1
        },
        {
          "time": 9.0,
          "duration": 4.0,
          "value": "C:maj",
          "confidence": 1
        },
        {
          "time": 10.0,
          "duration": 4.0,
          "value": "D:(3,5,b7,9)",
          "confidence": 1
        },
        {
          "time": 11.0,
          "duration": 4.0,
          "value": "D:(3,5,b7,9)",
          "confidence": 1
        },
        {
          "time": 12.0,
          "duration": 4.0,
          "value": "D:min(b7)",
          "confidence": 1
        },
        {
          "time": 13.0,
          "duration": 4.0,
<<<<<<< HEAD
          "value": "D:min(b7)",
=======
          "value": "G:(3,5,b7)",
>>>>>>> 5725112b
          "confidence": 1
        },
        {
          "time": 14.0,
          "duration": 4.0,
          "value": "C:maj",
          "confidence": 1
        },
        {
          "time": 15.0,
          "duration": 2.0,
          "value": "C#:dim/C",
          "confidence": 1
        },
        {
          "time": 15.2,
          "duration": 2.0,
<<<<<<< HEAD
          "value": "C#:dim/C",
=======
          "value": "G:(3,5,b7)",
>>>>>>> 5725112b
          "confidence": 1
        },
        {
          "time": 16.0,
          "duration": 4.0,
          "value": "C:maj",
          "confidence": 1
        },
        {
          "time": 17.0,
          "duration": 4.0,
          "value": "C:maj",
          "confidence": 1
        },
        {
          "time": 18.0,
          "duration": 4.0,
          "value": "C:maj",
          "confidence": 1
        },
        {
          "time": 19.0,
          "duration": 4.0,
          "value": "C:maj",
          "confidence": 1
        },
        {
          "time": 20.0,
          "duration": 4.0,
          "value": "C:maj",
          "confidence": 1
        },
        {
          "time": 21.0,
          "duration": 4.0,
          "value": "C:maj",
          "confidence": 1
        },
        {
          "time": 22.0,
          "duration": 4.0,
          "value": "G:(3,5,b7)",
          "confidence": 1
        },
        {
          "time": 23.0,
          "duration": 4.0,
          "value": "G:(3,5,b7)",
          "confidence": 1
        },
        {
          "time": 24.0,
          "duration": 4.0,
          "value": "C:maj",
          "confidence": 1
        },
        {
          "time": 25.0,
          "duration": 4.0,
          "value": "C:maj",
          "confidence": 1
        },
        {
          "time": 26.0,
          "duration": 4.0,
          "value": "D:(3,5,b7,9)",
          "confidence": 1
        },
        {
          "time": 27.0,
          "duration": 4.0,
          "value": "D:(3,5,b7,9)",
          "confidence": 1
        },
        {
          "time": 28.0,
          "duration": 4.0,
          "value": "D:min(b7)",
          "confidence": 1
        },
        {
          "time": 29.0,
          "duration": 4.0,
<<<<<<< HEAD
          "value": "D:min(b7)",
=======
          "value": "G:(3,5,b7)",
>>>>>>> 5725112b
          "confidence": 1
        },
        {
          "time": 30.0,
          "duration": 4.0,
          "value": "C:maj",
          "confidence": 1
        },
        {
          "time": 31.0,
          "duration": 4.0,
          "value": "C:maj",
          "confidence": 1
        },
        {
          "time": 32.0,
          "duration": 2.0,
          "value": "C:min(b7)",
          "confidence": 1
        },
        {
          "time": 32.2,
          "duration": 2.0,
          "value": "F:(3,5,b7)",
          "confidence": 1
        },
        {
          "time": 33.0,
          "duration": 2.0,
          "value": "C:min(b7)",
          "confidence": 1
        },
        {
          "time": 33.2,
          "duration": 2.0,
          "value": "F:(3,5,b7)",
          "confidence": 1
        },
        {
          "time": 34.0,
          "duration": 4.0,
          "value": "Bb:maj",
          "confidence": 1
        },
        {
          "time": 35.0,
          "duration": 4.0,
          "value": "Bb:maj",
          "confidence": 1
        },
        {
          "time": 36.0,
          "duration": 2.0,
          "value": "B:(b3,b5,b7)",
          "confidence": 1
        },
        {
          "time": 36.2,
          "duration": 2.0,
          "value": "E:(3,5,b7)",
          "confidence": 1
        },
        {
          "time": 37.0,
          "duration": 4.0,
          "value": "A:(3,5,b7,b9)",
          "confidence": 1
        },
        {
          "time": 38.0,
          "duration": 4.0,
          "value": "D:(3,5,b7)",
          "confidence": 1
        },
        {
          "time": 39.0,
          "duration": 2.0,
          "value": "D:min(b7)",
          "confidence": 1
        },
        {
          "time": 39.2,
          "duration": 2.0,
          "value": "Eb:dim",
          "confidence": 1
        },
        {
          "time": 40.0,
          "duration": 4.0,
          "value": "C:maj",
          "confidence": 1
        },
        {
          "time": 41.0,
          "duration": 4.0,
          "value": "C:maj",
          "confidence": 1
        },
        {
          "time": 42.0,
          "duration": 2.0,
          "value": "A:min",
          "confidence": 1
        },
        {
          "time": 42.2,
          "duration": 2.0,
          "value": "D:(3,5,b7)",
          "confidence": 1
        },
        {
          "time": 43.0,
          "duration": 4.0,
          "value": "D:(3,5,b7)",
          "confidence": 1
        },
        {
          "time": 44.0,
          "duration": 2.0,
          "value": "C:maj/G",
          "confidence": 1
        },
        {
          "time": 44.2,
          "duration": 1.0,
          "value": "B:maj/G",
          "confidence": 1
        },
        {
          "time": 44.3,
          "duration": 1.0,
          "value": "C:maj/G",
          "confidence": 1
        },
        {
          "time": 45.0,
          "duration": 2.0,
          "value": "G:(3,5,b7)",
          "confidence": 1
        },
        {
          "time": 45.2,
          "duration": 1.0,
          "value": "G:dim",
          "confidence": 1
        },
        {
          "time": 45.3,
          "duration": 1.0,
          "value": "G:(3,5,b7)",
          "confidence": 1
        },
        {
          "time": 46.0,
          "duration": 2.0,
          "value": "C:maj",
          "confidence": 1
        },
        {
          "time": 46.2,
          "duration": 2.0,
          "value": "A:min(b7)",
          "confidence": 1
        },
        {
          "time": 47.0,
          "duration": 2.0,
          "value": "D:min(b7)",
          "confidence": 1
        },
        {
          "time": 47.2,
          "duration": 1.0,
          "value": "D:min(b7)/G",
          "confidence": 1
        },
        {
          "time": 47.3,
          "duration": 1.0,
          "value": "G:(3,5,b7)",
          "confidence": 1
        },
        {
          "time": 48.0,
          "duration": 2.0,
          "value": "C:maj/G",
          "confidence": 1
        },
        {
          "time": 48.2,
          "duration": 1.0,
          "value": "B:maj/G",
          "confidence": 1
        },
        {
          "time": 48.3,
          "duration": 1.0,
          "value": "C:maj/G",
          "confidence": 1
        },
        {
          "time": 49.0,
          "duration": 2.0,
          "value": "G:(3,5,b7)",
          "confidence": 1
        },
        {
          "time": 49.2,
          "duration": 1.0,
          "value": "G:dim",
          "confidence": 1
        },
        {
          "time": 49.3,
          "duration": 1.0,
          "value": "G:(3,5,b7)",
          "confidence": 1
        },
        {
          "time": 50.0,
          "duration": 2.0,
          "value": "C:maj",
          "confidence": 1
        },
        {
          "time": 50.2,
          "duration": 2.0,
          "value": "A:min(b7)",
          "confidence": 1
        },
        {
          "time": 51.0,
          "duration": 2.0,
          "value": "A:min(b7)",
          "confidence": 1
        },
        {
          "time": 51.2,
          "duration": 2.0,
          "value": "A:min(b7)",
          "confidence": 1
        }
      ],
      "sandbox": {},
      "time": 0,
      "duration": 210.0
    },
    {
      "annotation_metadata": {
        "curator": {
          "name": "",
          "email": ""
        },
        "annotator": {},
        "version": "",
        "corpus": "biab_internet_corpus",
        "annotation_tools": "",
        "annotation_rules": "",
        "validation": "",
        "data_source": ""
      },
      "namespace": "key_mode",
      "data": [
        {
          "time": 0.0,
          "duration": 210.0,
          "value": "C",
          "confidence": 1
        }
      ],
      "sandbox": {},
      "time": 0,
      "duration": 210.0
    }
  ],
  "file_metadata": {
    "title": "People Will Say We're In Love - Rodgers & Hammerstein",
    "artist": "",
    "release": "",
    "duration": 210.0,
    "identifiers": {},
    "jams_version": "0.3.4"
  },
  "sandbox": {
    "expanded": false
  }
}<|MERGE_RESOLUTION|>--- conflicted
+++ resolved
@@ -97,121 +97,109 @@
         {
           "time": 13.0,
           "duration": 4.0,
-<<<<<<< HEAD
+          "value": "G:(3,5,b7)",
+          "confidence": 1
+        },
+        {
+          "time": 14.0,
+          "duration": 4.0,
+          "value": "C:maj",
+          "confidence": 1
+        },
+        {
+          "time": 15.0,
+          "duration": 2.0,
+          "value": "C#:dim/C",
+          "confidence": 1
+        },
+        {
+          "time": 15.2,
+          "duration": 2.0,
+          "value": "G:(3,5,b7)",
+          "confidence": 1
+        },
+        {
+          "time": 16.0,
+          "duration": 4.0,
+          "value": "C:maj",
+          "confidence": 1
+        },
+        {
+          "time": 17.0,
+          "duration": 4.0,
+          "value": "C:maj",
+          "confidence": 1
+        },
+        {
+          "time": 18.0,
+          "duration": 4.0,
+          "value": "C:maj",
+          "confidence": 1
+        },
+        {
+          "time": 19.0,
+          "duration": 4.0,
+          "value": "C:maj",
+          "confidence": 1
+        },
+        {
+          "time": 20.0,
+          "duration": 4.0,
+          "value": "C:maj",
+          "confidence": 1
+        },
+        {
+          "time": 21.0,
+          "duration": 4.0,
+          "value": "C:maj",
+          "confidence": 1
+        },
+        {
+          "time": 22.0,
+          "duration": 4.0,
+          "value": "G:(3,5,b7)",
+          "confidence": 1
+        },
+        {
+          "time": 23.0,
+          "duration": 4.0,
+          "value": "G:(3,5,b7)",
+          "confidence": 1
+        },
+        {
+          "time": 24.0,
+          "duration": 4.0,
+          "value": "C:maj",
+          "confidence": 1
+        },
+        {
+          "time": 25.0,
+          "duration": 4.0,
+          "value": "C:maj",
+          "confidence": 1
+        },
+        {
+          "time": 26.0,
+          "duration": 4.0,
+          "value": "D:(3,5,b7,9)",
+          "confidence": 1
+        },
+        {
+          "time": 27.0,
+          "duration": 4.0,
+          "value": "D:(3,5,b7,9)",
+          "confidence": 1
+        },
+        {
+          "time": 28.0,
+          "duration": 4.0,
           "value": "D:min(b7)",
-=======
-          "value": "G:(3,5,b7)",
->>>>>>> 5725112b
-          "confidence": 1
-        },
-        {
-          "time": 14.0,
-          "duration": 4.0,
-          "value": "C:maj",
-          "confidence": 1
-        },
-        {
-          "time": 15.0,
-          "duration": 2.0,
-          "value": "C#:dim/C",
-          "confidence": 1
-        },
-        {
-          "time": 15.2,
-          "duration": 2.0,
-<<<<<<< HEAD
-          "value": "C#:dim/C",
-=======
-          "value": "G:(3,5,b7)",
->>>>>>> 5725112b
-          "confidence": 1
-        },
-        {
-          "time": 16.0,
-          "duration": 4.0,
-          "value": "C:maj",
-          "confidence": 1
-        },
-        {
-          "time": 17.0,
-          "duration": 4.0,
-          "value": "C:maj",
-          "confidence": 1
-        },
-        {
-          "time": 18.0,
-          "duration": 4.0,
-          "value": "C:maj",
-          "confidence": 1
-        },
-        {
-          "time": 19.0,
-          "duration": 4.0,
-          "value": "C:maj",
-          "confidence": 1
-        },
-        {
-          "time": 20.0,
-          "duration": 4.0,
-          "value": "C:maj",
-          "confidence": 1
-        },
-        {
-          "time": 21.0,
-          "duration": 4.0,
-          "value": "C:maj",
-          "confidence": 1
-        },
-        {
-          "time": 22.0,
-          "duration": 4.0,
-          "value": "G:(3,5,b7)",
-          "confidence": 1
-        },
-        {
-          "time": 23.0,
-          "duration": 4.0,
-          "value": "G:(3,5,b7)",
-          "confidence": 1
-        },
-        {
-          "time": 24.0,
-          "duration": 4.0,
-          "value": "C:maj",
-          "confidence": 1
-        },
-        {
-          "time": 25.0,
-          "duration": 4.0,
-          "value": "C:maj",
-          "confidence": 1
-        },
-        {
-          "time": 26.0,
-          "duration": 4.0,
-          "value": "D:(3,5,b7,9)",
-          "confidence": 1
-        },
-        {
-          "time": 27.0,
-          "duration": 4.0,
-          "value": "D:(3,5,b7,9)",
-          "confidence": 1
-        },
-        {
-          "time": 28.0,
-          "duration": 4.0,
-          "value": "D:min(b7)",
           "confidence": 1
         },
         {
           "time": 29.0,
           "duration": 4.0,
-<<<<<<< HEAD
-          "value": "D:min(b7)",
-=======
-          "value": "G:(3,5,b7)",
->>>>>>> 5725112b
+          "value": "G:(3,5,b7)",
           "confidence": 1
         },
         {
