--- conflicted
+++ resolved
@@ -23,15 +23,12 @@
           "confidence": 1
         },
         {
-<<<<<<< HEAD
-=======
           "time": 1.0,
           "duration": 4.0,
           "value": "G:maj",
           "confidence": 1
         },
         {
->>>>>>> 5725112b
           "time": 2.0,
           "duration": 4.0,
           "value": "G:maj",
@@ -40,21 +37,13 @@
         {
           "time": 3.0,
           "duration": 4.0,
-<<<<<<< HEAD
-          "value": "G:maj",
-=======
           "value": "G:(3,5,b7)",
->>>>>>> 5725112b
           "confidence": 1
         },
         {
           "time": 4.0,
           "duration": 4.0,
-<<<<<<< HEAD
-          "value": "G:(3,5,b7)",
-=======
           "value": "C:maj",
->>>>>>> 5725112b
           "confidence": 1
         },
         {
@@ -66,11 +55,7 @@
         {
           "time": 6.0,
           "duration": 4.0,
-<<<<<<< HEAD
-          "value": "C:maj",
-=======
           "value": "G:maj",
->>>>>>> 5725112b
           "confidence": 1
         },
         {
@@ -82,34 +67,17 @@
         {
           "time": 8.0,
           "duration": 4.0,
-<<<<<<< HEAD
-          "value": "G:maj",
-=======
           "value": "D:maj",
->>>>>>> 5725112b
           "confidence": 1
         },
         {
           "time": 9.0,
           "duration": 4.0,
-<<<<<<< HEAD
-          "value": "D:maj",
+          "value": "C:maj",
           "confidence": 1
         },
         {
           "time": 10.0,
-          "duration": 4.0,
-=======
->>>>>>> 5725112b
-          "value": "C:maj",
-          "confidence": 1
-        },
-        {
-<<<<<<< HEAD
-          "time": 11.0,
-=======
-          "time": 10.0,
->>>>>>> 5725112b
           "duration": 4.0,
           "value": "G:maj",
           "confidence": 1
