{
  "annotations": [
    {
      "annotation_metadata": {
        "curator": {
          "name": "",
          "email": ""
        },
        "annotator": {},
        "version": "",
        "corpus": "biab_internet_corpus",
        "annotation_tools": "",
        "annotation_rules": "",
        "validation": "",
        "data_source": ""
      },
      "namespace": "chord",
      "data": [
        {
          "time": 0.0,
          "duration": 4.0,
          "value": "C:maj",
          "confidence": 1
        },
        {
          "time": 1.0,
          "duration": 4.0,
          "value": "F:(3,5,b7,9)",
          "confidence": 1
        },
        {
          "time": 2.0,
          "duration": 4.0,
          "value": "C:maj",
          "confidence": 1
        },
        {
          "time": 3.0,
          "duration": 4.0,
          "value": "F:(3,5,b7,9)",
          "confidence": 1
        },
        {
          "time": 4.0,
          "duration": 4.0,
          "value": "C:maj",
          "confidence": 1
        },
        {
          "time": 5.0,
          "duration": 4.0,
          "value": "F:(3,5,b7,9)",
          "confidence": 1
        },
        {
          "time": 6.0,
          "duration": 4.0,
          "value": "C:maj",
          "confidence": 1
        },
        {
          "time": 7.0,
          "duration": 4.0,
          "value": "F:(3,5,b7,9)",
          "confidence": 1
        },
        {
          "time": 8.0,
          "duration": 2.0,
          "value": "D:min(b7)",
          "confidence": 1
        },
        {
          "time": 8.2,
          "duration": 2.0,
          "value": "G:(3,5,b7,9)",
          "confidence": 1
        },
        {
          "time": 9.0,
          "duration": 2.0,
          "value": "D:min(b7)",
          "confidence": 1
        },
        {
          "time": 9.2,
          "duration": 2.0,
          "value": "G:(3,5,b7,9)",
          "confidence": 1
        },
        {
          "time": 10.0,
          "duration": 2.0,
          "value": "C:maj",
          "confidence": 1
        },
        {
          "time": 10.2,
          "duration": 2.0,
          "value": "F:(3,5,b7,9)",
          "confidence": 1
        },
        {
          "time": 11.0,
          "duration": 2.0,
          "value": "C:maj",
          "confidence": 1
        },
        {
          "time": 11.2,
          "duration": 2.0,
          "value": "F:(3,5,b7,9)",
          "confidence": 1
        },
        {
          "time": 12.0,
          "duration": 4.0,
          "value": "C:maj",
          "confidence": 1
        },
        {
          "time": 13.0,
          "duration": 4.0,
          "value": "F:(3,5,b7,9)",
          "confidence": 1
        },
        {
          "time": 14.0,
          "duration": 4.0,
          "value": "C:maj",
          "confidence": 1
        },
        {
          "time": 15.0,
          "duration": 4.0,
          "value": "F:(3,5,b7,9)",
          "confidence": 1
        },
        {
          "time": 16.0,
          "duration": 4.0,
          "value": "C:maj",
          "confidence": 1
        },
        {
          "time": 17.0,
          "duration": 4.0,
          "value": "F:(3,5,b7,9)",
          "confidence": 1
        },
        {
          "time": 18.0,
          "duration": 4.0,
          "value": "C:maj",
          "confidence": 1
        },
        {
          "time": 19.0,
          "duration": 4.0,
          "value": "F:(3,5,b7,9)",
          "confidence": 1
        },
        {
          "time": 20.0,
          "duration": 2.0,
          "value": "D:min(b7)",
          "confidence": 1
        },
        {
          "time": 20.2,
          "duration": 2.0,
          "value": "G:(3,5,b7,9)",
          "confidence": 1
        },
        {
          "time": 21.0,
          "duration": 2.0,
          "value": "D:min(b7)",
          "confidence": 1
        },
        {
          "time": 21.2,
          "duration": 2.0,
          "value": "G:(3,5,b7,9)",
          "confidence": 1
        },
        {
          "time": 22.0,
          "duration": 2.0,
          "value": "C:maj",
          "confidence": 1
        },
        {
          "time": 22.2,
          "duration": 2.0,
          "value": "F:(3,5,b7,9)",
          "confidence": 1
        },
        {
          "time": 23.0,
          "duration": 4.0,
          "value": "C:maj",
          "confidence": 1
        },
        {
          "time": 24.0,
          "duration": 4.0,
          "value": "E:(3,5,b7)",
          "confidence": 1
        },
        {
          "time": 25.0,
          "duration": 4.0,
          "value": "E:(3,5,b7)",
          "confidence": 1
        },
        {
          "time": 26.0,
          "duration": 4.0,
          "value": "Eb:(3,5,b7)",
          "confidence": 1
        },
        {
          "time": 27.0,
          "duration": 4.0,
          "value": "Eb:(3,5,b7)",
          "confidence": 1
        },
        {
          "time": 28.0,
          "duration": 4.0,
          "value": "D:(3,5,b7)",
          "confidence": 1
        },
        {
          "time": 29.0,
          "duration": 4.0,
          "value": "D:(3,5,b7)",
          "confidence": 1
        },
        {
          "time": 30.0,
          "duration": 4.0,
          "value": "G:(3,5,b7)",
          "confidence": 1
        },
        {
          "time": 31.0,
          "duration": 1.0,
          "value": "G:(3,5,b7,9)",
          "confidence": 1
        },
        {
<<<<<<< HEAD
          "time": 32.1,
=======
          "time": 31.1,
>>>>>>> 5725112b
          "duration": 1.0,
          "value": "F#:(3,5,b7)/D",
          "confidence": 1
        },
        {
<<<<<<< HEAD
          "time": 32.2,
=======
          "time": 31.2,
>>>>>>> 5725112b
          "duration": 1.0,
          "value": "G:(3,5,b7)",
          "confidence": 1
        },
        {
          "time": 31.3,
          "duration": 1.0,
          "value": "G:(3,#5,b7,9)",
<<<<<<< HEAD
=======
          "confidence": 1
        },
        {
          "time": 32.0,
          "duration": 4.0,
          "value": "C:maj",
>>>>>>> 5725112b
          "confidence": 1
        },
        {
          "time": 33.0,
          "duration": 4.0,
<<<<<<< HEAD
          "value": "C:maj",
=======
          "value": "F:(3,5,b7,9)",
>>>>>>> 5725112b
          "confidence": 1
        },
        {
          "time": 34.0,
          "duration": 4.0,
<<<<<<< HEAD
          "value": "F:(3,5,b7,9)",
=======
          "value": "C:maj",
>>>>>>> 5725112b
          "confidence": 1
        },
        {
          "time": 35.0,
          "duration": 4.0,
<<<<<<< HEAD
          "value": "C:maj",
=======
          "value": "F:(3,5,b7,9)",
>>>>>>> 5725112b
          "confidence": 1
        },
        {
          "time": 36.0,
          "duration": 4.0,
<<<<<<< HEAD
          "value": "F:(3,5,b7,9)",
=======
          "value": "C:maj",
>>>>>>> 5725112b
          "confidence": 1
        },
        {
          "time": 37.0,
          "duration": 4.0,
<<<<<<< HEAD
          "value": "C:maj",
=======
          "value": "F:(3,5,b7,9)",
>>>>>>> 5725112b
          "confidence": 1
        },
        {
          "time": 38.0,
          "duration": 4.0,
<<<<<<< HEAD
          "value": "F:(3,5,b7,9)",
=======
          "value": "C:maj",
>>>>>>> 5725112b
          "confidence": 1
        },
        {
          "time": 39.0,
          "duration": 4.0,
<<<<<<< HEAD
          "value": "C:maj",
=======
          "value": "F:(3,5,b7,9)",
>>>>>>> 5725112b
          "confidence": 1
        },
        {
          "time": 40.0,
<<<<<<< HEAD
          "duration": 4.0,
          "value": "F:(3,5,b7,9)",
=======
          "duration": 1.0,
          "value": "G:(3,5,b7,9)",
>>>>>>> 5725112b
          "confidence": 1
        },
        {
          "time": 40.1,
          "duration": 1.0,
<<<<<<< HEAD
          "value": "G:(3,5,b7,9)",
          "confidence": 1
        },
        {
          "time": 41.1,
          "duration": 1.0,
          "value": "Ab:(3,5,b7,9)",
          "confidence": 1
        },
        {
          "time": 41.2,
          "duration": 2.0,
          "value": "G:(3,5,b7)",
=======
          "value": "Ab:(3,5,b7,9)",
          "confidence": 1
        },
        {
          "time": 40.2,
          "duration": 2.0,
          "value": "G:(3,5,b7)",
          "confidence": 1
        },
        {
          "time": 41.0,
          "duration": 2.0,
          "value": "D:min(b7)",
>>>>>>> 5725112b
          "confidence": 1
        },
        {
          "time": 41.2,
          "duration": 2.0,
<<<<<<< HEAD
          "value": "D:min(b7)",
          "confidence": 1
        },
        {
          "time": 42.2,
          "duration": 2.0,
          "value": "G:(3,5,b7)",
=======
          "value": "G:(3,5,b7)",
          "confidence": 1
        },
        {
          "time": 42.0,
          "duration": 4.0,
          "value": "C:maj",
>>>>>>> 5725112b
          "confidence": 1
        },
        {
          "time": 43.0,
          "duration": 4.0,
<<<<<<< HEAD
          "value": "C:maj",
=======
          "value": "F:(3,5,b7,9)",
>>>>>>> 5725112b
          "confidence": 1
        },
        {
          "time": 44.0,
<<<<<<< HEAD
          "duration": 4.0,
          "value": "F:(3,5,b7,9)",
=======
          "duration": 2.0,
          "value": "C:maj",
>>>>>>> 5725112b
          "confidence": 1
        },
        {
          "time": 44.2,
          "duration": 2.0,
<<<<<<< HEAD
          "value": "C:maj",
=======
          "value": "F:(3,5,b7,9)",
>>>>>>> 5725112b
          "confidence": 1
        },
        {
          "time": 45.0,
          "duration": 2.0,
<<<<<<< HEAD
          "value": "F:(3,5,b7,9)",
=======
          "value": "C:maj",
>>>>>>> 5725112b
          "confidence": 1
        },
        {
          "time": 45.2,
          "duration": 2.0,
<<<<<<< HEAD
          "value": "C:maj",
          "confidence": 1
        },
        {
          "time": 46.2,
          "duration": 2.0,
          "value": "F:(3,5,b7,9)",
=======
          "value": "F:(3,5,b7,9)",
          "confidence": 1
        },
        {
          "time": 46.0,
          "duration": 4.0,
          "value": "C:maj",
>>>>>>> 5725112b
          "confidence": 1
        },
        {
          "time": 47.0,
          "duration": 4.0,
<<<<<<< HEAD
          "value": "C:maj",
=======
          "value": "F:(3,5,b7,9)",
>>>>>>> 5725112b
          "confidence": 1
        },
        {
          "time": 48.0,
          "duration": 4.0,
<<<<<<< HEAD
          "value": "F:(3,5,b7,9)",
=======
          "value": "C:maj",
>>>>>>> 5725112b
          "confidence": 1
        },
        {
          "time": 49.0,
          "duration": 4.0,
<<<<<<< HEAD
          "value": "C:maj",
=======
          "value": "F:(3,5,b7,9)",
>>>>>>> 5725112b
          "confidence": 1
        },
        {
          "time": 50.0,
          "duration": 4.0,
<<<<<<< HEAD
          "value": "F:(3,5,b7,9)",
=======
          "value": "C:maj",
>>>>>>> 5725112b
          "confidence": 1
        },
        {
          "time": 51.0,
          "duration": 4.0,
<<<<<<< HEAD
          "value": "C:maj",
=======
          "value": "F:(3,5,b7,9)",
>>>>>>> 5725112b
          "confidence": 1
        },
        {
          "time": 52.0,
          "duration": 4.0,
<<<<<<< HEAD
          "value": "F:(3,5,b7,9)",
=======
          "value": "C:maj",
>>>>>>> 5725112b
          "confidence": 1
        },
        {
          "time": 53.0,
          "duration": 4.0,
<<<<<<< HEAD
          "value": "C:maj",
=======
          "value": "F:(3,5,b7,9)",
>>>>>>> 5725112b
          "confidence": 1
        },
        {
          "time": 54.0,
          "duration": 4.0,
<<<<<<< HEAD
          "value": "F:(3,5,b7,9)",
=======
          "value": "C:maj",
>>>>>>> 5725112b
          "confidence": 1
        },
        {
          "time": 55.0,
          "duration": 4.0,
<<<<<<< HEAD
          "value": "C:maj",
=======
          "value": "F:(3,5,b7,9)",
>>>>>>> 5725112b
          "confidence": 1
        },
        {
          "time": 56.0,
          "duration": 4.0,
<<<<<<< HEAD
          "value": "F:(3,5,b7,9)",
=======
          "value": "C:maj",
>>>>>>> 5725112b
          "confidence": 1
        },
        {
          "time": 57.0,
          "duration": 4.0,
<<<<<<< HEAD
          "value": "C:maj",
=======
          "value": "G:(3,5,b7)",
>>>>>>> 5725112b
          "confidence": 1
        },
        {
          "time": 58.0,
<<<<<<< HEAD
          "duration": 4.0,
          "value": "G:(3,5,b7)",
          "confidence": 1
        },
        {
          "time": 59.0,
=======
>>>>>>> 5725112b
          "duration": 2.0,
          "value": "C:maj",
          "confidence": 1
        },
        {
          "time": 58.2,
          "duration": 2.0,
          "value": "F:(3,5,b7,9)",
          "confidence": 1
        },
        {
          "time": 59.0,
          "duration": 1.0,
          "value": "D:min(b7)",
          "confidence": 1
        },
        {
<<<<<<< HEAD
          "time": 60.1,
=======
          "time": 59.1,
>>>>>>> 5725112b
          "duration": 1.0,
          "value": "Db:(3,5,b7,9)",
          "confidence": 1
        },
        {
<<<<<<< HEAD
          "time": 60.2,
=======
          "time": 59.2,
>>>>>>> 5725112b
          "duration": 1.0,
          "value": "C:(3,5,b7,9)",
          "confidence": 1
        },
        {
          "time": 59.3,
          "duration": 1.0,
          "value": "C:(3,5,b7,9)",
          "confidence": 1
        }
      ],
      "sandbox": {},
      "time": 0,
      "duration": 243.0
    },
    {
      "annotation_metadata": {
        "curator": {
          "name": "",
          "email": ""
        },
        "annotator": {},
        "version": "",
        "corpus": "biab_internet_corpus",
        "annotation_tools": "",
        "annotation_rules": "",
        "validation": "",
        "data_source": ""
      },
      "namespace": "key_mode",
      "data": [
        {
          "time": 0.0,
          "duration": 243.0,
          "value": "C",
          "confidence": 1
        }
      ],
      "sandbox": {},
      "time": 0,
      "duration": 243.0
    }
  ],
  "file_metadata": {
    "title": "One Mint Julep - Rudolph Toombs",
    "artist": "",
    "release": "",
    "duration": 243.0,
    "identifiers": {},
    "jams_version": "0.3.4"
  },
  "sandbox": {
    "expanded": false
  }
}<|MERGE_RESOLUTION|>--- conflicted
+++ resolved
@@ -251,21 +251,13 @@
           "confidence": 1
         },
         {
-<<<<<<< HEAD
-          "time": 32.1,
-=======
           "time": 31.1,
->>>>>>> 5725112b
           "duration": 1.0,
           "value": "F#:(3,5,b7)/D",
           "confidence": 1
         },
         {
-<<<<<<< HEAD
-          "time": 32.2,
-=======
           "time": 31.2,
->>>>>>> 5725112b
           "duration": 1.0,
           "value": "G:(3,5,b7)",
           "confidence": 1
@@ -274,370 +266,220 @@
           "time": 31.3,
           "duration": 1.0,
           "value": "G:(3,#5,b7,9)",
-<<<<<<< HEAD
-=======
           "confidence": 1
         },
         {
           "time": 32.0,
           "duration": 4.0,
           "value": "C:maj",
->>>>>>> 5725112b
           "confidence": 1
         },
         {
           "time": 33.0,
           "duration": 4.0,
-<<<<<<< HEAD
-          "value": "C:maj",
-=======
-          "value": "F:(3,5,b7,9)",
->>>>>>> 5725112b
+          "value": "F:(3,5,b7,9)",
           "confidence": 1
         },
         {
           "time": 34.0,
           "duration": 4.0,
-<<<<<<< HEAD
-          "value": "F:(3,5,b7,9)",
-=======
-          "value": "C:maj",
->>>>>>> 5725112b
+          "value": "C:maj",
           "confidence": 1
         },
         {
           "time": 35.0,
           "duration": 4.0,
-<<<<<<< HEAD
-          "value": "C:maj",
-=======
-          "value": "F:(3,5,b7,9)",
->>>>>>> 5725112b
+          "value": "F:(3,5,b7,9)",
           "confidence": 1
         },
         {
           "time": 36.0,
           "duration": 4.0,
-<<<<<<< HEAD
-          "value": "F:(3,5,b7,9)",
-=======
-          "value": "C:maj",
->>>>>>> 5725112b
+          "value": "C:maj",
           "confidence": 1
         },
         {
           "time": 37.0,
           "duration": 4.0,
-<<<<<<< HEAD
-          "value": "C:maj",
-=======
-          "value": "F:(3,5,b7,9)",
->>>>>>> 5725112b
+          "value": "F:(3,5,b7,9)",
           "confidence": 1
         },
         {
           "time": 38.0,
           "duration": 4.0,
-<<<<<<< HEAD
-          "value": "F:(3,5,b7,9)",
-=======
-          "value": "C:maj",
->>>>>>> 5725112b
+          "value": "C:maj",
           "confidence": 1
         },
         {
           "time": 39.0,
           "duration": 4.0,
-<<<<<<< HEAD
-          "value": "C:maj",
-=======
-          "value": "F:(3,5,b7,9)",
->>>>>>> 5725112b
+          "value": "F:(3,5,b7,9)",
           "confidence": 1
         },
         {
           "time": 40.0,
-<<<<<<< HEAD
-          "duration": 4.0,
-          "value": "F:(3,5,b7,9)",
-=======
           "duration": 1.0,
           "value": "G:(3,5,b7,9)",
->>>>>>> 5725112b
           "confidence": 1
         },
         {
           "time": 40.1,
           "duration": 1.0,
-<<<<<<< HEAD
-          "value": "G:(3,5,b7,9)",
-          "confidence": 1
-        },
-        {
-          "time": 41.1,
-          "duration": 1.0,
           "value": "Ab:(3,5,b7,9)",
           "confidence": 1
         },
         {
+          "time": 40.2,
+          "duration": 2.0,
+          "value": "G:(3,5,b7)",
+          "confidence": 1
+        },
+        {
+          "time": 41.0,
+          "duration": 2.0,
+          "value": "D:min(b7)",
+          "confidence": 1
+        },
+        {
           "time": 41.2,
           "duration": 2.0,
           "value": "G:(3,5,b7)",
-=======
-          "value": "Ab:(3,5,b7,9)",
-          "confidence": 1
-        },
-        {
-          "time": 40.2,
-          "duration": 2.0,
+          "confidence": 1
+        },
+        {
+          "time": 42.0,
+          "duration": 4.0,
+          "value": "C:maj",
+          "confidence": 1
+        },
+        {
+          "time": 43.0,
+          "duration": 4.0,
+          "value": "F:(3,5,b7,9)",
+          "confidence": 1
+        },
+        {
+          "time": 44.0,
+          "duration": 2.0,
+          "value": "C:maj",
+          "confidence": 1
+        },
+        {
+          "time": 44.2,
+          "duration": 2.0,
+          "value": "F:(3,5,b7,9)",
+          "confidence": 1
+        },
+        {
+          "time": 45.0,
+          "duration": 2.0,
+          "value": "C:maj",
+          "confidence": 1
+        },
+        {
+          "time": 45.2,
+          "duration": 2.0,
+          "value": "F:(3,5,b7,9)",
+          "confidence": 1
+        },
+        {
+          "time": 46.0,
+          "duration": 4.0,
+          "value": "C:maj",
+          "confidence": 1
+        },
+        {
+          "time": 47.0,
+          "duration": 4.0,
+          "value": "F:(3,5,b7,9)",
+          "confidence": 1
+        },
+        {
+          "time": 48.0,
+          "duration": 4.0,
+          "value": "C:maj",
+          "confidence": 1
+        },
+        {
+          "time": 49.0,
+          "duration": 4.0,
+          "value": "F:(3,5,b7,9)",
+          "confidence": 1
+        },
+        {
+          "time": 50.0,
+          "duration": 4.0,
+          "value": "C:maj",
+          "confidence": 1
+        },
+        {
+          "time": 51.0,
+          "duration": 4.0,
+          "value": "F:(3,5,b7,9)",
+          "confidence": 1
+        },
+        {
+          "time": 52.0,
+          "duration": 4.0,
+          "value": "C:maj",
+          "confidence": 1
+        },
+        {
+          "time": 53.0,
+          "duration": 4.0,
+          "value": "F:(3,5,b7,9)",
+          "confidence": 1
+        },
+        {
+          "time": 54.0,
+          "duration": 4.0,
+          "value": "C:maj",
+          "confidence": 1
+        },
+        {
+          "time": 55.0,
+          "duration": 4.0,
+          "value": "F:(3,5,b7,9)",
+          "confidence": 1
+        },
+        {
+          "time": 56.0,
+          "duration": 4.0,
+          "value": "C:maj",
+          "confidence": 1
+        },
+        {
+          "time": 57.0,
+          "duration": 4.0,
           "value": "G:(3,5,b7)",
           "confidence": 1
         },
         {
-          "time": 41.0,
-          "duration": 2.0,
+          "time": 58.0,
+          "duration": 2.0,
+          "value": "C:maj",
+          "confidence": 1
+        },
+        {
+          "time": 58.2,
+          "duration": 2.0,
+          "value": "F:(3,5,b7,9)",
+          "confidence": 1
+        },
+        {
+          "time": 59.0,
+          "duration": 1.0,
           "value": "D:min(b7)",
->>>>>>> 5725112b
-          "confidence": 1
-        },
-        {
-          "time": 41.2,
-          "duration": 2.0,
-<<<<<<< HEAD
-          "value": "D:min(b7)",
-          "confidence": 1
-        },
-        {
-          "time": 42.2,
-          "duration": 2.0,
-          "value": "G:(3,5,b7)",
-=======
-          "value": "G:(3,5,b7)",
-          "confidence": 1
-        },
-        {
-          "time": 42.0,
-          "duration": 4.0,
-          "value": "C:maj",
->>>>>>> 5725112b
-          "confidence": 1
-        },
-        {
-          "time": 43.0,
-          "duration": 4.0,
-<<<<<<< HEAD
-          "value": "C:maj",
-=======
-          "value": "F:(3,5,b7,9)",
->>>>>>> 5725112b
-          "confidence": 1
-        },
-        {
-          "time": 44.0,
-<<<<<<< HEAD
-          "duration": 4.0,
-          "value": "F:(3,5,b7,9)",
-=======
-          "duration": 2.0,
-          "value": "C:maj",
->>>>>>> 5725112b
-          "confidence": 1
-        },
-        {
-          "time": 44.2,
-          "duration": 2.0,
-<<<<<<< HEAD
-          "value": "C:maj",
-=======
-          "value": "F:(3,5,b7,9)",
->>>>>>> 5725112b
-          "confidence": 1
-        },
-        {
-          "time": 45.0,
-          "duration": 2.0,
-<<<<<<< HEAD
-          "value": "F:(3,5,b7,9)",
-=======
-          "value": "C:maj",
->>>>>>> 5725112b
-          "confidence": 1
-        },
-        {
-          "time": 45.2,
-          "duration": 2.0,
-<<<<<<< HEAD
-          "value": "C:maj",
-          "confidence": 1
-        },
-        {
-          "time": 46.2,
-          "duration": 2.0,
-          "value": "F:(3,5,b7,9)",
-=======
-          "value": "F:(3,5,b7,9)",
-          "confidence": 1
-        },
-        {
-          "time": 46.0,
-          "duration": 4.0,
-          "value": "C:maj",
->>>>>>> 5725112b
-          "confidence": 1
-        },
-        {
-          "time": 47.0,
-          "duration": 4.0,
-<<<<<<< HEAD
-          "value": "C:maj",
-=======
-          "value": "F:(3,5,b7,9)",
->>>>>>> 5725112b
-          "confidence": 1
-        },
-        {
-          "time": 48.0,
-          "duration": 4.0,
-<<<<<<< HEAD
-          "value": "F:(3,5,b7,9)",
-=======
-          "value": "C:maj",
->>>>>>> 5725112b
-          "confidence": 1
-        },
-        {
-          "time": 49.0,
-          "duration": 4.0,
-<<<<<<< HEAD
-          "value": "C:maj",
-=======
-          "value": "F:(3,5,b7,9)",
->>>>>>> 5725112b
-          "confidence": 1
-        },
-        {
-          "time": 50.0,
-          "duration": 4.0,
-<<<<<<< HEAD
-          "value": "F:(3,5,b7,9)",
-=======
-          "value": "C:maj",
->>>>>>> 5725112b
-          "confidence": 1
-        },
-        {
-          "time": 51.0,
-          "duration": 4.0,
-<<<<<<< HEAD
-          "value": "C:maj",
-=======
-          "value": "F:(3,5,b7,9)",
->>>>>>> 5725112b
-          "confidence": 1
-        },
-        {
-          "time": 52.0,
-          "duration": 4.0,
-<<<<<<< HEAD
-          "value": "F:(3,5,b7,9)",
-=======
-          "value": "C:maj",
->>>>>>> 5725112b
-          "confidence": 1
-        },
-        {
-          "time": 53.0,
-          "duration": 4.0,
-<<<<<<< HEAD
-          "value": "C:maj",
-=======
-          "value": "F:(3,5,b7,9)",
->>>>>>> 5725112b
-          "confidence": 1
-        },
-        {
-          "time": 54.0,
-          "duration": 4.0,
-<<<<<<< HEAD
-          "value": "F:(3,5,b7,9)",
-=======
-          "value": "C:maj",
->>>>>>> 5725112b
-          "confidence": 1
-        },
-        {
-          "time": 55.0,
-          "duration": 4.0,
-<<<<<<< HEAD
-          "value": "C:maj",
-=======
-          "value": "F:(3,5,b7,9)",
->>>>>>> 5725112b
-          "confidence": 1
-        },
-        {
-          "time": 56.0,
-          "duration": 4.0,
-<<<<<<< HEAD
-          "value": "F:(3,5,b7,9)",
-=======
-          "value": "C:maj",
->>>>>>> 5725112b
-          "confidence": 1
-        },
-        {
-          "time": 57.0,
-          "duration": 4.0,
-<<<<<<< HEAD
-          "value": "C:maj",
-=======
-          "value": "G:(3,5,b7)",
->>>>>>> 5725112b
-          "confidence": 1
-        },
-        {
-          "time": 58.0,
-<<<<<<< HEAD
-          "duration": 4.0,
-          "value": "G:(3,5,b7)",
-          "confidence": 1
-        },
-        {
-          "time": 59.0,
-=======
->>>>>>> 5725112b
-          "duration": 2.0,
-          "value": "C:maj",
-          "confidence": 1
-        },
-        {
-          "time": 58.2,
-          "duration": 2.0,
-          "value": "F:(3,5,b7,9)",
-          "confidence": 1
-        },
-        {
-          "time": 59.0,
-          "duration": 1.0,
-          "value": "D:min(b7)",
-          "confidence": 1
-        },
-        {
-<<<<<<< HEAD
-          "time": 60.1,
-=======
+          "confidence": 1
+        },
+        {
           "time": 59.1,
->>>>>>> 5725112b
           "duration": 1.0,
           "value": "Db:(3,5,b7,9)",
           "confidence": 1
         },
         {
-<<<<<<< HEAD
-          "time": 60.2,
-=======
           "time": 59.2,
->>>>>>> 5725112b
           "duration": 1.0,
           "value": "C:(3,5,b7,9)",
           "confidence": 1
