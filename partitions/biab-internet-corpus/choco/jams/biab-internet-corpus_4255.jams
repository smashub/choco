--- conflicted
+++ resolved
@@ -43,11 +43,7 @@
         {
           "time": 2.0,
           "duration": 2.0,
-<<<<<<< HEAD
-          "value": "A:min(b7)",
-=======
           "value": "G:maj",
->>>>>>> 5725112b
           "confidence": 1
         },
         {
@@ -65,21 +61,13 @@
         {
           "time": 3.2,
           "duration": 2.0,
-<<<<<<< HEAD
-          "value": "Bb:dim",
-=======
-          "value": "D:(3,5,b7)",
->>>>>>> 5725112b
+          "value": "D:(3,5,b7)",
           "confidence": 1
         },
         {
           "time": 4.0,
           "duration": 2.0,
-<<<<<<< HEAD
-          "value": "A:min(b7)",
-=======
-          "value": "G:maj7",
->>>>>>> 5725112b
+          "value": "G:maj7",
           "confidence": 1
         },
         {
@@ -145,11 +133,7 @@
         {
           "time": 10.0,
           "duration": 2.0,
-<<<<<<< HEAD
-          "value": "A:min(b7)",
-=======
           "value": "B:min(b7)",
->>>>>>> 5725112b
           "confidence": 1
         },
         {
@@ -161,31 +145,19 @@
         {
           "time": 11.0,
           "duration": 2.0,
-<<<<<<< HEAD
-          "value": "B:min(b7)",
-=======
-          "value": "A:min(b7)",
->>>>>>> 5725112b
+          "value": "A:min(b7)",
           "confidence": 1
         },
         {
           "time": 11.2,
           "duration": 2.0,
-<<<<<<< HEAD
-          "value": "Bb:min(b7)",
-=======
-          "value": "D:(3,5,b7)",
->>>>>>> 5725112b
+          "value": "D:(3,5,b7)",
           "confidence": 1
         },
         {
           "time": 12.0,
           "duration": 2.0,
-<<<<<<< HEAD
-          "value": "A:min(b7)",
-=======
-          "value": "G:maj7",
->>>>>>> 5725112b
+          "value": "G:maj7",
           "confidence": 1
         },
         {
@@ -244,21 +216,6 @@
         },
         {
           "time": 17.0,
-<<<<<<< HEAD
-          "duration": 2.0,
-          "value": "D:(3,5,b7)",
-          "confidence": 1
-        },
-        {
-          "time": 17.2,
-          "duration": 2.0,
-          "value": "A:min(b7)",
-          "confidence": 1
-        },
-        {
-          "time": 18.0,
-=======
->>>>>>> 5725112b
           "duration": 4.0,
           "value": "D:(3,5,b7)",
           "confidence": 1
