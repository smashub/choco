{
  "annotations": [
    {
      "annotation_metadata": {
        "curator": {
          "name": "",
          "email": ""
        },
        "annotator": {},
        "version": "",
        "corpus": "biab_internet_corpus",
        "annotation_tools": "",
        "annotation_rules": "",
        "validation": "",
        "data_source": ""
      },
      "namespace": "chord",
      "data": [
        {
          "time": 0.0,
          "duration": 2.0,
          "value": "F:(3,5,b7)",
          "confidence": 1
        },
        {
          "time": 0.2,
          "duration": 2.0,
          "value": "Eb:(3,5,b7)",
          "confidence": 1
        },
        {
          "time": 1.0,
          "duration": 2.0,
          "value": "F:(3,5,b7)",
          "confidence": 1
        },
        {
          "time": 1.2,
          "duration": 2.0,
          "value": "Eb:(3,5,b7)",
          "confidence": 1
        },
        {
          "time": 2.0,
          "duration": 2.0,
          "value": "F:(3,5,b7)",
          "confidence": 1
        },
        {
          "time": 2.2,
          "duration": 2.0,
          "value": "Eb:(3,5,b7)",
          "confidence": 1
        },
        {
          "time": 3.0,
          "duration": 2.0,
          "value": "F:(3,5,b7)",
          "confidence": 1
        },
        {
          "time": 3.2,
          "duration": 2.0,
          "value": "Eb:(3,5,b7)",
          "confidence": 1
        },
        {
          "time": 4.0,
          "duration": 2.0,
          "value": "Ab:min(b7)",
          "confidence": 1
        },
        {
          "time": 4.2,
          "duration": 2.0,
          "value": "Db:(3,5,b7)",
          "confidence": 1
        },
        {
          "time": 5.0,
          "duration": 2.0,
          "value": "Ab:min(b7)",
          "confidence": 1
        },
        {
          "time": 5.2,
          "duration": 2.0,
          "value": "Db:(3,5,b7)",
          "confidence": 1
        },
        {
          "time": 6.0,
          "duration": 2.0,
<<<<<<< HEAD
          "value": "Ab:min(b7)",
=======
          "value": "F:(3,5,b7)",
>>>>>>> 5725112b
          "confidence": 1
        },
        {
          "time": 6.2,
          "duration": 2.0,
          "value": "Eb:(3,5,b7)",
          "confidence": 1
        },
        {
          "time": 7.0,
          "duration": 2.0,
          "value": "F:(3,5,b7)",
          "confidence": 1
        },
        {
          "time": 7.2,
          "duration": 2.0,
          "value": "Eb:(3,5,b7)",
          "confidence": 1
        },
        {
          "time": 8.0,
          "duration": 2.0,
          "value": "D:min(b7)",
          "confidence": 1
        },
        {
          "time": 8.2,
          "duration": 2.0,
          "value": "G:(3,5,b7)",
          "confidence": 1
        },
        {
          "time": 9.0,
          "duration": 2.0,
<<<<<<< HEAD
          "value": "D:min(b7)",
=======
          "value": "C:min(b7)",
>>>>>>> 5725112b
          "confidence": 1
        },
        {
          "time": 9.2,
          "duration": 2.0,
          "value": "F:(3,5,b7)",
          "confidence": 1
        },
        {
          "time": 10.0,
          "duration": 2.0,
<<<<<<< HEAD
          "value": "C:min(b7)",
=======
          "value": "Bb:min(b7)",
>>>>>>> 5725112b
          "confidence": 1
        },
        {
          "time": 10.2,
          "duration": 2.0,
          "value": "Eb:(3,5,b7)",
          "confidence": 1
        },
        {
          "time": 11.0,
<<<<<<< HEAD
          "duration": 2.0,
          "value": "Bb:min(b7)",
=======
          "duration": 4.0,
          "value": "F:maj",
>>>>>>> 5725112b
          "confidence": 1
        },
        {
          "time": 12.0,
          "duration": 2.0,
          "value": "F:(3,5,b7)",
          "confidence": 1
        },
        {
          "time": 12.2,
          "duration": 2.0,
          "value": "Eb:(3,5,b7)",
          "confidence": 1
        },
        {
          "time": 13.0,
          "duration": 2.0,
          "value": "F:(3,5,b7)",
          "confidence": 1
        },
        {
          "time": 13.2,
          "duration": 2.0,
          "value": "Eb:(3,5,b7)",
          "confidence": 1
        },
        {
          "time": 14.0,
          "duration": 2.0,
          "value": "F:(3,5,b7)",
          "confidence": 1
        },
        {
          "time": 14.2,
          "duration": 2.0,
          "value": "Eb:(3,5,b7)",
          "confidence": 1
        },
        {
          "time": 15.0,
          "duration": 2.0,
          "value": "F:(3,5,b7)",
          "confidence": 1
        },
        {
          "time": 15.2,
          "duration": 2.0,
          "value": "Eb:(3,5,b7)",
          "confidence": 1
        },
        {
          "time": 16.0,
          "duration": 2.0,
          "value": "Ab:min(b7)",
          "confidence": 1
        },
        {
          "time": 16.2,
          "duration": 2.0,
          "value": "Db:(3,5,b7)",
          "confidence": 1
        },
        {
          "time": 17.0,
          "duration": 2.0,
          "value": "Ab:min(b7)",
          "confidence": 1
        },
        {
          "time": 17.2,
          "duration": 2.0,
          "value": "Db:(3,5,b7)",
          "confidence": 1
        },
        {
          "time": 18.0,
          "duration": 2.0,
<<<<<<< HEAD
          "value": "Ab:min(b7)",
=======
          "value": "F:(3,5,b7)",
>>>>>>> 5725112b
          "confidence": 1
        },
        {
          "time": 18.2,
          "duration": 2.0,
          "value": "Eb:(3,5,b7)",
          "confidence": 1
        },
        {
          "time": 19.0,
          "duration": 2.0,
          "value": "F:(3,5,b7)",
          "confidence": 1
        },
        {
          "time": 19.2,
          "duration": 2.0,
          "value": "Eb:(3,5,b7)",
          "confidence": 1
        },
        {
          "time": 20.0,
          "duration": 2.0,
          "value": "D:min(b7)",
          "confidence": 1
        },
        {
          "time": 20.2,
          "duration": 2.0,
          "value": "G:(3,5,b7)",
          "confidence": 1
        },
        {
          "time": 21.0,
          "duration": 2.0,
<<<<<<< HEAD
          "value": "D:min(b7)",
=======
          "value": "C:min(b7)",
>>>>>>> 5725112b
          "confidence": 1
        },
        {
          "time": 21.2,
          "duration": 2.0,
          "value": "F:(3,5,b7)",
          "confidence": 1
        },
        {
          "time": 22.0,
          "duration": 2.0,
<<<<<<< HEAD
          "value": "C:min(b7)",
=======
          "value": "Bb:min(b7)",
>>>>>>> 5725112b
          "confidence": 1
        },
        {
          "time": 22.2,
          "duration": 2.0,
<<<<<<< HEAD
          "value": "F:(3,5,b7)",
          "confidence": 1
        },
        {
          "time": 23.0,
          "duration": 2.0,
          "value": "Bb:min(b7)",
          "confidence": 1
        },
        {
          "time": 23.2,
          "duration": 2.0,
=======
>>>>>>> 5725112b
          "value": "Eb:(3,5,b7)",
          "confidence": 1
        },
        {
          "time": 23.0,
          "duration": 4.0,
          "value": "F:maj",
          "confidence": 1
        }
      ],
      "sandbox": {},
      "time": 0,
      "duration": 96.0
    },
    {
      "annotation_metadata": {
        "curator": {
          "name": "",
          "email": ""
        },
        "annotator": {},
        "version": "",
        "corpus": "biab_internet_corpus",
        "annotation_tools": "",
        "annotation_rules": "",
        "validation": "",
        "data_source": ""
      },
      "namespace": "key_mode",
      "data": [
        {
          "time": 0.0,
          "duration": 96.0,
          "value": "F",
          "confidence": 1
        }
      ],
      "sandbox": {},
      "time": 0,
      "duration": 96.0
    }
  ],
  "file_metadata": {
    "title": "Nostalgia in times square (C. Mingus)",
    "artist": "",
    "release": "",
    "duration": 96.0,
    "identifiers": {},
    "jams_version": "0.3.4"
  },
  "sandbox": {
    "expanded": false
  }
}<|MERGE_RESOLUTION|>--- conflicted
+++ resolved
@@ -91,11 +91,7 @@
         {
           "time": 6.0,
           "duration": 2.0,
-<<<<<<< HEAD
-          "value": "Ab:min(b7)",
-=======
-          "value": "F:(3,5,b7)",
->>>>>>> 5725112b
+          "value": "F:(3,5,b7)",
           "confidence": 1
         },
         {
@@ -131,11 +127,7 @@
         {
           "time": 9.0,
           "duration": 2.0,
-<<<<<<< HEAD
-          "value": "D:min(b7)",
-=======
           "value": "C:min(b7)",
->>>>>>> 5725112b
           "confidence": 1
         },
         {
@@ -147,11 +139,7 @@
         {
           "time": 10.0,
           "duration": 2.0,
-<<<<<<< HEAD
-          "value": "C:min(b7)",
-=======
           "value": "Bb:min(b7)",
->>>>>>> 5725112b
           "confidence": 1
         },
         {
@@ -162,13 +150,8 @@
         },
         {
           "time": 11.0,
-<<<<<<< HEAD
-          "duration": 2.0,
-          "value": "Bb:min(b7)",
-=======
           "duration": 4.0,
           "value": "F:maj",
->>>>>>> 5725112b
           "confidence": 1
         },
         {
@@ -246,11 +229,7 @@
         {
           "time": 18.0,
           "duration": 2.0,
-<<<<<<< HEAD
-          "value": "Ab:min(b7)",
-=======
-          "value": "F:(3,5,b7)",
->>>>>>> 5725112b
+          "value": "F:(3,5,b7)",
           "confidence": 1
         },
         {
@@ -286,11 +265,7 @@
         {
           "time": 21.0,
           "duration": 2.0,
-<<<<<<< HEAD
-          "value": "D:min(b7)",
-=======
           "value": "C:min(b7)",
->>>>>>> 5725112b
           "confidence": 1
         },
         {
@@ -302,31 +277,12 @@
         {
           "time": 22.0,
           "duration": 2.0,
-<<<<<<< HEAD
-          "value": "C:min(b7)",
-=======
           "value": "Bb:min(b7)",
->>>>>>> 5725112b
           "confidence": 1
         },
         {
           "time": 22.2,
           "duration": 2.0,
-<<<<<<< HEAD
-          "value": "F:(3,5,b7)",
-          "confidence": 1
-        },
-        {
-          "time": 23.0,
-          "duration": 2.0,
-          "value": "Bb:min(b7)",
-          "confidence": 1
-        },
-        {
-          "time": 23.2,
-          "duration": 2.0,
-=======
->>>>>>> 5725112b
           "value": "Eb:(3,5,b7)",
           "confidence": 1
         },
