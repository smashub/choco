{
  "annotations": [
    {
      "annotation_metadata": {
        "curator": {
          "name": "",
          "email": ""
        },
        "annotator": {},
        "version": "",
        "corpus": "biab_internet_corpus",
        "annotation_tools": "",
        "annotation_rules": "",
        "validation": "",
        "data_source": ""
      },
      "namespace": "chord",
      "data": [
        {
          "time": 0.0,
          "duration": 2.0,
          "value": "G:min",
          "confidence": 1
        },
        {
          "time": 0.2,
          "duration": 2.0,
          "value": "D:(3,5,b7)/A",
          "confidence": 1
        },
        {
          "time": 1.0,
          "duration": 2.0,
<<<<<<< HEAD
          "value": "G:min",
=======
          "value": "G:min/Bb",
>>>>>>> 5725112b
          "confidence": 1
        },
        {
          "time": 1.2,
          "duration": 2.0,
<<<<<<< HEAD
          "value": "D:(3,5,b7)/A",
=======
          "value": "G:(3,5,b7)/B",
>>>>>>> 5725112b
          "confidence": 1
        },
        {
          "time": 2.0,
          "duration": 2.0,
<<<<<<< HEAD
          "value": "G:min/Bb",
=======
          "value": "C:min",
>>>>>>> 5725112b
          "confidence": 1
        },
        {
          "time": 2.2,
          "duration": 2.0,
<<<<<<< HEAD
          "value": "G:(3,5,b7)/B",
=======
          "value": "G:(3,5,b7)/D",
>>>>>>> 5725112b
          "confidence": 1
        },
        {
          "time": 3.0,
          "duration": 2.0,
<<<<<<< HEAD
          "value": "C:min",
=======
          "value": "C:min/Eb",
>>>>>>> 5725112b
          "confidence": 1
        },
        {
          "time": 3.2,
          "duration": 2.0,
<<<<<<< HEAD
          "value": "G:(3,5,b7)/D",
=======
          "value": "C:(3,5,b7)",
>>>>>>> 5725112b
          "confidence": 1
        },
        {
          "time": 4.0,
          "duration": 2.0,
<<<<<<< HEAD
          "value": "C:min/Eb",
=======
          "value": "F:(3,5,b7)",
>>>>>>> 5725112b
          "confidence": 1
        },
        {
          "time": 4.2,
          "duration": 2.0,
<<<<<<< HEAD
          "value": "C:(3,5,b7)",
=======
          "value": "Bb:(3,5,b7)",
>>>>>>> 5725112b
          "confidence": 1
        },
        {
          "time": 5.0,
          "duration": 2.0,
<<<<<<< HEAD
          "value": "F:(3,5,b7)",
=======
          "value": "Eb:(3,5,b7)",
>>>>>>> 5725112b
          "confidence": 1
        },
        {
          "time": 5.2,
          "duration": 2.0,
<<<<<<< HEAD
          "value": "Bb:(3,5,b7)",
=======
          "value": "D:(3,5,b7)",
>>>>>>> 5725112b
          "confidence": 1
        },
        {
          "time": 6.0,
          "duration": 2.0,
<<<<<<< HEAD
          "value": "Eb:(3,5,b7)",
=======
          "value": "G:min",
>>>>>>> 5725112b
          "confidence": 1
        },
        {
          "time": 6.2,
          "duration": 2.0,
<<<<<<< HEAD
          "value": "D:(3,5,b7)",
=======
          "value": "E:(b3,b5,b7)",
>>>>>>> 5725112b
          "confidence": 1
        },
        {
          "time": 7.0,
          "duration": 2.0,
<<<<<<< HEAD
          "value": "G:min",
=======
          "value": "A:(b3,b5,b7)",
>>>>>>> 5725112b
          "confidence": 1
        },
        {
          "time": 7.2,
          "duration": 2.0,
<<<<<<< HEAD
          "value": "E:(b3,b5,b7)",
=======
          "value": "D:(3,#5,b7)",
>>>>>>> 5725112b
          "confidence": 1
        },
        {
          "time": 8.0,
          "duration": 2.0,
<<<<<<< HEAD
          "value": "A:(b3,b5,b7)",
=======
          "value": "G:min",
>>>>>>> 5725112b
          "confidence": 1
        },
        {
          "time": 8.2,
          "duration": 2.0,
<<<<<<< HEAD
          "value": "D:(3,#5,b7)",
=======
          "value": "D:(3,5,b7)/A",
>>>>>>> 5725112b
          "confidence": 1
        },
        {
          "time": 9.0,
          "duration": 2.0,
<<<<<<< HEAD
          "value": "G:min",
=======
          "value": "G:min/Bb",
>>>>>>> 5725112b
          "confidence": 1
        },
        {
          "time": 9.2,
          "duration": 2.0,
<<<<<<< HEAD
          "value": "D:(3,5,b7)/A",
=======
          "value": "G:(3,5,b7)/B",
>>>>>>> 5725112b
          "confidence": 1
        },
        {
          "time": 10.0,
          "duration": 2.0,
<<<<<<< HEAD
          "value": "G:min/Bb",
=======
          "value": "C:min",
>>>>>>> 5725112b
          "confidence": 1
        },
        {
          "time": 10.2,
          "duration": 2.0,
<<<<<<< HEAD
          "value": "G:(3,5,b7)/B",
=======
          "value": "G:(3,5,b7)/D",
>>>>>>> 5725112b
          "confidence": 1
        },
        {
          "time": 11.0,
          "duration": 2.0,
<<<<<<< HEAD
          "value": "C:min",
=======
          "value": "C:min/Eb",
>>>>>>> 5725112b
          "confidence": 1
        },
        {
          "time": 11.2,
          "duration": 2.0,
<<<<<<< HEAD
          "value": "G:(3,5,b7)/D",
=======
          "value": "C:(3,5,b7)/E",
>>>>>>> 5725112b
          "confidence": 1
        },
        {
          "time": 12.0,
          "duration": 2.0,
<<<<<<< HEAD
          "value": "C:min/Eb",
=======
          "value": "F:(3,5,b7)",
>>>>>>> 5725112b
          "confidence": 1
        },
        {
          "time": 12.2,
          "duration": 2.0,
<<<<<<< HEAD
          "value": "C:(3,5,b7)/E",
=======
          "value": "F#:dim/D",
>>>>>>> 5725112b
          "confidence": 1
        },
        {
          "time": 13.0,
          "duration": 2.0,
<<<<<<< HEAD
          "value": "F:(3,5,b7)",
=======
          "value": "G:min",
>>>>>>> 5725112b
          "confidence": 1
        },
        {
          "time": 13.2,
          "duration": 2.0,
<<<<<<< HEAD
          "value": "F#:dim/D",
=======
          "value": "Bb:(3,5,b7,9,11,13)/F",
>>>>>>> 5725112b
          "confidence": 1
        },
        {
          "time": 14.0,
          "duration": 2.0,
<<<<<<< HEAD
          "value": "G:min",
=======
          "value": "E:(b3,b5,b7)",
>>>>>>> 5725112b
          "confidence": 1
        },
        {
          "time": 14.2,
          "duration": 2.0,
<<<<<<< HEAD
          "value": "Bb:(3,5,b7,9,11,13)/F",
=======
          "value": "A:(3,5,b7,#9)",
>>>>>>> 5725112b
          "confidence": 1
        },
        {
          "time": 15.0,
<<<<<<< HEAD
          "duration": 2.0,
          "value": "E:(b3,b5,b7)",
=======
          "duration": 4.0,
          "value": "D:maj7",
>>>>>>> 5725112b
          "confidence": 1
        },
        {
          "time": 16.0,
          "duration": 2.0,
<<<<<<< HEAD
          "value": "A:(3,5,b7,#9)",
          "confidence": 1
        },
        {
          "time": 16.0,
          "duration": 4.0,
          "value": "D:maj7",
=======
          "value": "G:min(b7,9)",
          "confidence": 1
        },
        {
          "time": 16.2,
          "duration": 2.0,
          "value": "C:(3,5,b7,9,11,13)",
>>>>>>> 5725112b
          "confidence": 1
        },
        {
          "time": 17.0,
          "duration": 2.0,
<<<<<<< HEAD
          "value": "G:min(b7,9)",
=======
          "value": "F:maj9",
>>>>>>> 5725112b
          "confidence": 1
        },
        {
          "time": 17.2,
          "duration": 2.0,
<<<<<<< HEAD
          "value": "C:(3,5,b7,9,11,13)",
=======
          "value": "Bb:(3,5,b7,9,11,13)",
>>>>>>> 5725112b
          "confidence": 1
        },
        {
          "time": 18.0,
          "duration": 2.0,
<<<<<<< HEAD
          "value": "F:maj9",
=======
          "value": "A:(b3,b5,b7)",
>>>>>>> 5725112b
          "confidence": 1
        },
        {
          "time": 18.2,
          "duration": 2.0,
<<<<<<< HEAD
          "value": "Bb:(3,5,b7,9,11,13)",
=======
          "value": "D:(3,#5,b7)",
>>>>>>> 5725112b
          "confidence": 1
        },
        {
          "time": 19.0,
          "duration": 2.0,
<<<<<<< HEAD
          "value": "A:(b3,b5,b7)",
=======
          "value": "G:min",
>>>>>>> 5725112b
          "confidence": 1
        },
        {
          "time": 19.2,
          "duration": 2.0,
<<<<<<< HEAD
          "value": "D:(3,#5,b7)",
=======
          "value": "Bb:(3,5,b7)/F",
>>>>>>> 5725112b
          "confidence": 1
        },
        {
          "time": 20.0,
          "duration": 2.0,
<<<<<<< HEAD
          "value": "G:min",
=======
          "value": "E:(b3,b5,b7)",
>>>>>>> 5725112b
          "confidence": 1
        },
        {
          "time": 20.2,
          "duration": 2.0,
<<<<<<< HEAD
          "value": "Bb:(3,5,b7)/F",
=======
          "value": "A:(3,5,b7,9,11,13)",
>>>>>>> 5725112b
          "confidence": 1
        },
        {
          "time": 21.0,
          "duration": 2.0,
<<<<<<< HEAD
          "value": "E:(b3,b5,b7)",
=======
          "value": "D:(b3,b5,b7)",
>>>>>>> 5725112b
          "confidence": 1
        },
        {
          "time": 21.2,
          "duration": 2.0,
<<<<<<< HEAD
          "value": "A:(3,5,b7,9,11,13)",
=======
          "value": "G:(3,#5,b7,b9)",
>>>>>>> 5725112b
          "confidence": 1
        },
        {
          "time": 22.0,
          "duration": 2.0,
<<<<<<< HEAD
          "value": "D:(b3,b5,b7)",
=======
          "value": "C:min",
>>>>>>> 5725112b
          "confidence": 1
        },
        {
          "time": 22.2,
          "duration": 2.0,
<<<<<<< HEAD
          "value": "G:(3,#5,b7,b9)",
=======
          "value": "Eb:(3,5,b7)/Bb",
>>>>>>> 5725112b
          "confidence": 1
        },
        {
          "time": 23.0,
<<<<<<< HEAD
          "duration": 2.0,
          "value": "C:min",
          "confidence": 1
        },
        {
          "time": 23.2,
          "duration": 2.0,
          "value": "Eb:(3,5,b7)/Bb",
=======
          "duration": 1.0,
          "value": "A:(b3,b5,b7)",
          "confidence": 1
        },
        {
          "time": 23.1,
          "duration": 3.0,
          "value": "D:(3,5,b7,#9)",
>>>>>>> 5725112b
          "confidence": 1
        },
        {
          "time": 24.0,
<<<<<<< HEAD
          "duration": 1.0,
          "value": "A:(b3,b5,b7)",
          "confidence": 1
        },
        {
          "time": 24.1,
          "duration": 3.0,
          "value": "D:(3,5,b7,#9)",
=======
          "duration": 2.0,
          "value": "G:min",
          "confidence": 1
        },
        {
          "time": 24.2,
          "duration": 2.0,
          "value": "D:(3,5,b7)/A",
>>>>>>> 5725112b
          "confidence": 1
        },
        {
          "time": 25.0,
          "duration": 2.0,
<<<<<<< HEAD
          "value": "G:min",
=======
          "value": "G:min/Bb",
>>>>>>> 5725112b
          "confidence": 1
        },
        {
          "time": 25.2,
          "duration": 2.0,
<<<<<<< HEAD
          "value": "D:(3,5,b7)/A",
=======
          "value": "G:(3,5,b7)/B",
>>>>>>> 5725112b
          "confidence": 1
        },
        {
          "time": 26.0,
          "duration": 2.0,
<<<<<<< HEAD
          "value": "G:min/Bb",
=======
          "value": "C:min",
>>>>>>> 5725112b
          "confidence": 1
        },
        {
          "time": 26.2,
          "duration": 2.0,
<<<<<<< HEAD
          "value": "G:(3,5,b7)/B",
=======
          "value": "G:(3,5,b7)/D",
>>>>>>> 5725112b
          "confidence": 1
        },
        {
          "time": 27.0,
          "duration": 2.0,
<<<<<<< HEAD
          "value": "C:min",
=======
          "value": "C:min/Eb",
>>>>>>> 5725112b
          "confidence": 1
        },
        {
          "time": 27.2,
          "duration": 2.0,
<<<<<<< HEAD
          "value": "G:(3,5,b7)/D",
=======
          "value": "C:(3,5,b7)/E",
>>>>>>> 5725112b
          "confidence": 1
        },
        {
          "time": 28.0,
          "duration": 2.0,
<<<<<<< HEAD
          "value": "C:min/Eb",
=======
          "value": "F:(3,5,b7)",
>>>>>>> 5725112b
          "confidence": 1
        },
        {
          "time": 28.2,
          "duration": 2.0,
<<<<<<< HEAD
          "value": "C:(3,5,b7)/E",
=======
          "value": "Bb:(3,5,b7)",
>>>>>>> 5725112b
          "confidence": 1
        },
        {
          "time": 29.0,
          "duration": 2.0,
<<<<<<< HEAD
          "value": "F:(3,5,b7)",
=======
          "value": "Eb:(3,5,b7)",
>>>>>>> 5725112b
          "confidence": 1
        },
        {
          "time": 29.2,
          "duration": 2.0,
<<<<<<< HEAD
          "value": "Bb:(3,5,b7)",
=======
          "value": "D:(3,5,b7)",
>>>>>>> 5725112b
          "confidence": 1
        },
        {
          "time": 30.0,
          "duration": 2.0,
<<<<<<< HEAD
          "value": "Eb:(3,5,b7)",
=======
          "value": "G:min",
>>>>>>> 5725112b
          "confidence": 1
        },
        {
          "time": 30.2,
          "duration": 2.0,
<<<<<<< HEAD
          "value": "D:(3,5,b7)",
=======
          "value": "E:(b3,b5,b7)",
>>>>>>> 5725112b
          "confidence": 1
        },
        {
          "time": 31.0,
          "duration": 2.0,
<<<<<<< HEAD
          "value": "G:min",
=======
          "value": "A:(b3,b5,b7)",
>>>>>>> 5725112b
          "confidence": 1
        },
        {
          "time": 31.2,
          "duration": 2.0,
<<<<<<< HEAD
          "value": "E:(b3,b5,b7)",
=======
          "value": "D:(3,#5,b7)",
>>>>>>> 5725112b
          "confidence": 1
        },
        {
          "time": 32.0,
          "duration": 2.0,
<<<<<<< HEAD
          "value": "A:(b3,b5,b7)",
=======
          "value": "G:min",
>>>>>>> 5725112b
          "confidence": 1
        },
        {
          "time": 32.2,
          "duration": 2.0,
<<<<<<< HEAD
          "value": "D:(3,#5,b7)",
=======
          "value": "D:(3,5,b7)/A",
>>>>>>> 5725112b
          "confidence": 1
        },
        {
          "time": 33.0,
          "duration": 2.0,
<<<<<<< HEAD
          "value": "G:min",
          "confidence": 1
        },
        {
          "time": 33.2,
          "duration": 2.0,
          "value": "D:(3,5,b7)/A",
          "confidence": 1
        },
        {
          "time": 34.0,
          "duration": 2.0,
=======
>>>>>>> 5725112b
          "value": "G:min/Bb",
          "confidence": 1
        },
        {
<<<<<<< HEAD
          "time": 34.2,
=======
          "time": 33.2,
>>>>>>> 5725112b
          "duration": 2.0,
          "value": "G:(3,5,b7)/B",
          "confidence": 1
        },
        {
<<<<<<< HEAD
          "time": 35.0,
=======
          "time": 34.0,
>>>>>>> 5725112b
          "duration": 2.0,
          "value": "C:min",
          "confidence": 1
        },
        {
<<<<<<< HEAD
          "time": 35.2,
=======
          "time": 34.2,
>>>>>>> 5725112b
          "duration": 2.0,
          "value": "G:(3,5,b7)/D",
          "confidence": 1
        },
        {
<<<<<<< HEAD
          "time": 36.0,
=======
          "time": 35.0,
>>>>>>> 5725112b
          "duration": 2.0,
          "value": "C:min/Eb",
          "confidence": 1
        },
        {
<<<<<<< HEAD
          "time": 36.2,
=======
          "time": 35.2,
>>>>>>> 5725112b
          "duration": 2.0,
          "value": "C:(3,5,b7)",
          "confidence": 1
        },
        {
<<<<<<< HEAD
          "time": 37.0,
=======
          "time": 36.0,
>>>>>>> 5725112b
          "duration": 2.0,
          "value": "F:(3,5,b7)",
          "confidence": 1
        },
        {
<<<<<<< HEAD
          "time": 37.2,
=======
          "time": 36.2,
>>>>>>> 5725112b
          "duration": 2.0,
          "value": "Bb:(3,5,b7)",
          "confidence": 1
        },
        {
<<<<<<< HEAD
          "time": 38.0,
=======
          "time": 37.0,
>>>>>>> 5725112b
          "duration": 2.0,
          "value": "Eb:(3,5,b7)",
          "confidence": 1
        },
        {
<<<<<<< HEAD
          "time": 38.2,
=======
          "time": 37.2,
>>>>>>> 5725112b
          "duration": 2.0,
          "value": "D:(3,5,b7)",
          "confidence": 1
        },
        {
<<<<<<< HEAD
          "time": 39.0,
=======
          "time": 38.0,
>>>>>>> 5725112b
          "duration": 2.0,
          "value": "G:min",
          "confidence": 1
        },
        {
<<<<<<< HEAD
          "time": 39.2,
=======
          "time": 38.2,
>>>>>>> 5725112b
          "duration": 2.0,
          "value": "E:(b3,b5,b7)",
          "confidence": 1
        },
        {
<<<<<<< HEAD
          "time": 40.0,
=======
          "time": 39.0,
>>>>>>> 5725112b
          "duration": 2.0,
          "value": "A:(b3,b5,b7)",
          "confidence": 1
        },
        {
<<<<<<< HEAD
          "time": 40.2,
=======
          "time": 39.2,
>>>>>>> 5725112b
          "duration": 2.0,
          "value": "D:(3,#5,b7)",
          "confidence": 1
        },
        {
<<<<<<< HEAD
          "time": 41.0,
=======
          "time": 40.0,
>>>>>>> 5725112b
          "duration": 2.0,
          "value": "G:min",
          "confidence": 1
        },
        {
<<<<<<< HEAD
          "time": 41.2,
=======
          "time": 40.2,
>>>>>>> 5725112b
          "duration": 2.0,
          "value": "D:(3,5,b7)/A",
          "confidence": 1
        },
        {
<<<<<<< HEAD
          "time": 42.0,
=======
          "time": 41.0,
>>>>>>> 5725112b
          "duration": 2.0,
          "value": "G:min/Bb",
          "confidence": 1
        },
        {
<<<<<<< HEAD
          "time": 42.2,
=======
          "time": 41.2,
>>>>>>> 5725112b
          "duration": 2.0,
          "value": "G:(3,5,b7)/B",
          "confidence": 1
        },
        {
<<<<<<< HEAD
          "time": 43.0,
=======
          "time": 42.0,
>>>>>>> 5725112b
          "duration": 2.0,
          "value": "C:min",
          "confidence": 1
        },
        {
<<<<<<< HEAD
          "time": 43.2,
=======
          "time": 42.2,
>>>>>>> 5725112b
          "duration": 2.0,
          "value": "G:(3,5,b7)/D",
          "confidence": 1
        },
        {
<<<<<<< HEAD
          "time": 44.0,
=======
          "time": 43.0,
>>>>>>> 5725112b
          "duration": 2.0,
          "value": "C:min/Eb",
          "confidence": 1
        },
        {
<<<<<<< HEAD
          "time": 44.2,
=======
          "time": 43.2,
>>>>>>> 5725112b
          "duration": 2.0,
          "value": "C:(3,5,b7)/E",
          "confidence": 1
        },
        {
<<<<<<< HEAD
          "time": 45.0,
=======
          "time": 44.0,
>>>>>>> 5725112b
          "duration": 2.0,
          "value": "F:(3,5,b7)",
          "confidence": 1
        },
        {
<<<<<<< HEAD
          "time": 45.2,
=======
          "time": 44.2,
>>>>>>> 5725112b
          "duration": 2.0,
          "value": "F#:dim/D",
          "confidence": 1
        },
        {
<<<<<<< HEAD
          "time": 46.0,
=======
          "time": 45.0,
>>>>>>> 5725112b
          "duration": 2.0,
          "value": "G:min",
          "confidence": 1
        },
        {
<<<<<<< HEAD
          "time": 46.2,
=======
          "time": 45.2,
>>>>>>> 5725112b
          "duration": 2.0,
          "value": "Bb:(3,5,b7,9,11,13)/F",
          "confidence": 1
        },
        {
<<<<<<< HEAD
          "time": 47.0,
=======
          "time": 46.0,
>>>>>>> 5725112b
          "duration": 2.0,
          "value": "E:(b3,b5,b7)",
          "confidence": 1
        },
        {
<<<<<<< HEAD
          "time": 47.2,
=======
          "time": 46.2,
>>>>>>> 5725112b
          "duration": 2.0,
          "value": "A:(3,5,b7,#9)",
          "confidence": 1
        },
        {
<<<<<<< HEAD
          "time": 48.0,
=======
          "time": 47.0,
>>>>>>> 5725112b
          "duration": 4.0,
          "value": "D:maj7",
          "confidence": 1
        },
        {
<<<<<<< HEAD
          "time": 49.0,
=======
          "time": 48.0,
>>>>>>> 5725112b
          "duration": 2.0,
          "value": "G:min(b7,9)",
          "confidence": 1
        },
        {
<<<<<<< HEAD
          "time": 49.2,
=======
          "time": 48.2,
>>>>>>> 5725112b
          "duration": 2.0,
          "value": "C:(3,5,b7,9,11,13)",
          "confidence": 1
        },
        {
<<<<<<< HEAD
          "time": 50.0,
=======
          "time": 49.0,
>>>>>>> 5725112b
          "duration": 2.0,
          "value": "F:maj9",
          "confidence": 1
        },
        {
<<<<<<< HEAD
          "time": 50.2,
=======
          "time": 49.2,
>>>>>>> 5725112b
          "duration": 2.0,
          "value": "Bb:(3,5,b7,9,11,13)",
          "confidence": 1
        },
        {
<<<<<<< HEAD
          "time": 51.0,
=======
          "time": 50.0,
>>>>>>> 5725112b
          "duration": 2.0,
          "value": "A:(b3,b5,b7)",
          "confidence": 1
        },
        {
<<<<<<< HEAD
          "time": 51.2,
=======
          "time": 50.2,
>>>>>>> 5725112b
          "duration": 2.0,
          "value": "D:(3,#5,b7)",
          "confidence": 1
        },
        {
<<<<<<< HEAD
          "time": 52.0,
=======
          "time": 51.0,
>>>>>>> 5725112b
          "duration": 2.0,
          "value": "G:min",
          "confidence": 1
        },
        {
<<<<<<< HEAD
          "time": 52.2,
=======
          "time": 51.2,
>>>>>>> 5725112b
          "duration": 2.0,
          "value": "Bb:(3,5,b7)/F",
          "confidence": 1
        },
        {
<<<<<<< HEAD
          "time": 53.0,
=======
          "time": 52.0,
>>>>>>> 5725112b
          "duration": 2.0,
          "value": "E:(b3,b5,b7)",
          "confidence": 1
        },
        {
<<<<<<< HEAD
          "time": 53.2,
=======
          "time": 52.2,
>>>>>>> 5725112b
          "duration": 2.0,
          "value": "A:(3,5,b7,9,11,13)",
          "confidence": 1
        },
        {
<<<<<<< HEAD
          "time": 54.0,
=======
          "time": 53.0,
>>>>>>> 5725112b
          "duration": 2.0,
          "value": "D:(b3,b5,b7)",
          "confidence": 1
        },
        {
<<<<<<< HEAD
          "time": 54.2,
=======
          "time": 53.2,
>>>>>>> 5725112b
          "duration": 2.0,
          "value": "G:(3,#5,b7,b9)",
          "confidence": 1
        },
        {
<<<<<<< HEAD
          "time": 55.0,
=======
          "time": 54.0,
>>>>>>> 5725112b
          "duration": 2.0,
          "value": "C:min",
          "confidence": 1
        },
        {
<<<<<<< HEAD
          "time": 55.2,
=======
          "time": 54.2,
>>>>>>> 5725112b
          "duration": 2.0,
          "value": "Eb:maj/Bb",
          "confidence": 1
        },
        {
<<<<<<< HEAD
          "time": 56.0,
=======
          "time": 55.0,
>>>>>>> 5725112b
          "duration": 2.0,
          "value": "A:(b3,b5,b7)",
          "confidence": 1
        },
        {
<<<<<<< HEAD
          "time": 56.2,
=======
          "time": 55.2,
>>>>>>> 5725112b
          "duration": 2.0,
          "value": "D:(3,#5,b7)",
          "confidence": 1
        },
        {
<<<<<<< HEAD
          "time": 57.0,
=======
          "time": 56.0,
>>>>>>> 5725112b
          "duration": 2.0,
          "value": "G:min",
          "confidence": 1
        },
        {
<<<<<<< HEAD
          "time": 57.2,
=======
          "time": 56.2,
>>>>>>> 5725112b
          "duration": 2.0,
          "value": "D:(3,5,b7)/A",
          "confidence": 1
        },
        {
<<<<<<< HEAD
          "time": 58.0,
=======
          "time": 57.0,
>>>>>>> 5725112b
          "duration": 2.0,
          "value": "G:min/Bb",
          "confidence": 1
        },
        {
<<<<<<< HEAD
          "time": 58.2,
=======
          "time": 57.2,
>>>>>>> 5725112b
          "duration": 2.0,
          "value": "G:(3,5,b7)/B",
          "confidence": 1
        },
        {
<<<<<<< HEAD
          "time": 59.0,
=======
          "time": 58.0,
>>>>>>> 5725112b
          "duration": 2.0,
          "value": "C:min",
          "confidence": 1
        },
        {
<<<<<<< HEAD
          "time": 59.2,
=======
          "time": 58.2,
>>>>>>> 5725112b
          "duration": 2.0,
          "value": "G:(3,5,b7)/D",
          "confidence": 1
        },
        {
<<<<<<< HEAD
          "time": 60.0,
=======
          "time": 59.0,
>>>>>>> 5725112b
          "duration": 2.0,
          "value": "C:min/Eb",
          "confidence": 1
        },
        {
<<<<<<< HEAD
          "time": 60.2,
=======
          "time": 59.2,
>>>>>>> 5725112b
          "duration": 2.0,
          "value": "C:(3,5,b7)/E",
          "confidence": 1
        },
        {
<<<<<<< HEAD
          "time": 61.0,
=======
          "time": 60.0,
>>>>>>> 5725112b
          "duration": 2.0,
          "value": "F:(3,5,b7)",
          "confidence": 1
        },
        {
<<<<<<< HEAD
          "time": 61.2,
=======
          "time": 60.2,
>>>>>>> 5725112b
          "duration": 2.0,
          "value": "F#:dim/D",
          "confidence": 1
        },
        {
<<<<<<< HEAD
          "time": 62.0,
=======
          "time": 61.0,
>>>>>>> 5725112b
          "duration": 2.0,
          "value": "G:min",
          "confidence": 1
        },
        {
<<<<<<< HEAD
          "time": 62.2,
=======
          "time": 61.2,
>>>>>>> 5725112b
          "duration": 2.0,
          "value": "Bb:(3,5,b7,9,11,13)/F",
          "confidence": 1
        },
        {
<<<<<<< HEAD
          "time": 63.0,
=======
          "time": 62.0,
>>>>>>> 5725112b
          "duration": 2.0,
          "value": "E:(b3,b5,b7)",
          "confidence": 1
        },
        {
<<<<<<< HEAD
          "time": 63.2,
=======
          "time": 62.2,
>>>>>>> 5725112b
          "duration": 2.0,
          "value": "A:(3,5,b7,#9)",
          "confidence": 1
        },
        {
<<<<<<< HEAD
          "time": 64.0,
=======
          "time": 63.0,
>>>>>>> 5725112b
          "duration": 4.0,
          "value": "D:maj7",
          "confidence": 1
        },
        {
<<<<<<< HEAD
          "time": 65.0,
=======
          "time": 64.0,
>>>>>>> 5725112b
          "duration": 2.0,
          "value": "G:min(b7,9)",
          "confidence": 1
        },
        {
<<<<<<< HEAD
          "time": 65.2,
=======
          "time": 64.2,
>>>>>>> 5725112b
          "duration": 2.0,
          "value": "C:(3,5,b7,9,11,13)",
          "confidence": 1
        },
        {
<<<<<<< HEAD
          "time": 66.0,
=======
          "time": 65.0,
>>>>>>> 5725112b
          "duration": 2.0,
          "value": "F:maj9",
          "confidence": 1
        },
        {
<<<<<<< HEAD
          "time": 66.2,
=======
          "time": 65.2,
>>>>>>> 5725112b
          "duration": 2.0,
          "value": "Bb:(3,5,b7,9,11,13)",
          "confidence": 1
        },
        {
<<<<<<< HEAD
          "time": 67.0,
=======
          "time": 66.0,
>>>>>>> 5725112b
          "duration": 2.0,
          "value": "A:(b3,b5,b7)",
          "confidence": 1
        },
        {
<<<<<<< HEAD
          "time": 67.2,
=======
          "time": 66.2,
>>>>>>> 5725112b
          "duration": 2.0,
          "value": "D:(3,#5,b7)",
          "confidence": 1
        },
        {
<<<<<<< HEAD
          "time": 68.0,
=======
          "time": 67.0,
>>>>>>> 5725112b
          "duration": 2.0,
          "value": "G:min",
          "confidence": 1
        },
        {
<<<<<<< HEAD
          "time": 68.2,
=======
          "time": 67.2,
>>>>>>> 5725112b
          "duration": 2.0,
          "value": "Bb:(3,5,b7)/F",
          "confidence": 1
        },
        {
<<<<<<< HEAD
          "time": 69.0,
=======
          "time": 68.0,
>>>>>>> 5725112b
          "duration": 2.0,
          "value": "E:(b3,b5,b7)",
          "confidence": 1
        },
        {
<<<<<<< HEAD
          "time": 69.2,
=======
          "time": 68.2,
>>>>>>> 5725112b
          "duration": 2.0,
          "value": "A:(3,5,b7,9,11,13)",
          "confidence": 1
        },
        {
<<<<<<< HEAD
          "time": 70.0,
=======
          "time": 69.0,
>>>>>>> 5725112b
          "duration": 2.0,
          "value": "D:(b3,b5,b7)",
          "confidence": 1
        },
        {
<<<<<<< HEAD
          "time": 70.2,
=======
          "time": 69.2,
>>>>>>> 5725112b
          "duration": 2.0,
          "value": "G:(3,#5,b7,b9)",
          "confidence": 1
        },
        {
<<<<<<< HEAD
          "time": 71.0,
=======
          "time": 70.0,
>>>>>>> 5725112b
          "duration": 2.0,
          "value": "C:min",
          "confidence": 1
        },
        {
<<<<<<< HEAD
          "time": 71.2,
=======
          "time": 70.2,
>>>>>>> 5725112b
          "duration": 2.0,
          "value": "Eb:(3,5,b7)/Bb",
          "confidence": 1
        },
        {
<<<<<<< HEAD
          "time": 72.0,
=======
          "time": 71.0,
>>>>>>> 5725112b
          "duration": 1.0,
          "value": "A:(b3,b5,b7)",
          "confidence": 1
        },
        {
<<<<<<< HEAD
          "time": 72.1,
=======
          "time": 71.1,
>>>>>>> 5725112b
          "duration": 3.0,
          "value": "D:(3,5,b7,#9)",
          "confidence": 1
        },
        {
<<<<<<< HEAD
          "time": 73.0,
=======
          "time": 72.0,
>>>>>>> 5725112b
          "duration": 2.0,
          "value": "G:min",
          "confidence": 1
        },
        {
<<<<<<< HEAD
          "time": 73.2,
=======
          "time": 72.2,
>>>>>>> 5725112b
          "duration": 2.0,
          "value": "D:(3,5,b7)/A",
          "confidence": 1
        },
        {
<<<<<<< HEAD
          "time": 74.0,
=======
          "time": 73.0,
>>>>>>> 5725112b
          "duration": 2.0,
          "value": "G:min/Bb",
          "confidence": 1
        },
        {
<<<<<<< HEAD
          "time": 74.2,
=======
          "time": 73.2,
>>>>>>> 5725112b
          "duration": 2.0,
          "value": "G:(3,5,b7)/B",
          "confidence": 1
        },
        {
<<<<<<< HEAD
          "time": 75.0,
=======
          "time": 74.0,
>>>>>>> 5725112b
          "duration": 2.0,
          "value": "C:min",
          "confidence": 1
        },
        {
<<<<<<< HEAD
          "time": 75.2,
=======
          "time": 74.2,
>>>>>>> 5725112b
          "duration": 2.0,
          "value": "G:(3,5,b7)/D",
          "confidence": 1
        },
        {
<<<<<<< HEAD
          "time": 76.0,
=======
          "time": 75.0,
>>>>>>> 5725112b
          "duration": 2.0,
          "value": "C:min/Eb",
          "confidence": 1
        },
        {
<<<<<<< HEAD
          "time": 76.2,
=======
          "time": 75.2,
>>>>>>> 5725112b
          "duration": 2.0,
          "value": "C:(3,5,b7)",
          "confidence": 1
        },
        {
<<<<<<< HEAD
          "time": 77.0,
=======
          "time": 76.0,
>>>>>>> 5725112b
          "duration": 2.0,
          "value": "F:(3,5,b7)",
          "confidence": 1
        },
        {
<<<<<<< HEAD
          "time": 77.2,
=======
          "time": 76.2,
>>>>>>> 5725112b
          "duration": 2.0,
          "value": "Bb:(3,5,b7)",
          "confidence": 1
        },
        {
<<<<<<< HEAD
          "time": 78.0,
=======
          "time": 77.0,
>>>>>>> 5725112b
          "duration": 2.0,
          "value": "Eb:(3,5,b7)",
          "confidence": 1
        },
        {
<<<<<<< HEAD
          "time": 78.2,
=======
          "time": 77.2,
>>>>>>> 5725112b
          "duration": 2.0,
          "value": "D:(3,5,b7)",
          "confidence": 1
        },
        {
<<<<<<< HEAD
          "time": 79.0,
=======
          "time": 78.0,
>>>>>>> 5725112b
          "duration": 4.0,
          "value": "G:min",
          "confidence": 1
        }
      ],
      "sandbox": {},
      "time": 0,
      "duration": 316.0
    },
    {
      "annotation_metadata": {
        "curator": {
          "name": "",
          "email": ""
        },
        "annotator": {},
        "version": "",
        "corpus": "biab_internet_corpus",
        "annotation_tools": "",
        "annotation_rules": "",
        "validation": "",
        "data_source": ""
      },
      "namespace": "key_mode",
      "data": [
        {
          "time": 0.0,
          "duration": 316.0,
          "value": "G",
          "confidence": 1
        }
      ],
      "sandbox": {},
      "time": 0,
      "duration": 316.0
    }
  ],
  "file_metadata": {
    "title": "THING IN G-MINOR [omit Pno]   ****         ",
    "artist": "",
    "release": "",
    "duration": 316.0,
    "identifiers": {},
    "jams_version": "0.3.4"
  },
  "sandbox": {
    "expanded": false
  }
}<|MERGE_RESOLUTION|>--- conflicted
+++ resolved
@@ -31,306 +31,180 @@
         {
           "time": 1.0,
           "duration": 2.0,
-<<<<<<< HEAD
-          "value": "G:min",
-=======
           "value": "G:min/Bb",
->>>>>>> 5725112b
           "confidence": 1
         },
         {
           "time": 1.2,
           "duration": 2.0,
-<<<<<<< HEAD
+          "value": "G:(3,5,b7)/B",
+          "confidence": 1
+        },
+        {
+          "time": 2.0,
+          "duration": 2.0,
+          "value": "C:min",
+          "confidence": 1
+        },
+        {
+          "time": 2.2,
+          "duration": 2.0,
+          "value": "G:(3,5,b7)/D",
+          "confidence": 1
+        },
+        {
+          "time": 3.0,
+          "duration": 2.0,
+          "value": "C:min/Eb",
+          "confidence": 1
+        },
+        {
+          "time": 3.2,
+          "duration": 2.0,
+          "value": "C:(3,5,b7)",
+          "confidence": 1
+        },
+        {
+          "time": 4.0,
+          "duration": 2.0,
+          "value": "F:(3,5,b7)",
+          "confidence": 1
+        },
+        {
+          "time": 4.2,
+          "duration": 2.0,
+          "value": "Bb:(3,5,b7)",
+          "confidence": 1
+        },
+        {
+          "time": 5.0,
+          "duration": 2.0,
+          "value": "Eb:(3,5,b7)",
+          "confidence": 1
+        },
+        {
+          "time": 5.2,
+          "duration": 2.0,
+          "value": "D:(3,5,b7)",
+          "confidence": 1
+        },
+        {
+          "time": 6.0,
+          "duration": 2.0,
+          "value": "G:min",
+          "confidence": 1
+        },
+        {
+          "time": 6.2,
+          "duration": 2.0,
+          "value": "E:(b3,b5,b7)",
+          "confidence": 1
+        },
+        {
+          "time": 7.0,
+          "duration": 2.0,
+          "value": "A:(b3,b5,b7)",
+          "confidence": 1
+        },
+        {
+          "time": 7.2,
+          "duration": 2.0,
+          "value": "D:(3,#5,b7)",
+          "confidence": 1
+        },
+        {
+          "time": 8.0,
+          "duration": 2.0,
+          "value": "G:min",
+          "confidence": 1
+        },
+        {
+          "time": 8.2,
+          "duration": 2.0,
           "value": "D:(3,5,b7)/A",
-=======
+          "confidence": 1
+        },
+        {
+          "time": 9.0,
+          "duration": 2.0,
+          "value": "G:min/Bb",
+          "confidence": 1
+        },
+        {
+          "time": 9.2,
+          "duration": 2.0,
           "value": "G:(3,5,b7)/B",
->>>>>>> 5725112b
-          "confidence": 1
-        },
-        {
-          "time": 2.0,
-          "duration": 2.0,
-<<<<<<< HEAD
-          "value": "G:min/Bb",
-=======
+          "confidence": 1
+        },
+        {
+          "time": 10.0,
+          "duration": 2.0,
           "value": "C:min",
->>>>>>> 5725112b
-          "confidence": 1
-        },
-        {
-          "time": 2.2,
-          "duration": 2.0,
-<<<<<<< HEAD
-          "value": "G:(3,5,b7)/B",
-=======
+          "confidence": 1
+        },
+        {
+          "time": 10.2,
+          "duration": 2.0,
           "value": "G:(3,5,b7)/D",
->>>>>>> 5725112b
-          "confidence": 1
-        },
-        {
-          "time": 3.0,
-          "duration": 2.0,
-<<<<<<< HEAD
-          "value": "C:min",
-=======
+          "confidence": 1
+        },
+        {
+          "time": 11.0,
+          "duration": 2.0,
           "value": "C:min/Eb",
->>>>>>> 5725112b
-          "confidence": 1
-        },
-        {
-          "time": 3.2,
-          "duration": 2.0,
-<<<<<<< HEAD
-          "value": "G:(3,5,b7)/D",
-=======
-          "value": "C:(3,5,b7)",
->>>>>>> 5725112b
-          "confidence": 1
-        },
-        {
-          "time": 4.0,
-          "duration": 2.0,
-<<<<<<< HEAD
-          "value": "C:min/Eb",
-=======
+          "confidence": 1
+        },
+        {
+          "time": 11.2,
+          "duration": 2.0,
+          "value": "C:(3,5,b7)/E",
+          "confidence": 1
+        },
+        {
+          "time": 12.0,
+          "duration": 2.0,
           "value": "F:(3,5,b7)",
->>>>>>> 5725112b
-          "confidence": 1
-        },
-        {
-          "time": 4.2,
-          "duration": 2.0,
-<<<<<<< HEAD
-          "value": "C:(3,5,b7)",
-=======
-          "value": "Bb:(3,5,b7)",
->>>>>>> 5725112b
-          "confidence": 1
-        },
-        {
-          "time": 5.0,
-          "duration": 2.0,
-<<<<<<< HEAD
-          "value": "F:(3,5,b7)",
-=======
-          "value": "Eb:(3,5,b7)",
->>>>>>> 5725112b
-          "confidence": 1
-        },
-        {
-          "time": 5.2,
-          "duration": 2.0,
-<<<<<<< HEAD
-          "value": "Bb:(3,5,b7)",
-=======
-          "value": "D:(3,5,b7)",
->>>>>>> 5725112b
-          "confidence": 1
-        },
-        {
-          "time": 6.0,
-          "duration": 2.0,
-<<<<<<< HEAD
-          "value": "Eb:(3,5,b7)",
-=======
-          "value": "G:min",
->>>>>>> 5725112b
-          "confidence": 1
-        },
-        {
-          "time": 6.2,
-          "duration": 2.0,
-<<<<<<< HEAD
-          "value": "D:(3,5,b7)",
-=======
+          "confidence": 1
+        },
+        {
+          "time": 12.2,
+          "duration": 2.0,
+          "value": "F#:dim/D",
+          "confidence": 1
+        },
+        {
+          "time": 13.0,
+          "duration": 2.0,
+          "value": "G:min",
+          "confidence": 1
+        },
+        {
+          "time": 13.2,
+          "duration": 2.0,
+          "value": "Bb:(3,5,b7,9,11,13)/F",
+          "confidence": 1
+        },
+        {
+          "time": 14.0,
+          "duration": 2.0,
           "value": "E:(b3,b5,b7)",
->>>>>>> 5725112b
-          "confidence": 1
-        },
-        {
-          "time": 7.0,
-          "duration": 2.0,
-<<<<<<< HEAD
-          "value": "G:min",
-=======
-          "value": "A:(b3,b5,b7)",
->>>>>>> 5725112b
-          "confidence": 1
-        },
-        {
-          "time": 7.2,
-          "duration": 2.0,
-<<<<<<< HEAD
-          "value": "E:(b3,b5,b7)",
-=======
-          "value": "D:(3,#5,b7)",
->>>>>>> 5725112b
-          "confidence": 1
-        },
-        {
-          "time": 8.0,
-          "duration": 2.0,
-<<<<<<< HEAD
-          "value": "A:(b3,b5,b7)",
-=======
-          "value": "G:min",
->>>>>>> 5725112b
-          "confidence": 1
-        },
-        {
-          "time": 8.2,
-          "duration": 2.0,
-<<<<<<< HEAD
-          "value": "D:(3,#5,b7)",
-=======
-          "value": "D:(3,5,b7)/A",
->>>>>>> 5725112b
-          "confidence": 1
-        },
-        {
-          "time": 9.0,
-          "duration": 2.0,
-<<<<<<< HEAD
-          "value": "G:min",
-=======
-          "value": "G:min/Bb",
->>>>>>> 5725112b
-          "confidence": 1
-        },
-        {
-          "time": 9.2,
-          "duration": 2.0,
-<<<<<<< HEAD
-          "value": "D:(3,5,b7)/A",
-=======
-          "value": "G:(3,5,b7)/B",
->>>>>>> 5725112b
-          "confidence": 1
-        },
-        {
-          "time": 10.0,
-          "duration": 2.0,
-<<<<<<< HEAD
-          "value": "G:min/Bb",
-=======
-          "value": "C:min",
->>>>>>> 5725112b
-          "confidence": 1
-        },
-        {
-          "time": 10.2,
-          "duration": 2.0,
-<<<<<<< HEAD
-          "value": "G:(3,5,b7)/B",
-=======
-          "value": "G:(3,5,b7)/D",
->>>>>>> 5725112b
-          "confidence": 1
-        },
-        {
-          "time": 11.0,
-          "duration": 2.0,
-<<<<<<< HEAD
-          "value": "C:min",
-=======
-          "value": "C:min/Eb",
->>>>>>> 5725112b
-          "confidence": 1
-        },
-        {
-          "time": 11.2,
-          "duration": 2.0,
-<<<<<<< HEAD
-          "value": "G:(3,5,b7)/D",
-=======
-          "value": "C:(3,5,b7)/E",
->>>>>>> 5725112b
-          "confidence": 1
-        },
-        {
-          "time": 12.0,
-          "duration": 2.0,
-<<<<<<< HEAD
-          "value": "C:min/Eb",
-=======
-          "value": "F:(3,5,b7)",
->>>>>>> 5725112b
-          "confidence": 1
-        },
-        {
-          "time": 12.2,
-          "duration": 2.0,
-<<<<<<< HEAD
-          "value": "C:(3,5,b7)/E",
-=======
-          "value": "F#:dim/D",
->>>>>>> 5725112b
-          "confidence": 1
-        },
-        {
-          "time": 13.0,
-          "duration": 2.0,
-<<<<<<< HEAD
-          "value": "F:(3,5,b7)",
-=======
-          "value": "G:min",
->>>>>>> 5725112b
-          "confidence": 1
-        },
-        {
-          "time": 13.2,
-          "duration": 2.0,
-<<<<<<< HEAD
-          "value": "F#:dim/D",
-=======
-          "value": "Bb:(3,5,b7,9,11,13)/F",
->>>>>>> 5725112b
-          "confidence": 1
-        },
-        {
-          "time": 14.0,
-          "duration": 2.0,
-<<<<<<< HEAD
-          "value": "G:min",
-=======
-          "value": "E:(b3,b5,b7)",
->>>>>>> 5725112b
           "confidence": 1
         },
         {
           "time": 14.2,
           "duration": 2.0,
-<<<<<<< HEAD
-          "value": "Bb:(3,5,b7,9,11,13)/F",
-=======
           "value": "A:(3,5,b7,#9)",
->>>>>>> 5725112b
           "confidence": 1
         },
         {
           "time": 15.0,
-<<<<<<< HEAD
-          "duration": 2.0,
-          "value": "E:(b3,b5,b7)",
-=======
           "duration": 4.0,
           "value": "D:maj7",
->>>>>>> 5725112b
           "confidence": 1
         },
         {
           "time": 16.0,
           "duration": 2.0,
-<<<<<<< HEAD
-          "value": "A:(3,5,b7,#9)",
-          "confidence": 1
-        },
-        {
-          "time": 16.0,
-          "duration": 4.0,
-          "value": "D:maj7",
-=======
           "value": "G:min(b7,9)",
           "confidence": 1
         },
@@ -338,141 +212,82 @@
           "time": 16.2,
           "duration": 2.0,
           "value": "C:(3,5,b7,9,11,13)",
->>>>>>> 5725112b
           "confidence": 1
         },
         {
           "time": 17.0,
           "duration": 2.0,
-<<<<<<< HEAD
-          "value": "G:min(b7,9)",
-=======
           "value": "F:maj9",
->>>>>>> 5725112b
           "confidence": 1
         },
         {
           "time": 17.2,
           "duration": 2.0,
-<<<<<<< HEAD
-          "value": "C:(3,5,b7,9,11,13)",
-=======
           "value": "Bb:(3,5,b7,9,11,13)",
->>>>>>> 5725112b
           "confidence": 1
         },
         {
           "time": 18.0,
           "duration": 2.0,
-<<<<<<< HEAD
-          "value": "F:maj9",
-=======
           "value": "A:(b3,b5,b7)",
->>>>>>> 5725112b
           "confidence": 1
         },
         {
           "time": 18.2,
           "duration": 2.0,
-<<<<<<< HEAD
-          "value": "Bb:(3,5,b7,9,11,13)",
-=======
           "value": "D:(3,#5,b7)",
->>>>>>> 5725112b
           "confidence": 1
         },
         {
           "time": 19.0,
           "duration": 2.0,
-<<<<<<< HEAD
-          "value": "A:(b3,b5,b7)",
-=======
-          "value": "G:min",
->>>>>>> 5725112b
+          "value": "G:min",
           "confidence": 1
         },
         {
           "time": 19.2,
           "duration": 2.0,
-<<<<<<< HEAD
-          "value": "D:(3,#5,b7)",
-=======
           "value": "Bb:(3,5,b7)/F",
->>>>>>> 5725112b
           "confidence": 1
         },
         {
           "time": 20.0,
           "duration": 2.0,
-<<<<<<< HEAD
-          "value": "G:min",
-=======
           "value": "E:(b3,b5,b7)",
->>>>>>> 5725112b
           "confidence": 1
         },
         {
           "time": 20.2,
           "duration": 2.0,
-<<<<<<< HEAD
-          "value": "Bb:(3,5,b7)/F",
-=======
           "value": "A:(3,5,b7,9,11,13)",
->>>>>>> 5725112b
           "confidence": 1
         },
         {
           "time": 21.0,
           "duration": 2.0,
-<<<<<<< HEAD
-          "value": "E:(b3,b5,b7)",
-=======
           "value": "D:(b3,b5,b7)",
->>>>>>> 5725112b
           "confidence": 1
         },
         {
           "time": 21.2,
           "duration": 2.0,
-<<<<<<< HEAD
-          "value": "A:(3,5,b7,9,11,13)",
-=======
           "value": "G:(3,#5,b7,b9)",
->>>>>>> 5725112b
           "confidence": 1
         },
         {
           "time": 22.0,
           "duration": 2.0,
-<<<<<<< HEAD
-          "value": "D:(b3,b5,b7)",
-=======
           "value": "C:min",
->>>>>>> 5725112b
           "confidence": 1
         },
         {
           "time": 22.2,
           "duration": 2.0,
-<<<<<<< HEAD
-          "value": "G:(3,#5,b7,b9)",
-=======
           "value": "Eb:(3,5,b7)/Bb",
->>>>>>> 5725112b
           "confidence": 1
         },
         {
           "time": 23.0,
-<<<<<<< HEAD
-          "duration": 2.0,
-          "value": "C:min",
-          "confidence": 1
-        },
-        {
-          "time": 23.2,
-          "duration": 2.0,
-          "value": "Eb:(3,5,b7)/Bb",
-=======
           "duration": 1.0,
           "value": "A:(b3,b5,b7)",
           "confidence": 1
@@ -481,1089 +296,646 @@
           "time": 23.1,
           "duration": 3.0,
           "value": "D:(3,5,b7,#9)",
->>>>>>> 5725112b
           "confidence": 1
         },
         {
           "time": 24.0,
-<<<<<<< HEAD
+          "duration": 2.0,
+          "value": "G:min",
+          "confidence": 1
+        },
+        {
+          "time": 24.2,
+          "duration": 2.0,
+          "value": "D:(3,5,b7)/A",
+          "confidence": 1
+        },
+        {
+          "time": 25.0,
+          "duration": 2.0,
+          "value": "G:min/Bb",
+          "confidence": 1
+        },
+        {
+          "time": 25.2,
+          "duration": 2.0,
+          "value": "G:(3,5,b7)/B",
+          "confidence": 1
+        },
+        {
+          "time": 26.0,
+          "duration": 2.0,
+          "value": "C:min",
+          "confidence": 1
+        },
+        {
+          "time": 26.2,
+          "duration": 2.0,
+          "value": "G:(3,5,b7)/D",
+          "confidence": 1
+        },
+        {
+          "time": 27.0,
+          "duration": 2.0,
+          "value": "C:min/Eb",
+          "confidence": 1
+        },
+        {
+          "time": 27.2,
+          "duration": 2.0,
+          "value": "C:(3,5,b7)/E",
+          "confidence": 1
+        },
+        {
+          "time": 28.0,
+          "duration": 2.0,
+          "value": "F:(3,5,b7)",
+          "confidence": 1
+        },
+        {
+          "time": 28.2,
+          "duration": 2.0,
+          "value": "Bb:(3,5,b7)",
+          "confidence": 1
+        },
+        {
+          "time": 29.0,
+          "duration": 2.0,
+          "value": "Eb:(3,5,b7)",
+          "confidence": 1
+        },
+        {
+          "time": 29.2,
+          "duration": 2.0,
+          "value": "D:(3,5,b7)",
+          "confidence": 1
+        },
+        {
+          "time": 30.0,
+          "duration": 2.0,
+          "value": "G:min",
+          "confidence": 1
+        },
+        {
+          "time": 30.2,
+          "duration": 2.0,
+          "value": "E:(b3,b5,b7)",
+          "confidence": 1
+        },
+        {
+          "time": 31.0,
+          "duration": 2.0,
+          "value": "A:(b3,b5,b7)",
+          "confidence": 1
+        },
+        {
+          "time": 31.2,
+          "duration": 2.0,
+          "value": "D:(3,#5,b7)",
+          "confidence": 1
+        },
+        {
+          "time": 32.0,
+          "duration": 2.0,
+          "value": "G:min",
+          "confidence": 1
+        },
+        {
+          "time": 32.2,
+          "duration": 2.0,
+          "value": "D:(3,5,b7)/A",
+          "confidence": 1
+        },
+        {
+          "time": 33.0,
+          "duration": 2.0,
+          "value": "G:min/Bb",
+          "confidence": 1
+        },
+        {
+          "time": 33.2,
+          "duration": 2.0,
+          "value": "G:(3,5,b7)/B",
+          "confidence": 1
+        },
+        {
+          "time": 34.0,
+          "duration": 2.0,
+          "value": "C:min",
+          "confidence": 1
+        },
+        {
+          "time": 34.2,
+          "duration": 2.0,
+          "value": "G:(3,5,b7)/D",
+          "confidence": 1
+        },
+        {
+          "time": 35.0,
+          "duration": 2.0,
+          "value": "C:min/Eb",
+          "confidence": 1
+        },
+        {
+          "time": 35.2,
+          "duration": 2.0,
+          "value": "C:(3,5,b7)",
+          "confidence": 1
+        },
+        {
+          "time": 36.0,
+          "duration": 2.0,
+          "value": "F:(3,5,b7)",
+          "confidence": 1
+        },
+        {
+          "time": 36.2,
+          "duration": 2.0,
+          "value": "Bb:(3,5,b7)",
+          "confidence": 1
+        },
+        {
+          "time": 37.0,
+          "duration": 2.0,
+          "value": "Eb:(3,5,b7)",
+          "confidence": 1
+        },
+        {
+          "time": 37.2,
+          "duration": 2.0,
+          "value": "D:(3,5,b7)",
+          "confidence": 1
+        },
+        {
+          "time": 38.0,
+          "duration": 2.0,
+          "value": "G:min",
+          "confidence": 1
+        },
+        {
+          "time": 38.2,
+          "duration": 2.0,
+          "value": "E:(b3,b5,b7)",
+          "confidence": 1
+        },
+        {
+          "time": 39.0,
+          "duration": 2.0,
+          "value": "A:(b3,b5,b7)",
+          "confidence": 1
+        },
+        {
+          "time": 39.2,
+          "duration": 2.0,
+          "value": "D:(3,#5,b7)",
+          "confidence": 1
+        },
+        {
+          "time": 40.0,
+          "duration": 2.0,
+          "value": "G:min",
+          "confidence": 1
+        },
+        {
+          "time": 40.2,
+          "duration": 2.0,
+          "value": "D:(3,5,b7)/A",
+          "confidence": 1
+        },
+        {
+          "time": 41.0,
+          "duration": 2.0,
+          "value": "G:min/Bb",
+          "confidence": 1
+        },
+        {
+          "time": 41.2,
+          "duration": 2.0,
+          "value": "G:(3,5,b7)/B",
+          "confidence": 1
+        },
+        {
+          "time": 42.0,
+          "duration": 2.0,
+          "value": "C:min",
+          "confidence": 1
+        },
+        {
+          "time": 42.2,
+          "duration": 2.0,
+          "value": "G:(3,5,b7)/D",
+          "confidence": 1
+        },
+        {
+          "time": 43.0,
+          "duration": 2.0,
+          "value": "C:min/Eb",
+          "confidence": 1
+        },
+        {
+          "time": 43.2,
+          "duration": 2.0,
+          "value": "C:(3,5,b7)/E",
+          "confidence": 1
+        },
+        {
+          "time": 44.0,
+          "duration": 2.0,
+          "value": "F:(3,5,b7)",
+          "confidence": 1
+        },
+        {
+          "time": 44.2,
+          "duration": 2.0,
+          "value": "F#:dim/D",
+          "confidence": 1
+        },
+        {
+          "time": 45.0,
+          "duration": 2.0,
+          "value": "G:min",
+          "confidence": 1
+        },
+        {
+          "time": 45.2,
+          "duration": 2.0,
+          "value": "Bb:(3,5,b7,9,11,13)/F",
+          "confidence": 1
+        },
+        {
+          "time": 46.0,
+          "duration": 2.0,
+          "value": "E:(b3,b5,b7)",
+          "confidence": 1
+        },
+        {
+          "time": 46.2,
+          "duration": 2.0,
+          "value": "A:(3,5,b7,#9)",
+          "confidence": 1
+        },
+        {
+          "time": 47.0,
+          "duration": 4.0,
+          "value": "D:maj7",
+          "confidence": 1
+        },
+        {
+          "time": 48.0,
+          "duration": 2.0,
+          "value": "G:min(b7,9)",
+          "confidence": 1
+        },
+        {
+          "time": 48.2,
+          "duration": 2.0,
+          "value": "C:(3,5,b7,9,11,13)",
+          "confidence": 1
+        },
+        {
+          "time": 49.0,
+          "duration": 2.0,
+          "value": "F:maj9",
+          "confidence": 1
+        },
+        {
+          "time": 49.2,
+          "duration": 2.0,
+          "value": "Bb:(3,5,b7,9,11,13)",
+          "confidence": 1
+        },
+        {
+          "time": 50.0,
+          "duration": 2.0,
+          "value": "A:(b3,b5,b7)",
+          "confidence": 1
+        },
+        {
+          "time": 50.2,
+          "duration": 2.0,
+          "value": "D:(3,#5,b7)",
+          "confidence": 1
+        },
+        {
+          "time": 51.0,
+          "duration": 2.0,
+          "value": "G:min",
+          "confidence": 1
+        },
+        {
+          "time": 51.2,
+          "duration": 2.0,
+          "value": "Bb:(3,5,b7)/F",
+          "confidence": 1
+        },
+        {
+          "time": 52.0,
+          "duration": 2.0,
+          "value": "E:(b3,b5,b7)",
+          "confidence": 1
+        },
+        {
+          "time": 52.2,
+          "duration": 2.0,
+          "value": "A:(3,5,b7,9,11,13)",
+          "confidence": 1
+        },
+        {
+          "time": 53.0,
+          "duration": 2.0,
+          "value": "D:(b3,b5,b7)",
+          "confidence": 1
+        },
+        {
+          "time": 53.2,
+          "duration": 2.0,
+          "value": "G:(3,#5,b7,b9)",
+          "confidence": 1
+        },
+        {
+          "time": 54.0,
+          "duration": 2.0,
+          "value": "C:min",
+          "confidence": 1
+        },
+        {
+          "time": 54.2,
+          "duration": 2.0,
+          "value": "Eb:maj/Bb",
+          "confidence": 1
+        },
+        {
+          "time": 55.0,
+          "duration": 2.0,
+          "value": "A:(b3,b5,b7)",
+          "confidence": 1
+        },
+        {
+          "time": 55.2,
+          "duration": 2.0,
+          "value": "D:(3,#5,b7)",
+          "confidence": 1
+        },
+        {
+          "time": 56.0,
+          "duration": 2.0,
+          "value": "G:min",
+          "confidence": 1
+        },
+        {
+          "time": 56.2,
+          "duration": 2.0,
+          "value": "D:(3,5,b7)/A",
+          "confidence": 1
+        },
+        {
+          "time": 57.0,
+          "duration": 2.0,
+          "value": "G:min/Bb",
+          "confidence": 1
+        },
+        {
+          "time": 57.2,
+          "duration": 2.0,
+          "value": "G:(3,5,b7)/B",
+          "confidence": 1
+        },
+        {
+          "time": 58.0,
+          "duration": 2.0,
+          "value": "C:min",
+          "confidence": 1
+        },
+        {
+          "time": 58.2,
+          "duration": 2.0,
+          "value": "G:(3,5,b7)/D",
+          "confidence": 1
+        },
+        {
+          "time": 59.0,
+          "duration": 2.0,
+          "value": "C:min/Eb",
+          "confidence": 1
+        },
+        {
+          "time": 59.2,
+          "duration": 2.0,
+          "value": "C:(3,5,b7)/E",
+          "confidence": 1
+        },
+        {
+          "time": 60.0,
+          "duration": 2.0,
+          "value": "F:(3,5,b7)",
+          "confidence": 1
+        },
+        {
+          "time": 60.2,
+          "duration": 2.0,
+          "value": "F#:dim/D",
+          "confidence": 1
+        },
+        {
+          "time": 61.0,
+          "duration": 2.0,
+          "value": "G:min",
+          "confidence": 1
+        },
+        {
+          "time": 61.2,
+          "duration": 2.0,
+          "value": "Bb:(3,5,b7,9,11,13)/F",
+          "confidence": 1
+        },
+        {
+          "time": 62.0,
+          "duration": 2.0,
+          "value": "E:(b3,b5,b7)",
+          "confidence": 1
+        },
+        {
+          "time": 62.2,
+          "duration": 2.0,
+          "value": "A:(3,5,b7,#9)",
+          "confidence": 1
+        },
+        {
+          "time": 63.0,
+          "duration": 4.0,
+          "value": "D:maj7",
+          "confidence": 1
+        },
+        {
+          "time": 64.0,
+          "duration": 2.0,
+          "value": "G:min(b7,9)",
+          "confidence": 1
+        },
+        {
+          "time": 64.2,
+          "duration": 2.0,
+          "value": "C:(3,5,b7,9,11,13)",
+          "confidence": 1
+        },
+        {
+          "time": 65.0,
+          "duration": 2.0,
+          "value": "F:maj9",
+          "confidence": 1
+        },
+        {
+          "time": 65.2,
+          "duration": 2.0,
+          "value": "Bb:(3,5,b7,9,11,13)",
+          "confidence": 1
+        },
+        {
+          "time": 66.0,
+          "duration": 2.0,
+          "value": "A:(b3,b5,b7)",
+          "confidence": 1
+        },
+        {
+          "time": 66.2,
+          "duration": 2.0,
+          "value": "D:(3,#5,b7)",
+          "confidence": 1
+        },
+        {
+          "time": 67.0,
+          "duration": 2.0,
+          "value": "G:min",
+          "confidence": 1
+        },
+        {
+          "time": 67.2,
+          "duration": 2.0,
+          "value": "Bb:(3,5,b7)/F",
+          "confidence": 1
+        },
+        {
+          "time": 68.0,
+          "duration": 2.0,
+          "value": "E:(b3,b5,b7)",
+          "confidence": 1
+        },
+        {
+          "time": 68.2,
+          "duration": 2.0,
+          "value": "A:(3,5,b7,9,11,13)",
+          "confidence": 1
+        },
+        {
+          "time": 69.0,
+          "duration": 2.0,
+          "value": "D:(b3,b5,b7)",
+          "confidence": 1
+        },
+        {
+          "time": 69.2,
+          "duration": 2.0,
+          "value": "G:(3,#5,b7,b9)",
+          "confidence": 1
+        },
+        {
+          "time": 70.0,
+          "duration": 2.0,
+          "value": "C:min",
+          "confidence": 1
+        },
+        {
+          "time": 70.2,
+          "duration": 2.0,
+          "value": "Eb:(3,5,b7)/Bb",
+          "confidence": 1
+        },
+        {
+          "time": 71.0,
           "duration": 1.0,
           "value": "A:(b3,b5,b7)",
           "confidence": 1
         },
         {
-          "time": 24.1,
+          "time": 71.1,
           "duration": 3.0,
           "value": "D:(3,5,b7,#9)",
-=======
-          "duration": 2.0,
-          "value": "G:min",
-          "confidence": 1
-        },
-        {
-          "time": 24.2,
+          "confidence": 1
+        },
+        {
+          "time": 72.0,
+          "duration": 2.0,
+          "value": "G:min",
+          "confidence": 1
+        },
+        {
+          "time": 72.2,
           "duration": 2.0,
           "value": "D:(3,5,b7)/A",
->>>>>>> 5725112b
-          "confidence": 1
-        },
-        {
-          "time": 25.0,
-          "duration": 2.0,
-<<<<<<< HEAD
-          "value": "G:min",
-=======
+          "confidence": 1
+        },
+        {
+          "time": 73.0,
+          "duration": 2.0,
           "value": "G:min/Bb",
->>>>>>> 5725112b
-          "confidence": 1
-        },
-        {
-          "time": 25.2,
-          "duration": 2.0,
-<<<<<<< HEAD
-          "value": "D:(3,5,b7)/A",
-=======
+          "confidence": 1
+        },
+        {
+          "time": 73.2,
+          "duration": 2.0,
           "value": "G:(3,5,b7)/B",
->>>>>>> 5725112b
-          "confidence": 1
-        },
-        {
-          "time": 26.0,
-          "duration": 2.0,
-<<<<<<< HEAD
-          "value": "G:min/Bb",
-=======
+          "confidence": 1
+        },
+        {
+          "time": 74.0,
+          "duration": 2.0,
           "value": "C:min",
->>>>>>> 5725112b
-          "confidence": 1
-        },
-        {
-          "time": 26.2,
-          "duration": 2.0,
-<<<<<<< HEAD
-          "value": "G:(3,5,b7)/B",
-=======
+          "confidence": 1
+        },
+        {
+          "time": 74.2,
+          "duration": 2.0,
           "value": "G:(3,5,b7)/D",
->>>>>>> 5725112b
-          "confidence": 1
-        },
-        {
-          "time": 27.0,
-          "duration": 2.0,
-<<<<<<< HEAD
-          "value": "C:min",
-=======
+          "confidence": 1
+        },
+        {
+          "time": 75.0,
+          "duration": 2.0,
           "value": "C:min/Eb",
->>>>>>> 5725112b
-          "confidence": 1
-        },
-        {
-          "time": 27.2,
-          "duration": 2.0,
-<<<<<<< HEAD
-          "value": "G:(3,5,b7)/D",
-=======
-          "value": "C:(3,5,b7)/E",
->>>>>>> 5725112b
-          "confidence": 1
-        },
-        {
-          "time": 28.0,
-          "duration": 2.0,
-<<<<<<< HEAD
-          "value": "C:min/Eb",
-=======
+          "confidence": 1
+        },
+        {
+          "time": 75.2,
+          "duration": 2.0,
+          "value": "C:(3,5,b7)",
+          "confidence": 1
+        },
+        {
+          "time": 76.0,
+          "duration": 2.0,
           "value": "F:(3,5,b7)",
->>>>>>> 5725112b
-          "confidence": 1
-        },
-        {
-          "time": 28.2,
-          "duration": 2.0,
-<<<<<<< HEAD
-          "value": "C:(3,5,b7)/E",
-=======
+          "confidence": 1
+        },
+        {
+          "time": 76.2,
+          "duration": 2.0,
           "value": "Bb:(3,5,b7)",
->>>>>>> 5725112b
-          "confidence": 1
-        },
-        {
-          "time": 29.0,
-          "duration": 2.0,
-<<<<<<< HEAD
-          "value": "F:(3,5,b7)",
-=======
+          "confidence": 1
+        },
+        {
+          "time": 77.0,
+          "duration": 2.0,
           "value": "Eb:(3,5,b7)",
->>>>>>> 5725112b
-          "confidence": 1
-        },
-        {
-          "time": 29.2,
-          "duration": 2.0,
-<<<<<<< HEAD
-          "value": "Bb:(3,5,b7)",
-=======
+          "confidence": 1
+        },
+        {
+          "time": 77.2,
+          "duration": 2.0,
           "value": "D:(3,5,b7)",
->>>>>>> 5725112b
-          "confidence": 1
-        },
-        {
-          "time": 30.0,
-          "duration": 2.0,
-<<<<<<< HEAD
-          "value": "Eb:(3,5,b7)",
-=======
-          "value": "G:min",
->>>>>>> 5725112b
-          "confidence": 1
-        },
-        {
-          "time": 30.2,
-          "duration": 2.0,
-<<<<<<< HEAD
-          "value": "D:(3,5,b7)",
-=======
-          "value": "E:(b3,b5,b7)",
->>>>>>> 5725112b
-          "confidence": 1
-        },
-        {
-          "time": 31.0,
-          "duration": 2.0,
-<<<<<<< HEAD
-          "value": "G:min",
-=======
-          "value": "A:(b3,b5,b7)",
->>>>>>> 5725112b
-          "confidence": 1
-        },
-        {
-          "time": 31.2,
-          "duration": 2.0,
-<<<<<<< HEAD
-          "value": "E:(b3,b5,b7)",
-=======
-          "value": "D:(3,#5,b7)",
->>>>>>> 5725112b
-          "confidence": 1
-        },
-        {
-          "time": 32.0,
-          "duration": 2.0,
-<<<<<<< HEAD
-          "value": "A:(b3,b5,b7)",
-=======
-          "value": "G:min",
->>>>>>> 5725112b
-          "confidence": 1
-        },
-        {
-          "time": 32.2,
-          "duration": 2.0,
-<<<<<<< HEAD
-          "value": "D:(3,#5,b7)",
-=======
-          "value": "D:(3,5,b7)/A",
->>>>>>> 5725112b
-          "confidence": 1
-        },
-        {
-          "time": 33.0,
-          "duration": 2.0,
-<<<<<<< HEAD
-          "value": "G:min",
-          "confidence": 1
-        },
-        {
-          "time": 33.2,
-          "duration": 2.0,
-          "value": "D:(3,5,b7)/A",
-          "confidence": 1
-        },
-        {
-          "time": 34.0,
-          "duration": 2.0,
-=======
->>>>>>> 5725112b
-          "value": "G:min/Bb",
-          "confidence": 1
-        },
-        {
-<<<<<<< HEAD
-          "time": 34.2,
-=======
-          "time": 33.2,
->>>>>>> 5725112b
-          "duration": 2.0,
-          "value": "G:(3,5,b7)/B",
-          "confidence": 1
-        },
-        {
-<<<<<<< HEAD
-          "time": 35.0,
-=======
-          "time": 34.0,
->>>>>>> 5725112b
-          "duration": 2.0,
-          "value": "C:min",
-          "confidence": 1
-        },
-        {
-<<<<<<< HEAD
-          "time": 35.2,
-=======
-          "time": 34.2,
->>>>>>> 5725112b
-          "duration": 2.0,
-          "value": "G:(3,5,b7)/D",
-          "confidence": 1
-        },
-        {
-<<<<<<< HEAD
-          "time": 36.0,
-=======
-          "time": 35.0,
->>>>>>> 5725112b
-          "duration": 2.0,
-          "value": "C:min/Eb",
-          "confidence": 1
-        },
-        {
-<<<<<<< HEAD
-          "time": 36.2,
-=======
-          "time": 35.2,
->>>>>>> 5725112b
-          "duration": 2.0,
-          "value": "C:(3,5,b7)",
-          "confidence": 1
-        },
-        {
-<<<<<<< HEAD
-          "time": 37.0,
-=======
-          "time": 36.0,
->>>>>>> 5725112b
-          "duration": 2.0,
-          "value": "F:(3,5,b7)",
-          "confidence": 1
-        },
-        {
-<<<<<<< HEAD
-          "time": 37.2,
-=======
-          "time": 36.2,
->>>>>>> 5725112b
-          "duration": 2.0,
-          "value": "Bb:(3,5,b7)",
-          "confidence": 1
-        },
-        {
-<<<<<<< HEAD
-          "time": 38.0,
-=======
-          "time": 37.0,
->>>>>>> 5725112b
-          "duration": 2.0,
-          "value": "Eb:(3,5,b7)",
-          "confidence": 1
-        },
-        {
-<<<<<<< HEAD
-          "time": 38.2,
-=======
-          "time": 37.2,
->>>>>>> 5725112b
-          "duration": 2.0,
-          "value": "D:(3,5,b7)",
-          "confidence": 1
-        },
-        {
-<<<<<<< HEAD
-          "time": 39.0,
-=======
-          "time": 38.0,
->>>>>>> 5725112b
-          "duration": 2.0,
-          "value": "G:min",
-          "confidence": 1
-        },
-        {
-<<<<<<< HEAD
-          "time": 39.2,
-=======
-          "time": 38.2,
->>>>>>> 5725112b
-          "duration": 2.0,
-          "value": "E:(b3,b5,b7)",
-          "confidence": 1
-        },
-        {
-<<<<<<< HEAD
-          "time": 40.0,
-=======
-          "time": 39.0,
->>>>>>> 5725112b
-          "duration": 2.0,
-          "value": "A:(b3,b5,b7)",
-          "confidence": 1
-        },
-        {
-<<<<<<< HEAD
-          "time": 40.2,
-=======
-          "time": 39.2,
->>>>>>> 5725112b
-          "duration": 2.0,
-          "value": "D:(3,#5,b7)",
-          "confidence": 1
-        },
-        {
-<<<<<<< HEAD
-          "time": 41.0,
-=======
-          "time": 40.0,
->>>>>>> 5725112b
-          "duration": 2.0,
-          "value": "G:min",
-          "confidence": 1
-        },
-        {
-<<<<<<< HEAD
-          "time": 41.2,
-=======
-          "time": 40.2,
->>>>>>> 5725112b
-          "duration": 2.0,
-          "value": "D:(3,5,b7)/A",
-          "confidence": 1
-        },
-        {
-<<<<<<< HEAD
-          "time": 42.0,
-=======
-          "time": 41.0,
->>>>>>> 5725112b
-          "duration": 2.0,
-          "value": "G:min/Bb",
-          "confidence": 1
-        },
-        {
-<<<<<<< HEAD
-          "time": 42.2,
-=======
-          "time": 41.2,
->>>>>>> 5725112b
-          "duration": 2.0,
-          "value": "G:(3,5,b7)/B",
-          "confidence": 1
-        },
-        {
-<<<<<<< HEAD
-          "time": 43.0,
-=======
-          "time": 42.0,
->>>>>>> 5725112b
-          "duration": 2.0,
-          "value": "C:min",
-          "confidence": 1
-        },
-        {
-<<<<<<< HEAD
-          "time": 43.2,
-=======
-          "time": 42.2,
->>>>>>> 5725112b
-          "duration": 2.0,
-          "value": "G:(3,5,b7)/D",
-          "confidence": 1
-        },
-        {
-<<<<<<< HEAD
-          "time": 44.0,
-=======
-          "time": 43.0,
->>>>>>> 5725112b
-          "duration": 2.0,
-          "value": "C:min/Eb",
-          "confidence": 1
-        },
-        {
-<<<<<<< HEAD
-          "time": 44.2,
-=======
-          "time": 43.2,
->>>>>>> 5725112b
-          "duration": 2.0,
-          "value": "C:(3,5,b7)/E",
-          "confidence": 1
-        },
-        {
-<<<<<<< HEAD
-          "time": 45.0,
-=======
-          "time": 44.0,
->>>>>>> 5725112b
-          "duration": 2.0,
-          "value": "F:(3,5,b7)",
-          "confidence": 1
-        },
-        {
-<<<<<<< HEAD
-          "time": 45.2,
-=======
-          "time": 44.2,
->>>>>>> 5725112b
-          "duration": 2.0,
-          "value": "F#:dim/D",
-          "confidence": 1
-        },
-        {
-<<<<<<< HEAD
-          "time": 46.0,
-=======
-          "time": 45.0,
->>>>>>> 5725112b
-          "duration": 2.0,
-          "value": "G:min",
-          "confidence": 1
-        },
-        {
-<<<<<<< HEAD
-          "time": 46.2,
-=======
-          "time": 45.2,
->>>>>>> 5725112b
-          "duration": 2.0,
-          "value": "Bb:(3,5,b7,9,11,13)/F",
-          "confidence": 1
-        },
-        {
-<<<<<<< HEAD
-          "time": 47.0,
-=======
-          "time": 46.0,
->>>>>>> 5725112b
-          "duration": 2.0,
-          "value": "E:(b3,b5,b7)",
-          "confidence": 1
-        },
-        {
-<<<<<<< HEAD
-          "time": 47.2,
-=======
-          "time": 46.2,
->>>>>>> 5725112b
-          "duration": 2.0,
-          "value": "A:(3,5,b7,#9)",
-          "confidence": 1
-        },
-        {
-<<<<<<< HEAD
-          "time": 48.0,
-=======
-          "time": 47.0,
->>>>>>> 5725112b
-          "duration": 4.0,
-          "value": "D:maj7",
-          "confidence": 1
-        },
-        {
-<<<<<<< HEAD
-          "time": 49.0,
-=======
-          "time": 48.0,
->>>>>>> 5725112b
-          "duration": 2.0,
-          "value": "G:min(b7,9)",
-          "confidence": 1
-        },
-        {
-<<<<<<< HEAD
-          "time": 49.2,
-=======
-          "time": 48.2,
->>>>>>> 5725112b
-          "duration": 2.0,
-          "value": "C:(3,5,b7,9,11,13)",
-          "confidence": 1
-        },
-        {
-<<<<<<< HEAD
-          "time": 50.0,
-=======
-          "time": 49.0,
->>>>>>> 5725112b
-          "duration": 2.0,
-          "value": "F:maj9",
-          "confidence": 1
-        },
-        {
-<<<<<<< HEAD
-          "time": 50.2,
-=======
-          "time": 49.2,
->>>>>>> 5725112b
-          "duration": 2.0,
-          "value": "Bb:(3,5,b7,9,11,13)",
-          "confidence": 1
-        },
-        {
-<<<<<<< HEAD
-          "time": 51.0,
-=======
-          "time": 50.0,
->>>>>>> 5725112b
-          "duration": 2.0,
-          "value": "A:(b3,b5,b7)",
-          "confidence": 1
-        },
-        {
-<<<<<<< HEAD
-          "time": 51.2,
-=======
-          "time": 50.2,
->>>>>>> 5725112b
-          "duration": 2.0,
-          "value": "D:(3,#5,b7)",
-          "confidence": 1
-        },
-        {
-<<<<<<< HEAD
-          "time": 52.0,
-=======
-          "time": 51.0,
->>>>>>> 5725112b
-          "duration": 2.0,
-          "value": "G:min",
-          "confidence": 1
-        },
-        {
-<<<<<<< HEAD
-          "time": 52.2,
-=======
-          "time": 51.2,
->>>>>>> 5725112b
-          "duration": 2.0,
-          "value": "Bb:(3,5,b7)/F",
-          "confidence": 1
-        },
-        {
-<<<<<<< HEAD
-          "time": 53.0,
-=======
-          "time": 52.0,
->>>>>>> 5725112b
-          "duration": 2.0,
-          "value": "E:(b3,b5,b7)",
-          "confidence": 1
-        },
-        {
-<<<<<<< HEAD
-          "time": 53.2,
-=======
-          "time": 52.2,
->>>>>>> 5725112b
-          "duration": 2.0,
-          "value": "A:(3,5,b7,9,11,13)",
-          "confidence": 1
-        },
-        {
-<<<<<<< HEAD
-          "time": 54.0,
-=======
-          "time": 53.0,
->>>>>>> 5725112b
-          "duration": 2.0,
-          "value": "D:(b3,b5,b7)",
-          "confidence": 1
-        },
-        {
-<<<<<<< HEAD
-          "time": 54.2,
-=======
-          "time": 53.2,
->>>>>>> 5725112b
-          "duration": 2.0,
-          "value": "G:(3,#5,b7,b9)",
-          "confidence": 1
-        },
-        {
-<<<<<<< HEAD
-          "time": 55.0,
-=======
-          "time": 54.0,
->>>>>>> 5725112b
-          "duration": 2.0,
-          "value": "C:min",
-          "confidence": 1
-        },
-        {
-<<<<<<< HEAD
-          "time": 55.2,
-=======
-          "time": 54.2,
->>>>>>> 5725112b
-          "duration": 2.0,
-          "value": "Eb:maj/Bb",
-          "confidence": 1
-        },
-        {
-<<<<<<< HEAD
-          "time": 56.0,
-=======
-          "time": 55.0,
->>>>>>> 5725112b
-          "duration": 2.0,
-          "value": "A:(b3,b5,b7)",
-          "confidence": 1
-        },
-        {
-<<<<<<< HEAD
-          "time": 56.2,
-=======
-          "time": 55.2,
->>>>>>> 5725112b
-          "duration": 2.0,
-          "value": "D:(3,#5,b7)",
-          "confidence": 1
-        },
-        {
-<<<<<<< HEAD
-          "time": 57.0,
-=======
-          "time": 56.0,
->>>>>>> 5725112b
-          "duration": 2.0,
-          "value": "G:min",
-          "confidence": 1
-        },
-        {
-<<<<<<< HEAD
-          "time": 57.2,
-=======
-          "time": 56.2,
->>>>>>> 5725112b
-          "duration": 2.0,
-          "value": "D:(3,5,b7)/A",
-          "confidence": 1
-        },
-        {
-<<<<<<< HEAD
-          "time": 58.0,
-=======
-          "time": 57.0,
->>>>>>> 5725112b
-          "duration": 2.0,
-          "value": "G:min/Bb",
-          "confidence": 1
-        },
-        {
-<<<<<<< HEAD
-          "time": 58.2,
-=======
-          "time": 57.2,
->>>>>>> 5725112b
-          "duration": 2.0,
-          "value": "G:(3,5,b7)/B",
-          "confidence": 1
-        },
-        {
-<<<<<<< HEAD
-          "time": 59.0,
-=======
-          "time": 58.0,
->>>>>>> 5725112b
-          "duration": 2.0,
-          "value": "C:min",
-          "confidence": 1
-        },
-        {
-<<<<<<< HEAD
-          "time": 59.2,
-=======
-          "time": 58.2,
->>>>>>> 5725112b
-          "duration": 2.0,
-          "value": "G:(3,5,b7)/D",
-          "confidence": 1
-        },
-        {
-<<<<<<< HEAD
-          "time": 60.0,
-=======
-          "time": 59.0,
->>>>>>> 5725112b
-          "duration": 2.0,
-          "value": "C:min/Eb",
-          "confidence": 1
-        },
-        {
-<<<<<<< HEAD
-          "time": 60.2,
-=======
-          "time": 59.2,
->>>>>>> 5725112b
-          "duration": 2.0,
-          "value": "C:(3,5,b7)/E",
-          "confidence": 1
-        },
-        {
-<<<<<<< HEAD
-          "time": 61.0,
-=======
-          "time": 60.0,
->>>>>>> 5725112b
-          "duration": 2.0,
-          "value": "F:(3,5,b7)",
-          "confidence": 1
-        },
-        {
-<<<<<<< HEAD
-          "time": 61.2,
-=======
-          "time": 60.2,
->>>>>>> 5725112b
-          "duration": 2.0,
-          "value": "F#:dim/D",
-          "confidence": 1
-        },
-        {
-<<<<<<< HEAD
-          "time": 62.0,
-=======
-          "time": 61.0,
->>>>>>> 5725112b
-          "duration": 2.0,
-          "value": "G:min",
-          "confidence": 1
-        },
-        {
-<<<<<<< HEAD
-          "time": 62.2,
-=======
-          "time": 61.2,
->>>>>>> 5725112b
-          "duration": 2.0,
-          "value": "Bb:(3,5,b7,9,11,13)/F",
-          "confidence": 1
-        },
-        {
-<<<<<<< HEAD
-          "time": 63.0,
-=======
-          "time": 62.0,
->>>>>>> 5725112b
-          "duration": 2.0,
-          "value": "E:(b3,b5,b7)",
-          "confidence": 1
-        },
-        {
-<<<<<<< HEAD
-          "time": 63.2,
-=======
-          "time": 62.2,
->>>>>>> 5725112b
-          "duration": 2.0,
-          "value": "A:(3,5,b7,#9)",
-          "confidence": 1
-        },
-        {
-<<<<<<< HEAD
-          "time": 64.0,
-=======
-          "time": 63.0,
->>>>>>> 5725112b
-          "duration": 4.0,
-          "value": "D:maj7",
-          "confidence": 1
-        },
-        {
-<<<<<<< HEAD
-          "time": 65.0,
-=======
-          "time": 64.0,
->>>>>>> 5725112b
-          "duration": 2.0,
-          "value": "G:min(b7,9)",
-          "confidence": 1
-        },
-        {
-<<<<<<< HEAD
-          "time": 65.2,
-=======
-          "time": 64.2,
->>>>>>> 5725112b
-          "duration": 2.0,
-          "value": "C:(3,5,b7,9,11,13)",
-          "confidence": 1
-        },
-        {
-<<<<<<< HEAD
-          "time": 66.0,
-=======
-          "time": 65.0,
->>>>>>> 5725112b
-          "duration": 2.0,
-          "value": "F:maj9",
-          "confidence": 1
-        },
-        {
-<<<<<<< HEAD
-          "time": 66.2,
-=======
-          "time": 65.2,
->>>>>>> 5725112b
-          "duration": 2.0,
-          "value": "Bb:(3,5,b7,9,11,13)",
-          "confidence": 1
-        },
-        {
-<<<<<<< HEAD
-          "time": 67.0,
-=======
-          "time": 66.0,
->>>>>>> 5725112b
-          "duration": 2.0,
-          "value": "A:(b3,b5,b7)",
-          "confidence": 1
-        },
-        {
-<<<<<<< HEAD
-          "time": 67.2,
-=======
-          "time": 66.2,
->>>>>>> 5725112b
-          "duration": 2.0,
-          "value": "D:(3,#5,b7)",
-          "confidence": 1
-        },
-        {
-<<<<<<< HEAD
-          "time": 68.0,
-=======
-          "time": 67.0,
->>>>>>> 5725112b
-          "duration": 2.0,
-          "value": "G:min",
-          "confidence": 1
-        },
-        {
-<<<<<<< HEAD
-          "time": 68.2,
-=======
-          "time": 67.2,
->>>>>>> 5725112b
-          "duration": 2.0,
-          "value": "Bb:(3,5,b7)/F",
-          "confidence": 1
-        },
-        {
-<<<<<<< HEAD
-          "time": 69.0,
-=======
-          "time": 68.0,
->>>>>>> 5725112b
-          "duration": 2.0,
-          "value": "E:(b3,b5,b7)",
-          "confidence": 1
-        },
-        {
-<<<<<<< HEAD
-          "time": 69.2,
-=======
-          "time": 68.2,
->>>>>>> 5725112b
-          "duration": 2.0,
-          "value": "A:(3,5,b7,9,11,13)",
-          "confidence": 1
-        },
-        {
-<<<<<<< HEAD
-          "time": 70.0,
-=======
-          "time": 69.0,
->>>>>>> 5725112b
-          "duration": 2.0,
-          "value": "D:(b3,b5,b7)",
-          "confidence": 1
-        },
-        {
-<<<<<<< HEAD
-          "time": 70.2,
-=======
-          "time": 69.2,
->>>>>>> 5725112b
-          "duration": 2.0,
-          "value": "G:(3,#5,b7,b9)",
-          "confidence": 1
-        },
-        {
-<<<<<<< HEAD
-          "time": 71.0,
-=======
-          "time": 70.0,
->>>>>>> 5725112b
-          "duration": 2.0,
-          "value": "C:min",
-          "confidence": 1
-        },
-        {
-<<<<<<< HEAD
-          "time": 71.2,
-=======
-          "time": 70.2,
->>>>>>> 5725112b
-          "duration": 2.0,
-          "value": "Eb:(3,5,b7)/Bb",
-          "confidence": 1
-        },
-        {
-<<<<<<< HEAD
-          "time": 72.0,
-=======
-          "time": 71.0,
->>>>>>> 5725112b
-          "duration": 1.0,
-          "value": "A:(b3,b5,b7)",
-          "confidence": 1
-        },
-        {
-<<<<<<< HEAD
-          "time": 72.1,
-=======
-          "time": 71.1,
->>>>>>> 5725112b
-          "duration": 3.0,
-          "value": "D:(3,5,b7,#9)",
-          "confidence": 1
-        },
-        {
-<<<<<<< HEAD
-          "time": 73.0,
-=======
-          "time": 72.0,
->>>>>>> 5725112b
-          "duration": 2.0,
-          "value": "G:min",
-          "confidence": 1
-        },
-        {
-<<<<<<< HEAD
-          "time": 73.2,
-=======
-          "time": 72.2,
->>>>>>> 5725112b
-          "duration": 2.0,
-          "value": "D:(3,5,b7)/A",
-          "confidence": 1
-        },
-        {
-<<<<<<< HEAD
-          "time": 74.0,
-=======
-          "time": 73.0,
->>>>>>> 5725112b
-          "duration": 2.0,
-          "value": "G:min/Bb",
-          "confidence": 1
-        },
-        {
-<<<<<<< HEAD
-          "time": 74.2,
-=======
-          "time": 73.2,
->>>>>>> 5725112b
-          "duration": 2.0,
-          "value": "G:(3,5,b7)/B",
-          "confidence": 1
-        },
-        {
-<<<<<<< HEAD
-          "time": 75.0,
-=======
-          "time": 74.0,
->>>>>>> 5725112b
-          "duration": 2.0,
-          "value": "C:min",
-          "confidence": 1
-        },
-        {
-<<<<<<< HEAD
-          "time": 75.2,
-=======
-          "time": 74.2,
->>>>>>> 5725112b
-          "duration": 2.0,
-          "value": "G:(3,5,b7)/D",
-          "confidence": 1
-        },
-        {
-<<<<<<< HEAD
-          "time": 76.0,
-=======
-          "time": 75.0,
->>>>>>> 5725112b
-          "duration": 2.0,
-          "value": "C:min/Eb",
-          "confidence": 1
-        },
-        {
-<<<<<<< HEAD
-          "time": 76.2,
-=======
-          "time": 75.2,
->>>>>>> 5725112b
-          "duration": 2.0,
-          "value": "C:(3,5,b7)",
-          "confidence": 1
-        },
-        {
-<<<<<<< HEAD
-          "time": 77.0,
-=======
-          "time": 76.0,
->>>>>>> 5725112b
-          "duration": 2.0,
-          "value": "F:(3,5,b7)",
-          "confidence": 1
-        },
-        {
-<<<<<<< HEAD
-          "time": 77.2,
-=======
-          "time": 76.2,
->>>>>>> 5725112b
-          "duration": 2.0,
-          "value": "Bb:(3,5,b7)",
-          "confidence": 1
-        },
-        {
-<<<<<<< HEAD
+          "confidence": 1
+        },
+        {
           "time": 78.0,
-=======
-          "time": 77.0,
->>>>>>> 5725112b
-          "duration": 2.0,
-          "value": "Eb:(3,5,b7)",
-          "confidence": 1
-        },
-        {
-<<<<<<< HEAD
-          "time": 78.2,
-=======
-          "time": 77.2,
->>>>>>> 5725112b
-          "duration": 2.0,
-          "value": "D:(3,5,b7)",
-          "confidence": 1
-        },
-        {
-<<<<<<< HEAD
-          "time": 79.0,
-=======
-          "time": 78.0,
->>>>>>> 5725112b
           "duration": 4.0,
           "value": "G:min",
           "confidence": 1
