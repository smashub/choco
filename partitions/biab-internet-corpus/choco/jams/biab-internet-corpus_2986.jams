{
  "annotations": [
    {
      "annotation_metadata": {
        "curator": {
          "name": "",
          "email": ""
        },
        "annotator": {},
        "version": "",
        "corpus": "biab_internet_corpus",
        "annotation_tools": "",
        "annotation_rules": "",
        "validation": "",
        "data_source": ""
      },
      "namespace": "chord",
      "data": [
        {
<<<<<<< HEAD
=======
          "time": 0.0,
          "duration": 4.0,
          "value": "Bb:maj",
          "confidence": 1
        },
        {
>>>>>>> 5725112b
          "time": 1.0,
          "duration": 4.0,
          "value": "Bb:maj",
          "confidence": 1
        },
        {
          "time": 2.0,
          "duration": 4.0,
          "value": "Bb:maj",
          "confidence": 1
        },
        {
          "time": 3.0,
          "duration": 4.0,
<<<<<<< HEAD
          "value": "Bb:maj",
=======
          "value": "Bb:(3,5,b7)",
>>>>>>> 5725112b
          "confidence": 1
        },
        {
          "time": 4.0,
          "duration": 4.0,
<<<<<<< HEAD
          "value": "Bb:(3,5,b7)",
=======
          "value": "Eb:(3,5,b7)",
>>>>>>> 5725112b
          "confidence": 1
        },
        {
          "time": 5.0,
          "duration": 4.0,
          "value": "Eb:(3,5,b7)",
          "confidence": 1
        },
        {
          "time": 6.0,
          "duration": 4.0,
<<<<<<< HEAD
          "value": "Eb:(3,5,b7)",
=======
          "value": "Bb:maj",
>>>>>>> 5725112b
          "confidence": 1
        },
        {
          "time": 7.0,
<<<<<<< HEAD
          "duration": 4.0,
          "value": "Bb:maj",
=======
          "duration": 2.0,
          "value": "D:min(b7)",
          "confidence": 1
        },
        {
          "time": 7.2,
          "duration": 2.0,
          "value": "G:(3,#5,b7)",
>>>>>>> 5725112b
          "confidence": 1
        },
        {
          "time": 8.0,
<<<<<<< HEAD
          "duration": 2.0,
          "value": "D:min(b7)",
          "confidence": 1
        },
        {
          "time": 8.2,
          "duration": 2.0,
          "value": "G:(3,#5,b7)",
=======
          "duration": 4.0,
          "value": "C:min(b7)",
>>>>>>> 5725112b
          "confidence": 1
        },
        {
          "time": 9.0,
          "duration": 4.0,
<<<<<<< HEAD
          "value": "C:min(b7)",
=======
          "value": "F:(3,5,b7)",
>>>>>>> 5725112b
          "confidence": 1
        },
        {
          "time": 10.0,
<<<<<<< HEAD
          "duration": 4.0,
          "value": "F:(3,5,b7)",
          "confidence": 1
        },
        {
          "time": 11.0,
=======
>>>>>>> 5725112b
          "duration": 4.0,
          "value": "Bb:maj",
          "confidence": 1
        }
      ],
      "sandbox": {},
      "time": 0,
      "duration": 44.0
    },
    {
      "annotation_metadata": {
        "curator": {
          "name": "",
          "email": ""
        },
        "annotator": {},
        "version": "",
        "corpus": "biab_internet_corpus",
        "annotation_tools": "",
        "annotation_rules": "",
        "validation": "",
        "data_source": ""
      },
      "namespace": "key_mode",
      "data": [
        {
          "time": 0.0,
          "duration": 44.0,
          "value": "Bb",
          "confidence": 1
        }
      ],
      "sandbox": {},
      "time": 0,
      "duration": 44.0
    }
  ],
  "file_metadata": {
    "title": "Air Conditioning",
    "artist": "",
    "release": "",
    "duration": 44.0,
    "identifiers": {},
    "jams_version": "0.3.4"
  },
  "sandbox": {
    "expanded": false
  }
}<|MERGE_RESOLUTION|>--- conflicted
+++ resolved
@@ -17,15 +17,12 @@
       "namespace": "chord",
       "data": [
         {
-<<<<<<< HEAD
-=======
           "time": 0.0,
           "duration": 4.0,
           "value": "Bb:maj",
           "confidence": 1
         },
         {
->>>>>>> 5725112b
           "time": 1.0,
           "duration": 4.0,
           "value": "Bb:maj",
@@ -40,21 +37,13 @@
         {
           "time": 3.0,
           "duration": 4.0,
-<<<<<<< HEAD
-          "value": "Bb:maj",
-=======
           "value": "Bb:(3,5,b7)",
->>>>>>> 5725112b
           "confidence": 1
         },
         {
           "time": 4.0,
           "duration": 4.0,
-<<<<<<< HEAD
-          "value": "Bb:(3,5,b7)",
-=======
           "value": "Eb:(3,5,b7)",
->>>>>>> 5725112b
           "confidence": 1
         },
         {
@@ -66,19 +55,11 @@
         {
           "time": 6.0,
           "duration": 4.0,
-<<<<<<< HEAD
-          "value": "Eb:(3,5,b7)",
-=======
           "value": "Bb:maj",
->>>>>>> 5725112b
           "confidence": 1
         },
         {
           "time": 7.0,
-<<<<<<< HEAD
-          "duration": 4.0,
-          "value": "Bb:maj",
-=======
           "duration": 2.0,
           "value": "D:min(b7)",
           "confidence": 1
@@ -87,47 +68,22 @@
           "time": 7.2,
           "duration": 2.0,
           "value": "G:(3,#5,b7)",
->>>>>>> 5725112b
           "confidence": 1
         },
         {
           "time": 8.0,
-<<<<<<< HEAD
-          "duration": 2.0,
-          "value": "D:min(b7)",
-          "confidence": 1
-        },
-        {
-          "time": 8.2,
-          "duration": 2.0,
-          "value": "G:(3,#5,b7)",
-=======
           "duration": 4.0,
           "value": "C:min(b7)",
->>>>>>> 5725112b
           "confidence": 1
         },
         {
           "time": 9.0,
           "duration": 4.0,
-<<<<<<< HEAD
-          "value": "C:min(b7)",
-=======
           "value": "F:(3,5,b7)",
->>>>>>> 5725112b
           "confidence": 1
         },
         {
           "time": 10.0,
-<<<<<<< HEAD
-          "duration": 4.0,
-          "value": "F:(3,5,b7)",
-          "confidence": 1
-        },
-        {
-          "time": 11.0,
-=======
->>>>>>> 5725112b
           "duration": 4.0,
           "value": "Bb:maj",
           "confidence": 1
