{
  "annotations": [
    {
      "annotation_metadata": {
        "curator": {
          "name": "",
          "email": ""
        },
        "annotator": {},
        "version": "",
        "corpus": "biab_internet_corpus",
        "annotation_tools": "",
        "annotation_rules": "",
        "validation": "",
        "data_source": ""
      },
      "namespace": "chord",
      "data": [
        {
          "time": 0.0,
          "duration": 4.0,
          "value": "Bb:maj7",
          "confidence": 1
        },
        {
          "time": 1.0,
          "duration": 4.0,
          "value": "Ab:maj7",
          "confidence": 1
        },
        {
          "time": 2.0,
          "duration": 4.0,
          "value": "Bb:maj7",
          "confidence": 1
        },
        {
          "time": 3.0,
          "duration": 4.0,
          "value": "Ab:maj7",
          "confidence": 1
        },
        {
          "time": 4.0,
          "duration": 2.0,
          "value": "F:(3,5,b7)",
          "confidence": 1
        },
        {
          "time": 4.2,
          "duration": 2.0,
          "value": "C:(b3,b5,b7)",
          "confidence": 1
        },
        {
          "time": 5.0,
          "duration": 4.0,
          "value": "C:min(b7)/F",
          "confidence": 1
        },
        {
          "time": 6.0,
          "duration": 2.0,
          "value": "F:(3,5,b7)",
          "confidence": 1
        },
        {
          "time": 6.2,
          "duration": 2.0,
          "value": "C:min(b7)",
          "confidence": 1
        },
        {
          "time": 7.0,
          "duration": 2.0,
          "value": "F:(3,5,b7)",
          "confidence": 1
        },
        {
          "time": 7.2,
          "duration": 2.0,
          "value": "F:aug",
          "confidence": 1
        },
        {
          "time": 8.0,
          "duration": 2.0,
          "value": "Bb:maj7",
          "confidence": 1
        },
        {
          "time": 8.2,
          "duration": 1.0,
          "value": "C:min(6)",
          "confidence": 1
        },
        {
          "time": 8.3,
          "duration": 1.0,
          "value": "Db:dim",
          "confidence": 1
        },
        {
          "time": 9.0,
          "duration": 2.0,
          "value": "D:min(b7)",
          "confidence": 1
        },
        {
          "time": 9.2,
          "duration": 2.0,
          "value": "Eb:(3,5,b7,9)",
          "confidence": 1
        },
        {
          "time": 10.0,
          "duration": 4.0,
          "value": "D:min(b7)",
          "confidence": 1
        },
        {
          "time": 11.0,
          "duration": 3.0,
          "value": "Db:min(b7)",
          "confidence": 1
        },
        {
<<<<<<< HEAD
          "time": 12.3,
=======
          "time": 11.3,
>>>>>>> 5725112b
          "duration": 1.0,
          "value": "Gb:(3,5,b7,9)",
          "confidence": 1
        },
        {
          "time": 12.0,
          "duration": 2.0,
          "value": "F:(3,5,b7,9,11,13)",
          "confidence": 1
        },
        {
          "time": 12.2,
          "duration": 2.0,
          "value": "C:(b3,b5,b7)",
          "confidence": 1
        },
        {
          "time": 13.0,
          "duration": 4.0,
          "value": "C:min(b7)/F",
          "confidence": 1
        },
        {
          "time": 14.0,
          "duration": 2.0,
          "value": "F:(3,5,b7,9,11,13)",
          "confidence": 1
        },
        {
          "time": 14.2,
          "duration": 2.0,
          "value": "C:min(b7)",
          "confidence": 1
        },
        {
          "time": 15.0,
          "duration": 2.0,
          "value": "F:(3,5,b7)",
          "confidence": 1
        },
        {
          "time": 15.2,
          "duration": 2.0,
          "value": "F:aug",
          "confidence": 1
        },
        {
          "time": 16.0,
          "duration": 2.0,
          "value": "Bb:maj7",
          "confidence": 1
        },
        {
          "time": 16.2,
          "duration": 1.0,
          "value": "C:min(6)",
          "confidence": 1
        },
        {
          "time": 16.3,
          "duration": 1.0,
          "value": "Db:dim",
          "confidence": 1
        },
        {
          "time": 17.0,
          "duration": 2.0,
          "value": "D:min(b7)",
          "confidence": 1
        },
        {
          "time": 17.2,
          "duration": 2.0,
          "value": "D:aug",
          "confidence": 1
        },
        {
          "time": 18.0,
          "duration": 4.0,
          "value": "G:(3,5,b7,9,11,13)",
          "confidence": 1
        },
        {
          "time": 19.0,
          "duration": 4.0,
          "value": "Db:(3,5,b7,9)",
          "confidence": 1
        },
        {
          "time": 20.0,
          "duration": 4.0,
          "value": "C:min(b7)",
          "confidence": 1
        },
        {
          "time": 21.0,
          "duration": 2.0,
          "value": "C:min(b7)",
          "confidence": 1
        },
        {
          "time": 21.2,
          "duration": 1.0,
          "value": "F:(3,5,b7,9,11,13)",
          "confidence": 1
        },
        {
          "time": 21.3,
          "duration": 1.0,
          "value": "Eb:dim",
          "confidence": 1
        },
        {
          "time": 22.0,
          "duration": 2.0,
          "value": "D:min(b7)",
          "confidence": 1
        },
        {
          "time": 22.2,
          "duration": 2.0,
          "value": "Bb:maj/D",
          "confidence": 1
        },
        {
          "time": 23.0,
          "duration": 4.0,
          "value": "G:(3,5,b7,b9)",
          "confidence": 1
        },
        {
          "time": 24.0,
          "duration": 4.0,
          "value": "C:(b3,b5,b7)",
          "confidence": 1
        },
        {
          "time": 25.0,
          "duration": 2.0,
          "value": "C:(b3,b5,b7)",
          "confidence": 1
        },
        {
          "time": 25.2,
          "duration": 1.0,
          "value": "F:(3,5,b7,9,11,13)",
          "confidence": 1
        },
        {
          "time": 25.3,
          "duration": 1.0,
          "value": "Eb:dim",
          "confidence": 1
        },
        {
          "time": 26.0,
          "duration": 2.0,
          "value": "D:min(b7)",
          "confidence": 1
        },
        {
          "time": 26.2,
          "duration": 2.0,
          "value": "Bb:maj/D",
          "confidence": 1
        },
        {
          "time": 27.0,
          "duration": 3.0,
          "value": "Db:min(b7)",
          "confidence": 1
        },
        {
<<<<<<< HEAD
          "time": 28.3,
=======
          "time": 27.3,
>>>>>>> 5725112b
          "duration": 1.0,
          "value": "Gb:(3,5,b7,9)",
          "confidence": 1
        },
        {
          "time": 28.0,
          "duration": 2.0,
          "value": "F:(3,5,b7)",
          "confidence": 1
        },
        {
          "time": 28.2,
          "duration": 2.0,
          "value": "C:(b3,b5,b7)",
          "confidence": 1
        },
        {
          "time": 29.0,
          "duration": 4.0,
          "value": "C:min(b7)/F",
          "confidence": 1
        },
        {
          "time": 30.0,
          "duration": 2.0,
          "value": "F:(3,5,b7)",
          "confidence": 1
        },
        {
          "time": 30.2,
          "duration": 2.0,
          "value": "C:min(b7)",
          "confidence": 1
        },
        {
          "time": 31.0,
          "duration": 3.0,
          "value": "F:(3,5,b7)",
          "confidence": 1
        },
        {
<<<<<<< HEAD
          "time": 32.3,
=======
          "time": 31.3,
>>>>>>> 5725112b
          "duration": 1.0,
          "value": "F:aug",
          "confidence": 1
        },
        {
          "time": 32.0,
          "duration": 2.0,
          "value": "Bb:maj7",
          "confidence": 1
        },
        {
          "time": 32.2,
          "duration": 2.0,
          "value": "C:min(6)",
          "confidence": 1
        },
        {
          "time": 33.0,
          "duration": 2.0,
          "value": "Db:dim",
          "confidence": 1
        },
        {
          "time": 33.2,
          "duration": 2.0,
          "value": "Bb:maj/D",
          "confidence": 1
        },
        {
          "time": 34.0,
          "duration": 4.0,
          "value": "Ab:(3,5,b7,9,11,13)",
          "confidence": 1
        },
        {
          "time": 35.0,
          "duration": 2.0,
          "value": "G:(3,5,b7,9)",
          "confidence": 1
        },
        {
          "time": 35.2,
          "duration": 2.0,
          "value": "G:aug",
          "confidence": 1
        },
        {
          "time": 36.0,
          "duration": 4.0,
          "value": "C:min(b7)",
          "confidence": 1
        },
        {
          "time": 37.0,
          "duration": 2.0,
          "value": "C:(b3,b5,b7)",
          "confidence": 1
        },
        {
          "time": 37.2,
          "duration": 2.0,
          "value": "F:(3,5,b7,b9)",
          "confidence": 1
        },
        {
          "time": 38.0,
          "duration": 4.0,
          "value": "Bb:maj",
          "confidence": 1
        },
        {
          "time": 39.0,
          "duration": 4.0,
          "value": "Ab:maj7",
          "confidence": 1
        },
        {
          "time": 40.0,
          "duration": 4.0,
          "value": "Bb:maj7",
          "confidence": 1
        },
        {
          "time": 41.0,
          "duration": 4.0,
          "value": "Ab:maj7",
          "confidence": 1
        },
        {
          "time": 42.0,
          "duration": 4.0,
          "value": "Bb:maj7",
          "confidence": 1
        }
      ],
      "sandbox": {},
      "time": 0,
      "duration": 172.0
    },
    {
      "annotation_metadata": {
        "curator": {
          "name": "",
          "email": ""
        },
        "annotator": {},
        "version": "",
        "corpus": "biab_internet_corpus",
        "annotation_tools": "",
        "annotation_rules": "",
        "validation": "",
        "data_source": ""
      },
      "namespace": "key_mode",
      "data": [
        {
          "time": 0.0,
          "duration": 172.0,
          "value": "Bb",
          "confidence": 1
        }
      ],
      "sandbox": {},
      "time": 0,
      "duration": 172.0
    }
  ],
  "file_metadata": {
    "title": "I Only Have Eyes For You",
    "artist": "",
    "release": "",
    "duration": 172.0,
    "identifiers": {},
    "jams_version": "0.3.4"
  },
  "sandbox": {
    "expanded": false
  }
}<|MERGE_RESOLUTION|>--- conflicted
+++ resolved
@@ -125,11 +125,7 @@
           "confidence": 1
         },
         {
-<<<<<<< HEAD
-          "time": 12.3,
-=======
           "time": 11.3,
->>>>>>> 5725112b
           "duration": 1.0,
           "value": "Gb:(3,5,b7,9)",
           "confidence": 1
@@ -303,11 +299,7 @@
           "confidence": 1
         },
         {
-<<<<<<< HEAD
-          "time": 28.3,
-=======
           "time": 27.3,
->>>>>>> 5725112b
           "duration": 1.0,
           "value": "Gb:(3,5,b7,9)",
           "confidence": 1
@@ -349,11 +341,7 @@
           "confidence": 1
         },
         {
-<<<<<<< HEAD
-          "time": 32.3,
-=======
           "time": 31.3,
->>>>>>> 5725112b
           "duration": 1.0,
           "value": "F:aug",
           "confidence": 1
