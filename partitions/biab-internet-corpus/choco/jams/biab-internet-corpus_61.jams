--- conflicted
+++ resolved
@@ -185,11 +185,7 @@
           "confidence": 1
         },
         {
-<<<<<<< HEAD
-          "time": 20.3,
-=======
           "time": 19.3,
->>>>>>> 5725112b
           "duration": 1.0,
           "value": "Bb:min(b7)",
           "confidence": 1
@@ -351,11 +347,7 @@
           "confidence": 1
         },
         {
-<<<<<<< HEAD
-          "time": 37.3,
-=======
           "time": 36.3,
->>>>>>> 5725112b
           "duration": 1.0,
           "value": "F:(3,5,b7)",
           "confidence": 1
