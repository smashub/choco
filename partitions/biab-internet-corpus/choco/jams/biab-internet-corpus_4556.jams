--- conflicted
+++ resolved
@@ -199,15 +199,6 @@
         {
           "time": 30.0,
           "duration": 4.0,
-<<<<<<< HEAD
-          "value": "D:dim",
-          "confidence": 1
-        },
-        {
-          "time": 31.0,
-          "duration": 4.0,
-=======
->>>>>>> 5725112b
           "value": "Ab:maj",
           "confidence": 1
         },
