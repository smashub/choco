{
  "annotations": [
    {
      "annotation_metadata": {
        "curator": {
          "name": "",
          "email": ""
        },
        "annotator": {},
        "version": "",
        "corpus": "biab_internet_corpus",
        "annotation_tools": "",
        "annotation_rules": "",
        "validation": "",
        "data_source": ""
      },
      "namespace": "chord",
      "data": [
        {
          "time": 0.0,
          "duration": 2.0,
          "value": "C:maj7",
          "confidence": 1
        },
        {
          "time": 0.2,
          "duration": 2.0,
          "value": "A:min(b7)",
          "confidence": 1
        },
        {
          "time": 1.0,
          "duration": 2.0,
          "value": "D:min(b7)",
          "confidence": 1
        },
        {
          "time": 1.2,
          "duration": 2.0,
          "value": "G:(3,5,b7,9)",
          "confidence": 1
        },
        {
          "time": 2.0,
          "duration": 2.0,
          "value": "E:min(b7)",
          "confidence": 1
        },
        {
          "time": 2.2,
          "duration": 2.0,
          "value": "Eb:min(b7)",
          "confidence": 1
        },
        {
          "time": 3.0,
          "duration": 2.0,
          "value": "D:min(b7)",
          "confidence": 1
        },
        {
          "time": 3.2,
          "duration": 2.0,
          "value": "G:(3,5,b7)",
          "confidence": 1
        },
        {
          "time": 4.0,
          "duration": 4.0,
          "value": "C:maj7",
          "confidence": 1
        },
        {
          "time": 5.0,
          "duration": 4.0,
          "value": "C:(3,5,6)",
          "confidence": 1
        },
        {
          "time": 6.0,
          "duration": 2.0,
          "value": "C:maj7",
          "confidence": 1
        },
        {
          "time": 6.2,
          "duration": 2.0,
          "value": "Db:dim",
          "confidence": 1
        },
        {
          "time": 7.0,
          "duration": 2.0,
          "value": "D:min(b7)",
          "confidence": 1
        },
        {
          "time": 7.2,
          "duration": 2.0,
          "value": "G:(3,5,b7)",
          "confidence": 1
        },
        {
          "time": 8.0,
          "duration": 4.0,
          "value": "D:min(b7)",
          "confidence": 1
        },
        {
          "time": 9.0,
          "duration": 4.0,
          "value": "G:(3,5,b7)",
          "confidence": 1
        },
        {
          "time": 10.0,
          "duration": 2.0,
          "value": "D:min(b7)",
          "confidence": 1
        },
        {
          "time": 10.2,
          "duration": 2.0,
          "value": "G:(3,#5)",
          "confidence": 1
        },
        {
          "time": 11.0,
          "duration": 2.0,
          "value": "C:maj7",
          "confidence": 1
        },
        {
          "time": 11.2,
          "duration": 2.0,
          "value": "G:(3,#5)",
          "confidence": 1
        },
        {
          "time": 12.0,
          "duration": 4.0,
          "value": "C:maj7",
          "confidence": 1
        },
        {
          "time": 13.0,
          "duration": 4.0,
          "value": "C:(3,5,6)",
          "confidence": 1
        },
        {
          "time": 14.0,
          "duration": 2.0,
          "value": "G:min(b7)",
          "confidence": 1
        },
        {
          "time": 14.2,
          "duration": 2.0,
          "value": "C:(3,5,b7)",
          "confidence": 1
        },
        {
          "time": 15.0,
          "duration": 1.0,
          "value": "F:maj",
          "confidence": 1
        },
        {
<<<<<<< HEAD
          "time": 16.1,
=======
          "time": 15.1,
>>>>>>> 5725112b
          "duration": 1.0,
          "value": "A:(3,5,b7)",
          "confidence": 1
        },
        {
<<<<<<< HEAD
          "time": 16.2,
=======
          "time": 15.2,
>>>>>>> 5725112b
          "duration": 2.0,
          "value": "D:min(b7)",
          "confidence": 1
        },
        {
          "time": 16.0,
          "duration": 4.0,
          "value": "G:(3,5,b7)",
          "confidence": 1
        },
        {
          "time": 17.0,
          "duration": 2.0,
          "value": "D:min(b7)",
          "confidence": 1
        },
        {
          "time": 17.2,
          "duration": 2.0,
          "value": "G:(3,5,b7)",
          "confidence": 1
        },
        {
          "time": 18.0,
          "duration": 2.0,
          "value": "D:min(b7)",
          "confidence": 1
        },
        {
          "time": 18.2,
          "duration": 2.0,
          "value": "G:(3,5,b7)",
          "confidence": 1
        },
        {
          "time": 19.0,
          "duration": 2.0,
          "value": "C:maj7",
          "confidence": 1
        },
        {
          "time": 19.2,
          "duration": 2.0,
          "value": "G:(3,#5)",
          "confidence": 1
        },
        {
          "time": 20.0,
          "duration": 4.0,
          "value": "C:maj7",
          "confidence": 1
        }
      ],
      "sandbox": {},
      "time": 0,
      "duration": 84.0
    },
    {
      "annotation_metadata": {
        "curator": {
          "name": "",
          "email": ""
        },
        "annotator": {},
        "version": "",
        "corpus": "biab_internet_corpus",
        "annotation_tools": "",
        "annotation_rules": "",
        "validation": "",
        "data_source": ""
      },
      "namespace": "key_mode",
      "data": [
        {
          "time": 0.0,
          "duration": 84.0,
          "value": "C",
          "confidence": 1
        }
      ],
      "sandbox": {},
      "time": 0,
      "duration": 84.0
    }
  ],
  "file_metadata": {
    "title": "Cold Cold Heart",
    "artist": "",
    "release": "",
    "duration": 84.0,
    "identifiers": {},
    "jams_version": "0.3.4"
  },
  "sandbox": {
    "expanded": false
  }
}<|MERGE_RESOLUTION|>--- conflicted
+++ resolved
@@ -167,21 +167,13 @@
           "confidence": 1
         },
         {
-<<<<<<< HEAD
-          "time": 16.1,
-=======
           "time": 15.1,
->>>>>>> 5725112b
           "duration": 1.0,
           "value": "A:(3,5,b7)",
           "confidence": 1
         },
         {
-<<<<<<< HEAD
-          "time": 16.2,
-=======
           "time": 15.2,
->>>>>>> 5725112b
           "duration": 2.0,
           "value": "D:min(b7)",
           "confidence": 1
