{
  "annotations": [
    {
      "annotation_metadata": {
        "curator": {
          "name": "",
          "email": ""
        },
        "annotator": {},
        "version": "",
        "corpus": "biab_internet_corpus",
        "annotation_tools": "",
        "annotation_rules": "",
        "validation": "",
        "data_source": ""
      },
      "namespace": "chord",
      "data": [
        {
          "time": 0.0,
          "duration": 2.0,
          "value": "C:maj",
          "confidence": 1
        },
        {
          "time": 0.2,
          "duration": 1.0,
          "value": "D:min(b7)",
          "confidence": 1
        },
        {
          "time": 0.3,
          "duration": 1.0,
          "value": "G:(3,5,b7)",
          "confidence": 1
        },
        {
          "time": 1.0,
          "duration": 2.0,
          "value": "C:maj7",
          "confidence": 1
        },
        {
          "time": 1.2,
          "duration": 2.0,
          "value": "C:(3,5,6)",
          "confidence": 1
        },
        {
          "time": 2.0,
          "duration": 2.0,
          "value": "C:maj",
          "confidence": 1
        },
        {
          "time": 2.2,
          "duration": 1.0,
          "value": "D:min(b7)",
          "confidence": 1
        },
        {
          "time": 2.3,
          "duration": 1.0,
          "value": "G:(3,5,b7)",
          "confidence": 1
        },
        {
          "time": 3.0,
          "duration": 2.0,
          "value": "C:maj7",
          "confidence": 1
        },
        {
          "time": 3.2,
          "duration": 2.0,
          "value": "C:(3,5,6)",
          "confidence": 1
        },
        {
          "time": 4.0,
          "duration": 1.0,
          "value": "D:min(b7)",
          "confidence": 1
        },
        {
<<<<<<< HEAD
          "time": 5.1,
=======
          "time": 4.1,
>>>>>>> 5725112b
          "duration": 1.0,
          "value": "G:(3,5,b7)",
          "confidence": 1
        },
        {
<<<<<<< HEAD
          "time": 5.2,
=======
          "time": 4.2,
>>>>>>> 5725112b
          "duration": 1.0,
          "value": "C:(3,5,b7)",
          "confidence": 1
        },
        {
          "time": 4.3,
          "duration": 1.0,
          "value": "F:(3,5,b7)",
          "confidence": 1
        },
        {
          "time": 5.0,
          "duration": 2.0,
          "value": "Bb:maj7",
          "confidence": 1
        },
        {
          "time": 5.2,
          "duration": 2.0,
          "value": "Eb:(3,5,b7,9)",
          "confidence": 1
        },
        {
          "time": 6.0,
          "duration": 4.0,
          "value": "Ab:maj7",
          "confidence": 1
        },
        {
          "time": 7.0,
          "duration": 2.0,
          "value": "D:min(b7)",
          "confidence": 1
        },
        {
          "time": 7.2,
          "duration": 2.0,
          "value": "G:(3,5,b7)",
          "confidence": 1
        },
        {
          "time": 8.0,
          "duration": 2.0,
          "value": "C:maj",
          "confidence": 1
        },
        {
          "time": 8.2,
          "duration": 1.0,
          "value": "D:min(b7)",
          "confidence": 1
        },
        {
          "time": 8.3,
          "duration": 1.0,
          "value": "G:(3,5,b7)",
          "confidence": 1
        },
        {
          "time": 9.0,
          "duration": 2.0,
          "value": "C:maj7",
          "confidence": 1
        },
        {
          "time": 9.2,
          "duration": 2.0,
          "value": "C:(3,5,6)",
          "confidence": 1
        },
        {
          "time": 10.0,
          "duration": 2.0,
          "value": "C:maj",
          "confidence": 1
        },
        {
          "time": 10.2,
          "duration": 1.0,
          "value": "D:min(b7)",
          "confidence": 1
        },
        {
          "time": 10.3,
          "duration": 1.0,
          "value": "G:(3,5,b7)",
          "confidence": 1
        },
        {
          "time": 11.0,
          "duration": 2.0,
          "value": "C:maj7",
          "confidence": 1
        },
        {
          "time": 11.2,
          "duration": 2.0,
          "value": "C:(3,5,6)",
          "confidence": 1
        },
        {
          "time": 12.0,
          "duration": 1.0,
          "value": "D:min(b7)",
          "confidence": 1
        },
        {
<<<<<<< HEAD
          "time": 13.1,
=======
          "time": 12.1,
>>>>>>> 5725112b
          "duration": 1.0,
          "value": "G:(3,5,b7)",
          "confidence": 1
        },
        {
<<<<<<< HEAD
          "time": 13.2,
=======
          "time": 12.2,
>>>>>>> 5725112b
          "duration": 1.0,
          "value": "C:(3,5,b7)",
          "confidence": 1
        },
        {
          "time": 12.3,
          "duration": 1.0,
          "value": "F:(3,5,b7)",
          "confidence": 1
        },
        {
          "time": 13.0,
          "duration": 2.0,
          "value": "Bb:maj7",
          "confidence": 1
        },
        {
          "time": 13.2,
          "duration": 2.0,
          "value": "Eb:(3,5,b7,9)",
          "confidence": 1
        },
        {
          "time": 14.0,
          "duration": 4.0,
          "value": "Ab:maj7",
          "confidence": 1
        },
        {
          "time": 15.0,
          "duration": 2.0,
          "value": "D:min(b7)",
          "confidence": 1
        },
        {
          "time": 15.2,
          "duration": 2.0,
          "value": "G:(3,5,b7)",
          "confidence": 1
        },
        {
          "time": 16.0,
          "duration": 2.0,
          "value": "C:(3,5,6)",
          "confidence": 1
        },
        {
          "time": 16.2,
          "duration": 1.0,
          "value": "D:min(6)",
          "confidence": 1
        },
        {
          "time": 16.3,
          "duration": 1.0,
          "value": "G:(3,5,b7)",
          "confidence": 1
        },
        {
          "time": 17.0,
          "duration": 2.0,
          "value": "C:maj7",
          "confidence": 1
        },
        {
          "time": 17.2,
          "duration": 2.0,
          "value": "C#:dim/C",
          "confidence": 1
        },
        {
          "time": 18.0,
          "duration": 2.0,
          "value": "D:min(b7)",
          "confidence": 1
        },
        {
          "time": 18.2,
          "duration": 2.0,
          "value": "G:(3,5,b7)",
          "confidence": 1
        },
        {
          "time": 19.0,
          "duration": 2.0,
          "value": "C:maj",
          "confidence": 1
        },
        {
          "time": 19.2,
          "duration": 2.0,
          "value": "A:(3,5,b7,b9)",
          "confidence": 1
        },
        {
          "time": 20.0,
          "duration": 2.0,
          "value": "D:min(b7)",
          "confidence": 1
        },
        {
          "time": 20.2,
          "duration": 2.0,
          "value": "G:(3,5,b7)",
          "confidence": 1
        },
        {
          "time": 21.0,
          "duration": 2.0,
          "value": "C:maj7",
          "confidence": 1
        },
        {
          "time": 21.2,
          "duration": 2.0,
          "value": "F:(3,5,b7,9)",
          "confidence": 1
        },
        {
          "time": 22.0,
          "duration": 2.0,
          "value": "Bb:maj7",
          "confidence": 1
        },
        {
          "time": 22.2,
          "duration": 2.0,
          "value": "Bb:(3,5,6)",
          "confidence": 1
        },
        {
          "time": 23.0,
          "duration": 2.0,
          "value": "A:maj",
          "confidence": 1
        },
        {
          "time": 23.2,
          "duration": 2.0,
          "value": "A:(3,5,b7)",
          "confidence": 1
        },
        {
          "time": 24.0,
          "duration": 4.0,
          "value": "D:min(b7)",
          "confidence": 1
        },
        {
          "time": 25.0,
          "duration": 2.0,
          "value": "D:min(b7)",
          "confidence": 1
        },
        {
          "time": 25.2,
          "duration": 2.0,
          "value": "G:(3,5,b7)",
          "confidence": 1
        },
        {
          "time": 26.0,
          "duration": 4.0,
          "value": "C:maj",
          "confidence": 1
        },
        {
          "time": 27.0,
          "duration": 4.0,
          "value": "C:maj",
          "confidence": 1
        },
        {
          "time": 28.0,
          "duration": 2.0,
          "value": "C:(3,5,6)",
          "confidence": 1
        },
        {
          "time": 28.2,
          "duration": 1.0,
          "value": "D:min(6)",
          "confidence": 1
        },
        {
          "time": 28.3,
          "duration": 1.0,
          "value": "G:(3,5,b7)",
          "confidence": 1
        },
        {
          "time": 29.0,
          "duration": 2.0,
          "value": "C:maj7",
          "confidence": 1
        },
        {
          "time": 29.2,
          "duration": 2.0,
          "value": "C#:dim/C",
          "confidence": 1
        },
        {
          "time": 30.0,
          "duration": 2.0,
          "value": "D:min(b7)",
          "confidence": 1
        },
        {
          "time": 30.2,
          "duration": 2.0,
          "value": "G:(3,5,b7)",
          "confidence": 1
        },
        {
          "time": 31.0,
          "duration": 2.0,
          "value": "C:maj",
          "confidence": 1
        },
        {
          "time": 31.2,
          "duration": 2.0,
          "value": "A:(3,5,b7,b9)",
          "confidence": 1
        },
        {
          "time": 32.0,
          "duration": 2.0,
          "value": "D:min(b7)",
          "confidence": 1
        },
        {
          "time": 32.2,
          "duration": 2.0,
          "value": "G:(3,5,b7)",
          "confidence": 1
        },
        {
          "time": 33.0,
          "duration": 2.0,
          "value": "C:maj7",
          "confidence": 1
        },
        {
          "time": 33.2,
          "duration": 2.0,
          "value": "F:(3,5,b7,9)",
          "confidence": 1
        },
        {
          "time": 34.0,
          "duration": 2.0,
          "value": "Bb:maj7",
          "confidence": 1
        },
        {
          "time": 34.2,
          "duration": 2.0,
          "value": "Bb:(3,5,6)",
          "confidence": 1
        },
        {
          "time": 35.0,
          "duration": 2.0,
          "value": "A:maj",
          "confidence": 1
        },
        {
          "time": 35.2,
          "duration": 2.0,
          "value": "A:(3,5,b7)",
          "confidence": 1
        },
        {
          "time": 36.0,
          "duration": 4.0,
          "value": "D:min(b7)",
          "confidence": 1
        },
        {
          "time": 37.0,
          "duration": 2.0,
          "value": "D:min(b7)",
          "confidence": 1
        },
        {
          "time": 37.2,
          "duration": 2.0,
          "value": "G:(3,5,b7)",
          "confidence": 1
        },
        {
          "time": 38.0,
          "duration": 4.0,
          "value": "C:maj",
          "confidence": 1
        }
      ],
      "sandbox": {},
      "time": 0,
      "duration": 156.0
    },
    {
      "annotation_metadata": {
        "curator": {
          "name": "",
          "email": ""
        },
        "annotator": {},
        "version": "",
        "corpus": "biab_internet_corpus",
        "annotation_tools": "",
        "annotation_rules": "",
        "validation": "",
        "data_source": ""
      },
      "namespace": "key_mode",
      "data": [
        {
          "time": 0.0,
          "duration": 156.0,
          "value": "C",
          "confidence": 1
        }
      ],
      "sandbox": {},
      "time": 0,
      "duration": 156.0
    }
  ],
  "file_metadata": {
    "title": "* Where Is Love?",
    "artist": "",
    "release": "",
    "duration": 156.0,
    "identifiers": {},
    "jams_version": "0.3.4"
  },
  "sandbox": {
    "expanded": false
  }
}<|MERGE_RESOLUTION|>--- conflicted
+++ resolved
@@ -83,39 +83,31 @@
           "confidence": 1
         },
         {
-<<<<<<< HEAD
-          "time": 5.1,
-=======
           "time": 4.1,
->>>>>>> 5725112b
-          "duration": 1.0,
-          "value": "G:(3,5,b7)",
-          "confidence": 1
-        },
-        {
-<<<<<<< HEAD
+          "duration": 1.0,
+          "value": "G:(3,5,b7)",
+          "confidence": 1
+        },
+        {
+          "time": 4.2,
+          "duration": 1.0,
+          "value": "C:(3,5,b7)",
+          "confidence": 1
+        },
+        {
+          "time": 4.3,
+          "duration": 1.0,
+          "value": "F:(3,5,b7)",
+          "confidence": 1
+        },
+        {
+          "time": 5.0,
+          "duration": 2.0,
+          "value": "Bb:maj7",
+          "confidence": 1
+        },
+        {
           "time": 5.2,
-=======
-          "time": 4.2,
->>>>>>> 5725112b
-          "duration": 1.0,
-          "value": "C:(3,5,b7)",
-          "confidence": 1
-        },
-        {
-          "time": 4.3,
-          "duration": 1.0,
-          "value": "F:(3,5,b7)",
-          "confidence": 1
-        },
-        {
-          "time": 5.0,
-          "duration": 2.0,
-          "value": "Bb:maj7",
-          "confidence": 1
-        },
-        {
-          "time": 5.2,
           "duration": 2.0,
           "value": "Eb:(3,5,b7,9)",
           "confidence": 1
@@ -205,21 +197,13 @@
           "confidence": 1
         },
         {
-<<<<<<< HEAD
-          "time": 13.1,
-=======
           "time": 12.1,
->>>>>>> 5725112b
-          "duration": 1.0,
-          "value": "G:(3,5,b7)",
-          "confidence": 1
-        },
-        {
-<<<<<<< HEAD
-          "time": 13.2,
-=======
+          "duration": 1.0,
+          "value": "G:(3,5,b7)",
+          "confidence": 1
+        },
+        {
           "time": 12.2,
->>>>>>> 5725112b
           "duration": 1.0,
           "value": "C:(3,5,b7)",
           "confidence": 1
