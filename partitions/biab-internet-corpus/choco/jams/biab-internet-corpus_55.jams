{
  "annotations": [
    {
      "annotation_metadata": {
        "curator": {
          "name": "",
          "email": ""
        },
        "annotator": {},
        "version": "",
        "corpus": "biab_internet_corpus",
        "annotation_tools": "",
        "annotation_rules": "",
        "validation": "",
        "data_source": ""
      },
      "namespace": "chord",
      "data": [
        {
          "time": 0.0,
          "duration": 2.0,
          "value": "G:maj",
          "confidence": 1
        },
        {
          "time": 0.2,
          "duration": 2.0,
          "value": "A:min",
          "confidence": 1
        },
        {
          "time": 1.0,
          "duration": 2.0,
          "value": "G:maj",
          "confidence": 1
        },
        {
          "time": 1.2,
          "duration": 1.0,
          "value": "A:min",
          "confidence": 1
        },
        {
          "time": 1.3,
          "duration": 1.0,
          "value": "G:maj",
          "confidence": 1
        },
        {
          "time": 2.0,
          "duration": 1.0,
          "value": "G:maj",
          "confidence": 1
        },
        {
<<<<<<< HEAD
          "time": 3.1,
=======
          "time": 2.1,
>>>>>>> 5725112b
          "duration": 1.0,
          "value": "A:min",
          "confidence": 1
        },
        {
<<<<<<< HEAD
          "time": 3.2,
=======
          "time": 2.2,
>>>>>>> 5725112b
          "duration": 2.0,
          "value": "G:maj",
          "confidence": 1
        },
        {
          "time": 3.0,
          "duration": 1.0,
          "value": "A:min",
          "confidence": 1
        },
        {
<<<<<<< HEAD
          "time": 4.1,
=======
          "time": 3.1,
>>>>>>> 5725112b
          "duration": 1.0,
          "value": "D:(3,5,b7)",
          "confidence": 1
        },
        {
<<<<<<< HEAD
          "time": 4.2,
=======
          "time": 3.2,
>>>>>>> 5725112b
          "duration": 2.0,
          "value": "G:maj",
          "confidence": 1
        },
        {
          "time": 4.0,
          "duration": 2.0,
          "value": "G:maj",
          "confidence": 1
        },
        {
          "time": 4.2,
          "duration": 2.0,
          "value": "A:min",
          "confidence": 1
        },
        {
          "time": 5.0,
          "duration": 2.0,
          "value": "G:maj",
          "confidence": 1
        },
        {
          "time": 5.2,
          "duration": 1.0,
          "value": "A:min",
          "confidence": 1
        },
        {
          "time": 5.3,
          "duration": 1.0,
          "value": "G:maj",
          "confidence": 1
        },
        {
          "time": 6.0,
          "duration": 1.0,
          "value": "G:maj",
          "confidence": 1
        },
        {
<<<<<<< HEAD
          "time": 7.1,
=======
          "time": 6.1,
>>>>>>> 5725112b
          "duration": 1.0,
          "value": "A:min",
          "confidence": 1
        },
        {
<<<<<<< HEAD
          "time": 7.2,
=======
          "time": 6.2,
>>>>>>> 5725112b
          "duration": 2.0,
          "value": "G:maj",
          "confidence": 1
        },
        {
          "time": 7.0,
          "duration": 1.0,
          "value": "A:min",
          "confidence": 1
        },
        {
<<<<<<< HEAD
          "time": 8.1,
=======
          "time": 7.1,
>>>>>>> 5725112b
          "duration": 1.0,
          "value": "D:(3,5,b7)",
          "confidence": 1
        },
        {
<<<<<<< HEAD
          "time": 8.2,
=======
          "time": 7.2,
>>>>>>> 5725112b
          "duration": 2.0,
          "value": "G:maj",
          "confidence": 1
        },
        {
          "time": 8.0,
          "duration": 3.0,
          "value": "G:maj",
          "confidence": 1
        },
        {
<<<<<<< HEAD
          "time": 9.3,
=======
          "time": 8.3,
>>>>>>> 5725112b
          "duration": 1.0,
          "value": "A:min",
          "confidence": 1
        },
        {
          "time": 9.0,
          "duration": 2.0,
          "value": "G:maj",
          "confidence": 1
        },
        {
          "time": 9.2,
          "duration": 2.0,
          "value": "E:min",
          "confidence": 1
        },
        {
          "time": 10.0,
          "duration": 3.0,
          "value": "G:maj",
          "confidence": 1
        },
        {
<<<<<<< HEAD
          "time": 11.3,
=======
          "time": 10.3,
>>>>>>> 5725112b
          "duration": 1.0,
          "value": "A:min",
          "confidence": 1
        },
        {
          "time": 11.0,
          "duration": 2.0,
          "value": "G:maj",
          "confidence": 1
        },
        {
          "time": 11.2,
          "duration": 1.0,
          "value": "D:maj",
          "confidence": 1
        },
        {
          "time": 11.3,
          "duration": 1.0,
          "value": "G:maj",
          "confidence": 1
        },
        {
          "time": 12.0,
          "duration": 3.0,
          "value": "G:maj",
          "confidence": 1
        },
        {
<<<<<<< HEAD
          "time": 13.3,
=======
          "time": 12.3,
>>>>>>> 5725112b
          "duration": 1.0,
          "value": "A:min",
          "confidence": 1
        },
        {
          "time": 13.0,
          "duration": 2.0,
          "value": "G:maj",
          "confidence": 1
        },
        {
          "time": 13.2,
          "duration": 2.0,
          "value": "E:min",
          "confidence": 1
        },
        {
          "time": 14.0,
          "duration": 3.0,
          "value": "G:maj",
          "confidence": 1
        },
        {
<<<<<<< HEAD
          "time": 15.3,
=======
          "time": 14.3,
>>>>>>> 5725112b
          "duration": 1.0,
          "value": "A:min",
          "confidence": 1
        },
        {
          "time": 15.0,
          "duration": 2.0,
          "value": "G:maj",
          "confidence": 1
        },
        {
          "time": 15.2,
          "duration": 1.0,
          "value": "D:maj",
          "confidence": 1
        },
        {
          "time": 15.3,
          "duration": 1.0,
          "value": "G:maj",
          "confidence": 1
        }
      ],
      "sandbox": {},
      "time": 0,
      "duration": 67.0
    },
    {
      "annotation_metadata": {
        "curator": {
          "name": "",
          "email": ""
        },
        "annotator": {},
        "version": "",
        "corpus": "biab_internet_corpus",
        "annotation_tools": "",
        "annotation_rules": "",
        "validation": "",
        "data_source": ""
      },
      "namespace": "key_mode",
      "data": [
        {
          "time": 0.0,
          "duration": 67.0,
          "value": "G",
          "confidence": 1
        }
      ],
      "sandbox": {},
      "time": 0,
      "duration": 67.0
    }
  ],
  "file_metadata": {
    "title": "Willie Coleman's Jig",
    "artist": "",
    "release": "",
    "duration": 67.0,
    "identifiers": {},
    "jams_version": "0.3.4"
  },
  "sandbox": {
    "expanded": false
  }
}<|MERGE_RESOLUTION|>--- conflicted
+++ resolved
@@ -53,129 +53,97 @@
           "confidence": 1
         },
         {
-<<<<<<< HEAD
+          "time": 2.1,
+          "duration": 1.0,
+          "value": "A:min",
+          "confidence": 1
+        },
+        {
+          "time": 2.2,
+          "duration": 2.0,
+          "value": "G:maj",
+          "confidence": 1
+        },
+        {
+          "time": 3.0,
+          "duration": 1.0,
+          "value": "A:min",
+          "confidence": 1
+        },
+        {
           "time": 3.1,
-=======
-          "time": 2.1,
->>>>>>> 5725112b
-          "duration": 1.0,
-          "value": "A:min",
-          "confidence": 1
-        },
-        {
-<<<<<<< HEAD
+          "duration": 1.0,
+          "value": "D:(3,5,b7)",
+          "confidence": 1
+        },
+        {
           "time": 3.2,
-=======
-          "time": 2.2,
->>>>>>> 5725112b
-          "duration": 2.0,
-          "value": "G:maj",
-          "confidence": 1
-        },
-        {
-          "time": 3.0,
-          "duration": 1.0,
-          "value": "A:min",
-          "confidence": 1
-        },
-        {
-<<<<<<< HEAD
-          "time": 4.1,
-=======
-          "time": 3.1,
->>>>>>> 5725112b
+          "duration": 2.0,
+          "value": "G:maj",
+          "confidence": 1
+        },
+        {
+          "time": 4.0,
+          "duration": 2.0,
+          "value": "G:maj",
+          "confidence": 1
+        },
+        {
+          "time": 4.2,
+          "duration": 2.0,
+          "value": "A:min",
+          "confidence": 1
+        },
+        {
+          "time": 5.0,
+          "duration": 2.0,
+          "value": "G:maj",
+          "confidence": 1
+        },
+        {
+          "time": 5.2,
+          "duration": 1.0,
+          "value": "A:min",
+          "confidence": 1
+        },
+        {
+          "time": 5.3,
+          "duration": 1.0,
+          "value": "G:maj",
+          "confidence": 1
+        },
+        {
+          "time": 6.0,
+          "duration": 1.0,
+          "value": "G:maj",
+          "confidence": 1
+        },
+        {
+          "time": 6.1,
+          "duration": 1.0,
+          "value": "A:min",
+          "confidence": 1
+        },
+        {
+          "time": 6.2,
+          "duration": 2.0,
+          "value": "G:maj",
+          "confidence": 1
+        },
+        {
+          "time": 7.0,
+          "duration": 1.0,
+          "value": "A:min",
+          "confidence": 1
+        },
+        {
+          "time": 7.1,
           "duration": 1.0,
           "value": "D:(3,5,b7)",
           "confidence": 1
         },
         {
-<<<<<<< HEAD
-          "time": 4.2,
-=======
-          "time": 3.2,
->>>>>>> 5725112b
-          "duration": 2.0,
-          "value": "G:maj",
-          "confidence": 1
-        },
-        {
-          "time": 4.0,
-          "duration": 2.0,
-          "value": "G:maj",
-          "confidence": 1
-        },
-        {
-          "time": 4.2,
-          "duration": 2.0,
-          "value": "A:min",
-          "confidence": 1
-        },
-        {
-          "time": 5.0,
-          "duration": 2.0,
-          "value": "G:maj",
-          "confidence": 1
-        },
-        {
-          "time": 5.2,
-          "duration": 1.0,
-          "value": "A:min",
-          "confidence": 1
-        },
-        {
-          "time": 5.3,
-          "duration": 1.0,
-          "value": "G:maj",
-          "confidence": 1
-        },
-        {
-          "time": 6.0,
-          "duration": 1.0,
-          "value": "G:maj",
-          "confidence": 1
-        },
-        {
-<<<<<<< HEAD
-          "time": 7.1,
-=======
-          "time": 6.1,
->>>>>>> 5725112b
-          "duration": 1.0,
-          "value": "A:min",
-          "confidence": 1
-        },
-        {
-<<<<<<< HEAD
           "time": 7.2,
-=======
-          "time": 6.2,
->>>>>>> 5725112b
-          "duration": 2.0,
-          "value": "G:maj",
-          "confidence": 1
-        },
-        {
-          "time": 7.0,
-          "duration": 1.0,
-          "value": "A:min",
-          "confidence": 1
-        },
-        {
-<<<<<<< HEAD
-          "time": 8.1,
-=======
-          "time": 7.1,
->>>>>>> 5725112b
-          "duration": 1.0,
-          "value": "D:(3,5,b7)",
-          "confidence": 1
-        },
-        {
-<<<<<<< HEAD
-          "time": 8.2,
-=======
-          "time": 7.2,
->>>>>>> 5725112b
           "duration": 2.0,
           "value": "G:maj",
           "confidence": 1
@@ -187,11 +155,7 @@
           "confidence": 1
         },
         {
-<<<<<<< HEAD
-          "time": 9.3,
-=======
           "time": 8.3,
->>>>>>> 5725112b
           "duration": 1.0,
           "value": "A:min",
           "confidence": 1
@@ -215,11 +179,7 @@
           "confidence": 1
         },
         {
-<<<<<<< HEAD
-          "time": 11.3,
-=======
           "time": 10.3,
->>>>>>> 5725112b
           "duration": 1.0,
           "value": "A:min",
           "confidence": 1
@@ -249,11 +209,7 @@
           "confidence": 1
         },
         {
-<<<<<<< HEAD
-          "time": 13.3,
-=======
           "time": 12.3,
->>>>>>> 5725112b
           "duration": 1.0,
           "value": "A:min",
           "confidence": 1
@@ -277,11 +233,7 @@
           "confidence": 1
         },
         {
-<<<<<<< HEAD
-          "time": 15.3,
-=======
           "time": 14.3,
->>>>>>> 5725112b
           "duration": 1.0,
           "value": "A:min",
           "confidence": 1
