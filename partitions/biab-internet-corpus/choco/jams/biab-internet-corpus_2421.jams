{
  "annotations": [
    {
      "annotation_metadata": {
        "curator": {
          "name": "",
          "email": ""
        },
        "annotator": {},
        "version": "",
        "corpus": "biab_internet_corpus",
        "annotation_tools": "",
        "annotation_rules": "",
        "validation": "",
        "data_source": ""
      },
      "namespace": "chord",
      "data": [
        {
          "time": 0.0,
          "duration": 2.0,
          "value": "F:maj",
          "confidence": 1
        },
        {
          "time": 0.2,
          "duration": 2.0,
          "value": "C:(3,5,b7)",
          "confidence": 1
        },
        {
          "time": 1.0,
<<<<<<< HEAD
          "duration": 2.0,
          "value": "F:maj",
          "confidence": 1
        },
        {
          "time": 1.2,
          "duration": 2.0,
          "value": "C:(3,5,b7)",
=======
          "duration": 4.0,
          "value": "F:maj",
>>>>>>> 5725112b
          "confidence": 1
        },
        {
          "time": 2.0,
<<<<<<< HEAD
          "duration": 4.0,
          "value": "F:maj",
=======
          "duration": 2.0,
          "value": "F:maj",
          "confidence": 1
        },
        {
          "time": 2.2,
          "duration": 2.0,
          "value": "C:(3,5,b7)",
>>>>>>> 5725112b
          "confidence": 1
        },
        {
          "time": 3.0,
<<<<<<< HEAD
          "duration": 2.0,
=======
          "duration": 4.0,
>>>>>>> 5725112b
          "value": "F:maj",
          "confidence": 1
        },
        {
          "time": 3.2,
          "duration": 2.0,
<<<<<<< HEAD
          "value": "C:(3,5,b7)",
          "confidence": 1
        },
        {
          "time": 4.0,
          "duration": 4.0,
          "value": "F:maj",
=======
          "value": "F:maj",
          "confidence": 1
        },
        {
          "time": 4.2,
          "duration": 2.0,
          "value": "C:(3,5,b7)",
>>>>>>> 5725112b
          "confidence": 1
        },
        {
          "time": 5.0,
<<<<<<< HEAD
          "duration": 2.0,
          "value": "F:maj",
          "confidence": 1
        },
        {
          "time": 5.2,
          "duration": 2.0,
          "value": "C:(3,5,b7)",
=======
          "duration": 4.0,
          "value": "F:maj",
>>>>>>> 5725112b
          "confidence": 1
        },
        {
          "time": 6.0,
<<<<<<< HEAD
          "duration": 4.0,
          "value": "F:maj",
=======
          "duration": 2.0,
          "value": "F:maj",
          "confidence": 1
        },
        {
          "time": 6.2,
          "duration": 2.0,
          "value": "C:(3,5,b7)",
>>>>>>> 5725112b
          "confidence": 1
        },
        {
          "time": 7.0,
          "duration": 2.0,
          "value": "F:maj",
          "confidence": 1
        },
        {
          "time": 7.2,
          "duration": 2.0,
<<<<<<< HEAD
          "value": "C:(3,5,b7)",
=======
          "value": "Bb:maj",
>>>>>>> 5725112b
          "confidence": 1
        },
        {
          "time": 8.0,
          "duration": 2.0,
          "value": "F:maj",
          "confidence": 1
        },
        {
          "time": 8.2,
          "duration": 2.0,
<<<<<<< HEAD
          "value": "Bb:maj",
=======
          "value": "C:(3,5,b7)",
>>>>>>> 5725112b
          "confidence": 1
        },
        {
          "time": 9.0,
<<<<<<< HEAD
          "duration": 2.0,
          "value": "F:maj",
          "confidence": 1
        },
        {
          "time": 9.2,
          "duration": 2.0,
          "value": "C:(3,5,b7)",
=======
          "duration": 4.0,
          "value": "F:maj",
>>>>>>> 5725112b
          "confidence": 1
        },
        {
          "time": 10.0,
<<<<<<< HEAD
          "duration": 4.0,
          "value": "F:maj",
=======
          "duration": 2.0,
          "value": "F:maj",
          "confidence": 1
        },
        {
          "time": 10.2,
          "duration": 2.0,
          "value": "C:(3,5,b7)",
>>>>>>> 5725112b
          "confidence": 1
        },
        {
          "time": 11.0,
<<<<<<< HEAD
          "duration": 2.0,
=======
          "duration": 4.0,
>>>>>>> 5725112b
          "value": "F:maj",
          "confidence": 1
        },
        {
          "time": 11.2,
          "duration": 2.0,
<<<<<<< HEAD
          "value": "C:(3,5,b7)",
          "confidence": 1
        },
        {
          "time": 12.0,
          "duration": 4.0,
          "value": "F:maj",
=======
          "value": "F:maj",
          "confidence": 1
        },
        {
          "time": 12.2,
          "duration": 2.0,
          "value": "C:(3,5,b7)",
>>>>>>> 5725112b
          "confidence": 1
        },
        {
          "time": 13.0,
<<<<<<< HEAD
          "duration": 2.0,
          "value": "F:maj",
          "confidence": 1
        },
        {
          "time": 13.2,
          "duration": 2.0,
          "value": "C:(3,5,b7)",
=======
          "duration": 4.0,
          "value": "F:maj",
>>>>>>> 5725112b
          "confidence": 1
        },
        {
          "time": 14.0,
<<<<<<< HEAD
          "duration": 4.0,
          "value": "F:maj",
=======
          "duration": 2.0,
          "value": "F:maj",
          "confidence": 1
        },
        {
          "time": 14.2,
          "duration": 2.0,
          "value": "C:(3,5,b7)",
>>>>>>> 5725112b
          "confidence": 1
        },
        {
          "time": 15.0,
          "duration": 2.0,
          "value": "F:maj",
          "confidence": 1
        },
        {
          "time": 15.2,
          "duration": 2.0,
<<<<<<< HEAD
          "value": "C:(3,5,b7)",
=======
          "value": "Bb:maj",
>>>>>>> 5725112b
          "confidence": 1
        },
        {
          "time": 16.0,
<<<<<<< HEAD
          "duration": 2.0,
          "value": "F:maj",
          "confidence": 1
        },
        {
          "time": 16.2,
          "duration": 2.0,
          "value": "Bb:maj",
=======
          "duration": 4.0,
          "value": "F:maj",
>>>>>>> 5725112b
          "confidence": 1
        },
        {
          "time": 17.0,
<<<<<<< HEAD
          "duration": 4.0,
          "value": "F:maj",
=======
          "duration": 2.0,
          "value": "G:min",
          "confidence": 1
        },
        {
          "time": 17.2,
          "duration": 2.0,
          "value": "C:(3,5,b7)",
>>>>>>> 5725112b
          "confidence": 1
        },
        {
          "time": 18.0,
<<<<<<< HEAD
          "duration": 2.0,
          "value": "G:min",
          "confidence": 1
        },
        {
          "time": 18.2,
          "duration": 2.0,
          "value": "C:(3,5,b7)",
=======
          "duration": 4.0,
          "value": "F:maj",
>>>>>>> 5725112b
          "confidence": 1
        },
        {
          "time": 19.0,
<<<<<<< HEAD
          "duration": 4.0,
          "value": "F:maj",
=======
          "duration": 2.0,
          "value": "G:min",
          "confidence": 1
        },
        {
          "time": 19.2,
          "duration": 2.0,
          "value": "C:(3,5,b7)",
>>>>>>> 5725112b
          "confidence": 1
        },
        {
          "time": 20.0,
<<<<<<< HEAD
          "duration": 2.0,
          "value": "G:min",
          "confidence": 1
        },
        {
          "time": 20.2,
          "duration": 2.0,
          "value": "C:(3,5,b7)",
=======
          "duration": 4.0,
          "value": "F:maj",
>>>>>>> 5725112b
          "confidence": 1
        },
        {
          "time": 21.0,
<<<<<<< HEAD
          "duration": 4.0,
          "value": "F:maj",
=======
          "duration": 2.0,
          "value": "G:min",
          "confidence": 1
        },
        {
          "time": 21.2,
          "duration": 2.0,
          "value": "C:(3,5,b7)",
>>>>>>> 5725112b
          "confidence": 1
        },
        {
          "time": 22.0,
          "duration": 2.0,
<<<<<<< HEAD
          "value": "G:min",
=======
          "value": "F:maj",
>>>>>>> 5725112b
          "confidence": 1
        },
        {
          "time": 22.2,
<<<<<<< HEAD
          "duration": 2.0,
          "value": "C:(3,5,b7)",
=======
          "duration": 1.0,
          "value": "D:min",
          "confidence": 1
        },
        {
          "time": 22.3,
          "duration": 1.0,
          "value": "G:(3,5,b7)",
>>>>>>> 5725112b
          "confidence": 1
        },
        {
          "time": 23.0,
<<<<<<< HEAD
          "duration": 2.0,
          "value": "F:maj",
          "confidence": 1
        },
        {
          "time": 23.2,
          "duration": 1.0,
          "value": "D:min",
=======
          "duration": 3.0,
          "value": "G:min",
>>>>>>> 5725112b
          "confidence": 1
        },
        {
          "time": 23.3,
          "duration": 1.0,
<<<<<<< HEAD
          "value": "G:(3,5,b7)",
=======
          "value": "Eb:(3,5,b7)",
>>>>>>> 5725112b
          "confidence": 1
        },
        {
          "time": 24.0,
<<<<<<< HEAD
          "duration": 3.0,
          "value": "G:min",
          "confidence": 1
        },
        {
          "time": 24.3,
          "duration": 1.0,
          "value": "Eb:(3,5,b7)",
=======
          "duration": 4.0,
          "value": "C:(3,5,b7)",
>>>>>>> 5725112b
          "confidence": 1
        },
        {
          "time": 25.0,
          "duration": 4.0,
<<<<<<< HEAD
          "value": "C:(3,5,b7)",
=======
          "value": "F:maj",
>>>>>>> 5725112b
          "confidence": 1
        },
        {
          "time": 26.0,
<<<<<<< HEAD
          "duration": 4.0,
          "value": "F:maj",
=======
          "duration": 2.0,
          "value": "F:maj",
          "confidence": 1
        },
        {
          "time": 26.2,
          "duration": 2.0,
          "value": "C:(3,5,b7)",
>>>>>>> 5725112b
          "confidence": 1
        },
        {
          "time": 27.0,
<<<<<<< HEAD
          "duration": 2.0,
=======
          "duration": 4.0,
>>>>>>> 5725112b
          "value": "F:maj",
          "confidence": 1
        },
        {
          "time": 27.2,
          "duration": 2.0,
<<<<<<< HEAD
          "value": "C:(3,5,b7)",
          "confidence": 1
        },
        {
          "time": 28.0,
          "duration": 4.0,
          "value": "F:maj",
=======
          "value": "F:maj",
          "confidence": 1
        },
        {
          "time": 28.2,
          "duration": 2.0,
          "value": "C:(3,5,b7)",
>>>>>>> 5725112b
          "confidence": 1
        },
        {
          "time": 29.0,
<<<<<<< HEAD
          "duration": 2.0,
          "value": "F:maj",
          "confidence": 1
        },
        {
          "time": 29.2,
          "duration": 2.0,
          "value": "C:(3,5,b7)",
=======
          "duration": 4.0,
          "value": "F:maj",
>>>>>>> 5725112b
          "confidence": 1
        },
        {
          "time": 30.0,
<<<<<<< HEAD
          "duration": 4.0,
          "value": "F:maj",
=======
          "duration": 2.0,
          "value": "F:maj",
          "confidence": 1
        },
        {
          "time": 30.2,
          "duration": 2.0,
          "value": "C:(3,5,b7)",
>>>>>>> 5725112b
          "confidence": 1
        },
        {
          "time": 31.0,
          "duration": 2.0,
          "value": "F:maj",
          "confidence": 1
        },
        {
          "time": 31.2,
          "duration": 2.0,
<<<<<<< HEAD
          "value": "C:(3,5,b7)",
=======
          "value": "Bb:(3,5,b7)",
>>>>>>> 5725112b
          "confidence": 1
        },
        {
          "time": 32.0,
          "duration": 2.0,
          "value": "F:maj",
          "confidence": 1
        },
        {
          "time": 32.2,
          "duration": 2.0,
<<<<<<< HEAD
          "value": "Bb:(3,5,b7)",
=======
          "value": "C:(3,5,b7)",
>>>>>>> 5725112b
          "confidence": 1
        },
        {
          "time": 33.0,
          "duration": 2.0,
          "value": "F:maj",
          "confidence": 1
        },
        {
          "time": 33.2,
          "duration": 2.0,
<<<<<<< HEAD
          "value": "C:(3,5,b7)",
          "confidence": 1
        },
        {
          "time": 34.0,
          "duration": 2.0,
          "value": "F:maj",
          "confidence": 1
        },
        {
          "time": 34.2,
          "duration": 2.0,
=======
>>>>>>> 5725112b
          "value": "Bb:(3,5,b7)",
          "confidence": 1
        },
        {
<<<<<<< HEAD
          "time": 35.0,
=======
          "time": 34.0,
>>>>>>> 5725112b
          "duration": 4.0,
          "value": "F:maj",
          "confidence": 1
        }
      ],
      "sandbox": {},
      "time": 0,
      "duration": 140.0
    },
    {
      "annotation_metadata": {
        "curator": {
          "name": "",
          "email": ""
        },
        "annotator": {},
        "version": "",
        "corpus": "biab_internet_corpus",
        "annotation_tools": "",
        "annotation_rules": "",
        "validation": "",
        "data_source": ""
      },
      "namespace": "key_mode",
      "data": [
        {
          "time": 0.0,
          "duration": 140.0,
          "value": "F",
          "confidence": 1
        }
      ],
      "sandbox": {},
      "time": 0,
      "duration": 140.0
    }
  ],
  "file_metadata": {
    "title": "Band Of Gold (1955)",
    "artist": "",
    "release": "",
    "duration": 140.0,
    "identifiers": {},
    "jams_version": "0.3.4"
  },
  "sandbox": {
    "expanded": false
  }
}<|MERGE_RESOLUTION|>--- conflicted
+++ resolved
@@ -30,27 +30,12 @@
         },
         {
           "time": 1.0,
-<<<<<<< HEAD
-          "duration": 2.0,
-          "value": "F:maj",
-          "confidence": 1
-        },
-        {
-          "time": 1.2,
-          "duration": 2.0,
-          "value": "C:(3,5,b7)",
-=======
-          "duration": 4.0,
-          "value": "F:maj",
->>>>>>> 5725112b
+          "duration": 4.0,
+          "value": "F:maj",
           "confidence": 1
         },
         {
           "time": 2.0,
-<<<<<<< HEAD
-          "duration": 4.0,
-          "value": "F:maj",
-=======
           "duration": 2.0,
           "value": "F:maj",
           "confidence": 1
@@ -59,31 +44,17 @@
           "time": 2.2,
           "duration": 2.0,
           "value": "C:(3,5,b7)",
->>>>>>> 5725112b
           "confidence": 1
         },
         {
           "time": 3.0,
-<<<<<<< HEAD
-          "duration": 2.0,
-=======
-          "duration": 4.0,
->>>>>>> 5725112b
-          "value": "F:maj",
-          "confidence": 1
-        },
-        {
-          "time": 3.2,
-          "duration": 2.0,
-<<<<<<< HEAD
-          "value": "C:(3,5,b7)",
+          "duration": 4.0,
+          "value": "F:maj",
           "confidence": 1
         },
         {
           "time": 4.0,
-          "duration": 4.0,
-          "value": "F:maj",
-=======
+          "duration": 2.0,
           "value": "F:maj",
           "confidence": 1
         },
@@ -91,32 +62,16 @@
           "time": 4.2,
           "duration": 2.0,
           "value": "C:(3,5,b7)",
->>>>>>> 5725112b
           "confidence": 1
         },
         {
           "time": 5.0,
-<<<<<<< HEAD
-          "duration": 2.0,
-          "value": "F:maj",
-          "confidence": 1
-        },
-        {
-          "time": 5.2,
-          "duration": 2.0,
-          "value": "C:(3,5,b7)",
-=======
-          "duration": 4.0,
-          "value": "F:maj",
->>>>>>> 5725112b
+          "duration": 4.0,
+          "value": "F:maj",
           "confidence": 1
         },
         {
           "time": 6.0,
-<<<<<<< HEAD
-          "duration": 4.0,
-          "value": "F:maj",
-=======
           "duration": 2.0,
           "value": "F:maj",
           "confidence": 1
@@ -125,7 +80,6 @@
           "time": 6.2,
           "duration": 2.0,
           "value": "C:(3,5,b7)",
->>>>>>> 5725112b
           "confidence": 1
         },
         {
@@ -137,11 +91,7 @@
         {
           "time": 7.2,
           "duration": 2.0,
-<<<<<<< HEAD
-          "value": "C:(3,5,b7)",
-=======
           "value": "Bb:maj",
->>>>>>> 5725112b
           "confidence": 1
         },
         {
@@ -153,152 +103,83 @@
         {
           "time": 8.2,
           "duration": 2.0,
-<<<<<<< HEAD
+          "value": "C:(3,5,b7)",
+          "confidence": 1
+        },
+        {
+          "time": 9.0,
+          "duration": 4.0,
+          "value": "F:maj",
+          "confidence": 1
+        },
+        {
+          "time": 10.0,
+          "duration": 2.0,
+          "value": "F:maj",
+          "confidence": 1
+        },
+        {
+          "time": 10.2,
+          "duration": 2.0,
+          "value": "C:(3,5,b7)",
+          "confidence": 1
+        },
+        {
+          "time": 11.0,
+          "duration": 4.0,
+          "value": "F:maj",
+          "confidence": 1
+        },
+        {
+          "time": 12.0,
+          "duration": 2.0,
+          "value": "F:maj",
+          "confidence": 1
+        },
+        {
+          "time": 12.2,
+          "duration": 2.0,
+          "value": "C:(3,5,b7)",
+          "confidence": 1
+        },
+        {
+          "time": 13.0,
+          "duration": 4.0,
+          "value": "F:maj",
+          "confidence": 1
+        },
+        {
+          "time": 14.0,
+          "duration": 2.0,
+          "value": "F:maj",
+          "confidence": 1
+        },
+        {
+          "time": 14.2,
+          "duration": 2.0,
+          "value": "C:(3,5,b7)",
+          "confidence": 1
+        },
+        {
+          "time": 15.0,
+          "duration": 2.0,
+          "value": "F:maj",
+          "confidence": 1
+        },
+        {
+          "time": 15.2,
+          "duration": 2.0,
           "value": "Bb:maj",
-=======
-          "value": "C:(3,5,b7)",
->>>>>>> 5725112b
-          "confidence": 1
-        },
-        {
-          "time": 9.0,
-<<<<<<< HEAD
-          "duration": 2.0,
-          "value": "F:maj",
-          "confidence": 1
-        },
-        {
-          "time": 9.2,
-          "duration": 2.0,
-          "value": "C:(3,5,b7)",
-=======
-          "duration": 4.0,
-          "value": "F:maj",
->>>>>>> 5725112b
-          "confidence": 1
-        },
-        {
-          "time": 10.0,
-<<<<<<< HEAD
-          "duration": 4.0,
-          "value": "F:maj",
-=======
-          "duration": 2.0,
-          "value": "F:maj",
-          "confidence": 1
-        },
-        {
-          "time": 10.2,
-          "duration": 2.0,
-          "value": "C:(3,5,b7)",
->>>>>>> 5725112b
-          "confidence": 1
-        },
-        {
-          "time": 11.0,
-<<<<<<< HEAD
-          "duration": 2.0,
-=======
-          "duration": 4.0,
->>>>>>> 5725112b
-          "value": "F:maj",
-          "confidence": 1
-        },
-        {
-          "time": 11.2,
-          "duration": 2.0,
-<<<<<<< HEAD
-          "value": "C:(3,5,b7)",
-          "confidence": 1
-        },
-        {
-          "time": 12.0,
-          "duration": 4.0,
-          "value": "F:maj",
-=======
-          "value": "F:maj",
-          "confidence": 1
-        },
-        {
-          "time": 12.2,
-          "duration": 2.0,
-          "value": "C:(3,5,b7)",
->>>>>>> 5725112b
-          "confidence": 1
-        },
-        {
-          "time": 13.0,
-<<<<<<< HEAD
-          "duration": 2.0,
-          "value": "F:maj",
-          "confidence": 1
-        },
-        {
-          "time": 13.2,
-          "duration": 2.0,
-          "value": "C:(3,5,b7)",
-=======
-          "duration": 4.0,
-          "value": "F:maj",
->>>>>>> 5725112b
-          "confidence": 1
-        },
-        {
-          "time": 14.0,
-<<<<<<< HEAD
-          "duration": 4.0,
-          "value": "F:maj",
-=======
-          "duration": 2.0,
-          "value": "F:maj",
-          "confidence": 1
-        },
-        {
-          "time": 14.2,
-          "duration": 2.0,
-          "value": "C:(3,5,b7)",
->>>>>>> 5725112b
-          "confidence": 1
-        },
-        {
-          "time": 15.0,
-          "duration": 2.0,
-          "value": "F:maj",
-          "confidence": 1
-        },
-        {
-          "time": 15.2,
-          "duration": 2.0,
-<<<<<<< HEAD
-          "value": "C:(3,5,b7)",
-=======
-          "value": "Bb:maj",
->>>>>>> 5725112b
           "confidence": 1
         },
         {
           "time": 16.0,
-<<<<<<< HEAD
-          "duration": 2.0,
-          "value": "F:maj",
-          "confidence": 1
-        },
-        {
-          "time": 16.2,
-          "duration": 2.0,
-          "value": "Bb:maj",
-=======
-          "duration": 4.0,
-          "value": "F:maj",
->>>>>>> 5725112b
+          "duration": 4.0,
+          "value": "F:maj",
           "confidence": 1
         },
         {
           "time": 17.0,
-<<<<<<< HEAD
-          "duration": 4.0,
-          "value": "F:maj",
-=======
           "duration": 2.0,
           "value": "G:min",
           "confidence": 1
@@ -307,93 +188,52 @@
           "time": 17.2,
           "duration": 2.0,
           "value": "C:(3,5,b7)",
->>>>>>> 5725112b
           "confidence": 1
         },
         {
           "time": 18.0,
-<<<<<<< HEAD
+          "duration": 4.0,
+          "value": "F:maj",
+          "confidence": 1
+        },
+        {
+          "time": 19.0,
           "duration": 2.0,
           "value": "G:min",
           "confidence": 1
         },
         {
-          "time": 18.2,
-          "duration": 2.0,
-          "value": "C:(3,5,b7)",
-=======
-          "duration": 4.0,
-          "value": "F:maj",
->>>>>>> 5725112b
-          "confidence": 1
-        },
-        {
-          "time": 19.0,
-<<<<<<< HEAD
-          "duration": 4.0,
-          "value": "F:maj",
-=======
+          "time": 19.2,
+          "duration": 2.0,
+          "value": "C:(3,5,b7)",
+          "confidence": 1
+        },
+        {
+          "time": 20.0,
+          "duration": 4.0,
+          "value": "F:maj",
+          "confidence": 1
+        },
+        {
+          "time": 21.0,
           "duration": 2.0,
           "value": "G:min",
           "confidence": 1
         },
         {
-          "time": 19.2,
-          "duration": 2.0,
-          "value": "C:(3,5,b7)",
->>>>>>> 5725112b
-          "confidence": 1
-        },
-        {
-          "time": 20.0,
-<<<<<<< HEAD
-          "duration": 2.0,
-          "value": "G:min",
-          "confidence": 1
-        },
-        {
-          "time": 20.2,
-          "duration": 2.0,
-          "value": "C:(3,5,b7)",
-=======
-          "duration": 4.0,
-          "value": "F:maj",
->>>>>>> 5725112b
-          "confidence": 1
-        },
-        {
-          "time": 21.0,
-<<<<<<< HEAD
-          "duration": 4.0,
-          "value": "F:maj",
-=======
-          "duration": 2.0,
-          "value": "G:min",
-          "confidence": 1
-        },
-        {
           "time": 21.2,
           "duration": 2.0,
           "value": "C:(3,5,b7)",
->>>>>>> 5725112b
           "confidence": 1
         },
         {
           "time": 22.0,
           "duration": 2.0,
-<<<<<<< HEAD
-          "value": "G:min",
-=======
-          "value": "F:maj",
->>>>>>> 5725112b
+          "value": "F:maj",
           "confidence": 1
         },
         {
           "time": 22.2,
-<<<<<<< HEAD
-          "duration": 2.0,
-          "value": "C:(3,5,b7)",
-=======
           "duration": 1.0,
           "value": "D:min",
           "confidence": 1
@@ -402,69 +242,34 @@
           "time": 22.3,
           "duration": 1.0,
           "value": "G:(3,5,b7)",
->>>>>>> 5725112b
           "confidence": 1
         },
         {
           "time": 23.0,
-<<<<<<< HEAD
-          "duration": 2.0,
-          "value": "F:maj",
-          "confidence": 1
-        },
-        {
-          "time": 23.2,
-          "duration": 1.0,
-          "value": "D:min",
-=======
           "duration": 3.0,
           "value": "G:min",
->>>>>>> 5725112b
           "confidence": 1
         },
         {
           "time": 23.3,
           "duration": 1.0,
-<<<<<<< HEAD
-          "value": "G:(3,5,b7)",
-=======
           "value": "Eb:(3,5,b7)",
->>>>>>> 5725112b
           "confidence": 1
         },
         {
           "time": 24.0,
-<<<<<<< HEAD
-          "duration": 3.0,
-          "value": "G:min",
-          "confidence": 1
-        },
-        {
-          "time": 24.3,
-          "duration": 1.0,
-          "value": "Eb:(3,5,b7)",
-=======
-          "duration": 4.0,
-          "value": "C:(3,5,b7)",
->>>>>>> 5725112b
+          "duration": 4.0,
+          "value": "C:(3,5,b7)",
           "confidence": 1
         },
         {
           "time": 25.0,
           "duration": 4.0,
-<<<<<<< HEAD
-          "value": "C:(3,5,b7)",
-=======
-          "value": "F:maj",
->>>>>>> 5725112b
+          "value": "F:maj",
           "confidence": 1
         },
         {
           "time": 26.0,
-<<<<<<< HEAD
-          "duration": 4.0,
-          "value": "F:maj",
-=======
           "duration": 2.0,
           "value": "F:maj",
           "confidence": 1
@@ -473,31 +278,17 @@
           "time": 26.2,
           "duration": 2.0,
           "value": "C:(3,5,b7)",
->>>>>>> 5725112b
           "confidence": 1
         },
         {
           "time": 27.0,
-<<<<<<< HEAD
-          "duration": 2.0,
-=======
-          "duration": 4.0,
->>>>>>> 5725112b
-          "value": "F:maj",
-          "confidence": 1
-        },
-        {
-          "time": 27.2,
-          "duration": 2.0,
-<<<<<<< HEAD
-          "value": "C:(3,5,b7)",
+          "duration": 4.0,
+          "value": "F:maj",
           "confidence": 1
         },
         {
           "time": 28.0,
-          "duration": 4.0,
-          "value": "F:maj",
-=======
+          "duration": 2.0,
           "value": "F:maj",
           "confidence": 1
         },
@@ -505,32 +296,16 @@
           "time": 28.2,
           "duration": 2.0,
           "value": "C:(3,5,b7)",
->>>>>>> 5725112b
           "confidence": 1
         },
         {
           "time": 29.0,
-<<<<<<< HEAD
-          "duration": 2.0,
-          "value": "F:maj",
-          "confidence": 1
-        },
-        {
-          "time": 29.2,
-          "duration": 2.0,
-          "value": "C:(3,5,b7)",
-=======
-          "duration": 4.0,
-          "value": "F:maj",
->>>>>>> 5725112b
+          "duration": 4.0,
+          "value": "F:maj",
           "confidence": 1
         },
         {
           "time": 30.0,
-<<<<<<< HEAD
-          "duration": 4.0,
-          "value": "F:maj",
-=======
           "duration": 2.0,
           "value": "F:maj",
           "confidence": 1
@@ -539,7 +314,6 @@
           "time": 30.2,
           "duration": 2.0,
           "value": "C:(3,5,b7)",
->>>>>>> 5725112b
           "confidence": 1
         },
         {
@@ -551,11 +325,7 @@
         {
           "time": 31.2,
           "duration": 2.0,
-<<<<<<< HEAD
-          "value": "C:(3,5,b7)",
-=======
           "value": "Bb:(3,5,b7)",
->>>>>>> 5725112b
           "confidence": 1
         },
         {
@@ -567,46 +337,23 @@
         {
           "time": 32.2,
           "duration": 2.0,
-<<<<<<< HEAD
+          "value": "C:(3,5,b7)",
+          "confidence": 1
+        },
+        {
+          "time": 33.0,
+          "duration": 2.0,
+          "value": "F:maj",
+          "confidence": 1
+        },
+        {
+          "time": 33.2,
+          "duration": 2.0,
           "value": "Bb:(3,5,b7)",
-=======
-          "value": "C:(3,5,b7)",
->>>>>>> 5725112b
-          "confidence": 1
-        },
-        {
-          "time": 33.0,
-          "duration": 2.0,
-          "value": "F:maj",
-          "confidence": 1
-        },
-        {
-          "time": 33.2,
-          "duration": 2.0,
-<<<<<<< HEAD
-          "value": "C:(3,5,b7)",
           "confidence": 1
         },
         {
           "time": 34.0,
-          "duration": 2.0,
-          "value": "F:maj",
-          "confidence": 1
-        },
-        {
-          "time": 34.2,
-          "duration": 2.0,
-=======
->>>>>>> 5725112b
-          "value": "Bb:(3,5,b7)",
-          "confidence": 1
-        },
-        {
-<<<<<<< HEAD
-          "time": 35.0,
-=======
-          "time": 34.0,
->>>>>>> 5725112b
           "duration": 4.0,
           "value": "F:maj",
           "confidence": 1
