{
  "annotations": [
    {
      "annotation_metadata": {
        "curator": {
          "name": "",
          "email": ""
        },
        "annotator": {},
        "version": "",
        "corpus": "biab_internet_corpus",
        "annotation_tools": "",
        "annotation_rules": "",
        "validation": "",
        "data_source": ""
      },
      "namespace": "chord",
      "data": [
        {
          "time": 0.0,
          "duration": 4.0,
          "value": "F:maj",
          "confidence": 1
        },
        {
          "time": 1.0,
          "duration": 2.0,
          "value": "F:maj",
          "confidence": 1
        },
        {
          "time": 1.2,
          "duration": 2.0,
          "value": "Bb:min",
          "confidence": 1
        },
        {
          "time": 2.0,
          "duration": 2.0,
          "value": "F:maj",
          "confidence": 1
        },
        {
          "time": 2.2,
          "duration": 1.0,
          "value": "C:min(6)",
          "confidence": 1
        },
        {
          "time": 2.3,
          "duration": 1.0,
          "value": "D:(3,5,b7)",
          "confidence": 1
        },
        {
          "time": 3.0,
          "duration": 4.0,
          "value": "D:(3,5,b7)",
          "confidence": 1
        },
        {
          "time": 4.0,
          "duration": 4.0,
          "value": "G:min(b7)",
          "confidence": 1
        },
        {
          "time": 5.0,
          "duration": 3.0,
          "value": "C:(3,5,b7)",
          "confidence": 1
        },
        {
<<<<<<< HEAD
          "time": 6.3,
=======
          "time": 5.3,
>>>>>>> 5725112b
          "duration": 1.0,
          "value": "F:maj",
          "confidence": 1
        },
        {
          "time": 6.0,
          "duration": 4.0,
          "value": "F:maj",
          "confidence": 1
        },
        {
          "time": 7.0,
          "duration": 4.0,
          "value": "C:(3,5,b7)",
          "confidence": 1
        },
        {
          "time": 8.0,
          "duration": 4.0,
          "value": "F:maj",
          "confidence": 1
        },
        {
          "time": 9.0,
          "duration": 4.0,
          "value": "F:maj",
          "confidence": 1
        },
        {
          "time": 10.0,
          "duration": 4.0,
          "value": "F:maj",
          "confidence": 1
        },
        {
          "time": 11.0,
          "duration": 4.0,
          "value": "F:maj",
          "confidence": 1
        },
        {
          "time": 12.0,
          "duration": 4.0,
          "value": "A:(3,5,b7)",
          "confidence": 1
        },
        {
          "time": 13.0,
          "duration": 4.0,
          "value": "E:min(b7)",
          "confidence": 1
        },
        {
          "time": 14.0,
          "duration": 4.0,
<<<<<<< HEAD
          "value": "E:min(b7)",
=======
          "value": "A:(3,5,b7)",
>>>>>>> 5725112b
          "confidence": 1
        },
        {
          "time": 15.0,
          "duration": 4.0,
          "value": "A:(3,5,b7)",
          "confidence": 1
        },
        {
          "time": 16.0,
          "duration": 3.0,
          "value": "Bb:maj",
          "confidence": 1
        },
        {
<<<<<<< HEAD
          "time": 17.3,
=======
          "time": 16.3,
>>>>>>> 5725112b
          "duration": 1.0,
          "value": "Bb:min",
          "confidence": 1
        },
        {
          "time": 17.0,
          "duration": 4.0,
          "value": "Bb:min",
          "confidence": 1
        },
        {
          "time": 18.0,
          "duration": 2.0,
          "value": "F:maj",
          "confidence": 1
        },
        {
          "time": 18.2,
          "duration": 2.0,
          "value": "F:aug",
          "confidence": 1
        },
        {
          "time": 19.0,
          "duration": 4.0,
          "value": "D:min",
          "confidence": 1
        },
        {
          "time": 20.0,
          "duration": 2.0,
          "value": "A:maj",
          "confidence": 1
        },
        {
          "time": 20.2,
          "duration": 2.0,
          "value": "E:(3,5,b7)",
          "confidence": 1
        },
        {
          "time": 21.0,
          "duration": 4.0,
          "value": "A:maj",
          "confidence": 1
        },
        {
          "time": 22.0,
          "duration": 4.0,
          "value": "A:maj",
          "confidence": 1
        },
        {
          "time": 23.0,
          "duration": 2.0,
          "value": "A:maj",
          "confidence": 1
        },
        {
          "time": 23.2,
          "duration": 2.0,
          "value": "Ab:(3,5,b7)",
          "confidence": 1
        },
        {
          "time": 24.0,
          "duration": 4.0,
          "value": "C:maj",
          "confidence": 1
        },
        {
          "time": 25.0,
          "duration": 4.0,
          "value": "C:maj",
          "confidence": 1
        },
        {
          "time": 26.0,
          "duration": 4.0,
          "value": "C#:dim/C",
          "confidence": 1
        },
        {
          "time": 27.0,
          "duration": 4.0,
          "value": "C#:dim/C",
          "confidence": 1
        },
        {
          "time": 28.0,
          "duration": 2.0,
          "value": "G:(3,5,b7)",
          "confidence": 1
        },
        {
          "time": 28.2,
          "duration": 2.0,
          "value": "C#:dim/C",
          "confidence": 1
        },
        {
          "time": 29.0,
          "duration": 4.0,
          "value": "G:(3,5,b7)",
          "confidence": 1
        },
        {
          "time": 30.0,
          "duration": 4.0,
          "value": "C:(3,5,b7)",
          "confidence": 1
        },
        {
          "time": 31.0,
          "duration": 4.0,
          "value": "C:(3,5,b7)",
          "confidence": 1
        },
        {
          "time": 32.0,
          "duration": 4.0,
          "value": "F:maj",
          "confidence": 1
        },
        {
          "time": 33.0,
          "duration": 4.0,
          "value": "F:maj",
          "confidence": 1
        },
        {
          "time": 34.0,
          "duration": 4.0,
          "value": "F:maj",
          "confidence": 1
        },
        {
          "time": 35.0,
          "duration": 4.0,
          "value": "F:maj",
          "confidence": 1
        },
        {
          "time": 36.0,
          "duration": 4.0,
          "value": "A:(3,5,b7)",
          "confidence": 1
        },
        {
          "time": 37.0,
          "duration": 4.0,
          "value": "E:min(b7)",
          "confidence": 1
        },
        {
          "time": 38.0,
          "duration": 4.0,
<<<<<<< HEAD
          "value": "E:min(b7)",
=======
          "value": "A:(3,5,b7)",
>>>>>>> 5725112b
          "confidence": 1
        },
        {
          "time": 39.0,
          "duration": 4.0,
          "value": "A:(3,5,b7)",
          "confidence": 1
        },
        {
          "time": 40.0,
          "duration": 4.0,
          "value": "Bb:maj",
          "confidence": 1
        },
        {
          "time": 41.0,
          "duration": 4.0,
          "value": "Bb:maj",
          "confidence": 1
        },
        {
          "time": 42.0,
          "duration": 4.0,
          "value": "Bb:min",
          "confidence": 1
        },
        {
          "time": 43.0,
          "duration": 4.0,
          "value": "Bb:min",
          "confidence": 1
        },
        {
          "time": 44.0,
          "duration": 4.0,
          "value": "F:maj",
          "confidence": 1
        },
        {
          "time": 45.0,
          "duration": 2.0,
          "value": "F:maj",
          "confidence": 1
        },
        {
          "time": 45.2,
          "duration": 2.0,
          "value": "F:(3,5,b7)",
          "confidence": 1
        },
        {
          "time": 46.0,
          "duration": 2.0,
          "value": "D:(3,5,b7)",
          "confidence": 1
        },
        {
          "time": 46.2,
          "duration": 2.0,
          "value": "C:maj",
          "confidence": 1
        },
        {
          "time": 47.0,
          "duration": 4.0,
          "value": "D:(3,5,b7)",
          "confidence": 1
        },
        {
          "time": 48.0,
          "duration": 4.0,
          "value": "G:min",
          "confidence": 1
        },
        {
          "time": 49.0,
          "duration": 2.0,
          "value": "G:min",
          "confidence": 1
        },
        {
          "time": 49.2,
          "duration": 2.0,
          "value": "Bb:min",
          "confidence": 1
        },
        {
          "time": 50.0,
          "duration": 2.0,
          "value": "F:maj",
          "confidence": 1
        },
        {
          "time": 50.2,
          "duration": 1.0,
          "value": "C:min(6)",
          "confidence": 1
        },
        {
          "time": 50.3,
          "duration": 1.0,
          "value": "D:(3,5,b7)",
          "confidence": 1
        },
        {
          "time": 51.0,
          "duration": 4.0,
          "value": "D:(3,5,b7)",
          "confidence": 1
        },
        {
          "time": 52.0,
          "duration": 4.0,
          "value": "G:min(b7)",
          "confidence": 1
        },
        {
          "time": 53.0,
          "duration": 3.0,
          "value": "C:(3,5,b7)",
          "confidence": 1
        },
        {
<<<<<<< HEAD
          "time": 54.3,
=======
          "time": 53.3,
>>>>>>> 5725112b
          "duration": 1.0,
          "value": "F:maj",
          "confidence": 1
        },
        {
          "time": 54.0,
          "duration": 4.0,
          "value": "F:maj",
          "confidence": 1
        },
        {
          "time": 55.0,
          "duration": 4.0,
          "value": "C:(3,5,b7)",
          "confidence": 1
        },
        {
          "time": 56.0,
          "duration": 4.0,
          "value": "F:maj",
          "confidence": 1
        },
        {
          "time": 57.0,
          "duration": 4.0,
          "value": "F:maj",
          "confidence": 1
        },
        {
          "time": 58.0,
          "duration": 4.0,
          "value": "F:maj",
          "confidence": 1
        },
        {
          "time": 59.0,
          "duration": 4.0,
          "value": "F:maj",
          "confidence": 1
        },
        {
          "time": 60.0,
          "duration": 4.0,
          "value": "A:(3,5,b7)",
          "confidence": 1
        },
        {
          "time": 61.0,
          "duration": 4.0,
          "value": "E:min(b7)",
          "confidence": 1
        },
        {
          "time": 62.0,
          "duration": 4.0,
<<<<<<< HEAD
          "value": "E:min(b7)",
=======
          "value": "A:(3,5,b7)",
>>>>>>> 5725112b
          "confidence": 1
        },
        {
          "time": 63.0,
          "duration": 4.0,
          "value": "A:(3,5,b7)",
          "confidence": 1
        },
        {
          "time": 64.0,
          "duration": 3.0,
          "value": "Bb:maj",
          "confidence": 1
        },
        {
<<<<<<< HEAD
          "time": 65.3,
=======
          "time": 64.3,
>>>>>>> 5725112b
          "duration": 1.0,
          "value": "Bb:min",
          "confidence": 1
        },
        {
          "time": 65.0,
          "duration": 4.0,
          "value": "Bb:min",
          "confidence": 1
        },
        {
          "time": 66.0,
          "duration": 2.0,
          "value": "F:maj",
          "confidence": 1
        },
        {
          "time": 66.2,
          "duration": 2.0,
          "value": "F:aug",
          "confidence": 1
        },
        {
          "time": 67.0,
          "duration": 4.0,
          "value": "D:min",
          "confidence": 1
        },
        {
          "time": 68.0,
          "duration": 2.0,
          "value": "A:maj",
          "confidence": 1
        },
        {
          "time": 68.2,
          "duration": 2.0,
          "value": "E:(3,5,b7)",
          "confidence": 1
        },
        {
          "time": 69.0,
          "duration": 4.0,
          "value": "A:maj",
          "confidence": 1
        },
        {
          "time": 70.0,
          "duration": 4.0,
          "value": "A:maj",
          "confidence": 1
        },
        {
          "time": 71.0,
          "duration": 2.0,
          "value": "A:maj",
          "confidence": 1
        },
        {
          "time": 71.2,
          "duration": 2.0,
          "value": "Ab:(3,5,b7)",
          "confidence": 1
        },
        {
          "time": 72.0,
          "duration": 4.0,
          "value": "C:maj",
          "confidence": 1
        },
        {
          "time": 73.0,
          "duration": 4.0,
          "value": "C:maj",
          "confidence": 1
        },
        {
          "time": 74.0,
          "duration": 4.0,
          "value": "C#:dim/C",
          "confidence": 1
        },
        {
          "time": 75.0,
          "duration": 4.0,
          "value": "C#:dim/C",
          "confidence": 1
        },
        {
          "time": 76.0,
          "duration": 2.0,
          "value": "G:(3,5,b7)",
          "confidence": 1
        },
        {
          "time": 76.2,
          "duration": 2.0,
          "value": "C#:dim/C",
          "confidence": 1
        },
        {
          "time": 77.0,
          "duration": 4.0,
          "value": "G:(3,5,b7)",
          "confidence": 1
        },
        {
          "time": 78.0,
          "duration": 4.0,
          "value": "C:(3,5,b7)",
          "confidence": 1
        },
        {
          "time": 79.0,
          "duration": 4.0,
          "value": "C:(3,5,b7)",
          "confidence": 1
        },
        {
          "time": 80.0,
          "duration": 4.0,
          "value": "F:maj",
          "confidence": 1
        },
        {
          "time": 81.0,
          "duration": 4.0,
          "value": "F:maj",
          "confidence": 1
        },
        {
          "time": 82.0,
          "duration": 4.0,
          "value": "F:maj",
          "confidence": 1
        },
        {
          "time": 83.0,
          "duration": 4.0,
          "value": "F:maj",
          "confidence": 1
        },
        {
          "time": 84.0,
          "duration": 4.0,
          "value": "A:(3,5,b7)",
          "confidence": 1
        },
        {
          "time": 85.0,
          "duration": 4.0,
          "value": "E:min(b7)",
          "confidence": 1
        },
        {
          "time": 86.0,
          "duration": 4.0,
<<<<<<< HEAD
          "value": "E:min(b7)",
=======
          "value": "A:(3,5,b7)",
>>>>>>> 5725112b
          "confidence": 1
        },
        {
          "time": 87.0,
          "duration": 4.0,
          "value": "A:(3,5,b7)",
          "confidence": 1
        },
        {
          "time": 88.0,
          "duration": 4.0,
          "value": "Bb:maj",
          "confidence": 1
        },
        {
          "time": 89.0,
          "duration": 4.0,
          "value": "Bb:maj",
          "confidence": 1
        },
        {
          "time": 90.0,
          "duration": 4.0,
          "value": "Bb:min",
          "confidence": 1
        },
        {
          "time": 91.0,
          "duration": 4.0,
          "value": "Bb:min",
          "confidence": 1
        },
        {
          "time": 92.0,
          "duration": 4.0,
          "value": "F:maj",
          "confidence": 1
        },
        {
          "time": 93.0,
          "duration": 2.0,
          "value": "F:maj",
          "confidence": 1
        },
        {
          "time": 93.2,
          "duration": 2.0,
          "value": "F:(3,5,b7)",
          "confidence": 1
        },
        {
          "time": 94.0,
          "duration": 2.0,
          "value": "D:(3,5,b7)",
          "confidence": 1
        },
        {
          "time": 94.2,
          "duration": 2.0,
          "value": "C:maj",
          "confidence": 1
        },
        {
          "time": 95.0,
          "duration": 4.0,
          "value": "D:(3,5,b7)",
          "confidence": 1
        },
        {
          "time": 96.0,
          "duration": 4.0,
          "value": "G:min",
          "confidence": 1
        },
        {
          "time": 97.0,
          "duration": 2.0,
          "value": "G:min",
          "confidence": 1
        },
        {
          "time": 97.2,
          "duration": 2.0,
          "value": "Bb:min",
          "confidence": 1
        },
        {
          "time": 98.0,
          "duration": 2.0,
          "value": "F:maj",
          "confidence": 1
        },
        {
          "time": 98.2,
          "duration": 1.0,
          "value": "C:min(6)",
          "confidence": 1
        },
        {
          "time": 98.3,
          "duration": 1.0,
          "value": "D:(3,5,b7)",
          "confidence": 1
        },
        {
          "time": 99.0,
          "duration": 4.0,
          "value": "D:(3,5,b7)",
          "confidence": 1
        },
        {
          "time": 100.0,
          "duration": 4.0,
          "value": "G:min(b7)",
          "confidence": 1
        },
        {
          "time": 101.0,
          "duration": 3.0,
          "value": "C:(3,5,b7)",
          "confidence": 1
        },
        {
<<<<<<< HEAD
          "time": 102.3,
=======
          "time": 101.3,
>>>>>>> 5725112b
          "duration": 1.0,
          "value": "F:maj",
          "confidence": 1
        },
        {
          "time": 102.0,
          "duration": 4.0,
          "value": "F:maj",
          "confidence": 1
        },
        {
          "time": 103.0,
          "duration": 4.0,
          "value": "C:(3,5,b7)",
          "confidence": 1
        },
        {
          "time": 104.0,
          "duration": 4.0,
          "value": "F:maj",
          "confidence": 1
        },
        {
          "time": 105.0,
          "duration": 4.0,
          "value": "F:maj",
          "confidence": 1
        },
        {
          "time": 106.0,
          "duration": 4.0,
          "value": "F:maj",
          "confidence": 1
        },
        {
          "time": 107.0,
          "duration": 4.0,
          "value": "F:maj",
          "confidence": 1
        },
        {
          "time": 108.0,
          "duration": 4.0,
          "value": "A:(3,5,b7)",
          "confidence": 1
        },
        {
          "time": 109.0,
          "duration": 4.0,
          "value": "E:min(b7)",
          "confidence": 1
        },
        {
          "time": 110.0,
          "duration": 4.0,
<<<<<<< HEAD
          "value": "E:min(b7)",
=======
          "value": "A:(3,5,b7)",
>>>>>>> 5725112b
          "confidence": 1
        },
        {
          "time": 111.0,
          "duration": 4.0,
          "value": "A:(3,5,b7)",
          "confidence": 1
        },
        {
          "time": 112.0,
          "duration": 3.0,
          "value": "Bb:maj",
          "confidence": 1
        },
        {
<<<<<<< HEAD
          "time": 113.3,
=======
          "time": 112.3,
>>>>>>> 5725112b
          "duration": 1.0,
          "value": "Bb:min",
          "confidence": 1
        },
        {
          "time": 113.0,
          "duration": 4.0,
          "value": "Bb:min",
          "confidence": 1
        },
        {
          "time": 114.0,
          "duration": 2.0,
          "value": "F:maj",
          "confidence": 1
        },
        {
          "time": 114.2,
          "duration": 2.0,
          "value": "F:aug",
          "confidence": 1
        },
        {
          "time": 115.0,
          "duration": 4.0,
          "value": "D:min",
          "confidence": 1
        },
        {
          "time": 116.0,
          "duration": 2.0,
          "value": "A:maj",
          "confidence": 1
        },
        {
          "time": 116.2,
          "duration": 2.0,
          "value": "E:(3,5,b7)",
          "confidence": 1
        },
        {
          "time": 117.0,
          "duration": 4.0,
          "value": "A:maj",
          "confidence": 1
        },
        {
          "time": 118.0,
          "duration": 4.0,
          "value": "A:maj",
          "confidence": 1
        },
        {
          "time": 119.0,
          "duration": 2.0,
          "value": "A:maj",
          "confidence": 1
        },
        {
          "time": 119.2,
          "duration": 2.0,
          "value": "Ab:(3,5,b7)",
          "confidence": 1
        },
        {
          "time": 120.0,
          "duration": 4.0,
          "value": "C:maj",
          "confidence": 1
        },
        {
          "time": 121.0,
          "duration": 4.0,
          "value": "C:maj",
          "confidence": 1
        },
        {
          "time": 122.0,
          "duration": 4.0,
          "value": "C#:dim/C",
          "confidence": 1
        },
        {
          "time": 123.0,
          "duration": 4.0,
          "value": "C#:dim/C",
          "confidence": 1
        },
        {
          "time": 124.0,
          "duration": 2.0,
          "value": "G:(3,5,b7)",
          "confidence": 1
        },
        {
          "time": 124.2,
          "duration": 2.0,
          "value": "C#:dim/C",
          "confidence": 1
        },
        {
          "time": 125.0,
          "duration": 4.0,
          "value": "G:(3,5,b7)",
          "confidence": 1
        },
        {
          "time": 126.0,
          "duration": 4.0,
          "value": "C:(3,5,b7)",
          "confidence": 1
        },
        {
          "time": 127.0,
          "duration": 4.0,
          "value": "C:(3,5,b7)",
          "confidence": 1
        },
        {
          "time": 128.0,
          "duration": 4.0,
          "value": "F:maj",
          "confidence": 1
        },
        {
          "time": 129.0,
          "duration": 4.0,
          "value": "F:maj",
          "confidence": 1
        },
        {
          "time": 130.0,
          "duration": 4.0,
          "value": "F:maj",
          "confidence": 1
        },
        {
          "time": 131.0,
          "duration": 4.0,
          "value": "F:maj",
          "confidence": 1
        },
        {
          "time": 132.0,
          "duration": 4.0,
          "value": "A:(3,5,b7)",
          "confidence": 1
        },
        {
          "time": 133.0,
          "duration": 4.0,
          "value": "E:min(b7)",
          "confidence": 1
        },
        {
          "time": 134.0,
          "duration": 4.0,
<<<<<<< HEAD
          "value": "E:min(b7)",
=======
          "value": "A:(3,5,b7)",
>>>>>>> 5725112b
          "confidence": 1
        },
        {
          "time": 135.0,
          "duration": 4.0,
          "value": "A:(3,5,b7)",
          "confidence": 1
        },
        {
          "time": 136.0,
          "duration": 4.0,
          "value": "Bb:maj",
          "confidence": 1
        },
        {
          "time": 137.0,
          "duration": 4.0,
          "value": "Bb:maj",
          "confidence": 1
        },
        {
          "time": 138.0,
          "duration": 4.0,
          "value": "Bb:min",
          "confidence": 1
        },
        {
          "time": 139.0,
          "duration": 4.0,
          "value": "Bb:min",
          "confidence": 1
        },
        {
          "time": 140.0,
          "duration": 4.0,
          "value": "F:maj",
          "confidence": 1
        },
        {
          "time": 141.0,
          "duration": 2.0,
          "value": "F:maj",
          "confidence": 1
        },
        {
          "time": 141.2,
          "duration": 2.0,
          "value": "F:(3,5,b7)",
          "confidence": 1
        },
        {
          "time": 142.0,
          "duration": 2.0,
          "value": "D:(3,5,b7)",
          "confidence": 1
        },
        {
          "time": 142.2,
          "duration": 2.0,
          "value": "C:maj",
          "confidence": 1
        },
        {
          "time": 143.0,
          "duration": 4.0,
          "value": "D:(3,5,b7)",
          "confidence": 1
        },
        {
          "time": 144.0,
          "duration": 4.0,
          "value": "G:min",
          "confidence": 1
        },
        {
          "time": 145.0,
          "duration": 2.0,
          "value": "G:min",
          "confidence": 1
        },
        {
          "time": 145.2,
          "duration": 2.0,
          "value": "Bb:min",
          "confidence": 1
        },
        {
          "time": 146.0,
          "duration": 2.0,
          "value": "F:maj",
          "confidence": 1
        },
        {
          "time": 146.2,
          "duration": 1.0,
          "value": "C:min(6)",
          "confidence": 1
        },
        {
          "time": 146.3,
          "duration": 1.0,
          "value": "D:(3,5,b7)",
          "confidence": 1
        },
        {
          "time": 147.0,
          "duration": 4.0,
          "value": "D:(3,5,b7)",
          "confidence": 1
        },
        {
          "time": 148.0,
          "duration": 4.0,
          "value": "G:min(b7)",
          "confidence": 1
        },
        {
          "time": 149.0,
          "duration": 3.0,
          "value": "C:(3,5,b7)",
          "confidence": 1
        },
        {
<<<<<<< HEAD
          "time": 150.3,
=======
          "time": 149.3,
>>>>>>> 5725112b
          "duration": 1.0,
          "value": "F:maj",
          "confidence": 1
        },
        {
          "time": 150.0,
          "duration": 4.0,
          "value": "F:maj",
          "confidence": 1
        },
        {
          "time": 151.0,
          "duration": 4.0,
          "value": "C:(3,5,b7)",
          "confidence": 1
        },
        {
          "time": 152.0,
          "duration": 4.0,
          "value": "F:maj",
          "confidence": 1
        },
        {
          "time": 153.0,
          "duration": 4.0,
          "value": "C:(3,5,b7)",
          "confidence": 1
        },
        {
          "time": 154.0,
          "duration": 4.0,
          "value": "F#:dim/D",
          "confidence": 1
        },
        {
          "time": 155.0,
          "duration": 4.0,
          "value": "C:(3,5,b7)",
          "confidence": 1
        },
        {
          "time": 156.0,
          "duration": 4.0,
          "value": "F:(3,5,6)",
          "confidence": 1
        },
        {
          "time": 157.0,
          "duration": 2.0,
          "value": "F:(3,5,6)",
          "confidence": 1
        },
        {
          "time": 157.2,
          "duration": 2.0,
          "value": "F:(3,5,6)",
          "confidence": 1
        }
      ],
      "sandbox": {},
      "time": 0,
      "duration": 634.0
    },
    {
      "annotation_metadata": {
        "curator": {
          "name": "",
          "email": ""
        },
        "annotator": {},
        "version": "",
        "corpus": "biab_internet_corpus",
        "annotation_tools": "",
        "annotation_rules": "",
        "validation": "",
        "data_source": ""
      },
      "namespace": "key_mode",
      "data": [
        {
          "time": 0.0,
          "duration": 634.0,
          "value": "F",
          "confidence": 1
        }
      ],
      "sandbox": {},
      "time": 0,
      "duration": 634.0
    }
  ],
  "file_metadata": {
    "title": "Hooray For Hollywood - Whiting/Mercer",
    "artist": "",
    "release": "",
    "duration": 634.0,
    "identifiers": {},
    "jams_version": "0.3.4"
  },
  "sandbox": {
    "expanded": false
  }
}<|MERGE_RESOLUTION|>--- conflicted
+++ resolved
@@ -71,11 +71,7 @@
           "confidence": 1
         },
         {
-<<<<<<< HEAD
-          "time": 6.3,
-=======
           "time": 5.3,
->>>>>>> 5725112b
           "duration": 1.0,
           "value": "F:maj",
           "confidence": 1
@@ -131,11 +127,7 @@
         {
           "time": 14.0,
           "duration": 4.0,
-<<<<<<< HEAD
-          "value": "E:min(b7)",
-=======
-          "value": "A:(3,5,b7)",
->>>>>>> 5725112b
+          "value": "A:(3,5,b7)",
           "confidence": 1
         },
         {
@@ -151,11 +143,7 @@
           "confidence": 1
         },
         {
-<<<<<<< HEAD
-          "time": 17.3,
-=======
           "time": 16.3,
->>>>>>> 5725112b
           "duration": 1.0,
           "value": "Bb:min",
           "confidence": 1
@@ -313,11 +301,7 @@
         {
           "time": 38.0,
           "duration": 4.0,
-<<<<<<< HEAD
-          "value": "E:min(b7)",
-=======
-          "value": "A:(3,5,b7)",
->>>>>>> 5725112b
+          "value": "A:(3,5,b7)",
           "confidence": 1
         },
         {
@@ -441,11 +425,7 @@
           "confidence": 1
         },
         {
-<<<<<<< HEAD
-          "time": 54.3,
-=======
           "time": 53.3,
->>>>>>> 5725112b
           "duration": 1.0,
           "value": "F:maj",
           "confidence": 1
@@ -501,11 +481,7 @@
         {
           "time": 62.0,
           "duration": 4.0,
-<<<<<<< HEAD
-          "value": "E:min(b7)",
-=======
-          "value": "A:(3,5,b7)",
->>>>>>> 5725112b
+          "value": "A:(3,5,b7)",
           "confidence": 1
         },
         {
@@ -521,11 +497,7 @@
           "confidence": 1
         },
         {
-<<<<<<< HEAD
-          "time": 65.3,
-=======
           "time": 64.3,
->>>>>>> 5725112b
           "duration": 1.0,
           "value": "Bb:min",
           "confidence": 1
@@ -683,11 +655,7 @@
         {
           "time": 86.0,
           "duration": 4.0,
-<<<<<<< HEAD
-          "value": "E:min(b7)",
-=======
-          "value": "A:(3,5,b7)",
->>>>>>> 5725112b
+          "value": "A:(3,5,b7)",
           "confidence": 1
         },
         {
@@ -811,11 +779,7 @@
           "confidence": 1
         },
         {
-<<<<<<< HEAD
-          "time": 102.3,
-=======
           "time": 101.3,
->>>>>>> 5725112b
           "duration": 1.0,
           "value": "F:maj",
           "confidence": 1
@@ -871,11 +835,7 @@
         {
           "time": 110.0,
           "duration": 4.0,
-<<<<<<< HEAD
-          "value": "E:min(b7)",
-=======
-          "value": "A:(3,5,b7)",
->>>>>>> 5725112b
+          "value": "A:(3,5,b7)",
           "confidence": 1
         },
         {
@@ -891,11 +851,7 @@
           "confidence": 1
         },
         {
-<<<<<<< HEAD
-          "time": 113.3,
-=======
           "time": 112.3,
->>>>>>> 5725112b
           "duration": 1.0,
           "value": "Bb:min",
           "confidence": 1
@@ -1053,11 +1009,7 @@
         {
           "time": 134.0,
           "duration": 4.0,
-<<<<<<< HEAD
-          "value": "E:min(b7)",
-=======
-          "value": "A:(3,5,b7)",
->>>>>>> 5725112b
+          "value": "A:(3,5,b7)",
           "confidence": 1
         },
         {
@@ -1181,11 +1133,7 @@
           "confidence": 1
         },
         {
-<<<<<<< HEAD
-          "time": 150.3,
-=======
           "time": 149.3,
->>>>>>> 5725112b
           "duration": 1.0,
           "value": "F:maj",
           "confidence": 1
