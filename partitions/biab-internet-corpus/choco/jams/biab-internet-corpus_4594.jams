--- conflicted
+++ resolved
@@ -125,53 +125,37 @@
           "confidence": 1
         },
         {
-<<<<<<< HEAD
+          "time": 10.1,
+          "duration": 1.0,
+          "value": "B:dim",
+          "confidence": 1
+        },
+        {
+          "time": 10.2,
+          "duration": 1.0,
+          "value": "F:(3,5,b7)",
+          "confidence": 1
+        },
+        {
+          "time": 10.3,
+          "duration": 1.0,
+          "value": "C:min(b7)",
+          "confidence": 1
+        },
+        {
+          "time": 11.0,
+          "duration": 1.0,
+          "value": "E:(3,5,b7,9)",
+          "confidence": 1
+        },
+        {
           "time": 11.1,
-=======
-          "time": 10.1,
->>>>>>> 5725112b
-          "duration": 1.0,
-          "value": "B:dim",
-          "confidence": 1
-        },
-        {
-<<<<<<< HEAD
+          "duration": 1.0,
+          "value": "F:(3,5,b7,9)",
+          "confidence": 1
+        },
+        {
           "time": 11.2,
-=======
-          "time": 10.2,
->>>>>>> 5725112b
-          "duration": 1.0,
-          "value": "F:(3,5,b7)",
-          "confidence": 1
-        },
-        {
-          "time": 10.3,
-          "duration": 1.0,
-          "value": "C:min(b7)",
-          "confidence": 1
-        },
-        {
-          "time": 11.0,
-          "duration": 1.0,
-          "value": "E:(3,5,b7,9)",
-          "confidence": 1
-        },
-        {
-<<<<<<< HEAD
-          "time": 12.1,
-=======
-          "time": 11.1,
->>>>>>> 5725112b
-          "duration": 1.0,
-          "value": "F:(3,5,b7,9)",
-          "confidence": 1
-        },
-        {
-<<<<<<< HEAD
-          "time": 12.2,
-=======
-          "time": 11.2,
->>>>>>> 5725112b
           "duration": 1.0,
           "value": "E:(3,5,b7,9)",
           "confidence": 1
@@ -255,11 +239,7 @@
           "confidence": 1
         },
         {
-<<<<<<< HEAD
-          "time": 20.3,
-=======
           "time": 19.3,
->>>>>>> 5725112b
           "duration": 1.0,
           "value": "Gb:maj",
           "confidence": 1
@@ -307,184 +287,109 @@
           "confidence": 1
         },
         {
-<<<<<<< HEAD
-          "time": 24.1,
-=======
           "time": 23.1,
->>>>>>> 5725112b
           "duration": 1.0,
           "value": "Db:(3,#5)",
           "confidence": 1
         },
         {
-<<<<<<< HEAD
+          "time": 23.2,
+          "duration": 1.0,
+          "value": "Ab:min/Db",
+          "confidence": 1
+        },
+        {
+          "time": 23.3,
+          "duration": 1.0,
+          "value": "G:(3,5,b7,#9)",
+          "confidence": 1
+        },
+        {
+          "time": 24.0,
+          "duration": 2.0,
+          "value": "Gb:maj",
+          "confidence": 1
+        },
+        {
           "time": 24.2,
-=======
-          "time": 23.2,
->>>>>>> 5725112b
-          "duration": 1.0,
-          "value": "Ab:min/Db",
-          "confidence": 1
-        },
-        {
-          "time": 23.3,
-          "duration": 1.0,
-          "value": "G:(3,5,b7,#9)",
-<<<<<<< HEAD
-=======
-          "confidence": 1
-        },
-        {
-          "time": 24.0,
-          "duration": 2.0,
-          "value": "Gb:maj",
-          "confidence": 1
-        },
-        {
-          "time": 24.2,
           "duration": 2.0,
           "value": "Gb:(3,5,6)",
->>>>>>> 5725112b
           "confidence": 1
         },
         {
           "time": 25.0,
           "duration": 2.0,
-<<<<<<< HEAD
-          "value": "Gb:maj",
-=======
           "value": "Ab:min(b7)",
->>>>>>> 5725112b
           "confidence": 1
         },
         {
           "time": 25.2,
           "duration": 2.0,
-<<<<<<< HEAD
+          "value": "Db:(3,5,b7)",
+          "confidence": 1
+        },
+        {
+          "time": 26.0,
+          "duration": 2.0,
+          "value": "Gb:maj7",
+          "confidence": 1
+        },
+        {
+          "time": 26.2,
+          "duration": 2.0,
           "value": "Gb:(3,5,6)",
-=======
-          "value": "Db:(3,5,b7)",
->>>>>>> 5725112b
-          "confidence": 1
-        },
-        {
-          "time": 26.0,
-          "duration": 2.0,
-<<<<<<< HEAD
-          "value": "Ab:min(b7)",
-=======
-          "value": "Gb:maj7",
->>>>>>> 5725112b
-          "confidence": 1
-        },
-        {
-          "time": 26.2,
-          "duration": 2.0,
-<<<<<<< HEAD
-          "value": "Db:(3,5,b7)",
-=======
-          "value": "Gb:(3,5,6)",
->>>>>>> 5725112b
           "confidence": 1
         },
         {
           "time": 27.0,
           "duration": 2.0,
-<<<<<<< HEAD
-          "value": "Gb:maj7",
-=======
           "value": "G:min(b7)/F",
->>>>>>> 5725112b
           "confidence": 1
         },
         {
           "time": 27.2,
           "duration": 2.0,
-<<<<<<< HEAD
-          "value": "Gb:(3,5,6)",
-=======
           "value": "F:(3,#5)",
->>>>>>> 5725112b
           "confidence": 1
         },
         {
           "time": 28.0,
           "duration": 2.0,
-<<<<<<< HEAD
-          "value": "G:min(b7)/F",
-=======
-          "value": "Bb:maj",
->>>>>>> 5725112b
+          "value": "Bb:maj",
           "confidence": 1
         },
         {
           "time": 28.2,
           "duration": 2.0,
-<<<<<<< HEAD
-          "value": "F:(3,#5)",
-=======
           "value": "B:dim",
->>>>>>> 5725112b
           "confidence": 1
         },
         {
           "time": 29.0,
-<<<<<<< HEAD
-          "duration": 2.0,
-          "value": "Bb:maj",
-          "confidence": 1
-        },
-        {
-          "time": 29.2,
-          "duration": 2.0,
-          "value": "B:dim",
-=======
-          "duration": 4.0,
-          "value": "C:min(b7)",
->>>>>>> 5725112b
+          "duration": 4.0,
+          "value": "C:min(b7)",
           "confidence": 1
         },
         {
           "time": 30.0,
           "duration": 4.0,
-<<<<<<< HEAD
-          "value": "C:min(b7)",
-=======
-          "value": "Bb:maj",
->>>>>>> 5725112b
+          "value": "Bb:maj",
           "confidence": 1
         },
         {
           "time": 31.0,
           "duration": 4.0,
-<<<<<<< HEAD
-          "value": "Bb:maj",
-=======
-          "value": "C:min(b7)",
->>>>>>> 5725112b
+          "value": "C:min(b7)",
           "confidence": 1
         },
         {
           "time": 32.0,
           "duration": 4.0,
-<<<<<<< HEAD
-          "value": "C:min(b7)",
-=======
-          "value": "Bb:maj7",
->>>>>>> 5725112b
+          "value": "Bb:maj7",
           "confidence": 1
         },
         {
           "time": 33.0,
-<<<<<<< HEAD
-          "duration": 4.0,
-          "value": "Bb:maj7",
-          "confidence": 1
-        },
-        {
-          "time": 34.0,
-=======
->>>>>>> 5725112b
           "duration": 2.0,
           "value": "C:min(b7)",
           "confidence": 1
