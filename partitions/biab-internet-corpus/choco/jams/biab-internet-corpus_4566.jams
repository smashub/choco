{
  "annotations": [
    {
      "annotation_metadata": {
        "curator": {
          "name": "",
          "email": ""
        },
        "annotator": {},
        "version": "",
        "corpus": "biab_internet_corpus",
        "annotation_tools": "",
        "annotation_rules": "",
        "validation": "",
        "data_source": ""
      },
      "namespace": "chord",
      "data": [
        {
          "time": 0.0,
          "duration": 4.0,
          "value": "Eb:(3,5,b7,9,#11,13)",
          "confidence": 1
        },
        {
          "time": 1.0,
          "duration": 2.0,
          "value": "Eb:min(6)",
          "confidence": 1
        },
        {
          "time": 1.2,
          "duration": 2.0,
          "value": "Ab:(3,5,b7,9)",
          "confidence": 1
        },
        {
          "time": 2.0,
          "duration": 2.0,
          "value": "Bb:maj7",
          "confidence": 1
        },
        {
          "time": 2.2,
          "duration": 2.0,
          "value": "C:min(b7)",
          "confidence": 1
        },
        {
          "time": 3.0,
          "duration": 2.0,
          "value": "D:min(b7)",
          "confidence": 1
        },
        {
          "time": 3.2,
          "duration": 2.0,
          "value": "G:min(b7)",
          "confidence": 1
        },
        {
          "time": 4.0,
          "duration": 4.0,
          "value": "C:(3,5,b7,9)",
          "confidence": 1
        },
        {
          "time": 5.0,
          "duration": 2.0,
          "value": "C:(b3,b5,b7)",
          "confidence": 1
        },
        {
          "time": 5.2,
          "duration": 2.0,
          "value": "F:(3,5,b7)",
          "confidence": 1
        },
        {
          "time": 6.0,
          "duration": 4.0,
          "value": "Bb:maj7",
          "confidence": 1
        },
        {
          "time": 7.0,
          "duration": 4.0,
          "value": "Bb:maj7",
          "confidence": 1
        },
        {
          "time": 8.0,
          "duration": 4.0,
          "value": "Eb:(3,5,b7,9,#11,13)",
          "confidence": 1
        },
        {
          "time": 9.0,
          "duration": 2.0,
          "value": "Eb:min(6)",
          "confidence": 1
        },
        {
          "time": 9.2,
          "duration": 2.0,
          "value": "Ab:(3,5,b7,9)",
          "confidence": 1
        },
        {
          "time": 10.0,
          "duration": 2.0,
          "value": "Bb:maj7",
          "confidence": 1
        },
        {
          "time": 10.2,
          "duration": 2.0,
          "value": "C:min(b7)",
          "confidence": 1
        },
        {
          "time": 11.0,
          "duration": 2.0,
          "value": "D:min(b7)",
          "confidence": 1
        },
        {
          "time": 11.2,
          "duration": 2.0,
          "value": "G:min(b7)",
          "confidence": 1
        },
        {
          "time": 12.0,
          "duration": 4.0,
          "value": "C:(3,5,b7,9)",
          "confidence": 1
        },
        {
          "time": 13.0,
          "duration": 2.0,
          "value": "C:(b3,b5,b7)",
          "confidence": 1
        },
        {
          "time": 13.2,
          "duration": 2.0,
          "value": "F:(3,5,b7)",
          "confidence": 1
        },
        {
          "time": 14.0,
          "duration": 4.0,
          "value": "Bb:maj7",
          "confidence": 1
        },
        {
          "time": 15.0,
          "duration": 4.0,
          "value": "Bb:(3,5,b7,9)",
          "confidence": 1
        },
        {
          "time": 16.0,
          "duration": 4.0,
          "value": "Eb:min(6)",
          "confidence": 1
        },
        {
          "time": 17.0,
          "duration": 4.0,
          "value": "Eb:min(6)",
          "confidence": 1
        },
        {
          "time": 18.0,
          "duration": 4.0,
<<<<<<< HEAD
          "value": "Eb:min(6)",
=======
          "value": "E:dim",
>>>>>>> 5725112b
          "confidence": 1
        },
        {
          "time": 19.0,
          "duration": 4.0,
          "value": "E:dim",
          "confidence": 1
        },
        {
          "time": 20.0,
          "duration": 4.0,
<<<<<<< HEAD
          "value": "E:dim",
=======
          "value": "Eb:min(6)",
>>>>>>> 5725112b
          "confidence": 1
        },
        {
          "time": 21.0,
          "duration": 4.0,
          "value": "Eb:min(6)",
          "confidence": 1
        },
        {
          "time": 22.0,
          "duration": 4.0,
<<<<<<< HEAD
          "value": "Eb:min(6)",
=======
          "value": "E:dim",
>>>>>>> 5725112b
          "confidence": 1
        },
        {
          "time": 23.0,
          "duration": 4.0,
<<<<<<< HEAD
          "value": "E:dim",
          "confidence": 1
        },
        {
          "time": 24.0,
          "duration": 4.0,
=======
>>>>>>> 5725112b
          "value": "Bb:(3,5,6)",
          "confidence": 1
        },
        {
          "time": 24.0,
          "duration": 4.0,
          "value": "Eb:(3,5,b7,9,#11,13)",
          "confidence": 1
        },
        {
          "time": 25.0,
          "duration": 2.0,
          "value": "Eb:min(6)",
          "confidence": 1
        },
        {
          "time": 25.2,
          "duration": 2.0,
          "value": "Ab:(3,5,b7,9)",
          "confidence": 1
        },
        {
          "time": 26.0,
          "duration": 2.0,
          "value": "Bb:maj7",
          "confidence": 1
        },
        {
          "time": 26.2,
          "duration": 2.0,
          "value": "C:min(b7)",
          "confidence": 1
        },
        {
          "time": 27.0,
          "duration": 2.0,
          "value": "D:min(b7)",
          "confidence": 1
        },
        {
          "time": 27.2,
          "duration": 2.0,
          "value": "G:min(b7)",
          "confidence": 1
        },
        {
          "time": 28.0,
          "duration": 4.0,
          "value": "C:(3,5,b7,9)",
          "confidence": 1
        },
        {
          "time": 29.0,
          "duration": 2.0,
          "value": "C:(b3,b5,b7)",
          "confidence": 1
        },
        {
          "time": 29.2,
          "duration": 2.0,
          "value": "C:(b3,b5,b7)/F",
          "confidence": 1
        },
        {
          "time": 30.0,
          "duration": 4.0,
          "value": "Bb:(3,5,6)",
          "confidence": 1
        },
        {
          "time": 31.0,
          "duration": 4.0,
          "value": "Bb:(3,5,6)",
          "confidence": 1
        },
        {
          "time": 32.0,
          "duration": 4.0,
          "value": "Bb:(3,5,6,9)",
          "confidence": 1
        }
      ],
      "sandbox": {},
      "time": 0,
      "duration": 132.0
    },
    {
      "annotation_metadata": {
        "curator": {
          "name": "",
          "email": ""
        },
        "annotator": {},
        "version": "",
        "corpus": "biab_internet_corpus",
        "annotation_tools": "",
        "annotation_rules": "",
        "validation": "",
        "data_source": ""
      },
      "namespace": "key_mode",
      "data": [
        {
          "time": 0.0,
          "duration": 132.0,
          "value": "Bb",
          "confidence": 1
        }
      ],
      "sandbox": {},
      "time": 0,
      "duration": 132.0
    }
  ],
  "file_metadata": {
    "title": "September Song",
    "artist": "",
    "release": "",
    "duration": 132.0,
    "identifiers": {},
    "jams_version": "0.3.4"
  },
  "sandbox": {
    "expanded": false
  }
}<|MERGE_RESOLUTION|>--- conflicted
+++ resolved
@@ -175,11 +175,7 @@
         {
           "time": 18.0,
           "duration": 4.0,
-<<<<<<< HEAD
-          "value": "Eb:min(6)",
-=======
           "value": "E:dim",
->>>>>>> 5725112b
           "confidence": 1
         },
         {
@@ -191,41 +187,24 @@
         {
           "time": 20.0,
           "duration": 4.0,
-<<<<<<< HEAD
+          "value": "Eb:min(6)",
+          "confidence": 1
+        },
+        {
+          "time": 21.0,
+          "duration": 4.0,
+          "value": "Eb:min(6)",
+          "confidence": 1
+        },
+        {
+          "time": 22.0,
+          "duration": 4.0,
           "value": "E:dim",
-=======
-          "value": "Eb:min(6)",
->>>>>>> 5725112b
-          "confidence": 1
-        },
-        {
-          "time": 21.0,
-          "duration": 4.0,
-          "value": "Eb:min(6)",
-          "confidence": 1
-        },
-        {
-          "time": 22.0,
-          "duration": 4.0,
-<<<<<<< HEAD
-          "value": "Eb:min(6)",
-=======
-          "value": "E:dim",
->>>>>>> 5725112b
           "confidence": 1
         },
         {
           "time": 23.0,
           "duration": 4.0,
-<<<<<<< HEAD
-          "value": "E:dim",
-          "confidence": 1
-        },
-        {
-          "time": 24.0,
-          "duration": 4.0,
-=======
->>>>>>> 5725112b
           "value": "Bb:(3,5,6)",
           "confidence": 1
         },
