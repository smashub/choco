--- conflicted
+++ resolved
@@ -224,15 +224,12 @@
           "time": 25.3,
           "duration": 1.0,
           "value": "C:maj7",
-<<<<<<< HEAD
-=======
           "confidence": 1
         },
         {
           "time": 26.0,
           "duration": 4.0,
           "value": "A:min",
->>>>>>> 5725112b
           "confidence": 1
         },
         {
@@ -244,11 +241,7 @@
         {
           "time": 28.0,
           "duration": 4.0,
-<<<<<<< HEAD
-          "value": "A:min",
-=======
-          "value": "D:min(b7)",
->>>>>>> 5725112b
+          "value": "D:min(b7)",
           "confidence": 1
         },
         {
@@ -265,15 +258,6 @@
         },
         {
           "time": 31.0,
-<<<<<<< HEAD
-          "duration": 4.0,
-          "value": "D:min(b7)",
-          "confidence": 1
-        },
-        {
-          "time": 32.0,
-=======
->>>>>>> 5725112b
           "duration": 2.0,
           "value": "G:(3,5,b7)",
           "confidence": 1
