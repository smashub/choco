{
  "annotations": [
    {
      "annotation_metadata": {
        "curator": {
          "name": "",
          "email": ""
        },
        "annotator": {},
        "version": "",
        "corpus": "biab_internet_corpus",
        "annotation_tools": "",
        "annotation_rules": "",
        "validation": "",
        "data_source": ""
      },
      "namespace": "chord",
      "data": [
        {
          "time": 0.0,
          "duration": 4.0,
          "value": "Eb:maj",
          "confidence": 1
        },
        {
          "time": 1.0,
          "duration": 4.0,
          "value": "Eb:maj",
          "confidence": 1
        },
        {
          "time": 2.0,
          "duration": 4.0,
          "value": "Bb:maj",
          "confidence": 1
        },
        {
          "time": 3.0,
          "duration": 4.0,
          "value": "Ab:maj",
          "confidence": 1
        },
        {
          "time": 4.0,
          "duration": 4.0,
          "value": "Eb:maj",
          "confidence": 1
        },
        {
          "time": 5.0,
          "duration": 4.0,
          "value": "Eb:maj",
          "confidence": 1
        },
        {
          "time": 6.0,
          "duration": 1.0,
          "value": "Bb:maj",
          "confidence": 1
        },
        {
<<<<<<< HEAD
          "time": 7.1,
=======
          "time": 6.1,
>>>>>>> 5725112b
          "duration": 1.0,
          "value": "Ab:maj",
          "confidence": 1
        },
        {
<<<<<<< HEAD
          "time": 7.2,
=======
          "time": 6.2,
>>>>>>> 5725112b
          "duration": 2.0,
          "value": "Bb:maj",
          "confidence": 1
        },
        {
          "time": 7.0,
          "duration": 4.0,
          "value": "Eb:maj",
          "confidence": 1
        },
        {
          "time": 8.0,
          "duration": 2.0,
          "value": "Eb:maj",
          "confidence": 1
        },
        {
          "time": 8.2,
          "duration": 1.0,
          "value": "C:min",
          "confidence": 1
        },
        {
          "time": 8.3,
          "duration": 1.0,
          "value": "Bb:maj",
          "confidence": 1
        },
        {
          "time": 9.0,
          "duration": 4.0,
          "value": "Eb:maj",
          "confidence": 1
        },
        {
          "time": 10.0,
          "duration": 2.0,
          "value": "Eb:maj",
          "confidence": 1
        },
        {
          "time": 10.2,
          "duration": 1.0,
          "value": "C:min",
          "confidence": 1
        },
        {
          "time": 10.3,
          "duration": 1.0,
          "value": "Bb:maj",
          "confidence": 1
        },
        {
          "time": 11.0,
          "duration": 1.0,
          "value": "Eb:maj",
          "confidence": 1
        },
        {
<<<<<<< HEAD
          "time": 12.1,
=======
          "time": 11.1,
>>>>>>> 5725112b
          "duration": 3.0,
          "value": "Bb:maj",
          "confidence": 1
        },
        {
          "time": 12.0,
          "duration": 1.0,
          "value": "Eb:maj",
          "confidence": 1
        },
        {
<<<<<<< HEAD
          "time": 13.1,
=======
          "time": 12.1,
>>>>>>> 5725112b
          "duration": 1.0,
          "value": "C:min",
          "confidence": 1
        },
        {
<<<<<<< HEAD
          "time": 13.2,
=======
          "time": 12.2,
>>>>>>> 5725112b
          "duration": 2.0,
          "value": "Bb:maj",
          "confidence": 1
        },
        {
          "time": 13.0,
          "duration": 4.0,
          "value": "Eb:maj",
          "confidence": 1
        },
        {
          "time": 14.0,
          "duration": 3.0,
          "value": "Eb:maj",
          "confidence": 1
        },
        {
<<<<<<< HEAD
          "time": 15.3,
=======
          "time": 14.3,
>>>>>>> 5725112b
          "duration": 1.0,
          "value": "Bb:maj",
          "confidence": 1
        },
        {
          "time": 15.0,
          "duration": 4.0,
          "value": "Eb:maj",
          "confidence": 1
        },
        {
          "time": 16.0,
          "duration": 4.0,
          "value": "Eb:maj",
          "confidence": 1
        },
        {
          "time": 17.0,
          "duration": 4.0,
          "value": "Eb:maj",
          "confidence": 1
        },
        {
          "time": 18.0,
          "duration": 4.0,
          "value": "Bb:maj",
          "confidence": 1
        },
        {
          "time": 19.0,
          "duration": 4.0,
          "value": "Ab:maj",
          "confidence": 1
        },
        {
          "time": 20.0,
          "duration": 4.0,
          "value": "Eb:maj",
          "confidence": 1
        },
        {
          "time": 21.0,
          "duration": 4.0,
          "value": "Eb:maj",
          "confidence": 1
        },
        {
          "time": 22.0,
          "duration": 1.0,
          "value": "Bb:maj",
          "confidence": 1
        },
        {
<<<<<<< HEAD
          "time": 23.1,
=======
          "time": 22.1,
>>>>>>> 5725112b
          "duration": 1.0,
          "value": "Ab:maj",
          "confidence": 1
        },
        {
<<<<<<< HEAD
          "time": 23.2,
=======
          "time": 22.2,
>>>>>>> 5725112b
          "duration": 2.0,
          "value": "Bb:maj",
          "confidence": 1
        },
        {
          "time": 23.0,
          "duration": 4.0,
          "value": "Eb:maj",
          "confidence": 1
        },
        {
          "time": 24.0,
          "duration": 2.0,
          "value": "Eb:maj",
          "confidence": 1
        },
        {
          "time": 24.2,
          "duration": 1.0,
          "value": "C:min",
          "confidence": 1
        },
        {
          "time": 24.3,
          "duration": 1.0,
          "value": "Bb:maj",
          "confidence": 1
        },
        {
          "time": 25.0,
          "duration": 4.0,
          "value": "Eb:maj",
          "confidence": 1
        },
        {
          "time": 26.0,
          "duration": 2.0,
          "value": "Eb:maj",
          "confidence": 1
        },
        {
          "time": 26.2,
          "duration": 1.0,
          "value": "C:min",
          "confidence": 1
        },
        {
          "time": 26.3,
          "duration": 1.0,
          "value": "Bb:maj",
          "confidence": 1
        },
        {
          "time": 27.0,
          "duration": 1.0,
          "value": "Eb:maj",
          "confidence": 1
        },
        {
<<<<<<< HEAD
          "time": 28.1,
=======
          "time": 27.1,
>>>>>>> 5725112b
          "duration": 3.0,
          "value": "Bb:maj",
          "confidence": 1
        },
        {
          "time": 28.0,
          "duration": 1.0,
          "value": "Eb:maj",
          "confidence": 1
        },
        {
<<<<<<< HEAD
          "time": 29.1,
=======
          "time": 28.1,
>>>>>>> 5725112b
          "duration": 1.0,
          "value": "C:min",
          "confidence": 1
        },
        {
<<<<<<< HEAD
          "time": 29.2,
=======
          "time": 28.2,
>>>>>>> 5725112b
          "duration": 2.0,
          "value": "Bb:maj",
          "confidence": 1
        },
        {
          "time": 29.0,
          "duration": 4.0,
          "value": "Eb:maj",
          "confidence": 1
        },
        {
          "time": 30.0,
          "duration": 3.0,
          "value": "Eb:maj",
          "confidence": 1
        },
        {
<<<<<<< HEAD
          "time": 31.3,
=======
          "time": 30.3,
>>>>>>> 5725112b
          "duration": 1.0,
          "value": "Bb:maj",
          "confidence": 1
        },
        {
          "time": 31.0,
          "duration": 4.0,
          "value": "Eb:maj",
          "confidence": 1
        },
        {
          "time": 32.0,
          "duration": 4.0,
          "value": "Eb:maj",
          "confidence": 1
        },
        {
          "time": 33.0,
          "duration": 4.0,
          "value": "Eb:maj",
          "confidence": 1
        },
        {
          "time": 34.0,
          "duration": 4.0,
          "value": "Bb:maj",
          "confidence": 1
        },
        {
          "time": 35.0,
          "duration": 4.0,
          "value": "Ab:maj",
          "confidence": 1
        },
        {
          "time": 36.0,
          "duration": 4.0,
          "value": "Eb:maj",
          "confidence": 1
        },
        {
          "time": 37.0,
          "duration": 4.0,
          "value": "Eb:maj",
          "confidence": 1
        },
        {
          "time": 38.0,
          "duration": 1.0,
          "value": "Bb:maj",
          "confidence": 1
        },
        {
<<<<<<< HEAD
          "time": 39.1,
=======
          "time": 38.1,
>>>>>>> 5725112b
          "duration": 1.0,
          "value": "Ab:maj",
          "confidence": 1
        },
        {
<<<<<<< HEAD
          "time": 39.2,
=======
          "time": 38.2,
>>>>>>> 5725112b
          "duration": 2.0,
          "value": "Bb:maj",
          "confidence": 1
        },
        {
          "time": 39.0,
          "duration": 4.0,
          "value": "Eb:maj",
          "confidence": 1
        }
      ],
      "sandbox": {},
      "time": 0,
      "duration": 160.0
    },
    {
      "annotation_metadata": {
        "curator": {
          "name": "",
          "email": ""
        },
        "annotator": {},
        "version": "",
        "corpus": "biab_internet_corpus",
        "annotation_tools": "",
        "annotation_rules": "",
        "validation": "",
        "data_source": ""
      },
      "namespace": "key_mode",
      "data": [
        {
          "time": 0.0,
          "duration": 160.0,
          "value": "Eb",
          "confidence": 1
        }
      ],
      "sandbox": {},
      "time": 0,
      "duration": 160.0
    }
  ],
  "file_metadata": {
    "title": "Mingulay Boat Song",
    "artist": "",
    "release": "",
    "duration": 160.0,
    "identifiers": {},
    "jams_version": "0.3.4"
  },
  "sandbox": {
    "expanded": false
  }
}<|MERGE_RESOLUTION|>--- conflicted
+++ resolved
@@ -59,21 +59,13 @@
           "confidence": 1
         },
         {
-<<<<<<< HEAD
-          "time": 7.1,
-=======
           "time": 6.1,
->>>>>>> 5725112b
-          "duration": 1.0,
-          "value": "Ab:maj",
-          "confidence": 1
-        },
-        {
-<<<<<<< HEAD
-          "time": 7.2,
-=======
+          "duration": 1.0,
+          "value": "Ab:maj",
+          "confidence": 1
+        },
+        {
           "time": 6.2,
->>>>>>> 5725112b
           "duration": 2.0,
           "value": "Bb:maj",
           "confidence": 1
@@ -133,37 +125,25 @@
           "confidence": 1
         },
         {
-<<<<<<< HEAD
+          "time": 11.1,
+          "duration": 3.0,
+          "value": "Bb:maj",
+          "confidence": 1
+        },
+        {
+          "time": 12.0,
+          "duration": 1.0,
+          "value": "Eb:maj",
+          "confidence": 1
+        },
+        {
           "time": 12.1,
-=======
-          "time": 11.1,
->>>>>>> 5725112b
-          "duration": 3.0,
-          "value": "Bb:maj",
-          "confidence": 1
-        },
-        {
-          "time": 12.0,
-          "duration": 1.0,
-          "value": "Eb:maj",
-          "confidence": 1
-        },
-        {
-<<<<<<< HEAD
-          "time": 13.1,
-=======
-          "time": 12.1,
->>>>>>> 5725112b
-          "duration": 1.0,
-          "value": "C:min",
-          "confidence": 1
-        },
-        {
-<<<<<<< HEAD
-          "time": 13.2,
-=======
+          "duration": 1.0,
+          "value": "C:min",
+          "confidence": 1
+        },
+        {
           "time": 12.2,
->>>>>>> 5725112b
           "duration": 2.0,
           "value": "Bb:maj",
           "confidence": 1
@@ -181,11 +161,7 @@
           "confidence": 1
         },
         {
-<<<<<<< HEAD
-          "time": 15.3,
-=======
           "time": 14.3,
->>>>>>> 5725112b
           "duration": 1.0,
           "value": "Bb:maj",
           "confidence": 1
@@ -239,21 +215,13 @@
           "confidence": 1
         },
         {
-<<<<<<< HEAD
-          "time": 23.1,
-=======
           "time": 22.1,
->>>>>>> 5725112b
-          "duration": 1.0,
-          "value": "Ab:maj",
-          "confidence": 1
-        },
-        {
-<<<<<<< HEAD
-          "time": 23.2,
-=======
+          "duration": 1.0,
+          "value": "Ab:maj",
+          "confidence": 1
+        },
+        {
           "time": 22.2,
->>>>>>> 5725112b
           "duration": 2.0,
           "value": "Bb:maj",
           "confidence": 1
@@ -313,37 +281,25 @@
           "confidence": 1
         },
         {
-<<<<<<< HEAD
+          "time": 27.1,
+          "duration": 3.0,
+          "value": "Bb:maj",
+          "confidence": 1
+        },
+        {
+          "time": 28.0,
+          "duration": 1.0,
+          "value": "Eb:maj",
+          "confidence": 1
+        },
+        {
           "time": 28.1,
-=======
-          "time": 27.1,
->>>>>>> 5725112b
-          "duration": 3.0,
-          "value": "Bb:maj",
-          "confidence": 1
-        },
-        {
-          "time": 28.0,
-          "duration": 1.0,
-          "value": "Eb:maj",
-          "confidence": 1
-        },
-        {
-<<<<<<< HEAD
-          "time": 29.1,
-=======
-          "time": 28.1,
->>>>>>> 5725112b
-          "duration": 1.0,
-          "value": "C:min",
-          "confidence": 1
-        },
-        {
-<<<<<<< HEAD
-          "time": 29.2,
-=======
+          "duration": 1.0,
+          "value": "C:min",
+          "confidence": 1
+        },
+        {
           "time": 28.2,
->>>>>>> 5725112b
           "duration": 2.0,
           "value": "Bb:maj",
           "confidence": 1
@@ -361,11 +317,7 @@
           "confidence": 1
         },
         {
-<<<<<<< HEAD
-          "time": 31.3,
-=======
           "time": 30.3,
->>>>>>> 5725112b
           "duration": 1.0,
           "value": "Bb:maj",
           "confidence": 1
@@ -419,21 +371,13 @@
           "confidence": 1
         },
         {
-<<<<<<< HEAD
-          "time": 39.1,
-=======
           "time": 38.1,
->>>>>>> 5725112b
-          "duration": 1.0,
-          "value": "Ab:maj",
-          "confidence": 1
-        },
-        {
-<<<<<<< HEAD
-          "time": 39.2,
-=======
+          "duration": 1.0,
+          "value": "Ab:maj",
+          "confidence": 1
+        },
+        {
           "time": 38.2,
->>>>>>> 5725112b
           "duration": 2.0,
           "value": "Bb:maj",
           "confidence": 1
