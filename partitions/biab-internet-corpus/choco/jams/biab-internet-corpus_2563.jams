{
  "annotations": [
    {
      "annotation_metadata": {
        "curator": {
          "name": "",
          "email": ""
        },
        "annotator": {},
        "version": "",
        "corpus": "biab_internet_corpus",
        "annotation_tools": "",
        "annotation_rules": "",
        "validation": "",
        "data_source": ""
      },
      "namespace": "chord",
      "data": [
        {
          "time": 0.0,
          "duration": 4.0,
          "value": "D:maj/E",
<<<<<<< HEAD
=======
          "confidence": 1
        },
        {
          "time": 1.0,
          "duration": 1.0,
          "value": "D:maj/E",
          "confidence": 1
        },
        {
          "time": 1.1,
          "duration": 2.0,
          "value": "D:maj",
          "confidence": 1
        },
        {
          "time": 1.3,
          "duration": 1.0,
          "value": "E:min",
>>>>>>> 5725112b
          "confidence": 1
        },
        {
          "time": 2.0,
<<<<<<< HEAD
          "duration": 1.0,
          "value": "D:maj/E",
          "confidence": 1
        },
        {
          "time": 2.1,
          "duration": 2.0,
          "value": "D:maj",
          "confidence": 1
        },
        {
          "time": 2.3,
          "duration": 1.0,
          "value": "E:min",
=======
          "duration": 4.0,
          "value": "C:(3,5,b7,9)",
>>>>>>> 5725112b
          "confidence": 1
        },
        {
          "time": 3.0,
          "duration": 4.0,
          "value": "C:(3,5,b7,9)",
          "confidence": 1
        },
        {
          "time": 4.0,
          "duration": 4.0,
<<<<<<< HEAD
          "value": "C:(3,5,b7,9)",
=======
          "value": "D:maj/E",
>>>>>>> 5725112b
          "confidence": 1
        },
        {
          "time": 5.0,
<<<<<<< HEAD
          "duration": 4.0,
          "value": "D:maj/E",
=======
          "duration": 1.0,
          "value": "D:maj/E",
          "confidence": 1
        },
        {
          "time": 5.1,
          "duration": 2.0,
          "value": "D:maj",
          "confidence": 1
        },
        {
          "time": 5.3,
          "duration": 1.0,
          "value": "E:min",
>>>>>>> 5725112b
          "confidence": 1
        },
        {
          "time": 6.0,
<<<<<<< HEAD
          "duration": 1.0,
          "value": "D:maj/E",
          "confidence": 1
        },
        {
          "time": 6.1,
          "duration": 2.0,
          "value": "D:maj",
          "confidence": 1
        },
        {
          "time": 6.3,
          "duration": 1.0,
          "value": "E:min",
=======
          "duration": 4.0,
          "value": "C:(3,5,b7,9)",
>>>>>>> 5725112b
          "confidence": 1
        },
        {
          "time": 7.0,
          "duration": 4.0,
          "value": "C:(3,5,b7,9)",
          "confidence": 1
        },
        {
          "time": 8.0,
          "duration": 4.0,
<<<<<<< HEAD
          "value": "C:(3,5,b7,9)",
=======
          "value": "A:min(b7)",
>>>>>>> 5725112b
          "confidence": 1
        },
        {
          "time": 9.0,
          "duration": 4.0,
<<<<<<< HEAD
          "value": "A:min(b7)",
=======
          "value": "B:min(b7)",
>>>>>>> 5725112b
          "confidence": 1
        },
        {
          "time": 10.0,
<<<<<<< HEAD
          "duration": 4.0,
          "value": "B:min(b7)",
=======
          "duration": 3.0,
          "value": "E:min",
          "confidence": 1
        },
        {
          "time": 10.3,
          "duration": 1.0,
          "value": "D:maj/E",
>>>>>>> 5725112b
          "confidence": 1
        },
        {
          "time": 11.0,
<<<<<<< HEAD
          "duration": 3.0,
          "value": "E:min",
          "confidence": 1
        },
        {
          "time": 11.3,
          "duration": 1.0,
          "value": "D:maj/E",
          "confidence": 1
        },
        {
          "time": 12.0,
          "duration": 1.0,
          "value": "E:min",
          "confidence": 1
        },
        {
          "time": 12.1,
          "duration": 3.0,
          "value": "A:min(b7)",
=======
          "duration": 1.0,
          "value": "E:min",
          "confidence": 1
        },
        {
          "time": 11.1,
          "duration": 3.0,
          "value": "A:min(b7)",
          "confidence": 1
        },
        {
          "time": 12.0,
          "duration": 4.0,
          "value": "B:min(b7)",
          "confidence": 1
        },
        {
          "time": 13.0,
          "duration": 4.0,
          "value": "C:maj7",
          "confidence": 1
        },
        {
          "time": 14.0,
          "duration": 2.0,
          "value": "C:maj7",
          "confidence": 1
        },
        {
          "time": 14.2,
          "duration": 1.0,
          "value": "B:maj7",
          "confidence": 1
        },
        {
          "time": 14.3,
          "duration": 1.0,
          "value": "Bb:maj7",
>>>>>>> 5725112b
          "confidence": 1
        },
        {
          "time": 13.0,
          "duration": 4.0,
<<<<<<< HEAD
          "value": "B:min(b7)",
=======
          "value": "A:min(b7)",
>>>>>>> 5725112b
          "confidence": 1
        },
        {
          "time": 14.0,
          "duration": 4.0,
<<<<<<< HEAD
          "value": "C:maj7",
          "confidence": 1
        },
        {
          "time": 15.0,
          "duration": 2.0,
          "value": "C:maj7",
          "confidence": 1
        },
        {
          "time": 15.2,
          "duration": 1.0,
          "value": "B:maj7",
=======
          "value": "A#:dim/E",
          "confidence": 1
        },
        {
          "time": 17.0,
          "duration": 4.0,
          "value": "B:min(b7)",
>>>>>>> 5725112b
          "confidence": 1
        },
        {
          "time": 15.3,
          "duration": 1.0,
          "value": "Bb:maj7",
          "confidence": 1
        },
        {
          "time": 16.0,
          "duration": 4.0,
<<<<<<< HEAD
          "value": "A:min(b7)",
          "confidence": 1
        },
        {
          "time": 17.0,
          "duration": 4.0,
          "value": "A#:dim/E",
          "confidence": 1
        },
        {
          "time": 18.0,
          "duration": 4.0,
          "value": "B:min(b7)",
          "confidence": 1
        },
        {
          "time": 19.0,
          "duration": 4.0,
          "value": "A:maj/Db",
          "confidence": 1
        },
        {
          "time": 20.0,
=======
          "value": "A:maj/Db",
          "confidence": 1
        },
        {
          "time": 19.0,
          "duration": 2.0,
          "value": "C:(3,5,b7)",
          "confidence": 1
        },
        {
          "time": 19.2,
>>>>>>> 5725112b
          "duration": 2.0,
          "value": "C:(3,5,b7)",
          "confidence": 1
        },
        {
<<<<<<< HEAD
          "time": 20.2,
          "duration": 2.0,
=======
          "time": 20.0,
          "duration": 4.0,
>>>>>>> 5725112b
          "value": "C:(3,5,b7)",
          "confidence": 1
        },
        {
          "time": 21.0,
          "duration": 4.0,
          "value": "C:(3,5,b7)",
          "confidence": 1
        },
        {
          "time": 22.0,
          "duration": 4.0,
          "value": "C:(3,5,b7)",
          "confidence": 1
        },
        {
          "time": 23.0,
          "duration": 4.0,
<<<<<<< HEAD
          "value": "C:(3,5,b7)",
=======
          "value": "D:maj/E",
>>>>>>> 5725112b
          "confidence": 1
        },
        {
          "time": 24.0,
<<<<<<< HEAD
          "duration": 4.0,
          "value": "D:maj/E",
=======
          "duration": 1.0,
          "value": "D:maj/E",
          "confidence": 1
        },
        {
          "time": 24.1,
          "duration": 2.0,
          "value": "D:maj",
          "confidence": 1
        },
        {
          "time": 24.3,
          "duration": 1.0,
          "value": "E:min",
>>>>>>> 5725112b
          "confidence": 1
        },
        {
          "time": 25.0,
<<<<<<< HEAD
          "duration": 1.0,
          "value": "D:maj/E",
          "confidence": 1
        },
        {
          "time": 25.1,
          "duration": 2.0,
          "value": "D:maj",
          "confidence": 1
        },
        {
          "time": 25.3,
          "duration": 1.0,
          "value": "E:min",
=======
          "duration": 4.0,
          "value": "C:(3,5,b7,9)",
>>>>>>> 5725112b
          "confidence": 1
        },
        {
          "time": 26.0,
          "duration": 4.0,
          "value": "C:(3,5,b7,9)",
          "confidence": 1
        },
        {
          "time": 27.0,
          "duration": 4.0,
<<<<<<< HEAD
          "value": "C:(3,5,b7,9)",
=======
          "value": "D:maj/E",
>>>>>>> 5725112b
          "confidence": 1
        },
        {
          "time": 28.0,
<<<<<<< HEAD
          "duration": 4.0,
=======
          "duration": 1.0,
>>>>>>> 5725112b
          "value": "D:maj/E",
          "confidence": 1
        },
        {
<<<<<<< HEAD
          "time": 29.0,
          "duration": 1.0,
          "value": "D:maj/E",
          "confidence": 1
        },
        {
          "time": 29.1,
          "duration": 2.0,
          "value": "D:maj",
          "confidence": 1
        },
        {
          "time": 29.3,
          "duration": 1.0,
          "value": "E:min",
          "confidence": 1
        },
        {
          "time": 30.0,
          "duration": 4.0,
          "value": "C:(3,5,b7,9)",
=======
          "time": 28.1,
          "duration": 2.0,
          "value": "D:maj",
          "confidence": 1
        },
        {
          "time": 28.3,
          "duration": 1.0,
          "value": "E:min",
>>>>>>> 5725112b
          "confidence": 1
        },
        {
          "time": 29.0,
          "duration": 4.0,
          "value": "C:(3,5,b7,9)",
          "confidence": 1
        },
        {
<<<<<<< HEAD
          "time": 32.0,
          "duration": 3.0,
          "value": "E:min",
          "confidence": 1
        },
        {
          "time": 32.3,
          "duration": 1.0,
          "value": "Eb:min(b7)",
          "confidence": 1
        },
        {
          "time": 33.0,
          "duration": 2.0,
          "value": "D:min(b7)",
          "confidence": 1
        },
        {
          "time": 33.2,
          "duration": 2.0,
          "value": "G:(3,5,b7)",
          "confidence": 1
        },
        {
          "time": 34.0,
          "duration": 2.0,
          "value": "C:maj7",
          "confidence": 1
        },
        {
          "time": 34.2,
          "duration": 2.0,
          "value": "B:(3,5,b7,9)",
          "confidence": 1
        },
        {
          "time": 35.0,
          "duration": 2.0,
          "value": "Bb:(3,5,b7,9)",
          "confidence": 1
        },
        {
          "time": 35.2,
          "duration": 2.0,
          "value": "A:(3,5,b7,9)",
          "confidence": 1
        },
        {
          "time": 36.0,
          "duration": 4.0,
          "value": "A:min(b7)",
          "confidence": 1
        },
        {
          "time": 37.0,
=======
          "time": 30.0,
          "duration": 4.0,
          "value": "C:(3,5,b7,9)",
          "confidence": 1
        },
        {
          "time": 31.0,
          "duration": 3.0,
          "value": "E:min",
          "confidence": 1
        },
        {
          "time": 31.3,
          "duration": 1.0,
          "value": "Eb:min(b7)",
          "confidence": 1
        },
        {
          "time": 32.0,
          "duration": 2.0,
          "value": "D:min(b7)",
          "confidence": 1
        },
        {
          "time": 32.2,
          "duration": 2.0,
          "value": "G:(3,5,b7)",
          "confidence": 1
        },
        {
          "time": 33.0,
          "duration": 2.0,
          "value": "C:maj7",
          "confidence": 1
        },
        {
          "time": 33.2,
          "duration": 2.0,
          "value": "B:(3,5,b7,9)",
          "confidence": 1
        },
        {
          "time": 34.0,
          "duration": 2.0,
          "value": "Bb:(3,5,b7,9)",
          "confidence": 1
        },
        {
          "time": 34.2,
          "duration": 2.0,
          "value": "A:(3,5,b7,9)",
          "confidence": 1
        },
        {
          "time": 35.0,
          "duration": 4.0,
          "value": "A:min(b7)",
          "confidence": 1
        },
        {
          "time": 36.0,
>>>>>>> 5725112b
          "duration": 4.0,
          "value": "D:(3,5,b7)",
          "confidence": 1
        }
      ],
      "sandbox": {},
      "time": 0,
      "duration": 152.0
    },
    {
      "annotation_metadata": {
        "curator": {
          "name": "",
          "email": ""
        },
        "annotator": {},
        "version": "",
        "corpus": "biab_internet_corpus",
        "annotation_tools": "",
        "annotation_rules": "",
        "validation": "",
        "data_source": ""
      },
      "namespace": "key_mode",
      "data": [
        {
          "time": 0.0,
          "duration": 152.0,
          "value": "G",
          "confidence": 1
        }
      ],
      "sandbox": {},
      "time": 0,
      "duration": 152.0
    }
  ],
  "file_metadata": {
    "title": "Billy Joel ",
    "artist": "",
    "release": "",
    "duration": 152.0,
    "identifiers": {},
    "jams_version": "0.3.4"
  },
  "sandbox": {
    "expanded": false
  }
}<|MERGE_RESOLUTION|>--- conflicted
+++ resolved
@@ -20,8 +20,6 @@
           "time": 0.0,
           "duration": 4.0,
           "value": "D:maj/E",
-<<<<<<< HEAD
-=======
           "confidence": 1
         },
         {
@@ -40,92 +38,48 @@
           "time": 1.3,
           "duration": 1.0,
           "value": "E:min",
->>>>>>> 5725112b
           "confidence": 1
         },
         {
           "time": 2.0,
-<<<<<<< HEAD
-          "duration": 1.0,
-          "value": "D:maj/E",
-          "confidence": 1
-        },
-        {
-          "time": 2.1,
+          "duration": 4.0,
+          "value": "C:(3,5,b7,9)",
+          "confidence": 1
+        },
+        {
+          "time": 3.0,
+          "duration": 4.0,
+          "value": "C:(3,5,b7,9)",
+          "confidence": 1
+        },
+        {
+          "time": 4.0,
+          "duration": 4.0,
+          "value": "D:maj/E",
+          "confidence": 1
+        },
+        {
+          "time": 5.0,
+          "duration": 1.0,
+          "value": "D:maj/E",
+          "confidence": 1
+        },
+        {
+          "time": 5.1,
           "duration": 2.0,
           "value": "D:maj",
           "confidence": 1
         },
         {
-          "time": 2.3,
-          "duration": 1.0,
-          "value": "E:min",
-=======
-          "duration": 4.0,
-          "value": "C:(3,5,b7,9)",
->>>>>>> 5725112b
-          "confidence": 1
-        },
-        {
-          "time": 3.0,
-          "duration": 4.0,
-          "value": "C:(3,5,b7,9)",
-          "confidence": 1
-        },
-        {
-          "time": 4.0,
-          "duration": 4.0,
-<<<<<<< HEAD
-          "value": "C:(3,5,b7,9)",
-=======
-          "value": "D:maj/E",
->>>>>>> 5725112b
-          "confidence": 1
-        },
-        {
-          "time": 5.0,
-<<<<<<< HEAD
-          "duration": 4.0,
-          "value": "D:maj/E",
-=======
-          "duration": 1.0,
-          "value": "D:maj/E",
-          "confidence": 1
-        },
-        {
-          "time": 5.1,
-          "duration": 2.0,
-          "value": "D:maj",
-          "confidence": 1
-        },
-        {
           "time": 5.3,
           "duration": 1.0,
           "value": "E:min",
->>>>>>> 5725112b
           "confidence": 1
         },
         {
           "time": 6.0,
-<<<<<<< HEAD
-          "duration": 1.0,
-          "value": "D:maj/E",
-          "confidence": 1
-        },
-        {
-          "time": 6.1,
-          "duration": 2.0,
-          "value": "D:maj",
-          "confidence": 1
-        },
-        {
-          "time": 6.3,
-          "duration": 1.0,
-          "value": "E:min",
-=======
-          "duration": 4.0,
-          "value": "C:(3,5,b7,9)",
->>>>>>> 5725112b
+          "duration": 4.0,
+          "value": "C:(3,5,b7,9)",
           "confidence": 1
         },
         {
@@ -137,29 +91,17 @@
         {
           "time": 8.0,
           "duration": 4.0,
-<<<<<<< HEAD
-          "value": "C:(3,5,b7,9)",
-=======
           "value": "A:min(b7)",
->>>>>>> 5725112b
           "confidence": 1
         },
         {
           "time": 9.0,
           "duration": 4.0,
-<<<<<<< HEAD
-          "value": "A:min(b7)",
-=======
           "value": "B:min(b7)",
->>>>>>> 5725112b
           "confidence": 1
         },
         {
           "time": 10.0,
-<<<<<<< HEAD
-          "duration": 4.0,
-          "value": "B:min(b7)",
-=======
           "duration": 3.0,
           "value": "E:min",
           "confidence": 1
@@ -168,33 +110,10 @@
           "time": 10.3,
           "duration": 1.0,
           "value": "D:maj/E",
->>>>>>> 5725112b
           "confidence": 1
         },
         {
           "time": 11.0,
-<<<<<<< HEAD
-          "duration": 3.0,
-          "value": "E:min",
-          "confidence": 1
-        },
-        {
-          "time": 11.3,
-          "duration": 1.0,
-          "value": "D:maj/E",
-          "confidence": 1
-        },
-        {
-          "time": 12.0,
-          "duration": 1.0,
-          "value": "E:min",
-          "confidence": 1
-        },
-        {
-          "time": 12.1,
-          "duration": 3.0,
-          "value": "A:min(b7)",
-=======
           "duration": 1.0,
           "value": "E:min",
           "confidence": 1
@@ -233,105 +152,47 @@
           "time": 14.3,
           "duration": 1.0,
           "value": "Bb:maj7",
->>>>>>> 5725112b
-          "confidence": 1
-        },
-        {
-          "time": 13.0,
-          "duration": 4.0,
-<<<<<<< HEAD
+          "confidence": 1
+        },
+        {
+          "time": 15.0,
+          "duration": 4.0,
+          "value": "A:min(b7)",
+          "confidence": 1
+        },
+        {
+          "time": 16.0,
+          "duration": 4.0,
+          "value": "A#:dim/E",
+          "confidence": 1
+        },
+        {
+          "time": 17.0,
+          "duration": 4.0,
           "value": "B:min(b7)",
-=======
-          "value": "A:min(b7)",
->>>>>>> 5725112b
-          "confidence": 1
-        },
-        {
-          "time": 14.0,
-          "duration": 4.0,
-<<<<<<< HEAD
-          "value": "C:maj7",
-          "confidence": 1
-        },
-        {
-          "time": 15.0,
-          "duration": 2.0,
-          "value": "C:maj7",
-          "confidence": 1
-        },
-        {
-          "time": 15.2,
-          "duration": 1.0,
-          "value": "B:maj7",
-=======
-          "value": "A#:dim/E",
-          "confidence": 1
-        },
-        {
-          "time": 17.0,
-          "duration": 4.0,
-          "value": "B:min(b7)",
->>>>>>> 5725112b
-          "confidence": 1
-        },
-        {
-          "time": 15.3,
-          "duration": 1.0,
-          "value": "Bb:maj7",
-          "confidence": 1
-        },
-        {
-          "time": 16.0,
-          "duration": 4.0,
-<<<<<<< HEAD
-          "value": "A:min(b7)",
-          "confidence": 1
-        },
-        {
-          "time": 17.0,
-          "duration": 4.0,
-          "value": "A#:dim/E",
           "confidence": 1
         },
         {
           "time": 18.0,
           "duration": 4.0,
-          "value": "B:min(b7)",
+          "value": "A:maj/Db",
           "confidence": 1
         },
         {
           "time": 19.0,
-          "duration": 4.0,
-          "value": "A:maj/Db",
+          "duration": 2.0,
+          "value": "C:(3,5,b7)",
+          "confidence": 1
+        },
+        {
+          "time": 19.2,
+          "duration": 2.0,
+          "value": "C:(3,5,b7)",
           "confidence": 1
         },
         {
           "time": 20.0,
-=======
-          "value": "A:maj/Db",
-          "confidence": 1
-        },
-        {
-          "time": 19.0,
-          "duration": 2.0,
-          "value": "C:(3,5,b7)",
-          "confidence": 1
-        },
-        {
-          "time": 19.2,
->>>>>>> 5725112b
-          "duration": 2.0,
-          "value": "C:(3,5,b7)",
-          "confidence": 1
-        },
-        {
-<<<<<<< HEAD
-          "time": 20.2,
-          "duration": 2.0,
-=======
-          "time": 20.0,
-          "duration": 4.0,
->>>>>>> 5725112b
+          "duration": 4.0,
           "value": "C:(3,5,b7)",
           "confidence": 1
         },
@@ -350,19 +211,11 @@
         {
           "time": 23.0,
           "duration": 4.0,
-<<<<<<< HEAD
-          "value": "C:(3,5,b7)",
-=======
-          "value": "D:maj/E",
->>>>>>> 5725112b
+          "value": "D:maj/E",
           "confidence": 1
         },
         {
           "time": 24.0,
-<<<<<<< HEAD
-          "duration": 4.0,
-          "value": "D:maj/E",
-=======
           "duration": 1.0,
           "value": "D:maj/E",
           "confidence": 1
@@ -377,158 +230,51 @@
           "time": 24.3,
           "duration": 1.0,
           "value": "E:min",
->>>>>>> 5725112b
           "confidence": 1
         },
         {
           "time": 25.0,
-<<<<<<< HEAD
-          "duration": 1.0,
-          "value": "D:maj/E",
-          "confidence": 1
-        },
-        {
-          "time": 25.1,
+          "duration": 4.0,
+          "value": "C:(3,5,b7,9)",
+          "confidence": 1
+        },
+        {
+          "time": 26.0,
+          "duration": 4.0,
+          "value": "C:(3,5,b7,9)",
+          "confidence": 1
+        },
+        {
+          "time": 27.0,
+          "duration": 4.0,
+          "value": "D:maj/E",
+          "confidence": 1
+        },
+        {
+          "time": 28.0,
+          "duration": 1.0,
+          "value": "D:maj/E",
+          "confidence": 1
+        },
+        {
+          "time": 28.1,
           "duration": 2.0,
           "value": "D:maj",
           "confidence": 1
         },
         {
-          "time": 25.3,
-          "duration": 1.0,
-          "value": "E:min",
-=======
-          "duration": 4.0,
-          "value": "C:(3,5,b7,9)",
->>>>>>> 5725112b
-          "confidence": 1
-        },
-        {
-          "time": 26.0,
-          "duration": 4.0,
-          "value": "C:(3,5,b7,9)",
-          "confidence": 1
-        },
-        {
-          "time": 27.0,
-          "duration": 4.0,
-<<<<<<< HEAD
-          "value": "C:(3,5,b7,9)",
-=======
-          "value": "D:maj/E",
->>>>>>> 5725112b
-          "confidence": 1
-        },
-        {
-          "time": 28.0,
-<<<<<<< HEAD
-          "duration": 4.0,
-=======
-          "duration": 1.0,
->>>>>>> 5725112b
-          "value": "D:maj/E",
-          "confidence": 1
-        },
-        {
-<<<<<<< HEAD
+          "time": 28.3,
+          "duration": 1.0,
+          "value": "E:min",
+          "confidence": 1
+        },
+        {
           "time": 29.0,
-          "duration": 1.0,
-          "value": "D:maj/E",
-          "confidence": 1
-        },
-        {
-          "time": 29.1,
-          "duration": 2.0,
-          "value": "D:maj",
-          "confidence": 1
-        },
-        {
-          "time": 29.3,
-          "duration": 1.0,
-          "value": "E:min",
-          "confidence": 1
-        },
-        {
-          "time": 30.0,
-          "duration": 4.0,
-          "value": "C:(3,5,b7,9)",
-=======
-          "time": 28.1,
-          "duration": 2.0,
-          "value": "D:maj",
-          "confidence": 1
-        },
-        {
-          "time": 28.3,
-          "duration": 1.0,
-          "value": "E:min",
->>>>>>> 5725112b
-          "confidence": 1
-        },
-        {
-          "time": 29.0,
-          "duration": 4.0,
-          "value": "C:(3,5,b7,9)",
-          "confidence": 1
-        },
-        {
-<<<<<<< HEAD
-          "time": 32.0,
-          "duration": 3.0,
-          "value": "E:min",
-          "confidence": 1
-        },
-        {
-          "time": 32.3,
-          "duration": 1.0,
-          "value": "Eb:min(b7)",
-          "confidence": 1
-        },
-        {
-          "time": 33.0,
-          "duration": 2.0,
-          "value": "D:min(b7)",
-          "confidence": 1
-        },
-        {
-          "time": 33.2,
-          "duration": 2.0,
-          "value": "G:(3,5,b7)",
-          "confidence": 1
-        },
-        {
-          "time": 34.0,
-          "duration": 2.0,
-          "value": "C:maj7",
-          "confidence": 1
-        },
-        {
-          "time": 34.2,
-          "duration": 2.0,
-          "value": "B:(3,5,b7,9)",
-          "confidence": 1
-        },
-        {
-          "time": 35.0,
-          "duration": 2.0,
-          "value": "Bb:(3,5,b7,9)",
-          "confidence": 1
-        },
-        {
-          "time": 35.2,
-          "duration": 2.0,
-          "value": "A:(3,5,b7,9)",
-          "confidence": 1
-        },
-        {
-          "time": 36.0,
-          "duration": 4.0,
-          "value": "A:min(b7)",
-          "confidence": 1
-        },
-        {
-          "time": 37.0,
-=======
+          "duration": 4.0,
+          "value": "C:(3,5,b7,9)",
+          "confidence": 1
+        },
+        {
           "time": 30.0,
           "duration": 4.0,
           "value": "C:(3,5,b7,9)",
@@ -590,7 +336,6 @@
         },
         {
           "time": 36.0,
->>>>>>> 5725112b
           "duration": 4.0,
           "value": "D:(3,5,b7)",
           "confidence": 1
