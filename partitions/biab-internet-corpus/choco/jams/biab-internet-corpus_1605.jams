--- conflicted
+++ resolved
@@ -20,8 +20,6 @@
           "time": 0.0,
           "duration": 4.0,
           "value": "E:min",
-<<<<<<< HEAD
-=======
           "confidence": 1
         },
         {
@@ -40,38 +38,16 @@
           "time": 1.3,
           "duration": 1.0,
           "value": "F#:min/D",
->>>>>>> 5725112b
           "confidence": 1
         },
         {
           "time": 2.0,
-<<<<<<< HEAD
-          "duration": 2.0,
-          "value": "D#:min/Db",
-          "confidence": 1
-        },
-        {
-          "time": 2.2,
-          "duration": 1.0,
-          "value": "E:min",
-          "confidence": 1
-        },
-        {
-          "time": 2.3,
-          "duration": 1.0,
-          "value": "F#:min/D",
-=======
-          "duration": 4.0,
-          "value": "E:min",
->>>>>>> 5725112b
+          "duration": 4.0,
+          "value": "E:min",
           "confidence": 1
         },
         {
           "time": 3.0,
-<<<<<<< HEAD
-          "duration": 4.0,
-          "value": "E:min",
-=======
           "duration": 2.0,
           "value": "D#:min/Db",
           "confidence": 1
@@ -86,30 +62,12 @@
           "time": 3.3,
           "duration": 1.0,
           "value": "F#:min/D",
->>>>>>> 5725112b
           "confidence": 1
         },
         {
           "time": 4.0,
-<<<<<<< HEAD
-          "duration": 2.0,
-          "value": "D#:min/Db",
-          "confidence": 1
-        },
-        {
-          "time": 4.2,
-          "duration": 1.0,
-          "value": "E:min",
-          "confidence": 1
-        },
-        {
-          "time": 4.3,
-          "duration": 1.0,
-          "value": "F#:min/D",
-=======
-          "duration": 4.0,
-          "value": "E:min",
->>>>>>> 5725112b
+          "duration": 4.0,
+          "value": "E:min",
           "confidence": 1
         },
         {
@@ -133,11 +91,7 @@
         {
           "time": 8.0,
           "duration": 4.0,
-<<<<<<< HEAD
-          "value": "E:min",
-=======
-          "value": "D:maj",
->>>>>>> 5725112b
+          "value": "D:maj",
           "confidence": 1
         },
         {
@@ -149,11 +103,7 @@
         {
           "time": 10.0,
           "duration": 4.0,
-<<<<<<< HEAD
-          "value": "D:maj",
-=======
-          "value": "C:maj",
->>>>>>> 5725112b
+          "value": "C:maj",
           "confidence": 1
         },
         {
@@ -165,11 +115,7 @@
         {
           "time": 12.0,
           "duration": 4.0,
-<<<<<<< HEAD
-          "value": "C:maj",
-=======
-          "value": "B:maj",
->>>>>>> 5725112b
+          "value": "B:maj",
           "confidence": 1
         },
         {
@@ -181,11 +127,7 @@
         {
           "time": 14.0,
           "duration": 4.0,
-<<<<<<< HEAD
-          "value": "B:maj",
-=======
-          "value": "E:min",
->>>>>>> 5725112b
+          "value": "E:min",
           "confidence": 1
         },
         {
@@ -197,7 +139,7 @@
         {
           "time": 16.0,
           "duration": 4.0,
-          "value": "E:min",
+          "value": "D:maj",
           "confidence": 1
         },
         {
@@ -209,11 +151,7 @@
         {
           "time": 18.0,
           "duration": 4.0,
-<<<<<<< HEAD
-          "value": "D:maj",
-=======
-          "value": "C:maj",
->>>>>>> 5725112b
+          "value": "C:maj",
           "confidence": 1
         },
         {
@@ -225,11 +163,7 @@
         {
           "time": 20.0,
           "duration": 4.0,
-<<<<<<< HEAD
-          "value": "C:maj",
-=======
-          "value": "B:maj",
->>>>>>> 5725112b
+          "value": "B:maj",
           "confidence": 1
         },
         {
@@ -241,241 +175,157 @@
         {
           "time": 22.0,
           "duration": 4.0,
-<<<<<<< HEAD
-          "value": "B:maj",
-=======
-          "value": "E:maj",
->>>>>>> 5725112b
+          "value": "E:maj",
           "confidence": 1
         },
         {
           "time": 23.0,
           "duration": 4.0,
-<<<<<<< HEAD
-          "value": "E:maj",
-=======
-          "value": "B:min(b7)",
->>>>>>> 5725112b
+          "value": "B:min(b7)",
           "confidence": 1
         },
         {
           "time": 24.0,
           "duration": 4.0,
-<<<<<<< HEAD
-          "value": "B:min(b7)",
-=======
-          "value": "E:maj",
->>>>>>> 5725112b
+          "value": "E:maj",
           "confidence": 1
         },
         {
           "time": 25.0,
           "duration": 4.0,
-<<<<<<< HEAD
-          "value": "E:maj",
-=======
           "value": "G:maj/B",
->>>>>>> 5725112b
           "confidence": 1
         },
         {
           "time": 26.0,
           "duration": 4.0,
-<<<<<<< HEAD
+          "value": "E:maj",
+          "confidence": 1
+        },
+        {
+          "time": 27.0,
+          "duration": 4.0,
+          "value": "B:min(b7)",
+          "confidence": 1
+        },
+        {
+          "time": 28.0,
+          "duration": 4.0,
+          "value": "E:maj",
+          "confidence": 1
+        },
+        {
+          "time": 29.0,
+          "duration": 4.0,
           "value": "G:maj/B",
-=======
-          "value": "E:maj",
->>>>>>> 5725112b
-          "confidence": 1
-        },
-        {
-          "time": 27.0,
-          "duration": 4.0,
-<<<<<<< HEAD
-          "value": "E:maj",
-=======
-          "value": "B:min(b7)",
->>>>>>> 5725112b
-          "confidence": 1
-        },
-        {
-          "time": 28.0,
-          "duration": 4.0,
-<<<<<<< HEAD
-          "value": "B:min(b7)",
-=======
-          "value": "E:maj",
->>>>>>> 5725112b
-          "confidence": 1
-        },
-        {
-          "time": 29.0,
-          "duration": 4.0,
-<<<<<<< HEAD
-          "value": "E:maj",
-=======
+          "confidence": 1
+        },
+        {
+          "time": 30.0,
+          "duration": 4.0,
+          "value": "E:min",
+          "confidence": 1
+        },
+        {
+          "time": 31.0,
+          "duration": 4.0,
+          "value": "E:min",
+          "confidence": 1
+        },
+        {
+          "time": 32.0,
+          "duration": 4.0,
+          "value": "D:maj",
+          "confidence": 1
+        },
+        {
+          "time": 33.0,
+          "duration": 4.0,
+          "value": "D:maj",
+          "confidence": 1
+        },
+        {
+          "time": 34.0,
+          "duration": 4.0,
+          "value": "C:maj",
+          "confidence": 1
+        },
+        {
+          "time": 35.0,
+          "duration": 4.0,
+          "value": "C:maj",
+          "confidence": 1
+        },
+        {
+          "time": 36.0,
+          "duration": 4.0,
+          "value": "B:maj",
+          "confidence": 1
+        },
+        {
+          "time": 37.0,
+          "duration": 4.0,
+          "value": "B:maj",
+          "confidence": 1
+        },
+        {
+          "time": 38.0,
+          "duration": 4.0,
+          "value": "E:maj",
+          "confidence": 1
+        },
+        {
+          "time": 39.0,
+          "duration": 4.0,
+          "value": "B:min(b7)",
+          "confidence": 1
+        },
+        {
+          "time": 40.0,
+          "duration": 4.0,
+          "value": "E:maj",
+          "confidence": 1
+        },
+        {
+          "time": 41.0,
+          "duration": 4.0,
           "value": "G:maj/B",
->>>>>>> 5725112b
-          "confidence": 1
-        },
-        {
-          "time": 30.0,
-          "duration": 4.0,
-<<<<<<< HEAD
+          "confidence": 1
+        },
+        {
+          "time": 42.0,
+          "duration": 4.0,
+          "value": "E:maj",
+          "confidence": 1
+        },
+        {
+          "time": 43.0,
+          "duration": 4.0,
+          "value": "B:min(b7)",
+          "confidence": 1
+        },
+        {
+          "time": 44.0,
+          "duration": 4.0,
+          "value": "E:maj",
+          "confidence": 1
+        },
+        {
+          "time": 45.0,
+          "duration": 4.0,
           "value": "G:maj/B",
-=======
-          "value": "E:min",
->>>>>>> 5725112b
-          "confidence": 1
-        },
-        {
-          "time": 31.0,
-          "duration": 4.0,
-          "value": "E:min",
-          "confidence": 1
-        },
-        {
-          "time": 32.0,
-          "duration": 4.0,
-<<<<<<< HEAD
-          "value": "E:min",
-=======
-          "value": "D:maj",
->>>>>>> 5725112b
-          "confidence": 1
-        },
-        {
-          "time": 33.0,
-          "duration": 4.0,
-          "value": "D:maj",
-          "confidence": 1
-        },
-        {
-          "time": 34.0,
-          "duration": 4.0,
-<<<<<<< HEAD
-          "value": "D:maj",
-=======
-          "value": "C:maj",
->>>>>>> 5725112b
-          "confidence": 1
-        },
-        {
-          "time": 35.0,
-          "duration": 4.0,
-          "value": "C:maj",
-          "confidence": 1
-        },
-        {
-          "time": 36.0,
-          "duration": 4.0,
-<<<<<<< HEAD
-          "value": "C:maj",
-=======
-          "value": "B:maj",
->>>>>>> 5725112b
-          "confidence": 1
-        },
-        {
-          "time": 37.0,
-          "duration": 4.0,
-          "value": "B:maj",
-          "confidence": 1
-        },
-        {
-          "time": 38.0,
-          "duration": 4.0,
-<<<<<<< HEAD
-          "value": "B:maj",
-=======
-          "value": "E:maj",
->>>>>>> 5725112b
-          "confidence": 1
-        },
-        {
-          "time": 39.0,
-          "duration": 4.0,
-<<<<<<< HEAD
-          "value": "E:maj",
-=======
-          "value": "B:min(b7)",
->>>>>>> 5725112b
-          "confidence": 1
-        },
-        {
-          "time": 40.0,
-          "duration": 4.0,
-<<<<<<< HEAD
-          "value": "B:min(b7)",
-=======
-          "value": "E:maj",
->>>>>>> 5725112b
-          "confidence": 1
-        },
-        {
-          "time": 41.0,
-          "duration": 4.0,
-<<<<<<< HEAD
-          "value": "E:maj",
-=======
+          "confidence": 1
+        },
+        {
+          "time": 46.0,
+          "duration": 4.0,
           "value": "G:maj/B",
->>>>>>> 5725112b
-          "confidence": 1
-        },
-        {
-          "time": 42.0,
-          "duration": 4.0,
-<<<<<<< HEAD
-          "value": "G:maj/B",
-=======
-          "value": "E:maj",
->>>>>>> 5725112b
-          "confidence": 1
-        },
-        {
-          "time": 43.0,
-          "duration": 4.0,
-<<<<<<< HEAD
-          "value": "E:maj",
-=======
-          "value": "B:min(b7)",
->>>>>>> 5725112b
-          "confidence": 1
-        },
-        {
-          "time": 44.0,
-          "duration": 4.0,
-<<<<<<< HEAD
-          "value": "B:min(b7)",
-=======
-          "value": "E:maj",
->>>>>>> 5725112b
-          "confidence": 1
-        },
-        {
-          "time": 45.0,
-          "duration": 4.0,
-<<<<<<< HEAD
-          "value": "E:maj",
-=======
-          "value": "G:maj/B",
->>>>>>> 5725112b
-          "confidence": 1
-        },
-        {
-          "time": 46.0,
-          "duration": 4.0,
-          "value": "G:maj/B",
           "confidence": 1
         },
         {
           "time": 47.0,
           "duration": 4.0,
-<<<<<<< HEAD
-          "value": "G:maj/B",
-=======
-          "value": "E:min",
->>>>>>> 5725112b
+          "value": "E:min",
           "confidence": 1
         },
         {
@@ -487,11 +337,7 @@
         {
           "time": 49.0,
           "duration": 4.0,
-<<<<<<< HEAD
-          "value": "E:min",
-=======
-          "value": "D:maj",
->>>>>>> 5725112b
+          "value": "D:maj",
           "confidence": 1
         },
         {
@@ -503,11 +349,7 @@
         {
           "time": 51.0,
           "duration": 4.0,
-<<<<<<< HEAD
-          "value": "D:maj",
-=======
-          "value": "C:maj",
->>>>>>> 5725112b
+          "value": "C:maj",
           "confidence": 1
         },
         {
@@ -519,11 +361,7 @@
         {
           "time": 53.0,
           "duration": 4.0,
-<<<<<<< HEAD
-          "value": "C:maj",
-=======
-          "value": "B:maj",
->>>>>>> 5725112b
+          "value": "B:maj",
           "confidence": 1
         },
         {
@@ -535,84 +373,47 @@
         {
           "time": 55.0,
           "duration": 4.0,
-<<<<<<< HEAD
-          "value": "B:maj",
-=======
-          "value": "E:maj",
->>>>>>> 5725112b
+          "value": "E:maj",
           "confidence": 1
         },
         {
           "time": 56.0,
           "duration": 4.0,
-<<<<<<< HEAD
-          "value": "E:maj",
-=======
-          "value": "B:min(b7)",
->>>>>>> 5725112b
+          "value": "B:min(b7)",
           "confidence": 1
         },
         {
           "time": 57.0,
           "duration": 4.0,
-<<<<<<< HEAD
-          "value": "B:min(b7)",
-=======
-          "value": "E:maj",
->>>>>>> 5725112b
+          "value": "E:maj",
           "confidence": 1
         },
         {
           "time": 58.0,
           "duration": 4.0,
-<<<<<<< HEAD
-          "value": "E:maj",
-=======
-          "value": "B:min(b7)",
->>>>>>> 5725112b
+          "value": "B:min(b7)",
           "confidence": 1
         },
         {
           "time": 59.0,
           "duration": 4.0,
-<<<<<<< HEAD
-          "value": "B:min(b7)",
-=======
-          "value": "E:maj",
->>>>>>> 5725112b
+          "value": "E:maj",
           "confidence": 1
         },
         {
           "time": 60.0,
           "duration": 4.0,
-<<<<<<< HEAD
-          "value": "E:maj",
-=======
-          "value": "B:min(b7)",
->>>>>>> 5725112b
+          "value": "B:min(b7)",
           "confidence": 1
         },
         {
           "time": 61.0,
           "duration": 4.0,
-<<<<<<< HEAD
-          "value": "B:min(b7)",
+          "value": "E:maj",
           "confidence": 1
         },
         {
           "time": 62.0,
-          "duration": 4.0,
-=======
->>>>>>> 5725112b
-          "value": "E:maj",
-          "confidence": 1
-        },
-        {
-<<<<<<< HEAD
-          "time": 63.0,
-=======
-          "time": 62.0,
->>>>>>> 5725112b
           "duration": 4.0,
           "value": "G:maj",
           "confidence": 1
