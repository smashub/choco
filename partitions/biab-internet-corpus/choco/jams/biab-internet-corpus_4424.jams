--- conflicted
+++ resolved
@@ -239,21 +239,13 @@
           "confidence": 1
         },
         {
-<<<<<<< HEAD
-          "time": 23.1,
-=======
           "time": 22.1,
->>>>>>> 5725112b
           "duration": 1.0,
           "value": "A:min",
           "confidence": 1
         },
         {
-<<<<<<< HEAD
-          "time": 23.2,
-=======
           "time": 22.2,
->>>>>>> 5725112b
           "duration": 1.0,
           "value": "D:(b3,b5,b7)",
           "confidence": 1
