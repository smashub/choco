{
  "annotations": [
    {
      "annotation_metadata": {
        "curator": {
          "name": "",
          "email": ""
        },
        "annotator": {},
        "version": "",
        "corpus": "biab_internet_corpus",
        "annotation_tools": "",
        "annotation_rules": "",
        "validation": "",
        "data_source": ""
      },
      "namespace": "chord",
      "data": [
        {
          "time": 0.0,
          "duration": 4.0,
          "value": "G:maj7",
          "confidence": 1
        },
        {
          "time": 1.0,
          "duration": 4.0,
          "value": "G:maj7",
          "confidence": 1
        },
        {
          "time": 2.0,
          "duration": 4.0,
          "value": "Bb:min(b7)",
          "confidence": 1
        },
        {
          "time": 3.0,
          "duration": 4.0,
          "value": "Eb:(3,5,b7)",
          "confidence": 1
        },
        {
          "time": 4.0,
          "duration": 4.0,
          "value": "G:maj7",
          "confidence": 1
        },
        {
          "time": 5.0,
          "duration": 4.0,
          "value": "G:maj7",
          "confidence": 1
        },
        {
          "time": 6.0,
          "duration": 4.0,
          "value": "B:min(b7)",
          "confidence": 1
        },
        {
          "time": 7.0,
          "duration": 2.0,
          "value": "E:(3,5,b7,9)",
          "confidence": 1
        },
        {
          "time": 7.2,
          "duration": 2.0,
          "value": "E:(3,5,b7)",
          "confidence": 1
        },
        {
          "time": 8.0,
          "duration": 4.0,
          "value": "A:min(b7)",
          "confidence": 1
        },
        {
          "time": 9.0,
          "duration": 2.0,
          "value": "E:(3,5,b7,9)",
          "confidence": 1
        },
        {
          "time": 9.2,
          "duration": 2.0,
          "value": "E:(3,5,b7)",
          "confidence": 1
        },
        {
          "time": 10.0,
          "duration": 4.0,
          "value": "A:min(b7)",
          "confidence": 1
        },
        {
          "time": 11.0,
          "duration": 4.0,
          "value": "A:min(b7)",
          "confidence": 1
        },
        {
          "time": 12.0,
          "duration": 4.0,
<<<<<<< HEAD
          "value": "A:min(b7)",
=======
          "value": "Bb:min(6)",
>>>>>>> 5725112b
          "confidence": 1
        },
        {
          "time": 13.0,
          "duration": 4.0,
<<<<<<< HEAD
          "value": "Bb:min(6)",
=======
          "value": "Eb:(3,5,b7,9)",
>>>>>>> 5725112b
          "confidence": 1
        },
        {
          "time": 14.0,
          "duration": 4.0,
          "value": "A:min(b7)",
          "confidence": 1
        },
        {
          "time": 15.0,
          "duration": 4.0,
<<<<<<< HEAD
          "value": "A:min(b7)",
=======
          "value": "D:(3,5,b7)",
>>>>>>> 5725112b
          "confidence": 1
        },
        {
          "time": 16.0,
          "duration": 4.0,
          "value": "G:maj7",
          "confidence": 1
        },
        {
          "time": 17.0,
          "duration": 4.0,
          "value": "G:maj7",
          "confidence": 1
        },
        {
          "time": 18.0,
          "duration": 4.0,
          "value": "Bb:min(b7)",
          "confidence": 1
        },
        {
          "time": 19.0,
          "duration": 4.0,
<<<<<<< HEAD
          "value": "Bb:min(b7)",
=======
          "value": "Eb:(3,5,b7)",
>>>>>>> 5725112b
          "confidence": 1
        },
        {
          "time": 20.0,
          "duration": 4.0,
          "value": "G:maj7",
          "confidence": 1
        },
        {
          "time": 21.0,
          "duration": 4.0,
          "value": "G:maj7",
          "confidence": 1
        },
        {
          "time": 22.0,
          "duration": 4.0,
          "value": "B:min(b7)",
          "confidence": 1
        },
        {
          "time": 23.0,
<<<<<<< HEAD
          "duration": 4.0,
          "value": "B:min(b7)",
          "confidence": 1
        },
        {
          "time": 24.0,
=======
>>>>>>> 5725112b
          "duration": 2.0,
          "value": "E:(3,5,b7,9)",
          "confidence": 1
        },
        {
          "time": 23.2,
          "duration": 2.0,
          "value": "E:(3,5,b7)",
          "confidence": 1
        },
        {
          "time": 24.0,
          "duration": 4.0,
          "value": "A:min(b7)",
          "confidence": 1
        },
        {
          "time": 25.0,
          "duration": 2.0,
          "value": "E:(3,5,b7,9)",
          "confidence": 1
        },
        {
          "time": 25.2,
          "duration": 2.0,
          "value": "E:(3,5,b7)",
          "confidence": 1
        },
        {
          "time": 26.0,
          "duration": 4.0,
          "value": "A:min(b7)",
          "confidence": 1
        },
        {
          "time": 27.0,
          "duration": 2.0,
          "value": "C:min(b7)",
          "confidence": 1
        },
        {
          "time": 27.2,
          "duration": 2.0,
          "value": "F:(3,5,b7)",
          "confidence": 1
        },
        {
          "time": 28.0,
          "duration": 2.0,
          "value": "B:min(b7)",
          "confidence": 1
        },
        {
          "time": 28.2,
          "duration": 2.0,
          "value": "Bb:dim",
          "confidence": 1
        },
        {
          "time": 29.0,
          "duration": 2.0,
          "value": "A:min(b7)",
          "confidence": 1
        },
        {
          "time": 29.2,
          "duration": 2.0,
          "value": "D:(3,5,b7,9)",
          "confidence": 1
        },
        {
          "time": 30.0,
          "duration": 4.0,
          "value": "G:(3,5,6)",
          "confidence": 1
        }
      ],
      "sandbox": {},
      "time": 0,
      "duration": 124.0
    },
    {
      "annotation_metadata": {
        "curator": {
          "name": "",
          "email": ""
        },
        "annotator": {},
        "version": "",
        "corpus": "biab_internet_corpus",
        "annotation_tools": "",
        "annotation_rules": "",
        "validation": "",
        "data_source": ""
      },
      "namespace": "key_mode",
      "data": [
        {
          "time": 0.0,
          "duration": 124.0,
          "value": "G",
          "confidence": 1
        }
      ],
      "sandbox": {},
      "time": 0,
      "duration": 124.0
    }
  ],
  "file_metadata": {
    "title": "Out Of Nowhere [Solo Scott Hamilton]",
    "artist": "",
    "release": "",
    "duration": 124.0,
    "identifiers": {},
    "jams_version": "0.3.4"
  },
  "sandbox": {
    "expanded": false
  }
}<|MERGE_RESOLUTION|>--- conflicted
+++ resolved
@@ -103,21 +103,13 @@
         {
           "time": 12.0,
           "duration": 4.0,
-<<<<<<< HEAD
-          "value": "A:min(b7)",
-=======
           "value": "Bb:min(6)",
->>>>>>> 5725112b
           "confidence": 1
         },
         {
           "time": 13.0,
           "duration": 4.0,
-<<<<<<< HEAD
-          "value": "Bb:min(6)",
-=======
           "value": "Eb:(3,5,b7,9)",
->>>>>>> 5725112b
           "confidence": 1
         },
         {
@@ -129,11 +121,7 @@
         {
           "time": 15.0,
           "duration": 4.0,
-<<<<<<< HEAD
-          "value": "A:min(b7)",
-=======
           "value": "D:(3,5,b7)",
->>>>>>> 5725112b
           "confidence": 1
         },
         {
@@ -157,11 +145,7 @@
         {
           "time": 19.0,
           "duration": 4.0,
-<<<<<<< HEAD
-          "value": "Bb:min(b7)",
-=======
           "value": "Eb:(3,5,b7)",
->>>>>>> 5725112b
           "confidence": 1
         },
         {
@@ -184,15 +168,6 @@
         },
         {
           "time": 23.0,
-<<<<<<< HEAD
-          "duration": 4.0,
-          "value": "B:min(b7)",
-          "confidence": 1
-        },
-        {
-          "time": 24.0,
-=======
->>>>>>> 5725112b
           "duration": 2.0,
           "value": "E:(3,5,b7,9)",
           "confidence": 1
