{
  "annotations": [
    {
      "annotation_metadata": {
        "curator": {
          "name": "",
          "email": ""
        },
        "annotator": {},
        "version": "",
        "corpus": "biab_internet_corpus",
        "annotation_tools": "",
        "annotation_rules": "",
        "validation": "",
        "data_source": ""
      },
      "namespace": "chord",
      "data": [
        {
          "time": 0.0,
          "duration": 4.0,
          "value": "G:maj",
          "confidence": 1
        },
        {
          "time": 1.0,
          "duration": 4.0,
<<<<<<< HEAD
          "value": "G:maj",
=======
          "value": "D:(3,5,b7)",
>>>>>>> 5725112b
          "confidence": 1
        },
        {
          "time": 2.0,
          "duration": 4.0,
<<<<<<< HEAD
          "value": "D:(3,5,b7)",
=======
          "value": "G:maj",
>>>>>>> 5725112b
          "confidence": 1
        },
        {
          "time": 3.0,
          "duration": 4.0,
<<<<<<< HEAD
          "value": "G:maj",
=======
          "value": "D:(3,5,b7)",
>>>>>>> 5725112b
          "confidence": 1
        },
        {
          "time": 4.0,
          "duration": 4.0,
<<<<<<< HEAD
          "value": "D:(3,5,b7)",
=======
          "value": "G:maj",
>>>>>>> 5725112b
          "confidence": 1
        },
        {
          "time": 5.0,
          "duration": 4.0,
<<<<<<< HEAD
          "value": "G:maj",
=======
          "value": "D:(3,5,b7)",
>>>>>>> 5725112b
          "confidence": 1
        },
        {
          "time": 6.0,
          "duration": 4.0,
<<<<<<< HEAD
          "value": "D:(3,5,b7)",
=======
          "value": "G:maj",
>>>>>>> 5725112b
          "confidence": 1
        },
        {
          "time": 7.0,
          "duration": 4.0,
<<<<<<< HEAD
          "value": "G:maj",
=======
          "value": "D:(3,5,b7)",
>>>>>>> 5725112b
          "confidence": 1
        },
        {
          "time": 8.0,
          "duration": 4.0,
<<<<<<< HEAD
          "value": "D:(3,5,b7)",
=======
          "value": "C:maj",
>>>>>>> 5725112b
          "confidence": 1
        },
        {
          "time": 9.0,
          "duration": 4.0,
<<<<<<< HEAD
          "value": "C:maj",
=======
          "value": "G:maj",
>>>>>>> 5725112b
          "confidence": 1
        },
        {
          "time": 10.0,
          "duration": 4.0,
<<<<<<< HEAD
          "value": "G:maj",
=======
          "value": "D:(3,5,b7)",
>>>>>>> 5725112b
          "confidence": 1
        },
        {
          "time": 11.0,
          "duration": 4.0,
<<<<<<< HEAD
          "value": "D:(3,5,b7)",
=======
          "value": "G:maj",
>>>>>>> 5725112b
          "confidence": 1
        },
        {
          "time": 12.0,
          "duration": 4.0,
          "value": "G:maj",
          "confidence": 1
        },
        {
          "time": 13.0,
          "duration": 4.0,
<<<<<<< HEAD
          "value": "G:maj",
=======
          "value": "D:(3,5,b7)",
>>>>>>> 5725112b
          "confidence": 1
        },
        {
          "time": 14.0,
          "duration": 4.0,
<<<<<<< HEAD
          "value": "D:(3,5,b7)",
=======
          "value": "G:maj",
>>>>>>> 5725112b
          "confidence": 1
        },
        {
          "time": 15.0,
          "duration": 4.0,
<<<<<<< HEAD
          "value": "G:maj",
=======
          "value": "D:(3,5,b7)",
>>>>>>> 5725112b
          "confidence": 1
        },
        {
          "time": 16.0,
          "duration": 4.0,
<<<<<<< HEAD
          "value": "D:(3,5,b7)",
=======
          "value": "G:maj",
>>>>>>> 5725112b
          "confidence": 1
        },
        {
          "time": 17.0,
          "duration": 4.0,
<<<<<<< HEAD
          "value": "G:maj",
=======
          "value": "D:(3,5,b7)",
>>>>>>> 5725112b
          "confidence": 1
        },
        {
          "time": 18.0,
          "duration": 4.0,
<<<<<<< HEAD
          "value": "D:(3,5,b7)",
=======
          "value": "G:maj",
>>>>>>> 5725112b
          "confidence": 1
        },
        {
          "time": 19.0,
          "duration": 4.0,
<<<<<<< HEAD
          "value": "G:maj",
=======
          "value": "D:(3,5,b7)",
>>>>>>> 5725112b
          "confidence": 1
        },
        {
          "time": 20.0,
          "duration": 4.0,
<<<<<<< HEAD
          "value": "D:(3,5,b7)",
=======
          "value": "G:maj",
>>>>>>> 5725112b
          "confidence": 1
        },
        {
          "time": 21.0,
          "duration": 4.0,
<<<<<<< HEAD
          "value": "G:maj",
=======
          "value": "D:(3,5,b7)",
>>>>>>> 5725112b
          "confidence": 1
        },
        {
          "time": 22.0,
          "duration": 4.0,
<<<<<<< HEAD
          "value": "D:(3,5,b7)",
=======
          "value": "G:maj",
>>>>>>> 5725112b
          "confidence": 1
        },
        {
          "time": 23.0,
          "duration": 4.0,
<<<<<<< HEAD
          "value": "G:maj",
=======
          "value": "D:(3,5,b7)",
>>>>>>> 5725112b
          "confidence": 1
        },
        {
          "time": 24.0,
          "duration": 4.0,
<<<<<<< HEAD
          "value": "D:(3,5,b7)",
=======
          "value": "C:maj",
>>>>>>> 5725112b
          "confidence": 1
        },
        {
          "time": 25.0,
          "duration": 4.0,
<<<<<<< HEAD
          "value": "C:maj",
=======
          "value": "G:maj",
>>>>>>> 5725112b
          "confidence": 1
        },
        {
          "time": 26.0,
          "duration": 4.0,
<<<<<<< HEAD
          "value": "G:maj",
=======
          "value": "D:(3,5,b7)",
>>>>>>> 5725112b
          "confidence": 1
        },
        {
          "time": 27.0,
          "duration": 4.0,
<<<<<<< HEAD
          "value": "D:(3,5,b7)",
=======
          "value": "G:maj",
>>>>>>> 5725112b
          "confidence": 1
        },
        {
          "time": 28.0,
          "duration": 4.0,
          "value": "G:maj",
          "confidence": 1
        },
        {
          "time": 29.0,
          "duration": 4.0,
<<<<<<< HEAD
          "value": "G:maj",
=======
          "value": "D:(3,5,b7)",
>>>>>>> 5725112b
          "confidence": 1
        },
        {
          "time": 30.0,
          "duration": 4.0,
<<<<<<< HEAD
          "value": "D:(3,5,b7)",
=======
          "value": "G:maj",
>>>>>>> 5725112b
          "confidence": 1
        },
        {
          "time": 31.0,
          "duration": 4.0,
<<<<<<< HEAD
          "value": "G:maj",
=======
          "value": "D:(3,5,b7)",
>>>>>>> 5725112b
          "confidence": 1
        },
        {
          "time": 32.0,
          "duration": 4.0,
<<<<<<< HEAD
          "value": "D:(3,5,b7)",
          "confidence": 1
        },
        {
          "time": 33.0,
          "duration": 4.0,
=======
>>>>>>> 5725112b
          "value": "C:maj",
          "confidence": 1
        },
        {
<<<<<<< HEAD
          "time": 34.0,
=======
          "time": 33.0,
>>>>>>> 5725112b
          "duration": 4.0,
          "value": "C:maj",
          "confidence": 1
        },
        {
<<<<<<< HEAD
          "time": 35.0,
=======
          "time": 34.0,
>>>>>>> 5725112b
          "duration": 4.0,
          "value": "G:maj",
          "confidence": 1
        },
        {
<<<<<<< HEAD
          "time": 36.0,
=======
          "time": 35.0,
>>>>>>> 5725112b
          "duration": 4.0,
          "value": "G:maj",
          "confidence": 1
        },
        {
<<<<<<< HEAD
          "time": 37.0,
=======
          "time": 36.0,
>>>>>>> 5725112b
          "duration": 4.0,
          "value": "D:(3,5,b7)",
          "confidence": 1
        },
        {
<<<<<<< HEAD
          "time": 38.0,
=======
          "time": 37.0,
>>>>>>> 5725112b
          "duration": 4.0,
          "value": "D:(3,5,b7)",
          "confidence": 1
        },
        {
<<<<<<< HEAD
          "time": 39.0,
=======
          "time": 38.0,
>>>>>>> 5725112b
          "duration": 4.0,
          "value": "G:maj",
          "confidence": 1
        },
        {
<<<<<<< HEAD
          "time": 40.0,
=======
          "time": 39.0,
>>>>>>> 5725112b
          "duration": 4.0,
          "value": "G:(3,5,b7)",
          "confidence": 1
        },
        {
<<<<<<< HEAD
          "time": 41.0,
=======
          "time": 40.0,
>>>>>>> 5725112b
          "duration": 4.0,
          "value": "C:maj",
          "confidence": 1
        },
        {
<<<<<<< HEAD
          "time": 42.0,
=======
          "time": 41.0,
>>>>>>> 5725112b
          "duration": 4.0,
          "value": "C:maj",
          "confidence": 1
        },
        {
<<<<<<< HEAD
          "time": 43.0,
=======
          "time": 42.0,
>>>>>>> 5725112b
          "duration": 4.0,
          "value": "G:maj",
          "confidence": 1
        },
        {
<<<<<<< HEAD
          "time": 44.0,
=======
          "time": 43.0,
>>>>>>> 5725112b
          "duration": 4.0,
          "value": "G:maj",
          "confidence": 1
        },
        {
<<<<<<< HEAD
          "time": 45.0,
=======
          "time": 44.0,
>>>>>>> 5725112b
          "duration": 4.0,
          "value": "A:(3,5,b7)",
          "confidence": 1
        },
        {
<<<<<<< HEAD
          "time": 46.0,
=======
          "time": 45.0,
>>>>>>> 5725112b
          "duration": 4.0,
          "value": "A:(3,5,b7)",
          "confidence": 1
        },
        {
<<<<<<< HEAD
          "time": 47.0,
=======
          "time": 46.0,
>>>>>>> 5725112b
          "duration": 4.0,
          "value": "D:(3,5,b7)",
          "confidence": 1
        },
        {
<<<<<<< HEAD
          "time": 48.0,
=======
          "time": 47.0,
>>>>>>> 5725112b
          "duration": 4.0,
          "value": "D:(3,5,b7)",
          "confidence": 1
        },
        {
<<<<<<< HEAD
          "time": 49.0,
=======
          "time": 48.0,
>>>>>>> 5725112b
          "duration": 4.0,
          "value": "G:maj",
          "confidence": 1
        },
        {
<<<<<<< HEAD
          "time": 50.0,
=======
          "time": 49.0,
>>>>>>> 5725112b
          "duration": 4.0,
          "value": "D:(3,5,b7)",
          "confidence": 1
        },
        {
<<<<<<< HEAD
          "time": 51.0,
=======
          "time": 50.0,
>>>>>>> 5725112b
          "duration": 4.0,
          "value": "G:maj",
          "confidence": 1
        },
        {
<<<<<<< HEAD
          "time": 52.0,
=======
          "time": 51.0,
>>>>>>> 5725112b
          "duration": 4.0,
          "value": "D:(3,5,b7)",
          "confidence": 1
        },
        {
<<<<<<< HEAD
          "time": 53.0,
=======
          "time": 52.0,
>>>>>>> 5725112b
          "duration": 4.0,
          "value": "G:maj",
          "confidence": 1
        },
        {
<<<<<<< HEAD
          "time": 54.0,
=======
          "time": 53.0,
>>>>>>> 5725112b
          "duration": 4.0,
          "value": "D:(3,5,b7)",
          "confidence": 1
        },
        {
<<<<<<< HEAD
          "time": 55.0,
=======
          "time": 54.0,
>>>>>>> 5725112b
          "duration": 4.0,
          "value": "G:maj",
          "confidence": 1
        },
        {
<<<<<<< HEAD
          "time": 56.0,
=======
          "time": 55.0,
>>>>>>> 5725112b
          "duration": 4.0,
          "value": "D:(3,5,b7)",
          "confidence": 1
        },
        {
<<<<<<< HEAD
          "time": 57.0,
=======
          "time": 56.0,
>>>>>>> 5725112b
          "duration": 4.0,
          "value": "C:maj",
          "confidence": 1
        },
        {
<<<<<<< HEAD
          "time": 58.0,
=======
          "time": 57.0,
>>>>>>> 5725112b
          "duration": 4.0,
          "value": "G:maj",
          "confidence": 1
        },
        {
<<<<<<< HEAD
          "time": 59.0,
=======
          "time": 58.0,
>>>>>>> 5725112b
          "duration": 4.0,
          "value": "D:(3,5,b7)",
          "confidence": 1
        },
        {
<<<<<<< HEAD
          "time": 60.0,
=======
          "time": 59.0,
>>>>>>> 5725112b
          "duration": 4.0,
          "value": "G:maj",
          "confidence": 1
        },
        {
<<<<<<< HEAD
          "time": 61.0,
=======
          "time": 60.0,
>>>>>>> 5725112b
          "duration": 4.0,
          "value": "G:maj",
          "confidence": 1
        },
        {
<<<<<<< HEAD
          "time": 62.0,
=======
          "time": 61.0,
>>>>>>> 5725112b
          "duration": 4.0,
          "value": "D:(3,5,b7)",
          "confidence": 1
        },
        {
<<<<<<< HEAD
          "time": 63.0,
=======
          "time": 62.0,
>>>>>>> 5725112b
          "duration": 4.0,
          "value": "G:maj",
          "confidence": 1
        },
        {
<<<<<<< HEAD
          "time": 64.0,
=======
          "time": 63.0,
>>>>>>> 5725112b
          "duration": 4.0,
          "value": "D:(3,5,b7)",
          "confidence": 1
        }
      ],
      "sandbox": {},
      "time": 0,
      "duration": 256.0
    },
    {
      "annotation_metadata": {
        "curator": {
          "name": "",
          "email": ""
        },
        "annotator": {},
        "version": "",
        "corpus": "biab_internet_corpus",
        "annotation_tools": "",
        "annotation_rules": "",
        "validation": "",
        "data_source": ""
      },
      "namespace": "key_mode",
      "data": [
        {
          "time": 0.0,
          "duration": 256.0,
          "value": "G",
          "confidence": 1
        }
      ],
      "sandbox": {},
      "time": 0,
      "duration": 256.0
    }
  ],
  "file_metadata": {
    "title": "Memories Are Made of This - Terry Gilkyson",
    "artist": "",
    "release": "",
    "duration": 256.0,
    "identifiers": {},
    "jams_version": "0.3.4"
  },
  "sandbox": {
    "expanded": false
  }
}<|MERGE_RESOLUTION|>--- conflicted
+++ resolved
@@ -25,111 +25,67 @@
         {
           "time": 1.0,
           "duration": 4.0,
-<<<<<<< HEAD
-          "value": "G:maj",
-=======
-          "value": "D:(3,5,b7)",
->>>>>>> 5725112b
+          "value": "D:(3,5,b7)",
           "confidence": 1
         },
         {
           "time": 2.0,
           "duration": 4.0,
-<<<<<<< HEAD
-          "value": "D:(3,5,b7)",
-=======
-          "value": "G:maj",
->>>>>>> 5725112b
+          "value": "G:maj",
           "confidence": 1
         },
         {
           "time": 3.0,
           "duration": 4.0,
-<<<<<<< HEAD
-          "value": "G:maj",
-=======
-          "value": "D:(3,5,b7)",
->>>>>>> 5725112b
+          "value": "D:(3,5,b7)",
           "confidence": 1
         },
         {
           "time": 4.0,
           "duration": 4.0,
-<<<<<<< HEAD
-          "value": "D:(3,5,b7)",
-=======
-          "value": "G:maj",
->>>>>>> 5725112b
+          "value": "G:maj",
           "confidence": 1
         },
         {
           "time": 5.0,
           "duration": 4.0,
-<<<<<<< HEAD
-          "value": "G:maj",
-=======
-          "value": "D:(3,5,b7)",
->>>>>>> 5725112b
+          "value": "D:(3,5,b7)",
           "confidence": 1
         },
         {
           "time": 6.0,
           "duration": 4.0,
-<<<<<<< HEAD
-          "value": "D:(3,5,b7)",
-=======
-          "value": "G:maj",
->>>>>>> 5725112b
+          "value": "G:maj",
           "confidence": 1
         },
         {
           "time": 7.0,
           "duration": 4.0,
-<<<<<<< HEAD
-          "value": "G:maj",
-=======
-          "value": "D:(3,5,b7)",
->>>>>>> 5725112b
+          "value": "D:(3,5,b7)",
           "confidence": 1
         },
         {
           "time": 8.0,
           "duration": 4.0,
-<<<<<<< HEAD
-          "value": "D:(3,5,b7)",
-=======
-          "value": "C:maj",
->>>>>>> 5725112b
+          "value": "C:maj",
           "confidence": 1
         },
         {
           "time": 9.0,
           "duration": 4.0,
-<<<<<<< HEAD
-          "value": "C:maj",
-=======
-          "value": "G:maj",
->>>>>>> 5725112b
+          "value": "G:maj",
           "confidence": 1
         },
         {
           "time": 10.0,
           "duration": 4.0,
-<<<<<<< HEAD
-          "value": "G:maj",
-=======
-          "value": "D:(3,5,b7)",
->>>>>>> 5725112b
+          "value": "D:(3,5,b7)",
           "confidence": 1
         },
         {
           "time": 11.0,
           "duration": 4.0,
-<<<<<<< HEAD
-          "value": "D:(3,5,b7)",
-=======
-          "value": "G:maj",
->>>>>>> 5725112b
+          "value": "G:maj",
           "confidence": 1
         },
         {
@@ -141,151 +97,91 @@
         {
           "time": 13.0,
           "duration": 4.0,
-<<<<<<< HEAD
-          "value": "G:maj",
-=======
-          "value": "D:(3,5,b7)",
->>>>>>> 5725112b
+          "value": "D:(3,5,b7)",
           "confidence": 1
         },
         {
           "time": 14.0,
           "duration": 4.0,
-<<<<<<< HEAD
-          "value": "D:(3,5,b7)",
-=======
-          "value": "G:maj",
->>>>>>> 5725112b
+          "value": "G:maj",
           "confidence": 1
         },
         {
           "time": 15.0,
           "duration": 4.0,
-<<<<<<< HEAD
-          "value": "G:maj",
-=======
-          "value": "D:(3,5,b7)",
->>>>>>> 5725112b
+          "value": "D:(3,5,b7)",
           "confidence": 1
         },
         {
           "time": 16.0,
           "duration": 4.0,
-<<<<<<< HEAD
-          "value": "D:(3,5,b7)",
-=======
-          "value": "G:maj",
->>>>>>> 5725112b
+          "value": "G:maj",
           "confidence": 1
         },
         {
           "time": 17.0,
           "duration": 4.0,
-<<<<<<< HEAD
-          "value": "G:maj",
-=======
-          "value": "D:(3,5,b7)",
->>>>>>> 5725112b
+          "value": "D:(3,5,b7)",
           "confidence": 1
         },
         {
           "time": 18.0,
           "duration": 4.0,
-<<<<<<< HEAD
-          "value": "D:(3,5,b7)",
-=======
-          "value": "G:maj",
->>>>>>> 5725112b
+          "value": "G:maj",
           "confidence": 1
         },
         {
           "time": 19.0,
           "duration": 4.0,
-<<<<<<< HEAD
-          "value": "G:maj",
-=======
-          "value": "D:(3,5,b7)",
->>>>>>> 5725112b
+          "value": "D:(3,5,b7)",
           "confidence": 1
         },
         {
           "time": 20.0,
           "duration": 4.0,
-<<<<<<< HEAD
-          "value": "D:(3,5,b7)",
-=======
-          "value": "G:maj",
->>>>>>> 5725112b
+          "value": "G:maj",
           "confidence": 1
         },
         {
           "time": 21.0,
           "duration": 4.0,
-<<<<<<< HEAD
-          "value": "G:maj",
-=======
-          "value": "D:(3,5,b7)",
->>>>>>> 5725112b
+          "value": "D:(3,5,b7)",
           "confidence": 1
         },
         {
           "time": 22.0,
           "duration": 4.0,
-<<<<<<< HEAD
-          "value": "D:(3,5,b7)",
-=======
-          "value": "G:maj",
->>>>>>> 5725112b
+          "value": "G:maj",
           "confidence": 1
         },
         {
           "time": 23.0,
           "duration": 4.0,
-<<<<<<< HEAD
-          "value": "G:maj",
-=======
-          "value": "D:(3,5,b7)",
->>>>>>> 5725112b
+          "value": "D:(3,5,b7)",
           "confidence": 1
         },
         {
           "time": 24.0,
           "duration": 4.0,
-<<<<<<< HEAD
-          "value": "D:(3,5,b7)",
-=======
-          "value": "C:maj",
->>>>>>> 5725112b
+          "value": "C:maj",
           "confidence": 1
         },
         {
           "time": 25.0,
           "duration": 4.0,
-<<<<<<< HEAD
-          "value": "C:maj",
-=======
-          "value": "G:maj",
->>>>>>> 5725112b
+          "value": "G:maj",
           "confidence": 1
         },
         {
           "time": 26.0,
           "duration": 4.0,
-<<<<<<< HEAD
-          "value": "G:maj",
-=======
-          "value": "D:(3,5,b7)",
->>>>>>> 5725112b
+          "value": "D:(3,5,b7)",
           "confidence": 1
         },
         {
           "time": 27.0,
           "duration": 4.0,
-<<<<<<< HEAD
-          "value": "D:(3,5,b7)",
-=======
-          "value": "G:maj",
->>>>>>> 5725112b
+          "value": "G:maj",
           "confidence": 1
         },
         {
@@ -297,354 +193,209 @@
         {
           "time": 29.0,
           "duration": 4.0,
-<<<<<<< HEAD
-          "value": "G:maj",
-=======
-          "value": "D:(3,5,b7)",
->>>>>>> 5725112b
+          "value": "D:(3,5,b7)",
           "confidence": 1
         },
         {
           "time": 30.0,
           "duration": 4.0,
-<<<<<<< HEAD
-          "value": "D:(3,5,b7)",
-=======
-          "value": "G:maj",
->>>>>>> 5725112b
+          "value": "G:maj",
           "confidence": 1
         },
         {
           "time": 31.0,
           "duration": 4.0,
-<<<<<<< HEAD
-          "value": "G:maj",
-=======
-          "value": "D:(3,5,b7)",
->>>>>>> 5725112b
+          "value": "D:(3,5,b7)",
           "confidence": 1
         },
         {
           "time": 32.0,
           "duration": 4.0,
-<<<<<<< HEAD
-          "value": "D:(3,5,b7)",
+          "value": "C:maj",
           "confidence": 1
         },
         {
           "time": 33.0,
           "duration": 4.0,
-=======
->>>>>>> 5725112b
-          "value": "C:maj",
-          "confidence": 1
-        },
-        {
-<<<<<<< HEAD
+          "value": "C:maj",
+          "confidence": 1
+        },
+        {
           "time": 34.0,
-=======
-          "time": 33.0,
->>>>>>> 5725112b
-          "duration": 4.0,
-          "value": "C:maj",
-          "confidence": 1
-        },
-        {
-<<<<<<< HEAD
+          "duration": 4.0,
+          "value": "G:maj",
+          "confidence": 1
+        },
+        {
           "time": 35.0,
-=======
-          "time": 34.0,
->>>>>>> 5725112b
-          "duration": 4.0,
-          "value": "G:maj",
-          "confidence": 1
-        },
-        {
-<<<<<<< HEAD
+          "duration": 4.0,
+          "value": "G:maj",
+          "confidence": 1
+        },
+        {
           "time": 36.0,
-=======
-          "time": 35.0,
->>>>>>> 5725112b
-          "duration": 4.0,
-          "value": "G:maj",
-          "confidence": 1
-        },
-        {
-<<<<<<< HEAD
+          "duration": 4.0,
+          "value": "D:(3,5,b7)",
+          "confidence": 1
+        },
+        {
           "time": 37.0,
-=======
-          "time": 36.0,
->>>>>>> 5725112b
-          "duration": 4.0,
-          "value": "D:(3,5,b7)",
-          "confidence": 1
-        },
-        {
-<<<<<<< HEAD
+          "duration": 4.0,
+          "value": "D:(3,5,b7)",
+          "confidence": 1
+        },
+        {
           "time": 38.0,
-=======
-          "time": 37.0,
->>>>>>> 5725112b
-          "duration": 4.0,
-          "value": "D:(3,5,b7)",
-          "confidence": 1
-        },
-        {
-<<<<<<< HEAD
+          "duration": 4.0,
+          "value": "G:maj",
+          "confidence": 1
+        },
+        {
           "time": 39.0,
-=======
-          "time": 38.0,
->>>>>>> 5725112b
-          "duration": 4.0,
-          "value": "G:maj",
-          "confidence": 1
-        },
-        {
-<<<<<<< HEAD
+          "duration": 4.0,
+          "value": "G:(3,5,b7)",
+          "confidence": 1
+        },
+        {
           "time": 40.0,
-=======
-          "time": 39.0,
->>>>>>> 5725112b
-          "duration": 4.0,
-          "value": "G:(3,5,b7)",
-          "confidence": 1
-        },
-        {
-<<<<<<< HEAD
+          "duration": 4.0,
+          "value": "C:maj",
+          "confidence": 1
+        },
+        {
           "time": 41.0,
-=======
-          "time": 40.0,
->>>>>>> 5725112b
-          "duration": 4.0,
-          "value": "C:maj",
-          "confidence": 1
-        },
-        {
-<<<<<<< HEAD
+          "duration": 4.0,
+          "value": "C:maj",
+          "confidence": 1
+        },
+        {
           "time": 42.0,
-=======
-          "time": 41.0,
->>>>>>> 5725112b
-          "duration": 4.0,
-          "value": "C:maj",
-          "confidence": 1
-        },
-        {
-<<<<<<< HEAD
+          "duration": 4.0,
+          "value": "G:maj",
+          "confidence": 1
+        },
+        {
           "time": 43.0,
-=======
-          "time": 42.0,
->>>>>>> 5725112b
-          "duration": 4.0,
-          "value": "G:maj",
-          "confidence": 1
-        },
-        {
-<<<<<<< HEAD
+          "duration": 4.0,
+          "value": "G:maj",
+          "confidence": 1
+        },
+        {
           "time": 44.0,
-=======
-          "time": 43.0,
->>>>>>> 5725112b
-          "duration": 4.0,
-          "value": "G:maj",
-          "confidence": 1
-        },
-        {
-<<<<<<< HEAD
+          "duration": 4.0,
+          "value": "A:(3,5,b7)",
+          "confidence": 1
+        },
+        {
           "time": 45.0,
-=======
-          "time": 44.0,
->>>>>>> 5725112b
           "duration": 4.0,
           "value": "A:(3,5,b7)",
           "confidence": 1
         },
         {
-<<<<<<< HEAD
           "time": 46.0,
-=======
-          "time": 45.0,
->>>>>>> 5725112b
-          "duration": 4.0,
-          "value": "A:(3,5,b7)",
-          "confidence": 1
-        },
-        {
-<<<<<<< HEAD
+          "duration": 4.0,
+          "value": "D:(3,5,b7)",
+          "confidence": 1
+        },
+        {
           "time": 47.0,
-=======
-          "time": 46.0,
->>>>>>> 5725112b
-          "duration": 4.0,
-          "value": "D:(3,5,b7)",
-          "confidence": 1
-        },
-        {
-<<<<<<< HEAD
+          "duration": 4.0,
+          "value": "D:(3,5,b7)",
+          "confidence": 1
+        },
+        {
           "time": 48.0,
-=======
-          "time": 47.0,
->>>>>>> 5725112b
-          "duration": 4.0,
-          "value": "D:(3,5,b7)",
-          "confidence": 1
-        },
-        {
-<<<<<<< HEAD
+          "duration": 4.0,
+          "value": "G:maj",
+          "confidence": 1
+        },
+        {
           "time": 49.0,
-=======
-          "time": 48.0,
->>>>>>> 5725112b
-          "duration": 4.0,
-          "value": "G:maj",
-          "confidence": 1
-        },
-        {
-<<<<<<< HEAD
+          "duration": 4.0,
+          "value": "D:(3,5,b7)",
+          "confidence": 1
+        },
+        {
           "time": 50.0,
-=======
-          "time": 49.0,
->>>>>>> 5725112b
-          "duration": 4.0,
-          "value": "D:(3,5,b7)",
-          "confidence": 1
-        },
-        {
-<<<<<<< HEAD
+          "duration": 4.0,
+          "value": "G:maj",
+          "confidence": 1
+        },
+        {
           "time": 51.0,
-=======
-          "time": 50.0,
->>>>>>> 5725112b
-          "duration": 4.0,
-          "value": "G:maj",
-          "confidence": 1
-        },
-        {
-<<<<<<< HEAD
+          "duration": 4.0,
+          "value": "D:(3,5,b7)",
+          "confidence": 1
+        },
+        {
           "time": 52.0,
-=======
-          "time": 51.0,
->>>>>>> 5725112b
-          "duration": 4.0,
-          "value": "D:(3,5,b7)",
-          "confidence": 1
-        },
-        {
-<<<<<<< HEAD
+          "duration": 4.0,
+          "value": "G:maj",
+          "confidence": 1
+        },
+        {
           "time": 53.0,
-=======
-          "time": 52.0,
->>>>>>> 5725112b
-          "duration": 4.0,
-          "value": "G:maj",
-          "confidence": 1
-        },
-        {
-<<<<<<< HEAD
+          "duration": 4.0,
+          "value": "D:(3,5,b7)",
+          "confidence": 1
+        },
+        {
           "time": 54.0,
-=======
-          "time": 53.0,
->>>>>>> 5725112b
-          "duration": 4.0,
-          "value": "D:(3,5,b7)",
-          "confidence": 1
-        },
-        {
-<<<<<<< HEAD
+          "duration": 4.0,
+          "value": "G:maj",
+          "confidence": 1
+        },
+        {
           "time": 55.0,
-=======
-          "time": 54.0,
->>>>>>> 5725112b
-          "duration": 4.0,
-          "value": "G:maj",
-          "confidence": 1
-        },
-        {
-<<<<<<< HEAD
+          "duration": 4.0,
+          "value": "D:(3,5,b7)",
+          "confidence": 1
+        },
+        {
           "time": 56.0,
-=======
-          "time": 55.0,
->>>>>>> 5725112b
-          "duration": 4.0,
-          "value": "D:(3,5,b7)",
-          "confidence": 1
-        },
-        {
-<<<<<<< HEAD
+          "duration": 4.0,
+          "value": "C:maj",
+          "confidence": 1
+        },
+        {
           "time": 57.0,
-=======
-          "time": 56.0,
->>>>>>> 5725112b
-          "duration": 4.0,
-          "value": "C:maj",
-          "confidence": 1
-        },
-        {
-<<<<<<< HEAD
+          "duration": 4.0,
+          "value": "G:maj",
+          "confidence": 1
+        },
+        {
           "time": 58.0,
-=======
-          "time": 57.0,
->>>>>>> 5725112b
-          "duration": 4.0,
-          "value": "G:maj",
-          "confidence": 1
-        },
-        {
-<<<<<<< HEAD
+          "duration": 4.0,
+          "value": "D:(3,5,b7)",
+          "confidence": 1
+        },
+        {
           "time": 59.0,
-=======
-          "time": 58.0,
->>>>>>> 5725112b
-          "duration": 4.0,
-          "value": "D:(3,5,b7)",
-          "confidence": 1
-        },
-        {
-<<<<<<< HEAD
+          "duration": 4.0,
+          "value": "G:maj",
+          "confidence": 1
+        },
+        {
           "time": 60.0,
-=======
-          "time": 59.0,
->>>>>>> 5725112b
-          "duration": 4.0,
-          "value": "G:maj",
-          "confidence": 1
-        },
-        {
-<<<<<<< HEAD
+          "duration": 4.0,
+          "value": "G:maj",
+          "confidence": 1
+        },
+        {
           "time": 61.0,
-=======
-          "time": 60.0,
->>>>>>> 5725112b
-          "duration": 4.0,
-          "value": "G:maj",
-          "confidence": 1
-        },
-        {
-<<<<<<< HEAD
+          "duration": 4.0,
+          "value": "D:(3,5,b7)",
+          "confidence": 1
+        },
+        {
           "time": 62.0,
-=======
-          "time": 61.0,
->>>>>>> 5725112b
-          "duration": 4.0,
-          "value": "D:(3,5,b7)",
-          "confidence": 1
-        },
-        {
-<<<<<<< HEAD
+          "duration": 4.0,
+          "value": "G:maj",
+          "confidence": 1
+        },
+        {
           "time": 63.0,
-=======
-          "time": 62.0,
->>>>>>> 5725112b
-          "duration": 4.0,
-          "value": "G:maj",
-          "confidence": 1
-        },
-        {
-<<<<<<< HEAD
-          "time": 64.0,
-=======
-          "time": 63.0,
->>>>>>> 5725112b
           "duration": 4.0,
           "value": "D:(3,5,b7)",
           "confidence": 1
