{
  "annotations": [
    {
      "annotation_metadata": {
        "curator": {
          "name": "",
          "email": ""
        },
        "annotator": {},
        "version": "",
        "corpus": "biab_internet_corpus",
        "annotation_tools": "",
        "annotation_rules": "",
        "validation": "",
        "data_source": ""
      },
      "namespace": "chord",
      "data": [
        {
          "time": 0.0,
          "duration": 4.0,
          "value": "C:maj",
          "confidence": 1
        },
        {
          "time": 1.0,
          "duration": 3.0,
          "value": "F:maj",
          "confidence": 1
        },
        {
<<<<<<< HEAD
          "time": 2.3,
=======
          "time": 1.3,
>>>>>>> 5725112b
          "duration": 1.0,
          "value": "F#:dim/D",
          "confidence": 1
        },
        {
          "time": 2.0,
          "duration": 4.0,
          "value": "G:maj",
          "confidence": 1
        },
        {
          "time": 3.0,
          "duration": 4.0,
          "value": "G:(3,5,b7)",
          "confidence": 1
        },
        {
          "time": 4.0,
          "duration": 4.0,
          "value": "C:(3,5,6)",
          "confidence": 1
        },
        {
          "time": 5.0,
          "duration": 2.0,
          "value": "E:(3,5,b7)",
          "confidence": 1
        },
        {
          "time": 5.2,
          "duration": 2.0,
          "value": "A:(3,5,b7)",
          "confidence": 1
        },
        {
          "time": 6.0,
          "duration": 4.0,
          "value": "D:(3,5,b7)",
          "confidence": 1
        },
        {
          "time": 7.0,
          "duration": 4.0,
          "value": "G:(3,5,b7)",
          "confidence": 1
        },
        {
          "time": 8.0,
          "duration": 4.0,
          "value": "C:maj",
          "confidence": 1
        },
        {
          "time": 9.0,
          "duration": 3.0,
          "value": "F:maj",
          "confidence": 1
        },
        {
<<<<<<< HEAD
          "time": 10.3,
=======
          "time": 9.3,
>>>>>>> 5725112b
          "duration": 1.0,
          "value": "F#:dim/D",
          "confidence": 1
        },
        {
          "time": 10.0,
          "duration": 4.0,
          "value": "G:maj",
          "confidence": 1
        },
        {
          "time": 11.0,
          "duration": 4.0,
          "value": "G:(3,5,b7)",
          "confidence": 1
        },
        {
          "time": 12.0,
          "duration": 4.0,
          "value": "C:(3,5,6)",
          "confidence": 1
        },
        {
          "time": 13.0,
          "duration": 2.0,
          "value": "E:(3,5,b7)",
          "confidence": 1
        },
        {
          "time": 13.2,
          "duration": 2.0,
          "value": "A:(3,5,b7)",
          "confidence": 1
        },
        {
          "time": 14.0,
          "duration": 4.0,
          "value": "D:(3,5,b7)",
          "confidence": 1
        },
        {
          "time": 15.0,
          "duration": 2.0,
          "value": "G:(3,5,b7)",
          "confidence": 1
        },
        {
          "time": 15.2,
          "duration": 2.0,
          "value": "C:(3,5,b7)",
          "confidence": 1
        },
        {
          "time": 16.0,
          "duration": 4.0,
          "value": "F:maj",
          "confidence": 1
        },
        {
          "time": 17.0,
          "duration": 2.0,
          "value": "F:maj",
          "confidence": 1
        },
        {
          "time": 17.2,
          "duration": 2.0,
          "value": "F:(3,5,b7)",
          "confidence": 1
        },
        {
          "time": 18.0,
          "duration": 4.0,
          "value": "Bb:maj",
          "confidence": 1
        },
        {
          "time": 19.0,
          "duration": 4.0,
          "value": "C:(3,5,b7)",
          "confidence": 1
        },
        {
          "time": 20.0,
          "duration": 4.0,
          "value": "F:maj",
          "confidence": 1
        },
        {
          "time": 21.0,
          "duration": 2.0,
          "value": "F:maj",
          "confidence": 1
        },
        {
          "time": 21.2,
          "duration": 2.0,
          "value": "F:(3,5,b7)",
          "confidence": 1
        },
        {
          "time": 22.0,
          "duration": 3.0,
          "value": "Bb:maj",
          "confidence": 1
        },
        {
<<<<<<< HEAD
          "time": 23.3,
=======
          "time": 22.3,
>>>>>>> 5725112b
          "duration": 1.0,
          "value": "B:dim",
          "confidence": 1
        },
        {
          "time": 23.0,
          "duration": 2.0,
          "value": "C:maj",
          "confidence": 1
        },
        {
          "time": 23.2,
          "duration": 2.0,
          "value": "G:(3,5,b7)",
          "confidence": 1
        },
        {
          "time": 24.0,
          "duration": 4.0,
          "value": "C:maj",
          "confidence": 1
        },
        {
          "time": 25.0,
          "duration": 3.0,
          "value": "F:maj",
          "confidence": 1
        },
        {
<<<<<<< HEAD
          "time": 26.3,
=======
          "time": 25.3,
>>>>>>> 5725112b
          "duration": 1.0,
          "value": "F#:dim/D",
          "confidence": 1
        },
        {
          "time": 26.0,
          "duration": 4.0,
          "value": "G:maj",
          "confidence": 1
        },
        {
          "time": 27.0,
          "duration": 4.0,
          "value": "G:(3,5,b7)",
          "confidence": 1
        },
        {
          "time": 28.0,
          "duration": 4.0,
          "value": "C:(3,5,6)",
          "confidence": 1
        },
        {
          "time": 29.0,
          "duration": 2.0,
          "value": "E:(3,5,b7)",
          "confidence": 1
        },
        {
          "time": 29.2,
          "duration": 2.0,
          "value": "A:(3,5,b7)",
          "confidence": 1
        },
        {
          "time": 30.0,
          "duration": 4.0,
          "value": "D:(3,5,b7)",
          "confidence": 1
        },
        {
          "time": 31.0,
          "duration": 4.0,
          "value": "G:(3,5,b7)",
          "confidence": 1
        }
      ],
      "sandbox": {},
      "time": 0,
      "duration": 128.0
    },
    {
      "annotation_metadata": {
        "curator": {
          "name": "",
          "email": ""
        },
        "annotator": {},
        "version": "",
        "corpus": "biab_internet_corpus",
        "annotation_tools": "",
        "annotation_rules": "",
        "validation": "",
        "data_source": ""
      },
      "namespace": "key_mode",
      "data": [
        {
          "time": 0.0,
          "duration": 128.0,
          "value": "C",
          "confidence": 1
        }
      ],
      "sandbox": {},
      "time": 0,
      "duration": 128.0
    }
  ],
  "file_metadata": {
    "title": "Stan",
    "artist": "",
    "release": "",
    "duration": 128.0,
    "identifiers": {},
    "jams_version": "0.3.4"
  },
  "sandbox": {
    "expanded": false
  }
}<|MERGE_RESOLUTION|>--- conflicted
+++ resolved
@@ -29,11 +29,7 @@
           "confidence": 1
         },
         {
-<<<<<<< HEAD
-          "time": 2.3,
-=======
           "time": 1.3,
->>>>>>> 5725112b
           "duration": 1.0,
           "value": "F#:dim/D",
           "confidence": 1
@@ -93,11 +89,7 @@
           "confidence": 1
         },
         {
-<<<<<<< HEAD
-          "time": 10.3,
-=======
           "time": 9.3,
->>>>>>> 5725112b
           "duration": 1.0,
           "value": "F#:dim/D",
           "confidence": 1
@@ -205,11 +197,7 @@
           "confidence": 1
         },
         {
-<<<<<<< HEAD
-          "time": 23.3,
-=======
           "time": 22.3,
->>>>>>> 5725112b
           "duration": 1.0,
           "value": "B:dim",
           "confidence": 1
@@ -239,11 +227,7 @@
           "confidence": 1
         },
         {
-<<<<<<< HEAD
-          "time": 26.3,
-=======
           "time": 25.3,
->>>>>>> 5725112b
           "duration": 1.0,
           "value": "F#:dim/D",
           "confidence": 1
