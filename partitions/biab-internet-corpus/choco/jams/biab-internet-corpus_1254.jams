{
  "annotations": [
    {
      "annotation_metadata": {
        "curator": {
          "name": "",
          "email": ""
        },
        "annotator": {},
        "version": "",
        "corpus": "biab_internet_corpus",
        "annotation_tools": "",
        "annotation_rules": "",
        "validation": "",
        "data_source": ""
      },
      "namespace": "chord",
      "data": [
        {
          "time": 0.0,
          "duration": 4.0,
          "value": "G:maj",
          "confidence": 1
        },
        {
<<<<<<< HEAD
          "time": 2.0,
          "duration": 4.0,
          "value": "G:maj",
=======
          "time": 1.0,
          "duration": 4.0,
          "value": "G:maj",
          "confidence": 1
        },
        {
          "time": 2.0,
          "duration": 4.0,
          "value": "A:min(b7)",
>>>>>>> 5725112b
          "confidence": 1
        },
        {
          "time": 3.0,
          "duration": 4.0,
<<<<<<< HEAD
          "value": "A:min(b7)",
=======
          "value": "D:(3,5,b7)",
>>>>>>> 5725112b
          "confidence": 1
        },
        {
          "time": 4.0,
          "duration": 4.0,
<<<<<<< HEAD
          "value": "D:(3,5,b7)",
=======
          "value": "G:maj",
>>>>>>> 5725112b
          "confidence": 1
        },
        {
          "time": 5.0,
          "duration": 4.0,
          "value": "G:maj",
          "confidence": 1
        },
        {
          "time": 6.0,
          "duration": 4.0,
<<<<<<< HEAD
          "value": "G:maj",
=======
          "value": "E:min",
>>>>>>> 5725112b
          "confidence": 1
        },
        {
          "time": 7.0,
          "duration": 4.0,
<<<<<<< HEAD
          "value": "E:min",
=======
          "value": "B:min",
>>>>>>> 5725112b
          "confidence": 1
        },
        {
          "time": 8.0,
          "duration": 4.0,
<<<<<<< HEAD
          "value": "B:min",
=======
          "value": "C:maj",
>>>>>>> 5725112b
          "confidence": 1
        },
        {
          "time": 9.0,
          "duration": 4.0,
          "value": "C:maj",
          "confidence": 1
        },
        {
          "time": 10.0,
          "duration": 4.0,
<<<<<<< HEAD
          "value": "C:maj",
=======
          "value": "D:(3,5,b7)",
>>>>>>> 5725112b
          "confidence": 1
        },
        {
          "time": 11.0,
          "duration": 4.0,
<<<<<<< HEAD
          "value": "D:(3,5,b7)",
=======
          "value": "G:maj",
>>>>>>> 5725112b
          "confidence": 1
        },
        {
          "time": 12.0,
          "duration": 4.0,
          "value": "G:maj",
          "confidence": 1
        },
        {
          "time": 13.0,
          "duration": 4.0,
<<<<<<< HEAD
          "value": "G:maj",
=======
          "value": "F:maj",
>>>>>>> 5725112b
          "confidence": 1
        },
        {
          "time": 14.0,
          "duration": 4.0,
          "value": "F:maj",
          "confidence": 1
        },
        {
          "time": 15.0,
          "duration": 4.0,
<<<<<<< HEAD
          "value": "F:maj",
=======
          "value": "G:maj",
>>>>>>> 5725112b
          "confidence": 1
        },
        {
          "time": 16.0,
          "duration": 4.0,
          "value": "G:maj",
          "confidence": 1
        },
        {
          "time": 17.0,
          "duration": 4.0,
<<<<<<< HEAD
          "value": "G:maj",
=======
          "value": "D:min",
>>>>>>> 5725112b
          "confidence": 1
        },
        {
          "time": 18.0,
          "duration": 4.0,
          "value": "D:min",
          "confidence": 1
        },
        {
          "time": 19.0,
          "duration": 4.0,
<<<<<<< HEAD
          "value": "D:min",
=======
          "value": "G:maj",
>>>>>>> 5725112b
          "confidence": 1
        },
        {
          "time": 20.0,
          "duration": 4.0,
          "value": "G:maj",
<<<<<<< HEAD
          "confidence": 1
        },
        {
          "time": 21.0,
          "duration": 4.0,
          "value": "G:maj",
=======
>>>>>>> 5725112b
          "confidence": 1
        }
      ],
      "sandbox": {},
      "time": 0,
      "duration": 84.0
    },
    {
      "annotation_metadata": {
        "curator": {
          "name": "",
          "email": ""
        },
        "annotator": {},
        "version": "",
        "corpus": "biab_internet_corpus",
        "annotation_tools": "",
        "annotation_rules": "",
        "validation": "",
        "data_source": ""
      },
      "namespace": "key_mode",
      "data": [
        {
          "time": 0.0,
          "duration": 84.0,
          "value": "G",
          "confidence": 1
        }
      ],
      "sandbox": {},
      "time": 0,
      "duration": 84.0
    }
  ],
  "file_metadata": {
    "title": "First",
    "artist": "",
    "release": "",
    "duration": 84.0,
    "identifiers": {},
    "jams_version": "0.3.4"
  },
  "sandbox": {
    "expanded": false
  }
}<|MERGE_RESOLUTION|>--- conflicted
+++ resolved
@@ -23,11 +23,6 @@
           "confidence": 1
         },
         {
-<<<<<<< HEAD
-          "time": 2.0,
-          "duration": 4.0,
-          "value": "G:maj",
-=======
           "time": 1.0,
           "duration": 4.0,
           "value": "G:maj",
@@ -37,27 +32,18 @@
           "time": 2.0,
           "duration": 4.0,
           "value": "A:min(b7)",
->>>>>>> 5725112b
           "confidence": 1
         },
         {
           "time": 3.0,
           "duration": 4.0,
-<<<<<<< HEAD
-          "value": "A:min(b7)",
-=======
           "value": "D:(3,5,b7)",
->>>>>>> 5725112b
           "confidence": 1
         },
         {
           "time": 4.0,
           "duration": 4.0,
-<<<<<<< HEAD
-          "value": "D:(3,5,b7)",
-=======
           "value": "G:maj",
->>>>>>> 5725112b
           "confidence": 1
         },
         {
@@ -69,31 +55,19 @@
         {
           "time": 6.0,
           "duration": 4.0,
-<<<<<<< HEAD
-          "value": "G:maj",
-=======
           "value": "E:min",
->>>>>>> 5725112b
           "confidence": 1
         },
         {
           "time": 7.0,
           "duration": 4.0,
-<<<<<<< HEAD
-          "value": "E:min",
-=======
           "value": "B:min",
->>>>>>> 5725112b
           "confidence": 1
         },
         {
           "time": 8.0,
           "duration": 4.0,
-<<<<<<< HEAD
-          "value": "B:min",
-=======
           "value": "C:maj",
->>>>>>> 5725112b
           "confidence": 1
         },
         {
@@ -105,21 +79,13 @@
         {
           "time": 10.0,
           "duration": 4.0,
-<<<<<<< HEAD
-          "value": "C:maj",
-=======
           "value": "D:(3,5,b7)",
->>>>>>> 5725112b
           "confidence": 1
         },
         {
           "time": 11.0,
           "duration": 4.0,
-<<<<<<< HEAD
-          "value": "D:(3,5,b7)",
-=======
           "value": "G:maj",
->>>>>>> 5725112b
           "confidence": 1
         },
         {
@@ -131,11 +97,7 @@
         {
           "time": 13.0,
           "duration": 4.0,
-<<<<<<< HEAD
-          "value": "G:maj",
-=======
           "value": "F:maj",
->>>>>>> 5725112b
           "confidence": 1
         },
         {
@@ -147,11 +109,7 @@
         {
           "time": 15.0,
           "duration": 4.0,
-<<<<<<< HEAD
-          "value": "F:maj",
-=======
           "value": "G:maj",
->>>>>>> 5725112b
           "confidence": 1
         },
         {
@@ -163,11 +121,7 @@
         {
           "time": 17.0,
           "duration": 4.0,
-<<<<<<< HEAD
-          "value": "G:maj",
-=======
           "value": "D:min",
->>>>>>> 5725112b
           "confidence": 1
         },
         {
@@ -179,26 +133,13 @@
         {
           "time": 19.0,
           "duration": 4.0,
-<<<<<<< HEAD
-          "value": "D:min",
-=======
           "value": "G:maj",
->>>>>>> 5725112b
           "confidence": 1
         },
         {
           "time": 20.0,
           "duration": 4.0,
           "value": "G:maj",
-<<<<<<< HEAD
-          "confidence": 1
-        },
-        {
-          "time": 21.0,
-          "duration": 4.0,
-          "value": "G:maj",
-=======
->>>>>>> 5725112b
           "confidence": 1
         }
       ],
