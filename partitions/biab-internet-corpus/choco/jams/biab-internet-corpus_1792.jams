--- conflicted
+++ resolved
@@ -25,21 +25,13 @@
         {
           "time": 1.0,
           "duration": 4.0,
-<<<<<<< HEAD
-          "value": "Eb:(3,5,b7,9)",
-=======
           "value": "Ab:(3,5,b7,9)",
->>>>>>> 5725112b
           "confidence": 1
         },
         {
           "time": 2.0,
           "duration": 4.0,
-<<<<<<< HEAD
-          "value": "Ab:(3,5,b7,9)",
-=======
           "value": "Eb:(3,5,b7,9)",
->>>>>>> 5725112b
           "confidence": 1
         },
         {
@@ -51,11 +43,7 @@
         {
           "time": 4.0,
           "duration": 4.0,
-<<<<<<< HEAD
-          "value": "Eb:(3,5,b7,9)",
-=======
           "value": "Ab:(3,5,b7,9)",
->>>>>>> 5725112b
           "confidence": 1
         },
         {
@@ -67,11 +55,7 @@
         {
           "time": 6.0,
           "duration": 4.0,
-<<<<<<< HEAD
-          "value": "Ab:(3,5,b7,9)",
-=======
           "value": "Eb:(3,5,b7,9)",
->>>>>>> 5725112b
           "confidence": 1
         },
         {
@@ -83,55 +67,30 @@
         {
           "time": 8.0,
           "duration": 4.0,
-<<<<<<< HEAD
-          "value": "Eb:(3,5,b7,9)",
-=======
           "value": "Bb:(3,5,b7,9)",
->>>>>>> 5725112b
           "confidence": 1
         },
         {
           "time": 9.0,
           "duration": 4.0,
-<<<<<<< HEAD
-          "value": "Bb:(3,5,b7,9)",
-=======
           "value": "Ab:(3,5,b7,9)",
->>>>>>> 5725112b
           "confidence": 1
         },
         {
           "time": 10.0,
           "duration": 4.0,
-<<<<<<< HEAD
-          "value": "Ab:(3,5,b7,9)",
-=======
           "value": "Eb:(3,5,b7,9)",
->>>>>>> 5725112b
           "confidence": 1
         },
         {
           "time": 11.0,
           "duration": 4.0,
-<<<<<<< HEAD
-          "value": "Eb:(3,5,b7,9)",
-=======
           "value": "Bb:(3,5,b7,9)",
->>>>>>> 5725112b
           "confidence": 1
         },
         {
           "time": 12.0,
           "duration": 4.0,
-<<<<<<< HEAD
-          "value": "Bb:(3,5,b7,9)",
-          "confidence": 1
-        },
-        {
-          "time": 13.0,
-          "duration": 4.0,
-=======
->>>>>>> 5725112b
           "value": "Eb:(3,5,b7)",
           "confidence": 1
         }
