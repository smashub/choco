--- conflicted
+++ resolved
@@ -37,397 +37,215 @@
         {
           "time": 1.0,
           "duration": 2.0,
-<<<<<<< HEAD
-          "value": "G:min",
-=======
           "value": "C:min(b7,9,11)",
->>>>>>> 5725112b
           "confidence": 1
         },
         {
           "time": 1.2,
-<<<<<<< HEAD
-          "duration": 1.0,
-          "value": "G:min/Gb",
-          "confidence": 1
-        },
-        {
-          "time": 1.3,
-          "duration": 1.0,
-          "value": "G:min/F",
-=======
           "duration": 2.0,
           "value": "C:min(b7)",
->>>>>>> 5725112b
           "confidence": 1
         },
         {
           "time": 2.0,
           "duration": 2.0,
-<<<<<<< HEAD
+          "value": "F:(4,5,b7)",
+          "confidence": 1
+        },
+        {
+          "time": 2.2,
+          "duration": 2.0,
+          "value": "F:(3,5,b7,9)",
+          "confidence": 1
+        },
+        {
+          "time": 3.0,
+          "duration": 2.0,
+          "value": "Bb:maj7",
+          "confidence": 1
+        },
+        {
+          "time": 3.2,
+          "duration": 2.0,
+          "value": "E:min(b7)",
+          "confidence": 1
+        },
+        {
+          "time": 4.0,
+          "duration": 2.0,
+          "value": "Eb:maj7",
+          "confidence": 1
+        },
+        {
+          "time": 4.2,
+          "duration": 2.0,
+          "value": "Bb:maj/D",
+          "confidence": 1
+        },
+        {
+          "time": 5.0,
+          "duration": 2.0,
           "value": "C:min(b7,9,11)",
-=======
-          "value": "F:(4,5,b7)",
->>>>>>> 5725112b
-          "confidence": 1
-        },
-        {
-          "time": 2.2,
-          "duration": 2.0,
-<<<<<<< HEAD
-          "value": "C:min(b7)",
-=======
-          "value": "F:(3,5,b7,9)",
->>>>>>> 5725112b
-          "confidence": 1
-        },
-        {
-          "time": 3.0,
-          "duration": 2.0,
-<<<<<<< HEAD
-          "value": "F:(4,5,b7)",
-          "confidence": 1
-        },
-        {
-          "time": 3.2,
-          "duration": 2.0,
-          "value": "F:(3,5,b7,9)",
-=======
-          "value": "Bb:maj7",
->>>>>>> 5725112b
-          "confidence": 1
-        },
-        {
-          "time": 3.2,
-          "duration": 2.0,
-<<<<<<< HEAD
-          "value": "Bb:maj7",
-=======
-          "value": "E:min(b7)",
->>>>>>> 5725112b
-          "confidence": 1
-        },
-        {
-          "time": 4.0,
-          "duration": 2.0,
-<<<<<<< HEAD
-          "value": "E:min(b7)",
-          "confidence": 1
-        },
-        {
-          "time": 5.0,
-          "duration": 2.0,
-          "value": "Eb:maj7",
           "confidence": 1
         },
         {
           "time": 5.2,
           "duration": 2.0,
-          "value": "Bb:maj/D",
+          "value": "Db:(3,5,6,9)",
           "confidence": 1
         },
         {
           "time": 6.0,
           "duration": 2.0,
-          "value": "C:min(b7,9,11)",
+          "value": "Ab:maj7",
           "confidence": 1
         },
         {
           "time": 6.2,
           "duration": 2.0,
-          "value": "Db:(3,5,6,9)",
+          "value": "Db:maj7",
           "confidence": 1
         },
         {
           "time": 7.0,
-          "duration": 2.0,
-          "value": "Ab:maj7",
-          "confidence": 1
-        },
-        {
-          "time": 7.2,
-          "duration": 2.0,
-=======
-          "value": "Eb:maj7",
-          "confidence": 1
-        },
-        {
-          "time": 4.2,
-          "duration": 2.0,
-          "value": "Bb:maj/D",
-          "confidence": 1
-        },
-        {
-          "time": 5.0,
-          "duration": 2.0,
-          "value": "C:min(b7,9,11)",
-          "confidence": 1
-        },
-        {
-          "time": 5.2,
-          "duration": 2.0,
-          "value": "Db:(3,5,6,9)",
-          "confidence": 1
-        },
-        {
-          "time": 6.0,
-          "duration": 2.0,
-          "value": "Ab:maj7",
-          "confidence": 1
-        },
-        {
-          "time": 6.2,
-          "duration": 2.0,
+          "duration": 4.0,
           "value": "Db:maj7",
           "confidence": 1
         },
         {
-          "time": 7.0,
-          "duration": 4.0,
->>>>>>> 5725112b
+          "time": 8.0,
+          "duration": 4.0,
+          "value": "Gb:maj",
+          "confidence": 1
+        },
+        {
+          "time": 9.0,
+          "duration": 4.0,
+          "value": "F:maj",
+          "confidence": 1
+        },
+        {
+          "time": 10.0,
+          "duration": 2.0,
+          "value": "Gb:maj7",
+          "confidence": 1
+        },
+        {
+          "time": 10.2,
+          "duration": 2.0,
+          "value": "Ab:maj/Gb",
+          "confidence": 1
+        },
+        {
+          "time": 11.0,
+          "duration": 4.0,
           "value": "Db:maj7",
           "confidence": 1
         },
         {
-          "time": 8.0,
-          "duration": 4.0,
-<<<<<<< HEAD
-          "value": "Db:maj7",
-=======
+          "time": 12.0,
+          "duration": 2.0,
+          "value": "C:maj/E",
+          "confidence": 1
+        },
+        {
+          "time": 12.2,
+          "duration": 2.0,
+          "value": "C:maj/G",
+          "confidence": 1
+        },
+        {
+          "time": 13.0,
+          "duration": 1.0,
+          "value": "C:(5)/F",
+          "confidence": 1
+        },
+        {
+          "time": 13.1,
+          "duration": 1.0,
+          "value": "F:min",
+          "confidence": 1
+        },
+        {
+          "time": 13.2,
+          "duration": 2.0,
+          "value": "Eb:(3,5,b7)/G",
+          "confidence": 1
+        },
+        {
+          "time": 14.0,
+          "duration": 2.0,
+          "value": "E:maj/Ab",
+          "confidence": 1
+        },
+        {
+          "time": 14.2,
+          "duration": 2.0,
+          "value": "F#:maj/Gb",
+          "confidence": 1
+        },
+        {
+          "time": 15.0,
+          "duration": 2.0,
+          "value": "B:maj",
+          "confidence": 1
+        },
+        {
+          "time": 15.2,
+          "duration": 2.0,
+          "value": "Eb:min/Bb",
+          "confidence": 1
+        },
+        {
+          "time": 16.0,
+          "duration": 2.0,
+          "value": "Bb:min",
+          "confidence": 1
+        },
+        {
+          "time": 16.2,
+          "duration": 2.0,
+          "value": "F:maj/A",
+          "confidence": 1
+        },
+        {
+          "time": 17.0,
+          "duration": 2.0,
+          "value": "Db:(4,5)/Ab",
+          "confidence": 1
+        },
+        {
+          "time": 17.2,
+          "duration": 2.0,
+          "value": "Db:maj/Ab",
+          "confidence": 1
+        },
+        {
+          "time": 18.0,
+          "duration": 4.0,
           "value": "Gb:maj",
->>>>>>> 5725112b
-          "confidence": 1
-        },
-        {
-          "time": 9.0,
-          "duration": 4.0,
-<<<<<<< HEAD
-          "value": "Gb:maj",
-=======
+          "confidence": 1
+        },
+        {
+          "time": 19.0,
+          "duration": 2.0,
+          "value": "Bb:min/F",
+          "confidence": 1
+        },
+        {
+          "time": 19.2,
+          "duration": 2.0,
           "value": "F:maj",
->>>>>>> 5725112b
-          "confidence": 1
-        },
-        {
-          "time": 10.0,
-<<<<<<< HEAD
-          "duration": 4.0,
-          "value": "F:maj",
-=======
-          "duration": 2.0,
-          "value": "Gb:maj7",
->>>>>>> 5725112b
-          "confidence": 1
-        },
-        {
-          "time": 11.0,
-          "duration": 2.0,
-<<<<<<< HEAD
-          "value": "Gb:maj7",
-          "confidence": 1
-        },
-        {
-          "time": 11.2,
-          "duration": 2.0,
-          "value": "Ab:maj/Gb",
-=======
-          "value": "Ab:maj/Gb",
-          "confidence": 1
-        },
-        {
-          "time": 11.0,
-          "duration": 4.0,
-          "value": "Db:maj7",
->>>>>>> 5725112b
-          "confidence": 1
-        },
-        {
-          "time": 12.0,
-<<<<<<< HEAD
-          "duration": 4.0,
-          "value": "Db:maj7",
-=======
-          "duration": 2.0,
-          "value": "C:maj/E",
-          "confidence": 1
-        },
-        {
-          "time": 12.2,
-          "duration": 2.0,
-          "value": "C:maj/G",
->>>>>>> 5725112b
-          "confidence": 1
-        },
-        {
-          "time": 13.0,
-<<<<<<< HEAD
-          "duration": 2.0,
-          "value": "C:maj/E",
-=======
-          "duration": 1.0,
-          "value": "C:(5)/F",
-          "confidence": 1
-        },
-        {
-          "time": 13.1,
-          "duration": 1.0,
-          "value": "F:min",
->>>>>>> 5725112b
-          "confidence": 1
-        },
-        {
-          "time": 13.2,
-          "duration": 2.0,
-<<<<<<< HEAD
-          "value": "C:maj/G",
-=======
-          "value": "Eb:(3,5,b7)/G",
->>>>>>> 5725112b
-          "confidence": 1
-        },
-        {
-          "time": 14.0,
-<<<<<<< HEAD
-          "duration": 1.0,
-          "value": "C:(5)/F",
-          "confidence": 1
-        },
-        {
-          "time": 14.1,
-          "duration": 1.0,
-          "value": "F:min",
-=======
-          "duration": 2.0,
-          "value": "E:maj/Ab",
->>>>>>> 5725112b
-          "confidence": 1
-        },
-        {
-          "time": 14.2,
-          "duration": 2.0,
-<<<<<<< HEAD
-          "value": "Eb:(3,5,b7)/G",
-=======
-          "value": "F#:maj/Gb",
->>>>>>> 5725112b
-          "confidence": 1
-        },
-        {
-          "time": 15.0,
-          "duration": 2.0,
-<<<<<<< HEAD
-          "value": "E:maj/Ab",
-=======
-          "value": "B:maj",
->>>>>>> 5725112b
-          "confidence": 1
-        },
-        {
-          "time": 15.2,
-          "duration": 2.0,
-<<<<<<< HEAD
-          "value": "F#:maj/Gb",
-=======
-          "value": "Eb:min/Bb",
->>>>>>> 5725112b
-          "confidence": 1
-        },
-        {
-          "time": 16.0,
-          "duration": 2.0,
-<<<<<<< HEAD
-          "value": "B:maj",
-=======
-          "value": "Bb:min",
->>>>>>> 5725112b
-          "confidence": 1
-        },
-        {
-          "time": 16.2,
-          "duration": 2.0,
-<<<<<<< HEAD
-          "value": "Eb:min/Bb",
-=======
-          "value": "F:maj/A",
->>>>>>> 5725112b
-          "confidence": 1
-        },
-        {
-          "time": 17.0,
-          "duration": 2.0,
-<<<<<<< HEAD
-          "value": "Bb:min",
-=======
-          "value": "Db:(4,5)/Ab",
->>>>>>> 5725112b
-          "confidence": 1
-        },
-        {
-          "time": 17.2,
-          "duration": 2.0,
-<<<<<<< HEAD
-          "value": "F:maj/A",
-=======
-          "value": "Db:maj/Ab",
->>>>>>> 5725112b
-          "confidence": 1
-        },
-        {
-          "time": 18.0,
-<<<<<<< HEAD
-          "duration": 2.0,
-          "value": "Db:(4,5)/Ab",
-          "confidence": 1
-        },
-        {
-          "time": 18.2,
-          "duration": 2.0,
-          "value": "Db:maj/Ab",
-=======
-          "duration": 4.0,
-          "value": "Gb:maj",
->>>>>>> 5725112b
-          "confidence": 1
-        },
-        {
-          "time": 19.0,
-<<<<<<< HEAD
-          "duration": 4.0,
-          "value": "Gb:maj",
-=======
-          "duration": 2.0,
-          "value": "Bb:min/F",
->>>>>>> 5725112b
-          "confidence": 1
-        },
-        {
-          "time": 19.2,
-          "duration": 2.0,
-<<<<<<< HEAD
-          "value": "Bb:min/F",
-          "confidence": 1
-        },
-        {
-          "time": 20.2,
-          "duration": 2.0,
-          "value": "F:maj",
-=======
-          "value": "F:maj",
           "confidence": 1
         },
         {
           "time": 20.0,
           "duration": 4.0,
           "value": "Bb:maj",
->>>>>>> 5725112b
           "confidence": 1
         },
         {
           "time": 21.0,
-<<<<<<< HEAD
-          "duration": 4.0,
-          "value": "Bb:maj",
-=======
           "duration": 1.0,
           "value": "Ab:min",
           "confidence": 1
@@ -448,59 +266,28 @@
           "time": 21.3,
           "duration": 1.0,
           "value": "Ab:min/Gb",
->>>>>>> 5725112b
           "confidence": 1
         },
         {
           "time": 22.0,
-<<<<<<< HEAD
-          "duration": 1.0,
-          "value": "Ab:min",
-          "confidence": 1
-        },
-        {
-          "time": 22.1,
-          "duration": 1.0,
-          "value": "Ab:min(b7,9,11)",
-=======
           "duration": 2.0,
           "value": "Db:min(b7,9,11)",
->>>>>>> 5725112b
           "confidence": 1
         },
         {
           "time": 22.2,
-<<<<<<< HEAD
-          "duration": 1.0,
-          "value": "Ab:min/G",
-          "confidence": 1
-        },
-        {
-          "time": 22.3,
-          "duration": 1.0,
-          "value": "Ab:min/Gb",
-=======
           "duration": 2.0,
           "value": "Db:min",
->>>>>>> 5725112b
           "confidence": 1
         },
         {
           "time": 23.0,
           "duration": 2.0,
-<<<<<<< HEAD
-          "value": "Db:min(b7,9,11)",
-=======
           "value": "Gb:min",
->>>>>>> 5725112b
           "confidence": 1
         },
         {
           "time": 23.2,
-<<<<<<< HEAD
-          "duration": 2.0,
-          "value": "Db:min",
-=======
           "duration": 1.0,
           "value": "B:(4,5,b7,9)",
           "confidence": 1
@@ -509,120 +296,58 @@
           "time": 23.3,
           "duration": 1.0,
           "value": "B:(3,5,b7,9)",
->>>>>>> 5725112b
           "confidence": 1
         },
         {
           "time": 24.0,
           "duration": 2.0,
-<<<<<<< HEAD
-          "value": "Gb:min",
-=======
           "value": "E:maj9",
->>>>>>> 5725112b
           "confidence": 1
         },
         {
           "time": 24.2,
-<<<<<<< HEAD
-          "duration": 1.0,
-          "value": "B:(4,5,b7,9)",
-          "confidence": 1
-        },
-        {
-          "time": 24.3,
-          "duration": 1.0,
-          "value": "B:(3,5,b7,9)",
-=======
           "duration": 2.0,
           "value": "C#:min(b7,9,11)/C",
->>>>>>> 5725112b
           "confidence": 1
         },
         {
           "time": 25.0,
-          "duration": 2.0,
-          "value": "E:maj9",
-          "confidence": 1
-        },
-        {
-          "time": 25.2,
-          "duration": 2.0,
-          "value": "C#:min(b7,9,11)/C",
+          "duration": 4.0,
+          "value": "F#:min(b7)/D",
           "confidence": 1
         },
         {
           "time": 26.0,
-          "duration": 4.0,
-          "value": "F#:min(b7)/D",
+          "duration": 2.0,
+          "value": "C#:min(b7,9)/C",
+          "confidence": 1
+        },
+        {
+          "time": 26.2,
+          "duration": 2.0,
+          "value": "Ab:min(b7)",
           "confidence": 1
         },
         {
           "time": 27.0,
           "duration": 2.0,
-          "value": "C#:min(b7,9)/C",
+          "value": "A:maj",
           "confidence": 1
         },
         {
           "time": 27.2,
           "duration": 2.0,
-          "value": "Ab:min(b7)",
+          "value": "C:maj",
           "confidence": 1
         },
         {
           "time": 28.0,
-          "duration": 2.0,
-          "value": "A:maj",
-          "confidence": 1
-        },
-        {
-          "time": 28.2,
-          "duration": 2.0,
+          "duration": 4.0,
           "value": "C:maj",
           "confidence": 1
         },
         {
           "time": 29.0,
-          "duration": 4.0,
-          "value": "F#:min(b7)/D",
-          "confidence": 1
-        },
-        {
-          "time": 26.0,
-          "duration": 2.0,
-          "value": "C#:min(b7,9)/C",
-          "confidence": 1
-        },
-        {
-          "time": 26.2,
-          "duration": 2.0,
-          "value": "Ab:min(b7)",
-          "confidence": 1
-        },
-        {
-          "time": 27.0,
-          "duration": 2.0,
-          "value": "A:maj",
-          "confidence": 1
-        },
-        {
-          "time": 27.2,
-          "duration": 2.0,
-          "value": "C:maj",
-          "confidence": 1
-        },
-        {
-          "time": 28.0,
-          "duration": 4.0,
-          "value": "C:maj",
-          "confidence": 1
-        },
-        {
-<<<<<<< HEAD
-          "time": 30.0,
-=======
-          "time": 29.0,
->>>>>>> 5725112b
           "duration": 4.0,
           "value": "E:maj9",
           "confidence": 1
