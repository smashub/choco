{
  "annotations": [
    {
      "annotation_metadata": {
        "curator": {
          "name": "",
          "email": ""
        },
        "annotator": {},
        "version": "",
        "corpus": "biab_internet_corpus",
        "annotation_tools": "",
        "annotation_rules": "",
        "validation": "",
        "data_source": ""
      },
      "namespace": "chord",
      "data": [
        {
          "time": 0.0,
          "duration": 2.0,
          "value": "G:maj",
          "confidence": 1
        },
        {
          "time": 0.2,
          "duration": 2.0,
          "value": "B:min",
          "confidence": 1
        },
        {
          "time": 1.0,
          "duration": 4.0,
          "value": "G:maj",
          "confidence": 1
        },
        {
          "time": 2.0,
          "duration": 4.0,
          "value": "G:maj",
          "confidence": 1
        },
        {
          "time": 3.0,
          "duration": 2.0,
          "value": "D:min(b7)",
          "confidence": 1
        },
        {
          "time": 3.2,
          "duration": 2.0,
          "value": "G:(3,5,b7)",
          "confidence": 1
        },
        {
          "time": 4.0,
          "duration": 2.0,
          "value": "C:maj",
          "confidence": 1
        },
        {
          "time": 4.2,
          "duration": 2.0,
          "value": "C:dim",
          "confidence": 1
        },
        {
          "time": 5.0,
          "duration": 4.0,
          "value": "G:maj",
          "confidence": 1
        },
        {
          "time": 6.0,
          "duration": 2.0,
          "value": "A:min(b7)",
          "confidence": 1
        },
        {
          "time": 6.2,
          "duration": 2.0,
          "value": "D:(3,5,b7)",
          "confidence": 1
        },
        {
          "time": 7.0,
          "duration": 2.0,
          "value": "G:maj7",
          "confidence": 1
        },
        {
          "time": 7.2,
          "duration": 2.0,
          "value": "G:(3,5,6)",
          "confidence": 1
        },
        {
          "time": 8.0,
          "duration": 2.0,
          "value": "G:maj",
          "confidence": 1
        },
        {
          "time": 8.2,
          "duration": 2.0,
          "value": "B:min",
          "confidence": 1
        },
        {
          "time": 9.0,
          "duration": 4.0,
          "value": "G:maj",
          "confidence": 1
        },
        {
          "time": 10.0,
          "duration": 4.0,
          "value": "G:maj",
          "confidence": 1
        },
        {
          "time": 11.0,
          "duration": 2.0,
          "value": "D:min(b7)",
          "confidence": 1
        },
        {
          "time": 11.2,
          "duration": 2.0,
          "value": "G:(3,5,b7)",
          "confidence": 1
        },
        {
          "time": 12.0,
          "duration": 2.0,
          "value": "C:maj",
          "confidence": 1
        },
        {
          "time": 12.2,
          "duration": 2.0,
          "value": "C:dim",
          "confidence": 1
        },
        {
          "time": 13.0,
          "duration": 4.0,
          "value": "G:maj",
          "confidence": 1
        },
        {
          "time": 14.0,
          "duration": 2.0,
          "value": "A:min(b7)",
          "confidence": 1
        },
        {
          "time": 14.2,
          "duration": 2.0,
          "value": "D:(3,5,b7)",
          "confidence": 1
        },
        {
          "time": 15.0,
          "duration": 4.0,
          "value": "G:maj",
          "confidence": 1
        },
        {
          "time": 16.0,
          "duration": 4.0,
          "value": "C:maj",
          "confidence": 1
        },
        {
          "time": 17.0,
          "duration": 4.0,
          "value": "D:min(b7)",
          "confidence": 1
        },
        {
          "time": 18.0,
          "duration": 2.0,
          "value": "D:min(b7)",
          "confidence": 1
        },
        {
          "time": 18.2,
          "duration": 1.0,
          "value": "G:dim",
          "confidence": 1
        },
        {
          "time": 18.3,
          "duration": 1.0,
          "value": "G:(3,5,b7)",
          "confidence": 1
        },
        {
          "time": 19.0,
          "duration": 4.0,
          "value": "C:maj",
          "confidence": 1
        },
        {
          "time": 20.0,
          "duration": 4.0,
          "value": "C:maj",
          "confidence": 1
        },
        {
          "time": 21.0,
          "duration": 2.0,
          "value": "F#:min(b7)/D",
          "confidence": 1
        },
        {
          "time": 21.2,
          "duration": 2.0,
          "value": "B:(3,5,b7)",
          "confidence": 1
        },
        {
          "time": 22.0,
          "duration": 2.0,
          "value": "E:min",
          "confidence": 1
        },
        {
          "time": 22.2,
          "duration": 2.0,
          "value": "A:(3,5,b7)",
          "confidence": 1
        },
        {
          "time": 23.0,
          "duration": 1.0,
          "value": "G:maj",
          "confidence": 1
        },
        {
<<<<<<< HEAD
          "time": 24.1,
=======
          "time": 23.1,
>>>>>>> 5725112b
          "duration": 1.0,
          "value": "D:(3,5,b7)",
          "confidence": 1
        },
        {
<<<<<<< HEAD
          "time": 24.2,
=======
          "time": 23.2,
>>>>>>> 5725112b
          "duration": 1.0,
          "value": "G:maj",
          "confidence": 1
        },
        {
          "time": 23.3,
          "duration": 1.0,
          "value": "D:(3,5,b7)",
          "confidence": 1
        },
        {
          "time": 24.0,
          "duration": 2.0,
          "value": "G:maj",
          "confidence": 1
        },
        {
          "time": 24.2,
          "duration": 2.0,
          "value": "B:min",
          "confidence": 1
        },
        {
          "time": 25.0,
          "duration": 4.0,
          "value": "G:maj",
          "confidence": 1
        },
        {
          "time": 26.0,
          "duration": 4.0,
          "value": "G:maj",
          "confidence": 1
        },
        {
          "time": 27.0,
          "duration": 2.0,
          "value": "D:min(b7)",
          "confidence": 1
        },
        {
          "time": 27.2,
          "duration": 2.0,
          "value": "G:(3,5,b7)",
          "confidence": 1
        },
        {
          "time": 28.0,
          "duration": 2.0,
          "value": "C:maj",
          "confidence": 1
        },
        {
          "time": 28.2,
          "duration": 2.0,
          "value": "C:dim",
          "confidence": 1
        },
        {
          "time": 29.0,
          "duration": 4.0,
          "value": "G:maj",
          "confidence": 1
        },
        {
          "time": 30.0,
          "duration": 2.0,
          "value": "A:min",
          "confidence": 1
        },
        {
          "time": 30.2,
          "duration": 2.0,
          "value": "D:(3,5,b7,9)",
          "confidence": 1
        },
        {
          "time": 31.0,
          "duration": 1.0,
          "value": "B:(3,#5)",
          "confidence": 1
        },
        {
<<<<<<< HEAD
          "time": 32.1,
=======
          "time": 31.1,
>>>>>>> 5725112b
          "duration": 1.0,
          "value": "B:(3,5,b7)",
          "confidence": 1
        },
        {
<<<<<<< HEAD
          "time": 32.2,
          "duration": 2.0,
          "value": "E:(3,5,b7,b9)",
=======
          "time": 31.2,
          "duration": 2.0,
          "value": "E:(3,5,b7,b9)",
          "confidence": 1
        },
        {
          "time": 32.0,
          "duration": 4.0,
          "value": "A:(3,5,b7)",
>>>>>>> 5725112b
          "confidence": 1
        },
        {
          "time": 33.0,
          "duration": 4.0,
<<<<<<< HEAD
          "value": "A:(3,5,b7)",
=======
          "value": "D:(3,5,b7,9)",
>>>>>>> 5725112b
          "confidence": 1
        },
        {
          "time": 34.0,
          "duration": 4.0,
<<<<<<< HEAD
          "value": "D:(3,5,b7,9)",
=======
          "value": "G:(3,5,b7)",
>>>>>>> 5725112b
          "confidence": 1
        },
        {
          "time": 35.0,
          "duration": 4.0,
<<<<<<< HEAD
          "value": "G:(3,5,b7)",
=======
          "value": "A:(3,5,b7)",
>>>>>>> 5725112b
          "confidence": 1
        },
        {
          "time": 36.0,
          "duration": 4.0,
<<<<<<< HEAD
          "value": "A:(3,5,b7)",
=======
          "value": "G:maj",
>>>>>>> 5725112b
          "confidence": 1
        },
        {
          "time": 37.0,
<<<<<<< HEAD
          "duration": 4.0,
          "value": "G:maj",
=======
          "duration": 2.0,
          "value": "D:(4,5,b7)",
          "confidence": 1
        },
        {
          "time": 37.2,
          "duration": 2.0,
          "value": "D:(3,5,b7)",
>>>>>>> 5725112b
          "confidence": 1
        },
        {
          "time": 38.0,
          "duration": 2.0,
<<<<<<< HEAD
          "value": "D:(4,5,b7)",
=======
          "value": "G:maj",
>>>>>>> 5725112b
          "confidence": 1
        },
        {
          "time": 38.2,
          "duration": 2.0,
<<<<<<< HEAD
          "value": "D:(3,5,b7)",
=======
          "value": "E:min",
>>>>>>> 5725112b
          "confidence": 1
        },
        {
          "time": 39.0,
          "duration": 2.0,
<<<<<<< HEAD
          "value": "G:maj",
=======
          "value": "C:maj",
>>>>>>> 5725112b
          "confidence": 1
        },
        {
          "time": 39.2,
          "duration": 2.0,
<<<<<<< HEAD
          "value": "E:min",
=======
          "value": "D:(3,5,b7)",
>>>>>>> 5725112b
          "confidence": 1
        },
        {
          "time": 40.0,
          "duration": 2.0,
<<<<<<< HEAD
          "value": "C:maj",
=======
          "value": "G:maj",
>>>>>>> 5725112b
          "confidence": 1
        },
        {
          "time": 40.2,
          "duration": 2.0,
<<<<<<< HEAD
          "value": "D:(3,5,b7)",
=======
          "value": "C:maj",
>>>>>>> 5725112b
          "confidence": 1
        },
        {
          "time": 41.0,
<<<<<<< HEAD
          "duration": 2.0,
          "value": "G:maj",
          "confidence": 1
        },
        {
          "time": 41.2,
          "duration": 2.0,
          "value": "C:maj",
          "confidence": 1
        },
        {
          "time": 42.0,
=======
>>>>>>> 5725112b
          "duration": 4.0,
          "value": "G:maj",
          "confidence": 1
        }
      ],
      "sandbox": {},
      "time": 0,
      "duration": 168.0
    },
    {
      "annotation_metadata": {
        "curator": {
          "name": "",
          "email": ""
        },
        "annotator": {},
        "version": "",
        "corpus": "biab_internet_corpus",
        "annotation_tools": "",
        "annotation_rules": "",
        "validation": "",
        "data_source": ""
      },
      "namespace": "key_mode",
      "data": [
        {
          "time": 0.0,
          "duration": 168.0,
          "value": "G",
          "confidence": 1
        }
      ],
      "sandbox": {},
      "time": 0,
      "duration": 168.0
    }
  ],
  "file_metadata": {
    "title": "It Might As Well Be Spring - Rodgers & Hammerstein",
    "artist": "",
    "release": "",
    "duration": 168.0,
    "identifiers": {},
    "jams_version": "0.3.4"
  },
  "sandbox": {
    "expanded": false
  }
}<|MERGE_RESOLUTION|>--- conflicted
+++ resolved
@@ -239,39 +239,31 @@
           "confidence": 1
         },
         {
-<<<<<<< HEAD
-          "time": 24.1,
-=======
           "time": 23.1,
->>>>>>> 5725112b
-          "duration": 1.0,
-          "value": "D:(3,5,b7)",
-          "confidence": 1
-        },
-        {
-<<<<<<< HEAD
+          "duration": 1.0,
+          "value": "D:(3,5,b7)",
+          "confidence": 1
+        },
+        {
+          "time": 23.2,
+          "duration": 1.0,
+          "value": "G:maj",
+          "confidence": 1
+        },
+        {
+          "time": 23.3,
+          "duration": 1.0,
+          "value": "D:(3,5,b7)",
+          "confidence": 1
+        },
+        {
+          "time": 24.0,
+          "duration": 2.0,
+          "value": "G:maj",
+          "confidence": 1
+        },
+        {
           "time": 24.2,
-=======
-          "time": 23.2,
->>>>>>> 5725112b
-          "duration": 1.0,
-          "value": "G:maj",
-          "confidence": 1
-        },
-        {
-          "time": 23.3,
-          "duration": 1.0,
-          "value": "D:(3,5,b7)",
-          "confidence": 1
-        },
-        {
-          "time": 24.0,
-          "duration": 2.0,
-          "value": "G:maj",
-          "confidence": 1
-        },
-        {
-          "time": 24.2,
           "duration": 2.0,
           "value": "B:min",
           "confidence": 1
@@ -337,79 +329,49 @@
           "confidence": 1
         },
         {
-<<<<<<< HEAD
-          "time": 32.1,
-=======
           "time": 31.1,
->>>>>>> 5725112b
           "duration": 1.0,
           "value": "B:(3,5,b7)",
           "confidence": 1
         },
         {
-<<<<<<< HEAD
-          "time": 32.2,
+          "time": 31.2,
           "duration": 2.0,
           "value": "E:(3,5,b7,b9)",
-=======
-          "time": 31.2,
-          "duration": 2.0,
-          "value": "E:(3,5,b7,b9)",
           "confidence": 1
         },
         {
           "time": 32.0,
           "duration": 4.0,
           "value": "A:(3,5,b7)",
->>>>>>> 5725112b
           "confidence": 1
         },
         {
           "time": 33.0,
           "duration": 4.0,
-<<<<<<< HEAD
+          "value": "D:(3,5,b7,9)",
+          "confidence": 1
+        },
+        {
+          "time": 34.0,
+          "duration": 4.0,
+          "value": "G:(3,5,b7)",
+          "confidence": 1
+        },
+        {
+          "time": 35.0,
+          "duration": 4.0,
           "value": "A:(3,5,b7)",
-=======
-          "value": "D:(3,5,b7,9)",
->>>>>>> 5725112b
-          "confidence": 1
-        },
-        {
-          "time": 34.0,
-          "duration": 4.0,
-<<<<<<< HEAD
-          "value": "D:(3,5,b7,9)",
-=======
-          "value": "G:(3,5,b7)",
->>>>>>> 5725112b
-          "confidence": 1
-        },
-        {
-          "time": 35.0,
-          "duration": 4.0,
-<<<<<<< HEAD
-          "value": "G:(3,5,b7)",
-=======
-          "value": "A:(3,5,b7)",
->>>>>>> 5725112b
           "confidence": 1
         },
         {
           "time": 36.0,
           "duration": 4.0,
-<<<<<<< HEAD
-          "value": "A:(3,5,b7)",
-=======
-          "value": "G:maj",
->>>>>>> 5725112b
+          "value": "G:maj",
           "confidence": 1
         },
         {
           "time": 37.0,
-<<<<<<< HEAD
-          "duration": 4.0,
-          "value": "G:maj",
-=======
           "duration": 2.0,
           "value": "D:(4,5,b7)",
           "confidence": 1
@@ -418,86 +380,46 @@
           "time": 37.2,
           "duration": 2.0,
           "value": "D:(3,5,b7)",
->>>>>>> 5725112b
           "confidence": 1
         },
         {
           "time": 38.0,
           "duration": 2.0,
-<<<<<<< HEAD
-          "value": "D:(4,5,b7)",
-=======
-          "value": "G:maj",
->>>>>>> 5725112b
+          "value": "G:maj",
           "confidence": 1
         },
         {
           "time": 38.2,
           "duration": 2.0,
-<<<<<<< HEAD
-          "value": "D:(3,5,b7)",
-=======
           "value": "E:min",
->>>>>>> 5725112b
           "confidence": 1
         },
         {
           "time": 39.0,
           "duration": 2.0,
-<<<<<<< HEAD
-          "value": "G:maj",
-=======
-          "value": "C:maj",
->>>>>>> 5725112b
+          "value": "C:maj",
           "confidence": 1
         },
         {
           "time": 39.2,
           "duration": 2.0,
-<<<<<<< HEAD
-          "value": "E:min",
-=======
-          "value": "D:(3,5,b7)",
->>>>>>> 5725112b
+          "value": "D:(3,5,b7)",
           "confidence": 1
         },
         {
           "time": 40.0,
           "duration": 2.0,
-<<<<<<< HEAD
-          "value": "C:maj",
-=======
-          "value": "G:maj",
->>>>>>> 5725112b
+          "value": "G:maj",
           "confidence": 1
         },
         {
           "time": 40.2,
           "duration": 2.0,
-<<<<<<< HEAD
-          "value": "D:(3,5,b7)",
-=======
-          "value": "C:maj",
->>>>>>> 5725112b
+          "value": "C:maj",
           "confidence": 1
         },
         {
           "time": 41.0,
-<<<<<<< HEAD
-          "duration": 2.0,
-          "value": "G:maj",
-          "confidence": 1
-        },
-        {
-          "time": 41.2,
-          "duration": 2.0,
-          "value": "C:maj",
-          "confidence": 1
-        },
-        {
-          "time": 42.0,
-=======
->>>>>>> 5725112b
           "duration": 4.0,
           "value": "G:maj",
           "confidence": 1
