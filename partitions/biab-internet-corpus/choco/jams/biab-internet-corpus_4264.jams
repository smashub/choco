--- conflicted
+++ resolved
@@ -31,11 +31,7 @@
         {
           "time": 2.0,
           "duration": 4.0,
-<<<<<<< HEAD
-          "value": "G:dim",
-=======
-          "value": "G:maj",
->>>>>>> 5725112b
+          "value": "G:maj",
           "confidence": 1
         },
         {
