{
  "annotations": [
    {
      "annotation_metadata": {
        "curator": {
          "name": "",
          "email": ""
        },
        "annotator": {},
        "version": "",
        "corpus": "biab_internet_corpus",
        "annotation_tools": "",
        "annotation_rules": "",
        "validation": "",
        "data_source": ""
      },
      "namespace": "chord",
      "data": [
        {
          "time": 0.0,
          "duration": 3.0,
          "value": "G:maj",
          "confidence": 1
        },
        {
<<<<<<< HEAD
          "time": 1.3,
=======
          "time": 0.3,
>>>>>>> 5725112b
          "duration": 1.0,
          "value": "G:(3,5,b7)",
          "confidence": 1
        },
        {
          "time": 1.0,
          "duration": 1.0,
          "value": "C:maj",
          "confidence": 1
        },
        {
<<<<<<< HEAD
          "time": 2.1,
=======
          "time": 1.1,
>>>>>>> 5725112b
          "duration": 1.0,
          "value": "G:maj",
          "confidence": 1
        },
        {
<<<<<<< HEAD
          "time": 2.2,
=======
          "time": 1.2,
>>>>>>> 5725112b
          "duration": 1.0,
          "value": "A:min",
          "confidence": 1
        },
        {
          "time": 1.3,
          "duration": 1.0,
          "value": "D:(3,5,b7)",
          "confidence": 1
        },
        {
          "time": 2.0,
          "duration": 3.0,
          "value": "G:maj",
          "confidence": 1
        },
        {
<<<<<<< HEAD
          "time": 3.3,
=======
          "time": 2.3,
>>>>>>> 5725112b
          "duration": 1.0,
          "value": "G:(3,5,b7)",
          "confidence": 1
        },
        {
          "time": 3.0,
          "duration": 1.0,
          "value": "C:maj",
          "confidence": 1
        },
        {
<<<<<<< HEAD
          "time": 4.1,
=======
          "time": 3.1,
>>>>>>> 5725112b
          "duration": 1.0,
          "value": "D:(3,5,b7)",
          "confidence": 1
        },
        {
<<<<<<< HEAD
          "time": 4.2,
=======
          "time": 3.2,
>>>>>>> 5725112b
          "duration": 2.0,
          "value": "G:maj",
          "confidence": 1
        },
        {
          "time": 4.0,
          "duration": 3.0,
          "value": "G:maj",
          "confidence": 1
        },
        {
<<<<<<< HEAD
          "time": 5.3,
=======
          "time": 4.3,
>>>>>>> 5725112b
          "duration": 1.0,
          "value": "G:(3,5,b7)",
          "confidence": 1
        },
        {
          "time": 5.0,
          "duration": 1.0,
          "value": "C:maj",
          "confidence": 1
        },
        {
<<<<<<< HEAD
          "time": 6.1,
=======
          "time": 5.1,
>>>>>>> 5725112b
          "duration": 1.0,
          "value": "G:maj",
          "confidence": 1
        },
        {
<<<<<<< HEAD
          "time": 6.2,
=======
          "time": 5.2,
>>>>>>> 5725112b
          "duration": 1.0,
          "value": "A:min",
          "confidence": 1
        },
        {
          "time": 5.3,
          "duration": 1.0,
          "value": "D:(3,5,b7)",
          "confidence": 1
        },
        {
          "time": 6.0,
          "duration": 3.0,
          "value": "G:maj",
          "confidence": 1
        },
        {
<<<<<<< HEAD
          "time": 7.3,
=======
          "time": 6.3,
>>>>>>> 5725112b
          "duration": 1.0,
          "value": "G:(3,5,b7)",
          "confidence": 1
        },
        {
          "time": 7.0,
          "duration": 1.0,
          "value": "C:maj",
          "confidence": 1
        },
        {
<<<<<<< HEAD
          "time": 8.1,
=======
          "time": 7.1,
>>>>>>> 5725112b
          "duration": 1.0,
          "value": "D:(3,5,b7)",
          "confidence": 1
        },
        {
<<<<<<< HEAD
          "time": 8.2,
=======
          "time": 7.2,
>>>>>>> 5725112b
          "duration": 2.0,
          "value": "G:maj",
          "confidence": 1
        },
        {
          "time": 8.0,
          "duration": 2.0,
          "value": "G:maj",
          "confidence": 1
        },
        {
          "time": 8.2,
          "duration": 2.0,
          "value": "D:(3,5,b7)",
          "confidence": 1
        },
        {
          "time": 9.0,
          "duration": 2.0,
          "value": "F:maj",
          "confidence": 1
        },
        {
          "time": 9.2,
          "duration": 2.0,
          "value": "C:maj",
          "confidence": 1
        },
        {
          "time": 10.0,
          "duration": 3.0,
          "value": "G:maj",
          "confidence": 1
        },
        {
<<<<<<< HEAD
          "time": 11.3,
=======
          "time": 10.3,
>>>>>>> 5725112b
          "duration": 1.0,
          "value": "G:(3,5,b7)",
          "confidence": 1
        },
        {
          "time": 11.0,
          "duration": 1.0,
          "value": "C:maj",
          "confidence": 1
        },
        {
<<<<<<< HEAD
          "time": 12.1,
=======
          "time": 11.1,
>>>>>>> 5725112b
          "duration": 1.0,
          "value": "D:(3,5,b7)",
          "confidence": 1
        },
        {
<<<<<<< HEAD
          "time": 12.2,
=======
          "time": 11.2,
>>>>>>> 5725112b
          "duration": 2.0,
          "value": "G:maj",
          "confidence": 1
        },
        {
          "time": 12.0,
          "duration": 2.0,
          "value": "G:maj",
          "confidence": 1
        },
        {
          "time": 12.2,
          "duration": 2.0,
          "value": "D:(3,5,b7)",
          "confidence": 1
        },
        {
          "time": 13.0,
          "duration": 2.0,
          "value": "F:maj",
          "confidence": 1
        },
        {
          "time": 13.2,
          "duration": 2.0,
          "value": "C:maj",
          "confidence": 1
        },
        {
          "time": 14.0,
          "duration": 3.0,
          "value": "G:maj",
          "confidence": 1
        },
        {
<<<<<<< HEAD
          "time": 15.3,
=======
          "time": 14.3,
>>>>>>> 5725112b
          "duration": 1.0,
          "value": "G:(3,5,b7)",
          "confidence": 1
        },
        {
          "time": 15.0,
          "duration": 1.0,
          "value": "C:maj",
          "confidence": 1
        },
        {
<<<<<<< HEAD
          "time": 16.1,
=======
          "time": 15.1,
>>>>>>> 5725112b
          "duration": 1.0,
          "value": "D:(3,5,b7)",
          "confidence": 1
        },
        {
<<<<<<< HEAD
          "time": 16.2,
=======
          "time": 15.2,
>>>>>>> 5725112b
          "duration": 2.0,
          "value": "G:maj",
          "confidence": 1
        }
      ],
      "sandbox": {},
      "time": 0,
      "duration": 66.0
    },
    {
      "annotation_metadata": {
        "curator": {
          "name": "",
          "email": ""
        },
        "annotator": {},
        "version": "",
        "corpus": "biab_internet_corpus",
        "annotation_tools": "",
        "annotation_rules": "",
        "validation": "",
        "data_source": ""
      },
      "namespace": "key_mode",
      "data": [
        {
          "time": 0.0,
          "duration": 66.0,
          "value": "G",
          "confidence": 1
        }
      ],
      "sandbox": {},
      "time": 0,
      "duration": 66.0
    }
  ],
  "file_metadata": {
    "title": "The Winning Ticket",
    "artist": "",
    "release": "",
    "duration": 66.0,
    "identifiers": {},
    "jams_version": "0.3.4"
  },
  "sandbox": {
    "expanded": false
  }
}<|MERGE_RESOLUTION|>--- conflicted
+++ resolved
@@ -23,133 +23,97 @@
           "confidence": 1
         },
         {
-<<<<<<< HEAD
+          "time": 0.3,
+          "duration": 1.0,
+          "value": "G:(3,5,b7)",
+          "confidence": 1
+        },
+        {
+          "time": 1.0,
+          "duration": 1.0,
+          "value": "C:maj",
+          "confidence": 1
+        },
+        {
+          "time": 1.1,
+          "duration": 1.0,
+          "value": "G:maj",
+          "confidence": 1
+        },
+        {
+          "time": 1.2,
+          "duration": 1.0,
+          "value": "A:min",
+          "confidence": 1
+        },
+        {
           "time": 1.3,
-=======
-          "time": 0.3,
->>>>>>> 5725112b
-          "duration": 1.0,
-          "value": "G:(3,5,b7)",
-          "confidence": 1
-        },
-        {
-          "time": 1.0,
-          "duration": 1.0,
-          "value": "C:maj",
-          "confidence": 1
-        },
-        {
-<<<<<<< HEAD
-          "time": 2.1,
-=======
-          "time": 1.1,
->>>>>>> 5725112b
-          "duration": 1.0,
-          "value": "G:maj",
-          "confidence": 1
-        },
-        {
-<<<<<<< HEAD
-          "time": 2.2,
-=======
-          "time": 1.2,
->>>>>>> 5725112b
+          "duration": 1.0,
+          "value": "D:(3,5,b7)",
+          "confidence": 1
+        },
+        {
+          "time": 2.0,
+          "duration": 3.0,
+          "value": "G:maj",
+          "confidence": 1
+        },
+        {
+          "time": 2.3,
+          "duration": 1.0,
+          "value": "G:(3,5,b7)",
+          "confidence": 1
+        },
+        {
+          "time": 3.0,
+          "duration": 1.0,
+          "value": "C:maj",
+          "confidence": 1
+        },
+        {
+          "time": 3.1,
+          "duration": 1.0,
+          "value": "D:(3,5,b7)",
+          "confidence": 1
+        },
+        {
+          "time": 3.2,
+          "duration": 2.0,
+          "value": "G:maj",
+          "confidence": 1
+        },
+        {
+          "time": 4.0,
+          "duration": 3.0,
+          "value": "G:maj",
+          "confidence": 1
+        },
+        {
+          "time": 4.3,
+          "duration": 1.0,
+          "value": "G:(3,5,b7)",
+          "confidence": 1
+        },
+        {
+          "time": 5.0,
+          "duration": 1.0,
+          "value": "C:maj",
+          "confidence": 1
+        },
+        {
+          "time": 5.1,
+          "duration": 1.0,
+          "value": "G:maj",
+          "confidence": 1
+        },
+        {
+          "time": 5.2,
           "duration": 1.0,
           "value": "A:min",
           "confidence": 1
         },
         {
-          "time": 1.3,
-          "duration": 1.0,
-          "value": "D:(3,5,b7)",
-          "confidence": 1
-        },
-        {
-          "time": 2.0,
-          "duration": 3.0,
-          "value": "G:maj",
-          "confidence": 1
-        },
-        {
-<<<<<<< HEAD
-          "time": 3.3,
-=======
-          "time": 2.3,
->>>>>>> 5725112b
-          "duration": 1.0,
-          "value": "G:(3,5,b7)",
-          "confidence": 1
-        },
-        {
-          "time": 3.0,
-          "duration": 1.0,
-          "value": "C:maj",
-          "confidence": 1
-        },
-        {
-<<<<<<< HEAD
-          "time": 4.1,
-=======
-          "time": 3.1,
->>>>>>> 5725112b
-          "duration": 1.0,
-          "value": "D:(3,5,b7)",
-          "confidence": 1
-        },
-        {
-<<<<<<< HEAD
-          "time": 4.2,
-=======
-          "time": 3.2,
->>>>>>> 5725112b
-          "duration": 2.0,
-          "value": "G:maj",
-          "confidence": 1
-        },
-        {
-          "time": 4.0,
-          "duration": 3.0,
-          "value": "G:maj",
-          "confidence": 1
-        },
-        {
-<<<<<<< HEAD
           "time": 5.3,
-=======
-          "time": 4.3,
->>>>>>> 5725112b
-          "duration": 1.0,
-          "value": "G:(3,5,b7)",
-          "confidence": 1
-        },
-        {
-          "time": 5.0,
-          "duration": 1.0,
-          "value": "C:maj",
-          "confidence": 1
-        },
-        {
-<<<<<<< HEAD
-          "time": 6.1,
-=======
-          "time": 5.1,
->>>>>>> 5725112b
-          "duration": 1.0,
-          "value": "G:maj",
-          "confidence": 1
-        },
-        {
-<<<<<<< HEAD
-          "time": 6.2,
-=======
-          "time": 5.2,
->>>>>>> 5725112b
-          "duration": 1.0,
-          "value": "A:min",
-          "confidence": 1
-        },
-        {
-          "time": 5.3,
           "duration": 1.0,
           "value": "D:(3,5,b7)",
           "confidence": 1
@@ -161,11 +125,7 @@
           "confidence": 1
         },
         {
-<<<<<<< HEAD
-          "time": 7.3,
-=======
           "time": 6.3,
->>>>>>> 5725112b
           "duration": 1.0,
           "value": "G:(3,5,b7)",
           "confidence": 1
@@ -177,33 +137,25 @@
           "confidence": 1
         },
         {
-<<<<<<< HEAD
-          "time": 8.1,
-=======
           "time": 7.1,
->>>>>>> 5725112b
-          "duration": 1.0,
-          "value": "D:(3,5,b7)",
-          "confidence": 1
-        },
-        {
-<<<<<<< HEAD
+          "duration": 1.0,
+          "value": "D:(3,5,b7)",
+          "confidence": 1
+        },
+        {
+          "time": 7.2,
+          "duration": 2.0,
+          "value": "G:maj",
+          "confidence": 1
+        },
+        {
+          "time": 8.0,
+          "duration": 2.0,
+          "value": "G:maj",
+          "confidence": 1
+        },
+        {
           "time": 8.2,
-=======
-          "time": 7.2,
->>>>>>> 5725112b
-          "duration": 2.0,
-          "value": "G:maj",
-          "confidence": 1
-        },
-        {
-          "time": 8.0,
-          "duration": 2.0,
-          "value": "G:maj",
-          "confidence": 1
-        },
-        {
-          "time": 8.2,
           "duration": 2.0,
           "value": "D:(3,5,b7)",
           "confidence": 1
@@ -227,11 +179,7 @@
           "confidence": 1
         },
         {
-<<<<<<< HEAD
-          "time": 11.3,
-=======
           "time": 10.3,
->>>>>>> 5725112b
           "duration": 1.0,
           "value": "G:(3,5,b7)",
           "confidence": 1
@@ -243,33 +191,25 @@
           "confidence": 1
         },
         {
-<<<<<<< HEAD
-          "time": 12.1,
-=======
           "time": 11.1,
->>>>>>> 5725112b
-          "duration": 1.0,
-          "value": "D:(3,5,b7)",
-          "confidence": 1
-        },
-        {
-<<<<<<< HEAD
+          "duration": 1.0,
+          "value": "D:(3,5,b7)",
+          "confidence": 1
+        },
+        {
+          "time": 11.2,
+          "duration": 2.0,
+          "value": "G:maj",
+          "confidence": 1
+        },
+        {
+          "time": 12.0,
+          "duration": 2.0,
+          "value": "G:maj",
+          "confidence": 1
+        },
+        {
           "time": 12.2,
-=======
-          "time": 11.2,
->>>>>>> 5725112b
-          "duration": 2.0,
-          "value": "G:maj",
-          "confidence": 1
-        },
-        {
-          "time": 12.0,
-          "duration": 2.0,
-          "value": "G:maj",
-          "confidence": 1
-        },
-        {
-          "time": 12.2,
           "duration": 2.0,
           "value": "D:(3,5,b7)",
           "confidence": 1
@@ -293,11 +233,7 @@
           "confidence": 1
         },
         {
-<<<<<<< HEAD
-          "time": 15.3,
-=======
           "time": 14.3,
->>>>>>> 5725112b
           "duration": 1.0,
           "value": "G:(3,5,b7)",
           "confidence": 1
@@ -309,21 +245,13 @@
           "confidence": 1
         },
         {
-<<<<<<< HEAD
-          "time": 16.1,
-=======
           "time": 15.1,
->>>>>>> 5725112b
-          "duration": 1.0,
-          "value": "D:(3,5,b7)",
-          "confidence": 1
-        },
-        {
-<<<<<<< HEAD
-          "time": 16.2,
-=======
+          "duration": 1.0,
+          "value": "D:(3,5,b7)",
+          "confidence": 1
+        },
+        {
           "time": 15.2,
->>>>>>> 5725112b
           "duration": 2.0,
           "value": "G:maj",
           "confidence": 1
