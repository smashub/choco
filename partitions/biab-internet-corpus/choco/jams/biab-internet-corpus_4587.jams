{
  "annotations": [
    {
      "annotation_metadata": {
        "curator": {
          "name": "",
          "email": ""
        },
        "annotator": {},
        "version": "",
        "corpus": "biab_internet_corpus",
        "annotation_tools": "",
        "annotation_rules": "",
        "validation": "",
        "data_source": ""
      },
      "namespace": "chord",
      "data": [
        {
          "time": 0.0,
          "duration": 4.0,
          "value": "A:(b3,#5)",
          "confidence": 1
        },
        {
          "time": 1.0,
          "duration": 4.0,
          "value": "A:min",
          "confidence": 1
        },
        {
          "time": 2.0,
          "duration": 4.0,
          "value": "A:(b3,#5)",
          "confidence": 1
        },
        {
          "time": 3.0,
          "duration": 4.0,
          "value": "A:min",
          "confidence": 1
        },
        {
          "time": 4.0,
          "duration": 4.0,
          "value": "A:(b3,#5)",
          "confidence": 1
        },
        {
          "time": 5.0,
          "duration": 4.0,
          "value": "A:min",
          "confidence": 1
        },
        {
          "time": 6.0,
          "duration": 4.0,
          "value": "A:(b3,#5)",
          "confidence": 1
        },
        {
          "time": 7.0,
          "duration": 4.0,
          "value": "A:min",
          "confidence": 1
        },
        {
          "time": 8.0,
          "duration": 4.0,
          "value": "A:min",
          "confidence": 1
        },
        {
          "time": 9.0,
          "duration": 4.0,
          "value": "A:min",
          "confidence": 1
        },
        {
          "time": 10.0,
          "duration": 4.0,
          "value": "A:min",
          "confidence": 1
        },
        {
          "time": 11.0,
          "duration": 4.0,
          "value": "A:min",
          "confidence": 1
        },
        {
          "time": 12.0,
          "duration": 4.0,
          "value": "A:min",
          "confidence": 1
        },
        {
          "time": 13.0,
          "duration": 4.0,
          "value": "A:min",
          "confidence": 1
        },
        {
          "time": 14.0,
          "duration": 4.0,
          "value": "A:min",
          "confidence": 1
        },
        {
          "time": 15.0,
          "duration": 4.0,
          "value": "A:min",
          "confidence": 1
        },
        {
          "time": 16.0,
          "duration": 2.0,
          "value": "D:min",
          "confidence": 1
        },
        {
          "time": 16.2,
          "duration": 2.0,
          "value": "E:min",
          "confidence": 1
        },
        {
          "time": 17.0,
          "duration": 4.0,
          "value": "A:min",
          "confidence": 1
        },
        {
          "time": 18.0,
          "duration": 4.0,
          "value": "A:min",
          "confidence": 1
        },
        {
          "time": 19.0,
          "duration": 4.0,
          "value": "G:(4,5,b7)",
          "confidence": 1
        },
        {
          "time": 20.0,
          "duration": 4.0,
          "value": "G:(4,5,b7)",
          "confidence": 1
        },
        {
          "time": 21.0,
          "duration": 4.0,
          "value": "F#:(b3,b5,b7)/D",
          "confidence": 1
        },
        {
          "time": 22.0,
          "duration": 4.0,
          "value": "F#:(b3,b5,b7)/D",
          "confidence": 1
        },
        {
          "time": 23.0,
          "duration": 4.0,
<<<<<<< HEAD
          "value": "F#:(b3,b5,b7)/D",
=======
          "value": "F:maj7",
>>>>>>> 5725112b
          "confidence": 1
        },
        {
          "time": 24.0,
          "duration": 4.0,
          "value": "F:maj7",
          "confidence": 1
        },
        {
          "time": 25.0,
          "duration": 4.0,
<<<<<<< HEAD
          "value": "F:maj7",
=======
          "value": "E:(4,5,b7)",
>>>>>>> 5725112b
          "confidence": 1
        },
        {
          "time": 26.0,
          "duration": 4.0,
<<<<<<< HEAD
          "value": "E:(4,5,b7)",
=======
          "value": "E:(3,5,b7,b9)",
>>>>>>> 5725112b
          "confidence": 1
        },
        {
          "time": 27.0,
          "duration": 4.0,
<<<<<<< HEAD
          "value": "E:(3,5,b7,b9)",
=======
          "value": "A:min",
>>>>>>> 5725112b
          "confidence": 1
        },
        {
          "time": 28.0,
          "duration": 4.0,
          "value": "A:min",
          "confidence": 1
        },
        {
          "time": 29.0,
          "duration": 4.0,
          "value": "A:min",
          "confidence": 1
        },
        {
          "time": 30.0,
          "duration": 4.0,
          "value": "A:min",
          "confidence": 1
        },
        {
          "time": 31.0,
          "duration": 4.0,
          "value": "A:min",
          "confidence": 1
        },
        {
          "time": 32.0,
          "duration": 4.0,
          "value": "A:min",
          "confidence": 1
        },
        {
          "time": 33.0,
          "duration": 4.0,
          "value": "A:min",
          "confidence": 1
        },
        {
          "time": 34.0,
          "duration": 4.0,
          "value": "A:min",
          "confidence": 1
        },
        {
          "time": 35.0,
<<<<<<< HEAD
          "duration": 4.0,
          "value": "A:min",
=======
          "duration": 2.0,
          "value": "D:min",
>>>>>>> 5725112b
          "confidence": 1
        },
        {
          "time": 35.2,
          "duration": 2.0,
<<<<<<< HEAD
          "value": "D:min",
=======
          "value": "E:maj/C",
>>>>>>> 5725112b
          "confidence": 1
        },
        {
          "time": 36.0,
          "duration": 2.0,
<<<<<<< HEAD
          "value": "E:maj/C",
=======
          "value": "F:maj",
>>>>>>> 5725112b
          "confidence": 1
        },
        {
          "time": 36.2,
          "duration": 2.0,
<<<<<<< HEAD
          "value": "F:maj",
          "confidence": 1
        },
        {
          "time": 37.2,
          "duration": 2.0,
          "value": "E:(3,5,b7,#9)",
=======
          "value": "E:(3,5,b7,#9)",
          "confidence": 1
        },
        {
          "time": 37.0,
          "duration": 4.0,
          "value": "F:maj7",
>>>>>>> 5725112b
          "confidence": 1
        },
        {
          "time": 38.0,
          "duration": 4.0,
          "value": "F:maj7",
          "confidence": 1
        },
        {
          "time": 39.0,
          "duration": 4.0,
<<<<<<< HEAD
          "value": "F:maj7",
=======
          "value": "E:(3,5,b7,#9)",
>>>>>>> 5725112b
          "confidence": 1
        },
        {
          "time": 40.0,
          "duration": 4.0,
          "value": "E:(3,5,b7,#9)",
          "confidence": 1
        },
        {
          "time": 41.0,
          "duration": 4.0,
<<<<<<< HEAD
          "value": "E:(3,5,b7,#9)",
=======
          "value": "F:maj7",
>>>>>>> 5725112b
          "confidence": 1
        },
        {
          "time": 42.0,
          "duration": 4.0,
          "value": "F:maj7",
          "confidence": 1
        },
        {
          "time": 43.0,
          "duration": 4.0,
<<<<<<< HEAD
          "value": "F:maj7",
=======
          "value": "A:(3,5,b7)",
>>>>>>> 5725112b
          "confidence": 1
        },
        {
          "time": 44.0,
          "duration": 4.0,
          "value": "A:(3,5,b7)",
          "confidence": 1
        },
        {
          "time": 45.0,
<<<<<<< HEAD
          "duration": 4.0,
          "value": "A:(3,5,b7)",
          "confidence": 1
        },
        {
          "time": 46.0,
=======
>>>>>>> 5725112b
          "duration": 2.0,
          "value": "D:maj7",
          "confidence": 1
        },
        {
          "time": 45.2,
          "duration": 2.0,
          "value": "C#:min(b7)/C",
          "confidence": 1
        },
        {
          "time": 46.0,
          "duration": 2.0,
          "value": "B:min(b7)",
          "confidence": 1
        },
        {
          "time": 46.2,
          "duration": 2.0,
          "value": "E:(3,5,b7,b9)",
          "confidence": 1
        },
        {
          "time": 47.0,
          "duration": 4.0,
          "value": "A:min",
          "confidence": 1
        }
      ],
      "sandbox": {},
      "time": 0,
      "duration": 192.0
    },
    {
      "annotation_metadata": {
        "curator": {
          "name": "",
          "email": ""
        },
        "annotator": {},
        "version": "",
        "corpus": "biab_internet_corpus",
        "annotation_tools": "",
        "annotation_rules": "",
        "validation": "",
        "data_source": ""
      },
      "namespace": "key_mode",
      "data": [
        {
          "time": 0.0,
          "duration": 192.0,
          "value": "C",
          "confidence": 1
        }
      ],
      "sandbox": {},
      "time": 0,
      "duration": 192.0
    }
  ],
  "file_metadata": {
    "title": "Sea Journey",
    "artist": "",
    "release": "",
    "duration": 192.0,
    "identifiers": {},
    "jams_version": "0.3.4"
  },
  "sandbox": {
    "expanded": false
  }
}<|MERGE_RESOLUTION|>--- conflicted
+++ resolved
@@ -163,11 +163,7 @@
         {
           "time": 23.0,
           "duration": 4.0,
-<<<<<<< HEAD
-          "value": "F#:(b3,b5,b7)/D",
-=======
-          "value": "F:maj7",
->>>>>>> 5725112b
+          "value": "F:maj7",
           "confidence": 1
         },
         {
@@ -179,31 +175,19 @@
         {
           "time": 25.0,
           "duration": 4.0,
-<<<<<<< HEAD
-          "value": "F:maj7",
-=======
           "value": "E:(4,5,b7)",
->>>>>>> 5725112b
           "confidence": 1
         },
         {
           "time": 26.0,
           "duration": 4.0,
-<<<<<<< HEAD
-          "value": "E:(4,5,b7)",
-=======
           "value": "E:(3,5,b7,b9)",
->>>>>>> 5725112b
           "confidence": 1
         },
         {
           "time": 27.0,
           "duration": 4.0,
-<<<<<<< HEAD
-          "value": "E:(3,5,b7,b9)",
-=======
-          "value": "A:min",
->>>>>>> 5725112b
+          "value": "A:min",
           "confidence": 1
         },
         {
@@ -250,87 +234,56 @@
         },
         {
           "time": 35.0,
-<<<<<<< HEAD
-          "duration": 4.0,
-          "value": "A:min",
-=======
           "duration": 2.0,
           "value": "D:min",
->>>>>>> 5725112b
           "confidence": 1
         },
         {
           "time": 35.2,
           "duration": 2.0,
-<<<<<<< HEAD
-          "value": "D:min",
-=======
           "value": "E:maj/C",
->>>>>>> 5725112b
           "confidence": 1
         },
         {
           "time": 36.0,
           "duration": 2.0,
-<<<<<<< HEAD
-          "value": "E:maj/C",
-=======
           "value": "F:maj",
->>>>>>> 5725112b
           "confidence": 1
         },
         {
           "time": 36.2,
           "duration": 2.0,
-<<<<<<< HEAD
-          "value": "F:maj",
-          "confidence": 1
-        },
-        {
-          "time": 37.2,
-          "duration": 2.0,
           "value": "E:(3,5,b7,#9)",
-=======
+          "confidence": 1
+        },
+        {
+          "time": 37.0,
+          "duration": 4.0,
+          "value": "F:maj7",
+          "confidence": 1
+        },
+        {
+          "time": 38.0,
+          "duration": 4.0,
+          "value": "F:maj7",
+          "confidence": 1
+        },
+        {
+          "time": 39.0,
+          "duration": 4.0,
           "value": "E:(3,5,b7,#9)",
           "confidence": 1
         },
         {
-          "time": 37.0,
-          "duration": 4.0,
-          "value": "F:maj7",
->>>>>>> 5725112b
-          "confidence": 1
-        },
-        {
-          "time": 38.0,
-          "duration": 4.0,
-          "value": "F:maj7",
-          "confidence": 1
-        },
-        {
-          "time": 39.0,
-          "duration": 4.0,
-<<<<<<< HEAD
-          "value": "F:maj7",
-=======
+          "time": 40.0,
+          "duration": 4.0,
           "value": "E:(3,5,b7,#9)",
->>>>>>> 5725112b
-          "confidence": 1
-        },
-        {
-          "time": 40.0,
-          "duration": 4.0,
-          "value": "E:(3,5,b7,#9)",
           "confidence": 1
         },
         {
           "time": 41.0,
           "duration": 4.0,
-<<<<<<< HEAD
-          "value": "E:(3,5,b7,#9)",
-=======
-          "value": "F:maj7",
->>>>>>> 5725112b
+          "value": "F:maj7",
           "confidence": 1
         },
         {
@@ -342,11 +295,7 @@
         {
           "time": 43.0,
           "duration": 4.0,
-<<<<<<< HEAD
-          "value": "F:maj7",
-=======
           "value": "A:(3,5,b7)",
->>>>>>> 5725112b
           "confidence": 1
         },
         {
@@ -357,15 +306,6 @@
         },
         {
           "time": 45.0,
-<<<<<<< HEAD
-          "duration": 4.0,
-          "value": "A:(3,5,b7)",
-          "confidence": 1
-        },
-        {
-          "time": 46.0,
-=======
->>>>>>> 5725112b
           "duration": 2.0,
           "value": "D:maj7",
           "confidence": 1
