--- conflicted
+++ resolved
@@ -162,25 +162,11 @@
         },
         {
           "time": 12.0,
-<<<<<<< HEAD
-          "duration": 2.0,
-          "value": "Db:dim",
-          "confidence": 1
-        },
-        {
-          "time": 12.2,
-          "duration": 2.0,
-          "value": "C:(3,5,b7)",
-          "confidence": 1
-        },
-        {
-=======
-          "duration": 4.0,
-          "value": "F:min(6)",
-          "confidence": 1
-        },
-        {
->>>>>>> 5725112b
+          "duration": 4.0,
+          "value": "F:min(6)",
+          "confidence": 1
+        },
+        {
           "time": 13.0,
           "duration": 4.0,
           "value": "F:min(6)",
@@ -200,10 +186,6 @@
         },
         {
           "time": 16.0,
-<<<<<<< HEAD
-          "duration": 4.0,
-          "value": "F:min(6)",
-=======
           "duration": 2.0,
           "value": "Db:dim",
           "confidence": 1
@@ -212,7 +194,6 @@
           "time": 16.2,
           "duration": 2.0,
           "value": "C:(3,5,b7)",
->>>>>>> 5725112b
           "confidence": 1
         },
         {
@@ -349,15 +330,8 @@
         },
         {
           "time": 28.0,
-<<<<<<< HEAD
-          "duration": 2.0,
-          "value": "Db:dim",
-          "confidence": 1
-        },
-        {
-          "time": 28.2,
-          "duration": 2.0,
-          "value": "C:(3,5,b7)",
+          "duration": 4.0,
+          "value": "F:min(6)",
           "confidence": 1
         },
         {
@@ -367,19 +341,6 @@
           "confidence": 1
         },
         {
-=======
-          "duration": 4.0,
-          "value": "F:min(6)",
-          "confidence": 1
-        },
-        {
-          "time": 29.0,
-          "duration": 4.0,
-          "value": "F:min(6)",
-          "confidence": 1
-        },
-        {
->>>>>>> 5725112b
           "time": 30.0,
           "duration": 4.0,
           "value": "F:min(6)",
@@ -394,11 +355,7 @@
         {
           "time": 32.0,
           "duration": 4.0,
-<<<<<<< HEAD
-          "value": "F:min(6)",
-=======
           "value": "Bb:(3,5,b7,9)",
->>>>>>> 5725112b
           "confidence": 1
         },
         {
@@ -410,67 +367,43 @@
         {
           "time": 34.0,
           "duration": 4.0,
-<<<<<<< HEAD
+          "value": "F:min(b7)",
+          "confidence": 1
+        },
+        {
+          "time": 35.0,
+          "duration": 4.0,
           "value": "Bb:(3,5,b7,9)",
-=======
-          "value": "F:min(b7)",
->>>>>>> 5725112b
-          "confidence": 1
-        },
-        {
-          "time": 35.0,
-          "duration": 4.0,
-<<<<<<< HEAD
-          "value": "F:min(b7)",
-=======
-          "value": "Bb:(3,5,b7,9)",
->>>>>>> 5725112b
           "confidence": 1
         },
         {
           "time": 36.0,
           "duration": 4.0,
-<<<<<<< HEAD
-          "value": "Bb:(3,5,b7,9)",
-=======
           "value": "Eb:(3,5,b7,9)",
->>>>>>> 5725112b
           "confidence": 1
         },
         {
           "time": 37.0,
           "duration": 4.0,
-<<<<<<< HEAD
+          "value": "Bb:min(b7)",
+          "confidence": 1
+        },
+        {
+          "time": 38.0,
+          "duration": 4.0,
           "value": "Eb:(3,5,b7,9)",
-=======
-          "value": "Bb:min(b7)",
->>>>>>> 5725112b
-          "confidence": 1
-        },
-        {
-          "time": 38.0,
-          "duration": 4.0,
-<<<<<<< HEAD
-          "value": "Bb:min(b7)",
-=======
+          "confidence": 1
+        },
+        {
+          "time": 39.0,
+          "duration": 4.0,
           "value": "Eb:(3,5,b7,9)",
->>>>>>> 5725112b
-          "confidence": 1
-        },
-        {
-          "time": 39.0,
-          "duration": 4.0,
-          "value": "Eb:(3,5,b7,9)",
           "confidence": 1
         },
         {
           "time": 40.0,
           "duration": 4.0,
-<<<<<<< HEAD
-          "value": "Eb:(3,5,b7,9)",
-=======
           "value": "Ab:(3,5,b7,9)",
->>>>>>> 5725112b
           "confidence": 1
         },
         {
@@ -482,51 +415,31 @@
         {
           "time": 42.0,
           "duration": 4.0,
-<<<<<<< HEAD
-          "value": "Ab:(3,5,b7,9)",
-=======
           "value": "Eb:min(b7)",
->>>>>>> 5725112b
           "confidence": 1
         },
         {
           "time": 43.0,
           "duration": 4.0,
-<<<<<<< HEAD
-          "value": "Eb:min(b7)",
-=======
           "value": "Ab:(3,b5,b7,b9)",
->>>>>>> 5725112b
           "confidence": 1
         },
         {
           "time": 44.0,
           "duration": 4.0,
-<<<<<<< HEAD
-          "value": "Ab:(3,b5,b7,b9)",
-=======
           "value": "Db:(3,5,b7)",
->>>>>>> 5725112b
           "confidence": 1
         },
         {
           "time": 45.0,
           "duration": 4.0,
-<<<<<<< HEAD
-          "value": "Db:(3,5,b7)",
-=======
           "value": "Gb:(3,5,b7,9)",
->>>>>>> 5725112b
           "confidence": 1
         },
         {
           "time": 46.0,
           "duration": 4.0,
-<<<<<<< HEAD
-          "value": "Gb:(3,5,b7,9)",
-=======
           "value": "C:min(b7)",
->>>>>>> 5725112b
           "confidence": 1
         },
         {
@@ -537,85 +450,53 @@
         },
         {
           "time": 48.0,
-<<<<<<< HEAD
-          "duration": 4.0,
-          "value": "C:min(b7)",
+          "duration": 2.0,
+          "value": "Db:dim",
+          "confidence": 1
+        },
+        {
+          "time": 48.2,
+          "duration": 2.0,
+          "value": "C:(3,5,b7)",
           "confidence": 1
         },
         {
           "time": 49.0,
-=======
->>>>>>> 5725112b
-          "duration": 2.0,
-          "value": "Db:dim",
-          "confidence": 1
-        },
-        {
-<<<<<<< HEAD
+          "duration": 2.0,
+          "value": "Db:dim",
+          "confidence": 1
+        },
+        {
           "time": 49.2,
-=======
-          "time": 48.2,
->>>>>>> 5725112b
-          "duration": 2.0,
-          "value": "C:(3,5,b7)",
-          "confidence": 1
-        },
-        {
-<<<<<<< HEAD
+          "duration": 2.0,
+          "value": "C:(3,5,b7)",
+          "confidence": 1
+        },
+        {
           "time": 50.0,
-=======
-          "time": 49.0,
->>>>>>> 5725112b
-          "duration": 2.0,
-          "value": "Db:dim",
-          "confidence": 1
-        },
-        {
-<<<<<<< HEAD
+          "duration": 2.0,
+          "value": "Db:dim",
+          "confidence": 1
+        },
+        {
           "time": 50.2,
-=======
-          "time": 49.2,
->>>>>>> 5725112b
-          "duration": 2.0,
-          "value": "C:(3,5,b7)",
-          "confidence": 1
-        },
-        {
-<<<<<<< HEAD
+          "duration": 2.0,
+          "value": "C:(3,5,b7)",
+          "confidence": 1
+        },
+        {
           "time": 51.0,
-=======
-          "time": 50.0,
->>>>>>> 5725112b
-          "duration": 2.0,
-          "value": "Db:dim",
-          "confidence": 1
-        },
-        {
-<<<<<<< HEAD
+          "duration": 2.0,
+          "value": "Db:dim",
+          "confidence": 1
+        },
+        {
           "time": 51.2,
-=======
-          "time": 50.2,
->>>>>>> 5725112b
-          "duration": 2.0,
-          "value": "C:(3,5,b7)",
-          "confidence": 1
-        },
-        {
-<<<<<<< HEAD
-=======
-          "time": 51.0,
-          "duration": 2.0,
-          "value": "Db:dim",
-          "confidence": 1
-        },
-        {
-          "time": 51.2,
-          "duration": 2.0,
-          "value": "C:(3,5,b7)",
-          "confidence": 1
-        },
-        {
->>>>>>> 5725112b
+          "duration": 2.0,
+          "value": "C:(3,5,b7)",
+          "confidence": 1
+        },
+        {
           "time": 52.0,
           "duration": 2.0,
           "value": "Db:dim",
@@ -697,7 +578,6 @@
           "time": 58.2,
           "duration": 2.0,
           "value": "C:(3,5,b7)",
-<<<<<<< HEAD
           "confidence": 1
         },
         {
@@ -714,32 +594,6 @@
         },
         {
           "time": 60.0,
-=======
-          "confidence": 1
-        },
-        {
-          "time": 59.0,
->>>>>>> 5725112b
-          "duration": 2.0,
-          "value": "Db:dim",
-          "confidence": 1
-        },
-        {
-<<<<<<< HEAD
-          "time": 60.2,
-=======
-          "time": 59.2,
->>>>>>> 5725112b
-          "duration": 2.0,
-          "value": "C:(3,5,b7)",
-          "confidence": 1
-        },
-        {
-<<<<<<< HEAD
-          "time": 61.0,
-=======
-          "time": 60.0,
->>>>>>> 5725112b
           "duration": 4.0,
           "value": "F:min(6)",
           "confidence": 1
