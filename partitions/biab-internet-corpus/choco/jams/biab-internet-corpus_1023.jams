--- conflicted
+++ resolved
@@ -17,15 +17,12 @@
       "namespace": "chord",
       "data": [
         {
-<<<<<<< HEAD
-=======
           "time": 0.0,
           "duration": 4.0,
           "value": "D:maj7",
           "confidence": 1
         },
         {
->>>>>>> 5725112b
           "time": 1.0,
           "duration": 4.0,
           "value": "D:maj7",
@@ -34,11 +31,7 @@
         {
           "time": 2.0,
           "duration": 4.0,
-<<<<<<< HEAD
-          "value": "D:maj7",
-=======
           "value": "G:maj7",
->>>>>>> 5725112b
           "confidence": 1
         },
         {
@@ -50,11 +43,7 @@
         {
           "time": 4.0,
           "duration": 4.0,
-<<<<<<< HEAD
-          "value": "G:maj7",
-=======
           "value": "D:maj7",
->>>>>>> 5725112b
           "confidence": 1
         },
         {
@@ -66,11 +55,7 @@
         {
           "time": 6.0,
           "duration": 4.0,
-<<<<<<< HEAD
-          "value": "D:maj7",
-=======
           "value": "G:maj7",
->>>>>>> 5725112b
           "confidence": 1
         },
         {
@@ -82,11 +67,7 @@
         {
           "time": 8.0,
           "duration": 4.0,
-<<<<<<< HEAD
-          "value": "G:maj7",
-=======
           "value": "F:maj7",
->>>>>>> 5725112b
           "confidence": 1
         },
         {
@@ -98,11 +79,7 @@
         {
           "time": 10.0,
           "duration": 4.0,
-<<<<<<< HEAD
-          "value": "F:maj7",
-=======
           "value": "E:min(b7)",
->>>>>>> 5725112b
           "confidence": 1
         },
         {
@@ -114,11 +91,7 @@
         {
           "time": 12.0,
           "duration": 4.0,
-<<<<<<< HEAD
-          "value": "E:min(b7)",
-=======
           "value": "F:maj7",
->>>>>>> 5725112b
           "confidence": 1
         },
         {
@@ -130,11 +103,7 @@
         {
           "time": 14.0,
           "duration": 4.0,
-<<<<<<< HEAD
-          "value": "F:maj7",
-=======
           "value": "E:min(b7)",
->>>>>>> 5725112b
           "confidence": 1
         },
         {
@@ -146,11 +115,7 @@
         {
           "time": 16.0,
           "duration": 4.0,
-<<<<<<< HEAD
-          "value": "E:min(b7)",
-=======
           "value": "Bb:maj7",
->>>>>>> 5725112b
           "confidence": 1
         },
         {
@@ -162,34 +127,17 @@
         {
           "time": 18.0,
           "duration": 4.0,
-<<<<<<< HEAD
-          "value": "Bb:maj7",
-=======
           "value": "E:(4,5)",
->>>>>>> 5725112b
           "confidence": 1
         },
         {
           "time": 19.0,
           "duration": 4.0,
-<<<<<<< HEAD
-          "value": "E:(4,5)",
-=======
           "value": "E:maj",
->>>>>>> 5725112b
           "confidence": 1
         },
         {
           "time": 20.0,
-<<<<<<< HEAD
-          "duration": 4.0,
-          "value": "E:maj",
-          "confidence": 1
-        },
-        {
-          "time": 21.0,
-=======
->>>>>>> 5725112b
           "duration": 4.0,
           "value": "D:maj7",
           "confidence": 1
