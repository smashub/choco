{
  "annotations": [
    {
      "annotation_metadata": {
        "curator": {
          "name": "",
          "email": ""
        },
        "annotator": {},
        "version": "",
        "corpus": "biab_internet_corpus",
        "annotation_tools": "",
        "annotation_rules": "",
        "validation": "",
        "data_source": ""
      },
      "namespace": "chord",
      "data": [
        {
          "time": 0.0,
          "duration": 2.0,
          "value": "G:maj7",
          "confidence": 1
        },
        {
          "time": 0.2,
          "duration": 2.0,
          "value": "E:min(b7)",
          "confidence": 1
        },
        {
          "time": 1.0,
          "duration": 2.0,
          "value": "A:min(b7)",
          "confidence": 1
        },
        {
          "time": 1.2,
          "duration": 2.0,
          "value": "D:(3,5,b7,9,11,13)",
          "confidence": 1
        },
        {
          "time": 2.0,
          "duration": 2.0,
          "value": "G:maj7",
          "confidence": 1
        },
        {
          "time": 2.2,
          "duration": 2.0,
          "value": "E:(3,5,b7)",
          "confidence": 1
        },
        {
          "time": 3.0,
          "duration": 2.0,
          "value": "A:min(b7)",
          "confidence": 1
        },
        {
          "time": 3.2,
          "duration": 2.0,
          "value": "D:(3,5,b7,9,11,13)",
          "confidence": 1
        },
        {
          "time": 4.0,
          "duration": 4.0,
          "value": "G:(3,5,b7)",
          "confidence": 1
        },
        {
          "time": 5.0,
          "duration": 4.0,
          "value": "C:(3,5,b7)",
          "confidence": 1
        },
        {
          "time": 6.0,
          "duration": 4.0,
          "value": "G:(3,5,b7)",
          "confidence": 1
        },
        {
          "time": 7.0,
          "duration": 4.0,
          "value": "G:(3,5,b7)",
          "confidence": 1
        },
        {
          "time": 8.0,
          "duration": 4.0,
          "value": "C:(3,5,b7)",
          "confidence": 1
        },
        {
          "time": 9.0,
          "duration": 4.0,
          "value": "C:(3,5,b7)",
          "confidence": 1
        },
        {
          "time": 10.0,
          "duration": 4.0,
          "value": "G:(3,5,b7)",
          "confidence": 1
        },
        {
          "time": 11.0,
          "duration": 4.0,
          "value": "G:(3,5,b7)",
          "confidence": 1
        },
        {
          "time": 12.0,
          "duration": 4.0,
          "value": "D:(3,5,b7)",
          "confidence": 1
        },
        {
          "time": 13.0,
          "duration": 4.0,
          "value": "D:(3,5,b7)",
          "confidence": 1
        },
        {
          "time": 14.0,
          "duration": 4.0,
          "value": "G:(3,5,b7)",
          "confidence": 1
        },
        {
          "time": 15.0,
          "duration": 2.0,
          "value": "G:(3,5,b7)",
          "confidence": 1
        },
        {
          "time": 15.2,
          "duration": 2.0,
          "value": "D:(3,5,b7)",
          "confidence": 1
        },
        {
          "time": 16.0,
          "duration": 4.0,
          "value": "G:(3,5,b7)",
          "confidence": 1
        },
        {
          "time": 17.0,
          "duration": 4.0,
          "value": "C:(3,5,b7)",
          "confidence": 1
        },
        {
          "time": 18.0,
          "duration": 4.0,
          "value": "G:(3,5,b7)",
          "confidence": 1
        },
        {
          "time": 19.0,
          "duration": 4.0,
          "value": "G:(3,5,b7)",
          "confidence": 1
        },
        {
          "time": 20.0,
          "duration": 4.0,
          "value": "C:(3,5,b7)",
          "confidence": 1
        },
        {
          "time": 21.0,
          "duration": 4.0,
          "value": "C:(3,5,b7)",
          "confidence": 1
        },
        {
          "time": 22.0,
          "duration": 4.0,
          "value": "G:(3,5,b7)",
          "confidence": 1
        },
        {
          "time": 23.0,
          "duration": 4.0,
          "value": "G:(3,5,b7)",
          "confidence": 1
        },
        {
          "time": 24.0,
          "duration": 4.0,
          "value": "D:(3,5,b7)",
          "confidence": 1
        },
        {
          "time": 25.0,
          "duration": 4.0,
          "value": "D:(3,5,b7)",
          "confidence": 1
        },
        {
          "time": 26.0,
          "duration": 4.0,
          "value": "G:(3,5,b7)",
          "confidence": 1
        },
        {
          "time": 27.0,
          "duration": 2.0,
          "value": "G:(3,5,b7)",
          "confidence": 1
        },
        {
          "time": 27.2,
          "duration": 2.0,
          "value": "D:(3,5,b7)",
          "confidence": 1
        },
        {
          "time": 28.0,
          "duration": 4.0,
          "value": "G:min(b7)",
          "confidence": 1
        },
        {
          "time": 29.0,
          "duration": 2.0,
          "value": "C:min(b7)",
          "confidence": 1
        },
        {
          "time": 29.2,
          "duration": 1.0,
          "value": "C:min(b7)",
          "confidence": 1
        },
        {
          "time": 29.3,
          "duration": 1.0,
          "value": "C#:dim/C",
<<<<<<< HEAD
=======
          "confidence": 1
        },
        {
          "time": 30.0,
          "duration": 4.0,
          "value": "D:(3,5,b7)",
>>>>>>> 5725112b
          "confidence": 1
        },
        {
          "time": 31.0,
          "duration": 4.0,
          "value": "D:(3,5,b7)",
          "confidence": 1
        },
        {
          "time": 32.0,
          "duration": 4.0,
          "value": "D:(3,5,b7)",
          "confidence": 1
        },
        {
          "time": 33.0,
          "duration": 4.0,
          "value": "D:(3,5,b7)",
          "confidence": 1
        },
        {
          "time": 34.0,
          "duration": 4.0,
          "value": "G:min(b7)",
          "confidence": 1
        },
        {
          "time": 35.0,
          "duration": 4.0,
          "value": "G:min(b7)",
          "confidence": 1
        },
        {
          "time": 36.0,
          "duration": 4.0,
          "value": "G:min(b7)",
          "confidence": 1
        },
        {
          "time": 37.0,
<<<<<<< HEAD
          "duration": 4.0,
          "value": "G:min(b7)",
          "confidence": 1
        },
        {
          "time": 38.0,
          "duration": 2.0,
=======
          "duration": 2.0,
          "value": "C:min(b7)",
          "confidence": 1
        },
        {
          "time": 37.2,
          "duration": 1.0,
>>>>>>> 5725112b
          "value": "C:min(b7)",
          "confidence": 1
        },
        {
          "time": 37.3,
          "duration": 1.0,
<<<<<<< HEAD
          "value": "C:min(b7)",
          "confidence": 1
        },
        {
          "time": 38.3,
          "duration": 1.0,
          "value": "C#:dim/C",
=======
          "value": "C#:dim/C",
          "confidence": 1
        },
        {
          "time": 38.0,
          "duration": 4.0,
          "value": "D:(3,5,b7)",
>>>>>>> 5725112b
          "confidence": 1
        },
        {
          "time": 39.0,
          "duration": 4.0,
          "value": "D:(3,5,b7)",
          "confidence": 1
        },
        {
          "time": 40.0,
          "duration": 4.0,
          "value": "D:(3,5,b7)",
          "confidence": 1
        },
        {
          "time": 41.0,
          "duration": 4.0,
          "value": "D:(3,5,b7)",
          "confidence": 1
        },
        {
          "time": 42.0,
          "duration": 2.0,
          "value": "G:min(b7)",
          "confidence": 1
        },
        {
          "time": 42.2,
          "duration": 2.0,
<<<<<<< HEAD
          "value": "G:min(b7)",
=======
          "value": "A:(3,5,b7)",
>>>>>>> 5725112b
          "confidence": 1
        },
        {
          "time": 43.0,
          "duration": 4.0,
          "value": "D:(3,5,b7)",
          "confidence": 1
        },
        {
          "time": 44.0,
          "duration": 4.0,
          "value": "G:(3,5,b7)",
          "confidence": 1
        },
        {
          "time": 45.0,
          "duration": 4.0,
          "value": "G:(3,5,b7)",
          "confidence": 1
        },
        {
          "time": 46.0,
          "duration": 4.0,
          "value": "G:(3,5,b7)",
          "confidence": 1
        },
        {
          "time": 47.0,
          "duration": 4.0,
          "value": "G:(3,5,b7)",
          "confidence": 1
        },
        {
          "time": 48.0,
          "duration": 4.0,
          "value": "C:(3,5,b7)",
          "confidence": 1
        },
        {
          "time": 49.0,
          "duration": 4.0,
          "value": "C:(3,5,b7)",
          "confidence": 1
        },
        {
          "time": 50.0,
          "duration": 4.0,
          "value": "G:(3,5,b7)",
          "confidence": 1
        },
        {
          "time": 51.0,
          "duration": 4.0,
          "value": "G:(3,5,b7)",
          "confidence": 1
        },
        {
          "time": 52.0,
          "duration": 4.0,
          "value": "D:(3,5,b7)",
          "confidence": 1
        },
        {
          "time": 53.0,
          "duration": 4.0,
          "value": "D:(3,5,b7)",
          "confidence": 1
        },
        {
          "time": 54.0,
          "duration": 4.0,
          "value": "G:(3,5,b7)",
          "confidence": 1
        },
        {
          "time": 55.0,
          "duration": 2.0,
          "value": "G:(3,5,b7)",
          "confidence": 1
        },
        {
          "time": 55.2,
          "duration": 2.0,
          "value": "D:(3,5,b7)",
          "confidence": 1
        },
        {
          "time": 56.0,
          "duration": 4.0,
          "value": "G:maj",
          "confidence": 1
        }
      ],
      "sandbox": {},
      "time": 0,
      "duration": 228.0
    },
    {
      "annotation_metadata": {
        "curator": {
          "name": "",
          "email": ""
        },
        "annotator": {},
        "version": "",
        "corpus": "biab_internet_corpus",
        "annotation_tools": "",
        "annotation_rules": "",
        "validation": "",
        "data_source": ""
      },
      "namespace": "key_mode",
      "data": [
        {
          "time": 0.0,
          "duration": 228.0,
          "value": "G",
          "confidence": 1
        }
      ],
      "sandbox": {},
      "time": 0,
      "duration": 228.0
    }
  ],
  "file_metadata": {
    "title": "ST. LOUIS BLUES",
    "artist": "",
    "release": "",
    "duration": 228.0,
    "identifiers": {},
    "jams_version": "0.3.4"
  },
  "sandbox": {
    "expanded": false
  }
}<|MERGE_RESOLUTION|>--- conflicted
+++ resolved
@@ -242,15 +242,12 @@
           "time": 29.3,
           "duration": 1.0,
           "value": "C#:dim/C",
-<<<<<<< HEAD
-=======
           "confidence": 1
         },
         {
           "time": 30.0,
           "duration": 4.0,
           "value": "D:(3,5,b7)",
->>>>>>> 5725112b
           "confidence": 1
         },
         {
@@ -291,15 +288,6 @@
         },
         {
           "time": 37.0,
-<<<<<<< HEAD
-          "duration": 4.0,
-          "value": "G:min(b7)",
-          "confidence": 1
-        },
-        {
-          "time": 38.0,
-          "duration": 2.0,
-=======
           "duration": 2.0,
           "value": "C:min(b7)",
           "confidence": 1
@@ -307,30 +295,19 @@
         {
           "time": 37.2,
           "duration": 1.0,
->>>>>>> 5725112b
           "value": "C:min(b7)",
           "confidence": 1
         },
         {
           "time": 37.3,
           "duration": 1.0,
-<<<<<<< HEAD
-          "value": "C:min(b7)",
-          "confidence": 1
-        },
-        {
-          "time": 38.3,
-          "duration": 1.0,
           "value": "C#:dim/C",
-=======
-          "value": "C#:dim/C",
           "confidence": 1
         },
         {
           "time": 38.0,
           "duration": 4.0,
           "value": "D:(3,5,b7)",
->>>>>>> 5725112b
           "confidence": 1
         },
         {
@@ -360,11 +337,7 @@
         {
           "time": 42.2,
           "duration": 2.0,
-<<<<<<< HEAD
-          "value": "G:min(b7)",
-=======
           "value": "A:(3,5,b7)",
->>>>>>> 5725112b
           "confidence": 1
         },
         {
