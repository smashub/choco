{
  "annotations": [
    {
      "annotation_metadata": {
        "curator": {
          "name": "",
          "email": ""
        },
        "annotator": {},
        "version": "",
        "corpus": "biab_internet_corpus",
        "annotation_tools": "",
        "annotation_rules": "",
        "validation": "",
        "data_source": ""
      },
      "namespace": "chord",
      "data": [
        {
          "time": 0.0,
          "duration": 4.0,
          "value": "F:(3,5,b7)",
          "confidence": 1
        },
        {
          "time": 1.0,
          "duration": 4.0,
          "value": "F:(3,5,b7)",
          "confidence": 1
        },
        {
          "time": 2.0,
          "duration": 4.0,
          "value": "Bb:maj",
          "confidence": 1
        },
        {
          "time": 3.0,
          "duration": 4.0,
          "value": "Bb:maj",
          "confidence": 1
        },
        {
          "time": 4.0,
          "duration": 4.0,
          "value": "F:(3,5,b7)",
          "confidence": 1
        },
        {
          "time": 5.0,
          "duration": 4.0,
          "value": "F:(3,5,b7)",
          "confidence": 1
        },
        {
          "time": 6.0,
          "duration": 4.0,
          "value": "Bb:maj",
          "confidence": 1
        },
        {
          "time": 7.0,
          "duration": 4.0,
          "value": "Bb:maj",
          "confidence": 1
        },
        {
          "time": 8.0,
          "duration": 4.0,
          "value": "F:(3,5,b7)",
          "confidence": 1
        },
        {
          "time": 9.0,
          "duration": 4.0,
          "value": "F:(3,5,b7)",
          "confidence": 1
        },
        {
          "time": 10.0,
          "duration": 4.0,
          "value": "Bb:maj",
          "confidence": 1
        },
        {
          "time": 11.0,
          "duration": 4.0,
          "value": "Bb:maj",
          "confidence": 1
        },
        {
          "time": 12.0,
          "duration": 4.0,
          "value": "F:(3,5,b7)",
          "confidence": 1
        },
        {
          "time": 13.0,
          "duration": 4.0,
          "value": "F:(3,5,b7)",
          "confidence": 1
        },
        {
          "time": 14.0,
          "duration": 4.0,
          "value": "Bb:maj",
          "confidence": 1
        },
        {
          "time": 15.0,
          "duration": 4.0,
          "value": "Bb:(3,5,b7)",
          "confidence": 1
        },
        {
          "time": 16.0,
          "duration": 4.0,
          "value": "Eb:maj",
          "confidence": 1
        },
        {
          "time": 17.0,
          "duration": 4.0,
          "value": "Eb:maj",
          "confidence": 1
        },
        {
          "time": 18.0,
          "duration": 4.0,
          "value": "Eb:maj",
          "confidence": 1
        },
        {
          "time": 19.0,
          "duration": 4.0,
          "value": "Eb:maj",
          "confidence": 1
        },
        {
          "time": 20.0,
          "duration": 4.0,
          "value": "C:(3,5,b7)",
          "confidence": 1
        },
        {
          "time": 21.0,
          "duration": 4.0,
          "value": "C:(3,5,b7)",
          "confidence": 1
        },
        {
          "time": 22.0,
          "duration": 4.0,
          "value": "F:(3,5,b7)",
          "confidence": 1
        },
        {
          "time": 23.0,
          "duration": 4.0,
          "value": "F:(3,5,b7)",
          "confidence": 1
        },
        {
          "time": 24.0,
          "duration": 4.0,
          "value": "F:(3,5,b7)",
          "confidence": 1
        },
        {
          "time": 25.0,
          "duration": 4.0,
          "value": "F:(3,5,b7)",
          "confidence": 1
        },
        {
          "time": 26.0,
          "duration": 4.0,
          "value": "Bb:maj",
          "confidence": 1
        },
        {
          "time": 27.0,
          "duration": 4.0,
          "value": "Bb:maj",
          "confidence": 1
        },
        {
          "time": 28.0,
          "duration": 4.0,
          "value": "F:(3,5,b7)",
          "confidence": 1
        },
        {
          "time": 29.0,
          "duration": 4.0,
          "value": "F:(3,5,b7)",
          "confidence": 1
        },
        {
          "time": 30.0,
          "duration": 4.0,
          "value": "Bb:maj",
          "confidence": 1
        },
        {
          "time": 31.0,
          "duration": 2.0,
          "value": "Eb:min",
          "confidence": 1
        },
        {
          "time": 31.2,
          "duration": 2.0,
          "value": "F:(3,5,b7)",
          "confidence": 1
        },
        {
          "time": 32.0,
          "duration": 1.0,
          "value": "Bb:min",
          "confidence": 1
        },
        {
          "time": 32.1,
          "duration": 1.0,
          "value": "Bb:min",
          "confidence": 1
        },
        {
          "time": 32.2,
          "duration": 1.0,
          "value": "Bb:min",
          "confidence": 1
        },
        {
          "time": 32.3,
          "duration": 1.0,
          "value": "Bb:min",
          "confidence": 1
        },
        {
          "time": 33.0,
          "duration": 1.0,
          "value": "Bb:min",
          "confidence": 1
        },
        {
          "time": 33.1,
          "duration": 1.0,
          "value": "Bb:min",
          "confidence": 1
        },
        {
          "time": 33.2,
          "duration": 1.0,
          "value": "Bb:min",
          "confidence": 1
        },
        {
          "time": 33.3,
          "duration": 1.0,
          "value": "Bb:min",
          "confidence": 1
        },
        {
          "time": 34.0,
          "duration": 1.0,
          "value": "Bb:min",
          "confidence": 1
        },
        {
          "time": 34.1,
          "duration": 1.0,
          "value": "Bb:min",
          "confidence": 1
        },
        {
          "time": 34.2,
          "duration": 1.0,
          "value": "Bb:min",
          "confidence": 1
        },
        {
          "time": 34.3,
          "duration": 1.0,
          "value": "Bb:min",
          "confidence": 1
        },
        {
          "time": 35.0,
          "duration": 1.0,
          "value": "Bb:min",
          "confidence": 1
        },
        {
          "time": 35.1,
          "duration": 1.0,
          "value": "Bb:min",
          "confidence": 1
        },
        {
          "time": 35.2,
          "duration": 1.0,
          "value": "Bb:min",
          "confidence": 1
        },
        {
          "time": 35.3,
          "duration": 1.0,
          "value": "Bb:min",
          "confidence": 1
        },
        {
          "time": 36.0,
          "duration": 1.0,
          "value": "Bb:min",
          "confidence": 1
        },
        {
          "time": 36.1,
          "duration": 1.0,
          "value": "Bb:min",
          "confidence": 1
        },
        {
          "time": 36.2,
          "duration": 1.0,
          "value": "Bb:min",
          "confidence": 1
        },
        {
          "time": 36.3,
          "duration": 1.0,
          "value": "Bb:min",
          "confidence": 1
        },
        {
          "time": 37.0,
          "duration": 1.0,
          "value": "Bb:min",
          "confidence": 1
        },
        {
          "time": 37.1,
          "duration": 1.0,
          "value": "Bb:min",
          "confidence": 1
        },
        {
          "time": 37.2,
          "duration": 1.0,
          "value": "Bb:min",
          "confidence": 1
        },
        {
          "time": 37.3,
          "duration": 1.0,
          "value": "Bb:min",
          "confidence": 1
        },
        {
          "time": 38.0,
          "duration": 1.0,
          "value": "Bb:min",
          "confidence": 1
        },
        {
          "time": 38.1,
          "duration": 1.0,
          "value": "Bb:min",
          "confidence": 1
        },
        {
          "time": 38.2,
          "duration": 1.0,
          "value": "Bb:min",
          "confidence": 1
        },
        {
          "time": 38.3,
          "duration": 1.0,
          "value": "Bb:min",
          "confidence": 1
        },
        {
          "time": 39.0,
          "duration": 1.0,
          "value": "Bb:min",
          "confidence": 1
        },
        {
          "time": 39.1,
          "duration": 1.0,
          "value": "Bb:min",
          "confidence": 1
        },
        {
          "time": 39.2,
          "duration": 1.0,
          "value": "Bb:min",
          "confidence": 1
        },
        {
          "time": 39.3,
          "duration": 1.0,
          "value": "Bb:min",
          "confidence": 1
        },
        {
          "time": 40.0,
          "duration": 1.0,
          "value": "Bb:min",
          "confidence": 1
        },
        {
          "time": 40.1,
          "duration": 1.0,
          "value": "Bb:min",
          "confidence": 1
        },
        {
          "time": 40.2,
          "duration": 1.0,
          "value": "Bb:min",
          "confidence": 1
        },
        {
          "time": 40.3,
          "duration": 1.0,
          "value": "Bb:min",
          "confidence": 1
        },
        {
          "time": 41.0,
          "duration": 1.0,
          "value": "Bb:min",
          "confidence": 1
        },
        {
          "time": 41.1,
          "duration": 1.0,
          "value": "Bb:min",
          "confidence": 1
        },
        {
          "time": 41.2,
          "duration": 1.0,
          "value": "Bb:min",
          "confidence": 1
        },
        {
          "time": 41.3,
          "duration": 1.0,
          "value": "Bb:min",
          "confidence": 1
        },
        {
          "time": 42.0,
          "duration": 1.0,
          "value": "Bb:min",
          "confidence": 1
        },
        {
          "time": 42.1,
          "duration": 1.0,
          "value": "Bb:min",
          "confidence": 1
        },
        {
          "time": 42.2,
          "duration": 1.0,
          "value": "Bb:min",
          "confidence": 1
        },
        {
          "time": 42.3,
          "duration": 1.0,
          "value": "Bb:min",
          "confidence": 1
        },
        {
          "time": 43.0,
          "duration": 1.0,
          "value": "Bb:min",
          "confidence": 1
        },
        {
          "time": 43.1,
          "duration": 1.0,
          "value": "Bb:min",
          "confidence": 1
        },
        {
          "time": 43.2,
          "duration": 1.0,
          "value": "Bb:min",
          "confidence": 1
        },
        {
          "time": 43.3,
          "duration": 1.0,
          "value": "Bb:min",
          "confidence": 1
        },
        {
          "time": 44.0,
          "duration": 1.0,
          "value": "Bb:min",
          "confidence": 1
        },
        {
          "time": 44.1,
          "duration": 1.0,
          "value": "Bb:min",
          "confidence": 1
        },
        {
          "time": 44.2,
          "duration": 1.0,
          "value": "Bb:min",
          "confidence": 1
        },
        {
          "time": 44.3,
          "duration": 1.0,
          "value": "Bb:min",
          "confidence": 1
        },
        {
          "time": 45.0,
          "duration": 1.0,
          "value": "Bb:min",
          "confidence": 1
        },
        {
          "time": 45.1,
          "duration": 1.0,
          "value": "Bb:min",
          "confidence": 1
        },
        {
          "time": 45.2,
          "duration": 1.0,
          "value": "Bb:min",
          "confidence": 1
        },
        {
          "time": 45.3,
          "duration": 1.0,
          "value": "Bb:min",
          "confidence": 1
        },
        {
          "time": 46.0,
          "duration": 1.0,
          "value": "Bb:min",
          "confidence": 1
        },
        {
          "time": 46.1,
          "duration": 1.0,
          "value": "Bb:min",
          "confidence": 1
        },
        {
          "time": 46.2,
          "duration": 1.0,
          "value": "Bb:min",
          "confidence": 1
        },
        {
          "time": 46.3,
          "duration": 1.0,
          "value": "Bb:min",
          "confidence": 1
        },
        {
          "time": 47.0,
          "duration": 1.0,
          "value": "Bb:min",
          "confidence": 1
        },
        {
          "time": 47.1,
          "duration": 1.0,
          "value": "Bb:min",
          "confidence": 1
        },
        {
          "time": 47.2,
          "duration": 1.0,
          "value": "Bb:min",
          "confidence": 1
        },
        {
          "time": 47.3,
          "duration": 1.0,
          "value": "Bb:min",
          "confidence": 1
        },
        {
          "time": 48.0,
<<<<<<< HEAD
          "duration": 1.0,
          "value": "Bb:min",
          "confidence": 1
        },
        {
          "time": 48.1,
          "duration": 1.0,
          "value": "Bb:min",
          "confidence": 1
        },
        {
          "time": 48.2,
          "duration": 1.0,
          "value": "Bb:min",
          "confidence": 1
        },
        {
          "time": 48.3,
          "duration": 1.0,
=======
          "duration": 4.0,
>>>>>>> 5725112b
          "value": "Bb:min",
          "confidence": 1
        },
        {
          "time": 49.0,
          "duration": 4.0,
          "value": "C:(3,5,b7)",
          "confidence": 1
        },
        {
          "time": 50.0,
          "duration": 4.0,
          "value": "F:(3,5,b7)",
          "confidence": 1
        },
        {
          "time": 51.0,
          "duration": 4.0,
          "value": "F:(3,5,b7)",
          "confidence": 1
        },
        {
          "time": 52.0,
          "duration": 4.0,
          "value": "F:(3,5,b7)",
          "confidence": 1
        },
        {
          "time": 53.0,
          "duration": 4.0,
          "value": "F:(3,5,b7)",
          "confidence": 1
        },
        {
          "time": 54.0,
          "duration": 4.0,
          "value": "Bb:maj",
          "confidence": 1
        },
        {
          "time": 55.0,
          "duration": 4.0,
          "value": "Bb:maj",
          "confidence": 1
        },
        {
          "time": 56.0,
          "duration": 4.0,
          "value": "F:(3,5,b7)",
          "confidence": 1
        },
        {
          "time": 57.0,
          "duration": 4.0,
          "value": "F:(3,5,b7)",
          "confidence": 1
        },
        {
          "time": 58.0,
          "duration": 4.0,
          "value": "Bb:maj",
          "confidence": 1
        },
        {
          "time": 59.0,
          "duration": 4.0,
          "value": "Bb:maj",
          "confidence": 1
        },
        {
          "time": 60.0,
          "duration": 4.0,
          "value": "F:(3,5,b7)",
          "confidence": 1
        },
        {
          "time": 61.0,
          "duration": 4.0,
          "value": "F:(3,5,b7)",
          "confidence": 1
        },
        {
          "time": 62.0,
          "duration": 4.0,
          "value": "Bb:maj",
          "confidence": 1
        },
        {
          "time": 63.0,
          "duration": 4.0,
          "value": "Bb:maj",
          "confidence": 1
        },
        {
          "time": 64.0,
          "duration": 4.0,
          "value": "F:maj",
          "confidence": 1
        },
        {
          "time": 65.0,
          "duration": 4.0,
          "value": "F:(3,5,b7)",
          "confidence": 1
        },
        {
          "time": 66.0,
          "duration": 4.0,
          "value": "Bb:maj",
          "confidence": 1
        },
        {
          "time": 67.0,
          "duration": 4.0,
          "value": "Bb:(3,5,b7)",
          "confidence": 1
        },
        {
          "time": 68.0,
          "duration": 4.0,
          "value": "Eb:maj",
          "confidence": 1
        },
        {
          "time": 69.0,
          "duration": 4.0,
          "value": "Eb:maj",
          "confidence": 1
        },
        {
          "time": 70.0,
          "duration": 4.0,
          "value": "Eb:maj",
          "confidence": 1
        },
        {
          "time": 71.0,
          "duration": 4.0,
          "value": "Eb:maj",
          "confidence": 1
        },
        {
          "time": 72.0,
          "duration": 4.0,
          "value": "C:(3,5,b7)",
          "confidence": 1
        },
        {
          "time": 73.0,
          "duration": 4.0,
          "value": "C:(3,5,b7)",
          "confidence": 1
        },
        {
          "time": 74.0,
          "duration": 4.0,
          "value": "F:(3,5,b7)",
          "confidence": 1
        },
        {
          "time": 75.0,
          "duration": 4.0,
          "value": "F:(3,5,b7)",
          "confidence": 1
        },
        {
          "time": 76.0,
          "duration": 4.0,
          "value": "F:(3,5,b7)",
          "confidence": 1
        },
        {
          "time": 77.0,
          "duration": 4.0,
          "value": "F:(3,5,b7)",
          "confidence": 1
        },
        {
          "time": 78.0,
          "duration": 4.0,
          "value": "Bb:maj",
          "confidence": 1
        },
        {
          "time": 79.0,
          "duration": 4.0,
          "value": "Bb:maj",
          "confidence": 1
        },
        {
          "time": 80.0,
          "duration": 4.0,
          "value": "F:(3,5,b7)",
          "confidence": 1
        },
        {
          "time": 81.0,
          "duration": 4.0,
          "value": "F:(3,5,b7)",
          "confidence": 1
        },
        {
          "time": 82.0,
          "duration": 2.0,
          "value": "Bb:maj",
          "confidence": 1
        },
        {
          "time": 82.2,
          "duration": 2.0,
          "value": "A:(3,5,b7)",
          "confidence": 1
        },
        {
          "time": 83.0,
          "duration": 4.0,
          "value": "Ab:maj",
          "confidence": 1
        },
        {
          "time": 84.0,
          "duration": 4.0,
          "value": "Ab:(3,5,b7)",
          "confidence": 1
        },
        {
          "time": 85.0,
          "duration": 4.0,
          "value": "Ab:(3,5,b7)",
          "confidence": 1
        },
        {
          "time": 86.0,
          "duration": 4.0,
          "value": "Db:maj",
          "confidence": 1
        },
        {
          "time": 87.0,
          "duration": 4.0,
          "value": "Db:maj",
          "confidence": 1
        },
        {
          "time": 88.0,
          "duration": 4.0,
          "value": "Ab:(3,5,b7)",
          "confidence": 1
        },
        {
          "time": 89.0,
          "duration": 4.0,
          "value": "Ab:(3,5,b7)",
          "confidence": 1
        },
        {
          "time": 90.0,
          "duration": 4.0,
          "value": "Db:maj",
          "confidence": 1
        },
        {
          "time": 91.0,
          "duration": 4.0,
          "value": "Db:maj",
          "confidence": 1
        },
        {
          "time": 92.0,
          "duration": 4.0,
          "value": "Ab:(3,5,b7)",
          "confidence": 1
        },
        {
          "time": 93.0,
          "duration": 4.0,
          "value": "Ab:(3,5,b7)",
          "confidence": 1
        },
        {
          "time": 94.0,
          "duration": 4.0,
          "value": "Db:maj",
          "confidence": 1
        },
        {
          "time": 95.0,
          "duration": 4.0,
          "value": "Db:maj",
          "confidence": 1
        },
        {
          "time": 96.0,
          "duration": 4.0,
          "value": "Ab:(3,5,b7)",
          "confidence": 1
        },
        {
          "time": 97.0,
          "duration": 4.0,
          "value": "Ab:(3,5,b7)",
          "confidence": 1
        },
        {
          "time": 98.0,
          "duration": 4.0,
          "value": "Db:maj",
          "confidence": 1
        },
        {
          "time": 99.0,
          "duration": 4.0,
          "value": "Db:(3,5,b7)",
          "confidence": 1
        },
        {
          "time": 100.0,
          "duration": 4.0,
          "value": "Gb:maj",
          "confidence": 1
        },
        {
          "time": 101.0,
          "duration": 4.0,
          "value": "Gb:maj",
          "confidence": 1
        },
        {
          "time": 102.0,
          "duration": 4.0,
          "value": "Gb:maj",
          "confidence": 1
        },
        {
          "time": 103.0,
          "duration": 4.0,
          "value": "Gb:maj",
          "confidence": 1
        },
        {
          "time": 104.0,
          "duration": 4.0,
          "value": "Eb:(3,5,b7)",
          "confidence": 1
        },
        {
          "time": 105.0,
          "duration": 4.0,
          "value": "Eb:(3,5,b7)",
          "confidence": 1
        },
        {
          "time": 106.0,
          "duration": 4.0,
          "value": "Ab:(3,5,b7)",
          "confidence": 1
        },
        {
          "time": 107.0,
          "duration": 4.0,
          "value": "Ab:(3,5,b7)",
          "confidence": 1
        },
        {
          "time": 108.0,
          "duration": 4.0,
          "value": "Ab:(3,5,b7)",
          "confidence": 1
        },
        {
          "time": 109.0,
          "duration": 4.0,
          "value": "Ab:(3,5,b7)",
          "confidence": 1
        },
        {
          "time": 110.0,
          "duration": 4.0,
          "value": "Db:maj",
          "confidence": 1
        },
        {
          "time": 111.0,
          "duration": 4.0,
          "value": "Db:maj",
          "confidence": 1
        },
        {
          "time": 112.0,
          "duration": 4.0,
          "value": "Ab:(3,5,b7)",
          "confidence": 1
        },
        {
          "time": 113.0,
          "duration": 4.0,
          "value": "Ab:(3,5,b7)",
          "confidence": 1
        },
        {
          "time": 114.0,
          "duration": 4.0,
          "value": "Db:maj",
          "confidence": 1
        },
        {
          "time": 115.0,
          "duration": 1.0,
          "value": "Db:maj",
          "confidence": 1
        },
        {
<<<<<<< HEAD
          "time": 116.1,
=======
          "time": 115.1,
>>>>>>> 5725112b
          "duration": 1.0,
          "value": "Db:maj",
          "confidence": 1
        },
        {
<<<<<<< HEAD
          "time": 116.2,
=======
          "time": 115.2,
>>>>>>> 5725112b
          "duration": 2.0,
          "value": "Db:maj",
          "confidence": 1
        }
      ],
      "sandbox": {},
      "time": 0,
      "duration": 466.0
    },
    {
      "annotation_metadata": {
        "curator": {
          "name": "",
          "email": ""
        },
        "annotator": {},
        "version": "",
        "corpus": "biab_internet_corpus",
        "annotation_tools": "",
        "annotation_rules": "",
        "validation": "",
        "data_source": ""
      },
      "namespace": "key_mode",
      "data": [
        {
          "time": 0.0,
          "duration": 466.0,
          "value": "Bb",
          "confidence": 1
        }
      ],
      "sandbox": {},
      "time": 0,
      "duration": 466.0
    }
  ],
  "file_metadata": {
    "title": "The Martinique (de Paris / Barber)",
    "artist": "",
    "release": "",
    "duration": 466.0,
    "identifiers": {},
    "jams_version": "0.3.4"
  },
  "sandbox": {
    "expanded": false
  }
}<|MERGE_RESOLUTION|>--- conflicted
+++ resolved
@@ -600,29 +600,7 @@
         },
         {
           "time": 48.0,
-<<<<<<< HEAD
-          "duration": 1.0,
-          "value": "Bb:min",
-          "confidence": 1
-        },
-        {
-          "time": 48.1,
-          "duration": 1.0,
-          "value": "Bb:min",
-          "confidence": 1
-        },
-        {
-          "time": 48.2,
-          "duration": 1.0,
-          "value": "Bb:min",
-          "confidence": 1
-        },
-        {
-          "time": 48.3,
-          "duration": 1.0,
-=======
-          "duration": 4.0,
->>>>>>> 5725112b
+          "duration": 4.0,
           "value": "Bb:min",
           "confidence": 1
         },
@@ -1035,21 +1013,13 @@
           "confidence": 1
         },
         {
-<<<<<<< HEAD
-          "time": 116.1,
-=======
           "time": 115.1,
->>>>>>> 5725112b
-          "duration": 1.0,
-          "value": "Db:maj",
-          "confidence": 1
-        },
-        {
-<<<<<<< HEAD
-          "time": 116.2,
-=======
+          "duration": 1.0,
+          "value": "Db:maj",
+          "confidence": 1
+        },
+        {
           "time": 115.2,
->>>>>>> 5725112b
           "duration": 2.0,
           "value": "Db:maj",
           "confidence": 1
