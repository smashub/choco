{
  "annotations": [
    {
      "annotation_metadata": {
        "curator": {
          "name": "",
          "email": ""
        },
        "annotator": {},
        "version": "",
        "corpus": "biab_internet_corpus",
        "annotation_tools": "",
        "annotation_rules": "",
        "validation": "",
        "data_source": ""
      },
      "namespace": "chord",
      "data": [
        {
          "time": 0.0,
          "duration": 4.0,
          "value": "F:maj",
<<<<<<< HEAD
=======
          "confidence": 1
        },
        {
          "time": 1.0,
          "duration": 2.0,
          "value": "G:min",
          "confidence": 1
        },
        {
          "time": 1.2,
          "duration": 2.0,
          "value": "C:(3,5,b7)",
>>>>>>> 5725112b
          "confidence": 1
        },
        {
          "time": 2.0,
<<<<<<< HEAD
          "duration": 2.0,
          "value": "G:min",
          "confidence": 1
        },
        {
          "time": 2.2,
          "duration": 2.0,
          "value": "C:(3,5,b7)",
=======
          "duration": 4.0,
          "value": "F:maj",
>>>>>>> 5725112b
          "confidence": 1
        },
        {
          "time": 3.0,
          "duration": 4.0,
          "value": "F:maj",
          "confidence": 1
        },
        {
          "time": 4.0,
          "duration": 4.0,
<<<<<<< HEAD
          "value": "F:maj",
=======
          "value": "C:(3,5,b7)",
>>>>>>> 5725112b
          "confidence": 1
        },
        {
          "time": 5.0,
          "duration": 4.0,
<<<<<<< HEAD
          "value": "C:(3,5,b7)",
=======
          "value": "F:maj",
>>>>>>> 5725112b
          "confidence": 1
        },
        {
          "time": 6.0,
          "duration": 4.0,
          "value": "F:maj",
          "confidence": 1
        },
        {
          "time": 7.0,
          "duration": 4.0,
          "value": "F:maj",
          "confidence": 1
        },
        {
          "time": 8.0,
<<<<<<< HEAD
          "duration": 4.0,
          "value": "F:maj",
=======
          "duration": 2.0,
          "value": "C:maj",
          "confidence": 1
        },
        {
          "time": 8.2,
          "duration": 2.0,
          "value": "G:(3,5,b7)",
>>>>>>> 5725112b
          "confidence": 1
        },
        {
          "time": 9.0,
<<<<<<< HEAD
          "duration": 2.0,
          "value": "C:maj",
          "confidence": 1
        },
        {
          "time": 9.2,
          "duration": 2.0,
          "value": "G:(3,5,b7)",
=======
          "duration": 4.0,
          "value": "C:maj",
>>>>>>> 5725112b
          "confidence": 1
        },
        {
          "time": 10.0,
          "duration": 4.0,
<<<<<<< HEAD
          "value": "C:maj",
=======
          "value": "C:(3,5,b7)",
>>>>>>> 5725112b
          "confidence": 1
        },
        {
          "time": 11.0,
          "duration": 4.0,
<<<<<<< HEAD
          "value": "C:(3,5,b7)",
=======
          "value": "F:maj",
>>>>>>> 5725112b
          "confidence": 1
        },
        {
          "time": 12.0,
          "duration": 4.0,
<<<<<<< HEAD
          "value": "F:maj",
=======
          "value": "A:(3,5,b7)",
>>>>>>> 5725112b
          "confidence": 1
        },
        {
          "time": 13.0,
          "duration": 4.0,
<<<<<<< HEAD
          "value": "A:(3,5,b7)",
=======
          "value": "D:min",
>>>>>>> 5725112b
          "confidence": 1
        },
        {
          "time": 14.0,
<<<<<<< HEAD
          "duration": 4.0,
          "value": "D:min",
=======
          "duration": 2.0,
          "value": "G:(3,5,b7)",
          "confidence": 1
        },
        {
          "time": 14.2,
          "duration": 2.0,
          "value": "C:maj",
>>>>>>> 5725112b
          "confidence": 1
        },
        {
          "time": 15.0,
          "duration": 2.0,
          "value": "G:(3,5,b7)",
          "confidence": 1
        },
        {
          "time": 15.2,
          "duration": 2.0,
          "value": "C:maj",
          "confidence": 1
        },
        {
          "time": 16.0,
          "duration": 2.0,
<<<<<<< HEAD
          "value": "G:(3,5,b7)",
=======
          "value": "D:(3,5,b7)",
>>>>>>> 5725112b
          "confidence": 1
        },
        {
          "time": 16.2,
          "duration": 2.0,
<<<<<<< HEAD
          "value": "C:maj",
=======
          "value": "G:(3,5,b7)",
>>>>>>> 5725112b
          "confidence": 1
        },
        {
          "time": 17.0,
<<<<<<< HEAD
          "duration": 2.0,
          "value": "D:(3,5,b7)",
          "confidence": 1
        },
        {
          "time": 17.2,
          "duration": 2.0,
          "value": "G:(3,5,b7)",
=======
          "duration": 4.0,
          "value": "C:maj",
>>>>>>> 5725112b
          "confidence": 1
        },
        {
          "time": 18.0,
          "duration": 4.0,
<<<<<<< HEAD
          "value": "C:maj",
=======
          "value": "C:(3,5,b7)",
>>>>>>> 5725112b
          "confidence": 1
        },
        {
          "time": 19.0,
          "duration": 4.0,
          "value": "C:(3,5,b7)",
          "confidence": 1
        },
        {
          "time": 20.0,
          "duration": 4.0,
<<<<<<< HEAD
          "value": "C:(3,5,b7)",
=======
          "value": "F:maj",
>>>>>>> 5725112b
          "confidence": 1
        },
        {
          "time": 21.0,
          "duration": 4.0,
          "value": "F:maj",
          "confidence": 1
        },
        {
          "time": 22.0,
          "duration": 4.0,
<<<<<<< HEAD
          "value": "F:maj",
=======
          "value": "C:(3,5,b7)",
>>>>>>> 5725112b
          "confidence": 1
        },
        {
          "time": 23.0,
          "duration": 4.0,
          "value": "C:(3,5,b7)",
          "confidence": 1
        },
        {
          "time": 24.0,
          "duration": 4.0,
<<<<<<< HEAD
          "value": "C:(3,5,b7)",
=======
          "value": "F:maj",
>>>>>>> 5725112b
          "confidence": 1
        },
        {
          "time": 25.0,
          "duration": 4.0,
          "value": "F:maj",
          "confidence": 1
        },
        {
          "time": 26.0,
          "duration": 4.0,
<<<<<<< HEAD
          "value": "F:maj",
=======
          "value": "C:(3,5,b7)",
>>>>>>> 5725112b
          "confidence": 1
        },
        {
          "time": 27.0,
          "duration": 4.0,
          "value": "C:(3,5,b7)",
          "confidence": 1
        },
        {
          "time": 28.0,
          "duration": 4.0,
<<<<<<< HEAD
          "value": "C:(3,5,b7)",
=======
          "value": "F:maj",
>>>>>>> 5725112b
          "confidence": 1
        },
        {
          "time": 29.0,
          "duration": 4.0,
          "value": "F:maj",
          "confidence": 1
        },
        {
          "time": 30.0,
          "duration": 4.0,
<<<<<<< HEAD
          "value": "F:maj",
          "confidence": 1
        },
        {
          "time": 31.0,
          "duration": 4.0,
=======
>>>>>>> 5725112b
          "value": "C:dim",
          "confidence": 1
        },
        {
<<<<<<< HEAD
          "time": 32.0,
=======
          "time": 31.0,
>>>>>>> 5725112b
          "duration": 4.0,
          "value": "B:dim",
          "confidence": 1
        },
        {
<<<<<<< HEAD
          "time": 33.0,
=======
          "time": 32.0,
>>>>>>> 5725112b
          "duration": 2.0,
          "value": "G:dim",
          "confidence": 1
        },
        {
<<<<<<< HEAD
          "time": 33.2,
=======
          "time": 32.2,
>>>>>>> 5725112b
          "duration": 2.0,
          "value": "C:(3,5,b7)",
          "confidence": 1
        },
        {
<<<<<<< HEAD
          "time": 34.0,
=======
          "time": 33.0,
>>>>>>> 5725112b
          "duration": 4.0,
          "value": "F:maj",
          "confidence": 1
        },
        {
<<<<<<< HEAD
          "time": 35.0,
=======
          "time": 34.0,
>>>>>>> 5725112b
          "duration": 4.0,
          "value": "F:maj",
          "confidence": 1
        },
        {
<<<<<<< HEAD
          "time": 36.0,
=======
          "time": 35.0,
>>>>>>> 5725112b
          "duration": 4.0,
          "value": "F:maj",
          "confidence": 1
        },
        {
<<<<<<< HEAD
          "time": 37.0,
=======
          "time": 36.0,
>>>>>>> 5725112b
          "duration": 2.0,
          "value": "F:maj",
          "confidence": 1
        },
        {
<<<<<<< HEAD
          "time": 37.2,
=======
          "time": 36.2,
>>>>>>> 5725112b
          "duration": 2.0,
          "value": "C:(3,5,b7)",
          "confidence": 1
        },
        {
<<<<<<< HEAD
          "time": 38.0,
=======
          "time": 37.0,
>>>>>>> 5725112b
          "duration": 4.0,
          "value": "F:maj",
          "confidence": 1
        },
        {
<<<<<<< HEAD
=======
          "time": 38.0,
          "duration": 4.0,
          "value": "C:(3,5,b7)",
          "confidence": 1
        },
        {
>>>>>>> 5725112b
          "time": 39.0,
          "duration": 4.0,
          "value": "C:(3,5,b7)",
          "confidence": 1
        },
        {
          "time": 40.0,
          "duration": 4.0,
<<<<<<< HEAD
          "value": "C:(3,5,b7)",
=======
          "value": "F:maj",
>>>>>>> 5725112b
          "confidence": 1
        },
        {
          "time": 41.0,
          "duration": 4.0,
          "value": "F:maj",
          "confidence": 1
        },
        {
          "time": 42.0,
          "duration": 4.0,
<<<<<<< HEAD
          "value": "F:maj",
=======
          "value": "C:(3,5,b7)",
>>>>>>> 5725112b
          "confidence": 1
        },
        {
          "time": 43.0,
          "duration": 4.0,
          "value": "C:(3,5,b7)",
          "confidence": 1
        },
        {
          "time": 44.0,
          "duration": 4.0,
<<<<<<< HEAD
          "value": "C:(3,5,b7)",
=======
          "value": "F:maj",
>>>>>>> 5725112b
          "confidence": 1
        },
        {
          "time": 45.0,
          "duration": 4.0,
          "value": "F:maj",
          "confidence": 1
        },
        {
          "time": 46.0,
          "duration": 4.0,
<<<<<<< HEAD
          "value": "F:maj",
=======
          "value": "C:(3,5,b7)",
>>>>>>> 5725112b
          "confidence": 1
        },
        {
          "time": 47.0,
          "duration": 4.0,
          "value": "C:(3,5,b7)",
          "confidence": 1
        },
        {
          "time": 48.0,
          "duration": 4.0,
<<<<<<< HEAD
          "value": "C:(3,5,b7)",
=======
          "value": "F:maj",
>>>>>>> 5725112b
          "confidence": 1
        },
        {
          "time": 49.0,
          "duration": 4.0,
          "value": "F:maj",
          "confidence": 1
        },
        {
          "time": 50.0,
          "duration": 4.0,
<<<<<<< HEAD
          "value": "F:maj",
          "confidence": 1
        },
        {
          "time": 51.0,
          "duration": 4.0,
=======
>>>>>>> 5725112b
          "value": "C:dim",
          "confidence": 1
        },
        {
<<<<<<< HEAD
          "time": 52.0,
=======
          "time": 51.0,
>>>>>>> 5725112b
          "duration": 4.0,
          "value": "B:dim",
          "confidence": 1
        },
        {
<<<<<<< HEAD
          "time": 53.0,
=======
          "time": 52.0,
>>>>>>> 5725112b
          "duration": 2.0,
          "value": "G:dim",
          "confidence": 1
        },
        {
<<<<<<< HEAD
          "time": 53.2,
=======
          "time": 52.2,
>>>>>>> 5725112b
          "duration": 2.0,
          "value": "C:(3,5,b7)",
          "confidence": 1
        },
        {
<<<<<<< HEAD
          "time": 54.0,
=======
          "time": 53.0,
>>>>>>> 5725112b
          "duration": 4.0,
          "value": "F:maj",
          "confidence": 1
        },
        {
<<<<<<< HEAD
          "time": 55.0,
=======
          "time": 54.0,
>>>>>>> 5725112b
          "duration": 4.0,
          "value": "F:maj",
          "confidence": 1
        },
        {
<<<<<<< HEAD
          "time": 56.0,
=======
          "time": 55.0,
>>>>>>> 5725112b
          "duration": 4.0,
          "value": "F:maj",
          "confidence": 1
        },
        {
<<<<<<< HEAD
          "time": 57.0,
=======
          "time": 56.0,
>>>>>>> 5725112b
          "duration": 2.0,
          "value": "F:maj",
          "confidence": 1
        },
        {
<<<<<<< HEAD
          "time": 57.2,
=======
          "time": 56.2,
>>>>>>> 5725112b
          "duration": 2.0,
          "value": "C:(3,5,b7)",
          "confidence": 1
        },
        {
<<<<<<< HEAD
          "time": 58.0,
=======
          "time": 57.0,
>>>>>>> 5725112b
          "duration": 2.0,
          "value": "F:maj",
          "confidence": 1
        },
        {
<<<<<<< HEAD
          "time": 58.2,
=======
          "time": 57.2,
>>>>>>> 5725112b
          "duration": 2.0,
          "value": "C:(3,5,b7)",
          "confidence": 1
        },
        {
<<<<<<< HEAD
          "time": 59.0,
=======
          "time": 58.0,
>>>>>>> 5725112b
          "duration": 2.0,
          "value": "F:maj",
          "confidence": 1
        },
        {
<<<<<<< HEAD
          "time": 59.2,
=======
          "time": 58.2,
>>>>>>> 5725112b
          "duration": 2.0,
          "value": "C:(3,5,b7)",
          "confidence": 1
        },
        {
<<<<<<< HEAD
          "time": 60.0,
=======
          "time": 59.0,
>>>>>>> 5725112b
          "duration": 3.0,
          "value": "F:maj",
          "confidence": 1
        },
        {
<<<<<<< HEAD
          "time": 60.3,
=======
          "time": 59.3,
>>>>>>> 5725112b
          "duration": 1.0,
          "value": "C:maj",
          "confidence": 1
        }
      ],
      "sandbox": {},
      "time": 0,
      "duration": 243.0
    },
    {
      "annotation_metadata": {
        "curator": {
          "name": "",
          "email": ""
        },
        "annotator": {},
        "version": "",
        "corpus": "biab_internet_corpus",
        "annotation_tools": "",
        "annotation_rules": "",
        "validation": "",
        "data_source": ""
      },
      "namespace": "key_mode",
      "data": [
        {
          "time": 0.0,
          "duration": 243.0,
          "value": "C",
          "confidence": 1
        }
      ],
      "sandbox": {},
      "time": 0,
      "duration": 243.0
    }
  ],
  "file_metadata": {
    "title": "Sailing Down The Chesapeake Bay",
    "artist": "",
    "release": "",
    "duration": 243.0,
    "identifiers": {},
    "jams_version": "0.3.4"
  },
  "sandbox": {
    "expanded": false
  }
}<|MERGE_RESOLUTION|>--- conflicted
+++ resolved
@@ -20,8 +20,6 @@
           "time": 0.0,
           "duration": 4.0,
           "value": "F:maj",
-<<<<<<< HEAD
-=======
           "confidence": 1
         },
         {
@@ -34,24 +32,12 @@
           "time": 1.2,
           "duration": 2.0,
           "value": "C:(3,5,b7)",
->>>>>>> 5725112b
           "confidence": 1
         },
         {
           "time": 2.0,
-<<<<<<< HEAD
-          "duration": 2.0,
-          "value": "G:min",
-          "confidence": 1
-        },
-        {
-          "time": 2.2,
-          "duration": 2.0,
-          "value": "C:(3,5,b7)",
-=======
-          "duration": 4.0,
-          "value": "F:maj",
->>>>>>> 5725112b
+          "duration": 4.0,
+          "value": "F:maj",
           "confidence": 1
         },
         {
@@ -63,21 +49,13 @@
         {
           "time": 4.0,
           "duration": 4.0,
-<<<<<<< HEAD
-          "value": "F:maj",
-=======
-          "value": "C:(3,5,b7)",
->>>>>>> 5725112b
+          "value": "C:(3,5,b7)",
           "confidence": 1
         },
         {
           "time": 5.0,
           "duration": 4.0,
-<<<<<<< HEAD
-          "value": "C:(3,5,b7)",
-=======
-          "value": "F:maj",
->>>>>>> 5725112b
+          "value": "F:maj",
           "confidence": 1
         },
         {
@@ -94,10 +72,6 @@
         },
         {
           "time": 8.0,
-<<<<<<< HEAD
-          "duration": 4.0,
-          "value": "F:maj",
-=======
           "duration": 2.0,
           "value": "C:maj",
           "confidence": 1
@@ -106,140 +80,84 @@
           "time": 8.2,
           "duration": 2.0,
           "value": "G:(3,5,b7)",
->>>>>>> 5725112b
           "confidence": 1
         },
         {
           "time": 9.0,
-<<<<<<< HEAD
-          "duration": 2.0,
-          "value": "C:maj",
-          "confidence": 1
-        },
-        {
-          "time": 9.2,
+          "duration": 4.0,
+          "value": "C:maj",
+          "confidence": 1
+        },
+        {
+          "time": 10.0,
+          "duration": 4.0,
+          "value": "C:(3,5,b7)",
+          "confidence": 1
+        },
+        {
+          "time": 11.0,
+          "duration": 4.0,
+          "value": "F:maj",
+          "confidence": 1
+        },
+        {
+          "time": 12.0,
+          "duration": 4.0,
+          "value": "A:(3,5,b7)",
+          "confidence": 1
+        },
+        {
+          "time": 13.0,
+          "duration": 4.0,
+          "value": "D:min",
+          "confidence": 1
+        },
+        {
+          "time": 14.0,
           "duration": 2.0,
           "value": "G:(3,5,b7)",
-=======
-          "duration": 4.0,
-          "value": "C:maj",
->>>>>>> 5725112b
-          "confidence": 1
-        },
-        {
-          "time": 10.0,
-          "duration": 4.0,
-<<<<<<< HEAD
-          "value": "C:maj",
-=======
-          "value": "C:(3,5,b7)",
->>>>>>> 5725112b
-          "confidence": 1
-        },
-        {
-          "time": 11.0,
-          "duration": 4.0,
-<<<<<<< HEAD
-          "value": "C:(3,5,b7)",
-=======
-          "value": "F:maj",
->>>>>>> 5725112b
-          "confidence": 1
-        },
-        {
-          "time": 12.0,
-          "duration": 4.0,
-<<<<<<< HEAD
-          "value": "F:maj",
-=======
-          "value": "A:(3,5,b7)",
->>>>>>> 5725112b
-          "confidence": 1
-        },
-        {
-          "time": 13.0,
-          "duration": 4.0,
-<<<<<<< HEAD
-          "value": "A:(3,5,b7)",
-=======
-          "value": "D:min",
->>>>>>> 5725112b
-          "confidence": 1
-        },
-        {
-          "time": 14.0,
-<<<<<<< HEAD
-          "duration": 4.0,
-          "value": "D:min",
-=======
+          "confidence": 1
+        },
+        {
+          "time": 14.2,
+          "duration": 2.0,
+          "value": "C:maj",
+          "confidence": 1
+        },
+        {
+          "time": 15.0,
           "duration": 2.0,
           "value": "G:(3,5,b7)",
           "confidence": 1
         },
         {
-          "time": 14.2,
-          "duration": 2.0,
-          "value": "C:maj",
->>>>>>> 5725112b
-          "confidence": 1
-        },
-        {
-          "time": 15.0,
+          "time": 15.2,
+          "duration": 2.0,
+          "value": "C:maj",
+          "confidence": 1
+        },
+        {
+          "time": 16.0,
+          "duration": 2.0,
+          "value": "D:(3,5,b7)",
+          "confidence": 1
+        },
+        {
+          "time": 16.2,
           "duration": 2.0,
           "value": "G:(3,5,b7)",
           "confidence": 1
         },
         {
-          "time": 15.2,
-          "duration": 2.0,
-          "value": "C:maj",
-          "confidence": 1
-        },
-        {
-          "time": 16.0,
-          "duration": 2.0,
-<<<<<<< HEAD
-          "value": "G:(3,5,b7)",
-=======
-          "value": "D:(3,5,b7)",
->>>>>>> 5725112b
-          "confidence": 1
-        },
-        {
-          "time": 16.2,
-          "duration": 2.0,
-<<<<<<< HEAD
-          "value": "C:maj",
-=======
-          "value": "G:(3,5,b7)",
->>>>>>> 5725112b
-          "confidence": 1
-        },
-        {
           "time": 17.0,
-<<<<<<< HEAD
-          "duration": 2.0,
-          "value": "D:(3,5,b7)",
-          "confidence": 1
-        },
-        {
-          "time": 17.2,
-          "duration": 2.0,
-          "value": "G:(3,5,b7)",
-=======
-          "duration": 4.0,
-          "value": "C:maj",
->>>>>>> 5725112b
+          "duration": 4.0,
+          "value": "C:maj",
           "confidence": 1
         },
         {
           "time": 18.0,
           "duration": 4.0,
-<<<<<<< HEAD
-          "value": "C:maj",
-=======
-          "value": "C:(3,5,b7)",
->>>>>>> 5725112b
+          "value": "C:(3,5,b7)",
           "confidence": 1
         },
         {
@@ -251,11 +169,7 @@
         {
           "time": 20.0,
           "duration": 4.0,
-<<<<<<< HEAD
-          "value": "C:(3,5,b7)",
-=======
-          "value": "F:maj",
->>>>>>> 5725112b
+          "value": "F:maj",
           "confidence": 1
         },
         {
@@ -267,11 +181,7 @@
         {
           "time": 22.0,
           "duration": 4.0,
-<<<<<<< HEAD
-          "value": "F:maj",
-=======
-          "value": "C:(3,5,b7)",
->>>>>>> 5725112b
+          "value": "C:(3,5,b7)",
           "confidence": 1
         },
         {
@@ -283,11 +193,7 @@
         {
           "time": 24.0,
           "duration": 4.0,
-<<<<<<< HEAD
-          "value": "C:(3,5,b7)",
-=======
-          "value": "F:maj",
->>>>>>> 5725112b
+          "value": "F:maj",
           "confidence": 1
         },
         {
@@ -299,11 +205,7 @@
         {
           "time": 26.0,
           "duration": 4.0,
-<<<<<<< HEAD
-          "value": "F:maj",
-=======
-          "value": "C:(3,5,b7)",
->>>>>>> 5725112b
+          "value": "C:(3,5,b7)",
           "confidence": 1
         },
         {
@@ -315,11 +217,7 @@
         {
           "time": 28.0,
           "duration": 4.0,
-<<<<<<< HEAD
-          "value": "C:(3,5,b7)",
-=======
-          "value": "F:maj",
->>>>>>> 5725112b
+          "value": "F:maj",
           "confidence": 1
         },
         {
@@ -331,354 +229,221 @@
         {
           "time": 30.0,
           "duration": 4.0,
-<<<<<<< HEAD
-          "value": "F:maj",
+          "value": "C:dim",
           "confidence": 1
         },
         {
           "time": 31.0,
           "duration": 4.0,
-=======
->>>>>>> 5725112b
+          "value": "B:dim",
+          "confidence": 1
+        },
+        {
+          "time": 32.0,
+          "duration": 2.0,
+          "value": "G:dim",
+          "confidence": 1
+        },
+        {
+          "time": 32.2,
+          "duration": 2.0,
+          "value": "C:(3,5,b7)",
+          "confidence": 1
+        },
+        {
+          "time": 33.0,
+          "duration": 4.0,
+          "value": "F:maj",
+          "confidence": 1
+        },
+        {
+          "time": 34.0,
+          "duration": 4.0,
+          "value": "F:maj",
+          "confidence": 1
+        },
+        {
+          "time": 35.0,
+          "duration": 4.0,
+          "value": "F:maj",
+          "confidence": 1
+        },
+        {
+          "time": 36.0,
+          "duration": 2.0,
+          "value": "F:maj",
+          "confidence": 1
+        },
+        {
+          "time": 36.2,
+          "duration": 2.0,
+          "value": "C:(3,5,b7)",
+          "confidence": 1
+        },
+        {
+          "time": 37.0,
+          "duration": 4.0,
+          "value": "F:maj",
+          "confidence": 1
+        },
+        {
+          "time": 38.0,
+          "duration": 4.0,
+          "value": "C:(3,5,b7)",
+          "confidence": 1
+        },
+        {
+          "time": 39.0,
+          "duration": 4.0,
+          "value": "C:(3,5,b7)",
+          "confidence": 1
+        },
+        {
+          "time": 40.0,
+          "duration": 4.0,
+          "value": "F:maj",
+          "confidence": 1
+        },
+        {
+          "time": 41.0,
+          "duration": 4.0,
+          "value": "F:maj",
+          "confidence": 1
+        },
+        {
+          "time": 42.0,
+          "duration": 4.0,
+          "value": "C:(3,5,b7)",
+          "confidence": 1
+        },
+        {
+          "time": 43.0,
+          "duration": 4.0,
+          "value": "C:(3,5,b7)",
+          "confidence": 1
+        },
+        {
+          "time": 44.0,
+          "duration": 4.0,
+          "value": "F:maj",
+          "confidence": 1
+        },
+        {
+          "time": 45.0,
+          "duration": 4.0,
+          "value": "F:maj",
+          "confidence": 1
+        },
+        {
+          "time": 46.0,
+          "duration": 4.0,
+          "value": "C:(3,5,b7)",
+          "confidence": 1
+        },
+        {
+          "time": 47.0,
+          "duration": 4.0,
+          "value": "C:(3,5,b7)",
+          "confidence": 1
+        },
+        {
+          "time": 48.0,
+          "duration": 4.0,
+          "value": "F:maj",
+          "confidence": 1
+        },
+        {
+          "time": 49.0,
+          "duration": 4.0,
+          "value": "F:maj",
+          "confidence": 1
+        },
+        {
+          "time": 50.0,
+          "duration": 4.0,
           "value": "C:dim",
           "confidence": 1
         },
         {
-<<<<<<< HEAD
-          "time": 32.0,
-=======
-          "time": 31.0,
->>>>>>> 5725112b
+          "time": 51.0,
           "duration": 4.0,
           "value": "B:dim",
           "confidence": 1
         },
         {
-<<<<<<< HEAD
-          "time": 33.0,
-=======
-          "time": 32.0,
->>>>>>> 5725112b
+          "time": 52.0,
           "duration": 2.0,
           "value": "G:dim",
           "confidence": 1
         },
         {
-<<<<<<< HEAD
-          "time": 33.2,
-=======
-          "time": 32.2,
->>>>>>> 5725112b
-          "duration": 2.0,
-          "value": "C:(3,5,b7)",
-          "confidence": 1
-        },
-        {
-<<<<<<< HEAD
-          "time": 34.0,
-=======
-          "time": 33.0,
->>>>>>> 5725112b
-          "duration": 4.0,
-          "value": "F:maj",
-          "confidence": 1
-        },
-        {
-<<<<<<< HEAD
-          "time": 35.0,
-=======
-          "time": 34.0,
->>>>>>> 5725112b
-          "duration": 4.0,
-          "value": "F:maj",
-          "confidence": 1
-        },
-        {
-<<<<<<< HEAD
-          "time": 36.0,
-=======
-          "time": 35.0,
->>>>>>> 5725112b
-          "duration": 4.0,
-          "value": "F:maj",
-          "confidence": 1
-        },
-        {
-<<<<<<< HEAD
-          "time": 37.0,
-=======
-          "time": 36.0,
->>>>>>> 5725112b
-          "duration": 2.0,
-          "value": "F:maj",
-          "confidence": 1
-        },
-        {
-<<<<<<< HEAD
-          "time": 37.2,
-=======
-          "time": 36.2,
->>>>>>> 5725112b
-          "duration": 2.0,
-          "value": "C:(3,5,b7)",
-          "confidence": 1
-        },
-        {
-<<<<<<< HEAD
-          "time": 38.0,
-=======
-          "time": 37.0,
->>>>>>> 5725112b
-          "duration": 4.0,
-          "value": "F:maj",
-          "confidence": 1
-        },
-        {
-<<<<<<< HEAD
-=======
-          "time": 38.0,
-          "duration": 4.0,
-          "value": "C:(3,5,b7)",
-          "confidence": 1
-        },
-        {
->>>>>>> 5725112b
-          "time": 39.0,
-          "duration": 4.0,
-          "value": "C:(3,5,b7)",
-          "confidence": 1
-        },
-        {
-          "time": 40.0,
-          "duration": 4.0,
-<<<<<<< HEAD
-          "value": "C:(3,5,b7)",
-=======
-          "value": "F:maj",
->>>>>>> 5725112b
-          "confidence": 1
-        },
-        {
-          "time": 41.0,
-          "duration": 4.0,
-          "value": "F:maj",
-          "confidence": 1
-        },
-        {
-          "time": 42.0,
-          "duration": 4.0,
-<<<<<<< HEAD
-          "value": "F:maj",
-=======
-          "value": "C:(3,5,b7)",
->>>>>>> 5725112b
-          "confidence": 1
-        },
-        {
-          "time": 43.0,
-          "duration": 4.0,
-          "value": "C:(3,5,b7)",
-          "confidence": 1
-        },
-        {
-          "time": 44.0,
-          "duration": 4.0,
-<<<<<<< HEAD
-          "value": "C:(3,5,b7)",
-=======
-          "value": "F:maj",
->>>>>>> 5725112b
-          "confidence": 1
-        },
-        {
-          "time": 45.0,
-          "duration": 4.0,
-          "value": "F:maj",
-          "confidence": 1
-        },
-        {
-          "time": 46.0,
-          "duration": 4.0,
-<<<<<<< HEAD
-          "value": "F:maj",
-=======
-          "value": "C:(3,5,b7)",
->>>>>>> 5725112b
-          "confidence": 1
-        },
-        {
-          "time": 47.0,
-          "duration": 4.0,
-          "value": "C:(3,5,b7)",
-          "confidence": 1
-        },
-        {
-          "time": 48.0,
-          "duration": 4.0,
-<<<<<<< HEAD
-          "value": "C:(3,5,b7)",
-=======
-          "value": "F:maj",
->>>>>>> 5725112b
-          "confidence": 1
-        },
-        {
-          "time": 49.0,
-          "duration": 4.0,
-          "value": "F:maj",
-          "confidence": 1
-        },
-        {
-          "time": 50.0,
-          "duration": 4.0,
-<<<<<<< HEAD
-          "value": "F:maj",
-          "confidence": 1
-        },
-        {
-          "time": 51.0,
-          "duration": 4.0,
-=======
->>>>>>> 5725112b
-          "value": "C:dim",
-          "confidence": 1
-        },
-        {
-<<<<<<< HEAD
-          "time": 52.0,
-=======
-          "time": 51.0,
->>>>>>> 5725112b
-          "duration": 4.0,
-          "value": "B:dim",
-          "confidence": 1
-        },
-        {
-<<<<<<< HEAD
+          "time": 52.2,
+          "duration": 2.0,
+          "value": "C:(3,5,b7)",
+          "confidence": 1
+        },
+        {
           "time": 53.0,
-=======
-          "time": 52.0,
->>>>>>> 5725112b
-          "duration": 2.0,
-          "value": "G:dim",
-          "confidence": 1
-        },
-        {
-<<<<<<< HEAD
-          "time": 53.2,
-=======
-          "time": 52.2,
->>>>>>> 5725112b
-          "duration": 2.0,
-          "value": "C:(3,5,b7)",
-          "confidence": 1
-        },
-        {
-<<<<<<< HEAD
+          "duration": 4.0,
+          "value": "F:maj",
+          "confidence": 1
+        },
+        {
           "time": 54.0,
-=======
-          "time": 53.0,
->>>>>>> 5725112b
-          "duration": 4.0,
-          "value": "F:maj",
-          "confidence": 1
-        },
-        {
-<<<<<<< HEAD
+          "duration": 4.0,
+          "value": "F:maj",
+          "confidence": 1
+        },
+        {
           "time": 55.0,
-=======
-          "time": 54.0,
->>>>>>> 5725112b
-          "duration": 4.0,
-          "value": "F:maj",
-          "confidence": 1
-        },
-        {
-<<<<<<< HEAD
+          "duration": 4.0,
+          "value": "F:maj",
+          "confidence": 1
+        },
+        {
           "time": 56.0,
-=======
-          "time": 55.0,
->>>>>>> 5725112b
-          "duration": 4.0,
-          "value": "F:maj",
-          "confidence": 1
-        },
-        {
-<<<<<<< HEAD
+          "duration": 2.0,
+          "value": "F:maj",
+          "confidence": 1
+        },
+        {
+          "time": 56.2,
+          "duration": 2.0,
+          "value": "C:(3,5,b7)",
+          "confidence": 1
+        },
+        {
           "time": 57.0,
-=======
-          "time": 56.0,
->>>>>>> 5725112b
-          "duration": 2.0,
-          "value": "F:maj",
-          "confidence": 1
-        },
-        {
-<<<<<<< HEAD
+          "duration": 2.0,
+          "value": "F:maj",
+          "confidence": 1
+        },
+        {
           "time": 57.2,
-=======
-          "time": 56.2,
->>>>>>> 5725112b
-          "duration": 2.0,
-          "value": "C:(3,5,b7)",
-          "confidence": 1
-        },
-        {
-<<<<<<< HEAD
+          "duration": 2.0,
+          "value": "C:(3,5,b7)",
+          "confidence": 1
+        },
+        {
           "time": 58.0,
-=======
-          "time": 57.0,
->>>>>>> 5725112b
-          "duration": 2.0,
-          "value": "F:maj",
-          "confidence": 1
-        },
-        {
-<<<<<<< HEAD
+          "duration": 2.0,
+          "value": "F:maj",
+          "confidence": 1
+        },
+        {
           "time": 58.2,
-=======
-          "time": 57.2,
->>>>>>> 5725112b
-          "duration": 2.0,
-          "value": "C:(3,5,b7)",
-          "confidence": 1
-        },
-        {
-<<<<<<< HEAD
+          "duration": 2.0,
+          "value": "C:(3,5,b7)",
+          "confidence": 1
+        },
+        {
           "time": 59.0,
-=======
-          "time": 58.0,
->>>>>>> 5725112b
-          "duration": 2.0,
-          "value": "F:maj",
-          "confidence": 1
-        },
-        {
-<<<<<<< HEAD
-          "time": 59.2,
-=======
-          "time": 58.2,
->>>>>>> 5725112b
-          "duration": 2.0,
-          "value": "C:(3,5,b7)",
-          "confidence": 1
-        },
-        {
-<<<<<<< HEAD
-          "time": 60.0,
-=======
-          "time": 59.0,
->>>>>>> 5725112b
           "duration": 3.0,
           "value": "F:maj",
           "confidence": 1
         },
         {
-<<<<<<< HEAD
-          "time": 60.3,
-=======
           "time": 59.3,
->>>>>>> 5725112b
           "duration": 1.0,
           "value": "C:maj",
           "confidence": 1
