--- conflicted
+++ resolved
@@ -47,21 +47,13 @@
           "confidence": 1
         },
         {
-<<<<<<< HEAD
-          "time": 3.1,
-=======
           "time": 2.1,
->>>>>>> 5725112b
-          "duration": 1.0,
-          "value": "E:min",
-          "confidence": 1
-        },
-        {
-<<<<<<< HEAD
-          "time": 3.2,
-=======
+          "duration": 1.0,
+          "value": "E:min",
+          "confidence": 1
+        },
+        {
           "time": 2.2,
->>>>>>> 5725112b
           "duration": 2.0,
           "value": "D:(3,5,b7)",
           "confidence": 1
@@ -103,21 +95,13 @@
           "confidence": 1
         },
         {
-<<<<<<< HEAD
-          "time": 7.1,
-=======
           "time": 6.1,
->>>>>>> 5725112b
-          "duration": 1.0,
-          "value": "E:min",
-          "confidence": 1
-        },
-        {
-<<<<<<< HEAD
-          "time": 7.2,
-=======
+          "duration": 1.0,
+          "value": "E:min",
+          "confidence": 1
+        },
+        {
           "time": 6.2,
->>>>>>> 5725112b
           "duration": 2.0,
           "value": "D:(3,5,b7)",
           "confidence": 1
@@ -159,21 +143,13 @@
           "confidence": 1
         },
         {
-<<<<<<< HEAD
-          "time": 11.1,
-=======
           "time": 10.1,
->>>>>>> 5725112b
-          "duration": 1.0,
-          "value": "E:min",
-          "confidence": 1
-        },
-        {
-<<<<<<< HEAD
-          "time": 11.2,
-=======
+          "duration": 1.0,
+          "value": "E:min",
+          "confidence": 1
+        },
+        {
           "time": 10.2,
->>>>>>> 5725112b
           "duration": 2.0,
           "value": "D:(3,5,b7)",
           "confidence": 1
@@ -323,21 +299,13 @@
           "confidence": 1
         },
         {
-<<<<<<< HEAD
-          "time": 27.1,
-=======
           "time": 26.1,
->>>>>>> 5725112b
-          "duration": 1.0,
-          "value": "E:min",
-          "confidence": 1
-        },
-        {
-<<<<<<< HEAD
-          "time": 27.2,
-=======
+          "duration": 1.0,
+          "value": "E:min",
+          "confidence": 1
+        },
+        {
           "time": 26.2,
->>>>>>> 5725112b
           "duration": 2.0,
           "value": "D:(3,5,b7)",
           "confidence": 1
@@ -379,21 +347,13 @@
           "confidence": 1
         },
         {
-<<<<<<< HEAD
-          "time": 31.1,
-=======
           "time": 30.1,
->>>>>>> 5725112b
-          "duration": 1.0,
-          "value": "E:min",
-          "confidence": 1
-        },
-        {
-<<<<<<< HEAD
-          "time": 31.2,
-=======
+          "duration": 1.0,
+          "value": "E:min",
+          "confidence": 1
+        },
+        {
           "time": 30.2,
->>>>>>> 5725112b
           "duration": 2.0,
           "value": "D:(3,5,b7)",
           "confidence": 1
