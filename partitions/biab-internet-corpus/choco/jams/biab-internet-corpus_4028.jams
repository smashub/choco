--- conflicted
+++ resolved
@@ -23,21 +23,15 @@
           "confidence": 1
         },
         {
-<<<<<<< HEAD
+          "time": 1.0,
+          "duration": 4.0,
+          "value": "G:maj",
+          "confidence": 1
+        },
+        {
           "time": 2.0,
           "duration": 4.0,
-          "value": "G:maj",
-=======
-          "time": 1.0,
-          "duration": 4.0,
-          "value": "G:maj",
-          "confidence": 1
-        },
-        {
-          "time": 2.0,
-          "duration": 4.0,
-          "value": "D:maj",
->>>>>>> 5725112b
+          "value": "D:maj",
           "confidence": 1
         },
         {
@@ -55,276 +49,167 @@
         {
           "time": 5.0,
           "duration": 4.0,
-<<<<<<< HEAD
-          "value": "D:maj",
-=======
-          "value": "G:maj",
->>>>>>> 5725112b
+          "value": "G:maj",
           "confidence": 1
         },
         {
           "time": 6.0,
           "duration": 4.0,
-<<<<<<< HEAD
-          "value": "G:maj",
-=======
           "value": "A:(4,5,b7)",
->>>>>>> 5725112b
           "confidence": 1
         },
         {
           "time": 7.0,
           "duration": 4.0,
-<<<<<<< HEAD
-          "value": "A:(4,5,b7)",
-=======
-          "value": "A:(3,5,b7)",
->>>>>>> 5725112b
+          "value": "A:(3,5,b7)",
           "confidence": 1
         },
         {
           "time": 8.0,
           "duration": 4.0,
-<<<<<<< HEAD
-          "value": "A:(3,5,b7)",
-=======
-          "value": "D:maj",
->>>>>>> 5725112b
+          "value": "D:maj",
           "confidence": 1
         },
         {
           "time": 9.0,
           "duration": 4.0,
-<<<<<<< HEAD
-          "value": "D:maj",
-=======
-          "value": "G:maj",
->>>>>>> 5725112b
+          "value": "G:maj",
           "confidence": 1
         },
         {
           "time": 10.0,
           "duration": 4.0,
-<<<<<<< HEAD
-          "value": "G:maj",
-=======
-          "value": "D:maj",
->>>>>>> 5725112b
+          "value": "D:maj",
           "confidence": 1
         },
         {
           "time": 11.0,
           "duration": 4.0,
-<<<<<<< HEAD
-          "value": "D:maj",
-=======
           "value": "B:min(b7)",
->>>>>>> 5725112b
           "confidence": 1
         },
         {
           "time": 12.0,
           "duration": 4.0,
-<<<<<<< HEAD
+          "value": "D:maj",
+          "confidence": 1
+        },
+        {
+          "time": 13.0,
+          "duration": 4.0,
+          "value": "E:min(b7)",
+          "confidence": 1
+        },
+        {
+          "time": 14.0,
+          "duration": 4.0,
+          "value": "A:(3,5,b7)",
+          "confidence": 1
+        },
+        {
+          "time": 15.0,
+          "duration": 4.0,
+          "value": "A:(3,5,b7)",
+          "confidence": 1
+        },
+        {
+          "time": 16.0,
+          "duration": 4.0,
+          "value": "D:maj",
+          "confidence": 1
+        },
+        {
+          "time": 17.0,
+          "duration": 4.0,
+          "value": "G:maj",
+          "confidence": 1
+        },
+        {
+          "time": 18.0,
+          "duration": 4.0,
+          "value": "D:maj",
+          "confidence": 1
+        },
+        {
+          "time": 19.0,
+          "duration": 4.0,
           "value": "B:min(b7)",
-=======
-          "value": "D:maj",
->>>>>>> 5725112b
-          "confidence": 1
-        },
-        {
-          "time": 13.0,
-          "duration": 4.0,
-<<<<<<< HEAD
-          "value": "D:maj",
-=======
+          "confidence": 1
+        },
+        {
+          "time": 20.0,
+          "duration": 4.0,
+          "value": "D:maj",
+          "confidence": 1
+        },
+        {
+          "time": 21.0,
+          "duration": 4.0,
+          "value": "G:maj",
+          "confidence": 1
+        },
+        {
+          "time": 22.0,
+          "duration": 4.0,
+          "value": "D:maj",
+          "confidence": 1
+        },
+        {
+          "time": 23.0,
+          "duration": 4.0,
+          "value": "D:maj",
+          "confidence": 1
+        },
+        {
+          "time": 24.0,
+          "duration": 4.0,
+          "value": "G:maj",
+          "confidence": 1
+        },
+        {
+          "time": 25.0,
+          "duration": 4.0,
+          "value": "A:(3,5,b7)",
+          "confidence": 1
+        },
+        {
+          "time": 26.0,
+          "duration": 4.0,
+          "value": "D:maj",
+          "confidence": 1
+        },
+        {
+          "time": 27.0,
+          "duration": 4.0,
+          "value": "B:min(b7)",
+          "confidence": 1
+        },
+        {
+          "time": 28.0,
+          "duration": 4.0,
           "value": "E:min(b7)",
->>>>>>> 5725112b
-          "confidence": 1
-        },
-        {
-          "time": 14.0,
-          "duration": 4.0,
-<<<<<<< HEAD
-          "value": "E:min(b7)",
-=======
-          "value": "A:(3,5,b7)",
->>>>>>> 5725112b
-          "confidence": 1
-        },
-        {
-          "time": 15.0,
-          "duration": 4.0,
-          "value": "A:(3,5,b7)",
-          "confidence": 1
-        },
-        {
-          "time": 16.0,
-          "duration": 4.0,
-<<<<<<< HEAD
-          "value": "A:(3,5,b7)",
-=======
-          "value": "D:maj",
->>>>>>> 5725112b
-          "confidence": 1
-        },
-        {
-          "time": 17.0,
-          "duration": 4.0,
-<<<<<<< HEAD
-          "value": "D:maj",
-=======
-          "value": "G:maj",
->>>>>>> 5725112b
-          "confidence": 1
-        },
-        {
-          "time": 18.0,
-          "duration": 4.0,
-<<<<<<< HEAD
-          "value": "G:maj",
-=======
-          "value": "D:maj",
->>>>>>> 5725112b
-          "confidence": 1
-        },
-        {
-          "time": 19.0,
-          "duration": 4.0,
-<<<<<<< HEAD
-          "value": "D:maj",
-=======
-          "value": "B:min(b7)",
->>>>>>> 5725112b
-          "confidence": 1
-        },
-        {
-          "time": 20.0,
-          "duration": 4.0,
-<<<<<<< HEAD
-          "value": "B:min(b7)",
-=======
-          "value": "D:maj",
->>>>>>> 5725112b
-          "confidence": 1
-        },
-        {
-          "time": 21.0,
-          "duration": 4.0,
-<<<<<<< HEAD
-          "value": "D:maj",
-=======
-          "value": "G:maj",
->>>>>>> 5725112b
-          "confidence": 1
-        },
-        {
-          "time": 22.0,
-          "duration": 4.0,
-<<<<<<< HEAD
-          "value": "G:maj",
-=======
-          "value": "D:maj",
->>>>>>> 5725112b
-          "confidence": 1
-        },
-        {
-          "time": 23.0,
-          "duration": 4.0,
-          "value": "D:maj",
-          "confidence": 1
-        },
-        {
-          "time": 24.0,
-          "duration": 4.0,
-<<<<<<< HEAD
-          "value": "D:maj",
-=======
-          "value": "G:maj",
->>>>>>> 5725112b
-          "confidence": 1
-        },
-        {
-          "time": 25.0,
-          "duration": 4.0,
-<<<<<<< HEAD
-          "value": "G:maj",
-=======
-          "value": "A:(3,5,b7)",
->>>>>>> 5725112b
-          "confidence": 1
-        },
-        {
-          "time": 26.0,
-          "duration": 4.0,
-<<<<<<< HEAD
-          "value": "A:(3,5,b7)",
-=======
-          "value": "D:maj",
->>>>>>> 5725112b
-          "confidence": 1
-        },
-        {
-          "time": 27.0,
-          "duration": 4.0,
-<<<<<<< HEAD
-          "value": "D:maj",
-=======
-          "value": "B:min(b7)",
->>>>>>> 5725112b
-          "confidence": 1
-        },
-        {
-          "time": 28.0,
-          "duration": 4.0,
-<<<<<<< HEAD
-          "value": "B:min(b7)",
-=======
-          "value": "E:min(b7)",
->>>>>>> 5725112b
           "confidence": 1
         },
         {
           "time": 29.0,
           "duration": 4.0,
-<<<<<<< HEAD
-          "value": "E:min(b7)",
-=======
-          "value": "A:(3,5,b7)",
->>>>>>> 5725112b
+          "value": "A:(3,5,b7)",
           "confidence": 1
         },
         {
           "time": 30.0,
-<<<<<<< HEAD
-          "duration": 4.0,
-          "value": "A:(3,5,b7)",
+          "duration": 4.0,
+          "value": "D:maj",
           "confidence": 1
         },
         {
           "time": 31.0,
-=======
->>>>>>> 5725112b
-          "duration": 4.0,
-          "value": "D:maj",
-          "confidence": 1
-        },
-        {
-<<<<<<< HEAD
+          "duration": 4.0,
+          "value": "D:maj",
+          "confidence": 1
+        },
+        {
           "time": 32.0,
-=======
-          "time": 31.0,
->>>>>>> 5725112b
-          "duration": 4.0,
-          "value": "D:maj",
-          "confidence": 1
-        },
-        {
-<<<<<<< HEAD
-          "time": 33.0,
-=======
-          "time": 32.0,
->>>>>>> 5725112b
           "duration": 4.0,
           "value": "D:maj",
           "confidence": 1
