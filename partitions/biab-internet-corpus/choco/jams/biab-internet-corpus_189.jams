{
  "annotations": [
    {
      "annotation_metadata": {
        "curator": {
          "name": "",
          "email": ""
        },
        "annotator": {},
        "version": "",
        "corpus": "biab_internet_corpus",
        "annotation_tools": "",
        "annotation_rules": "",
        "validation": "",
        "data_source": ""
      },
      "namespace": "chord",
      "data": [
        {
          "time": 0.0,
          "duration": 3.0,
          "value": "Eb:maj",
          "confidence": 1
        },
        {
<<<<<<< HEAD
          "time": 1.3,
=======
          "time": 0.3,
>>>>>>> 5725112b
          "duration": 1.0,
          "value": "Eb:(3,5,b7)",
          "confidence": 1
        },
        {
          "time": 1.0,
          "duration": 2.0,
          "value": "Ab:maj",
          "confidence": 1
        },
        {
          "time": 1.2,
          "duration": 2.0,
          "value": "Bb:(3,5,b7)",
          "confidence": 1
        },
        {
          "time": 2.0,
          "duration": 4.0,
          "value": "Eb:maj",
          "confidence": 1
        },
        {
          "time": 3.0,
          "duration": 3.0,
          "value": "Eb:maj",
          "confidence": 1
        },
        {
<<<<<<< HEAD
          "time": 4.3,
=======
          "time": 3.3,
>>>>>>> 5725112b
          "duration": 1.0,
          "value": "Eb:(3,5,b7)",
          "confidence": 1
        },
        {
          "time": 4.0,
          "duration": 3.0,
          "value": "Ab:maj",
          "confidence": 1
        },
        {
<<<<<<< HEAD
          "time": 5.3,
=======
          "time": 4.3,
>>>>>>> 5725112b
          "duration": 1.0,
          "value": "Eb:(3,5,b7)",
          "confidence": 1
        },
        {
          "time": 5.0,
          "duration": 2.0,
          "value": "Ab:maj",
          "confidence": 1
        },
        {
          "time": 5.2,
          "duration": 2.0,
          "value": "Bb:(3,5,b7)",
          "confidence": 1
        },
        {
          "time": 6.0,
          "duration": 4.0,
          "value": "Eb:maj",
          "confidence": 1
        },
        {
          "time": 7.0,
          "duration": 2.0,
          "value": "Bb:(3,5,b7)",
          "confidence": 1
        },
        {
          "time": 7.2,
          "duration": 2.0,
          "value": "C:dim",
          "confidence": 1
        },
        {
          "time": 8.0,
          "duration": 4.0,
          "value": "Bb:(3,5,b7)",
          "confidence": 1
        },
        {
          "time": 9.0,
          "duration": 4.0,
          "value": "Bb:(3,5,b7)",
          "confidence": 1
        },
        {
          "time": 10.0,
          "duration": 4.0,
          "value": "Eb:maj",
          "confidence": 1
        },
        {
          "time": 11.0,
          "duration": 4.0,
          "value": "Eb:maj",
          "confidence": 1
        },
        {
          "time": 12.0,
          "duration": 3.0,
          "value": "Eb:maj",
          "confidence": 1
        },
        {
<<<<<<< HEAD
          "time": 13.3,
=======
          "time": 12.3,
>>>>>>> 5725112b
          "duration": 1.0,
          "value": "Eb:(3,5,b7)",
          "confidence": 1
        },
        {
          "time": 13.0,
          "duration": 3.0,
          "value": "Ab:maj",
          "confidence": 1
        },
        {
<<<<<<< HEAD
          "time": 14.3,
=======
          "time": 13.3,
>>>>>>> 5725112b
          "duration": 1.0,
          "value": "Bb:(3,5,b7)",
          "confidence": 1
        },
        {
          "time": 14.0,
          "duration": 4.0,
          "value": "Eb:maj",
          "confidence": 1
        },
        {
          "time": 15.0,
          "duration": 3.0,
          "value": "Eb:maj",
          "confidence": 1
        },
        {
<<<<<<< HEAD
          "time": 16.3,
=======
          "time": 15.3,
>>>>>>> 5725112b
          "duration": 1.0,
          "value": "Eb:(3,5,b7)",
          "confidence": 1
        },
        {
          "time": 16.0,
          "duration": 3.0,
          "value": "Ab:maj",
          "confidence": 1
        },
        {
<<<<<<< HEAD
          "time": 17.3,
=======
          "time": 16.3,
>>>>>>> 5725112b
          "duration": 1.0,
          "value": "Eb:(3,5,b7)",
          "confidence": 1
        },
        {
          "time": 17.0,
          "duration": 2.0,
          "value": "Ab:maj",
          "confidence": 1
        },
        {
          "time": 17.2,
          "duration": 2.0,
          "value": "Bb:(3,5,b7)",
          "confidence": 1
        },
        {
          "time": 18.0,
          "duration": 4.0,
          "value": "Eb:maj",
          "confidence": 1
        },
        {
          "time": 19.0,
          "duration": 2.0,
          "value": "Bb:(3,5,b7)",
          "confidence": 1
        },
        {
          "time": 19.2,
          "duration": 2.0,
          "value": "B:maj",
          "confidence": 1
        },
        {
          "time": 20.0,
          "duration": 4.0,
          "value": "Bb:(3,5,b7)",
          "confidence": 1
        },
        {
          "time": 21.0,
          "duration": 4.0,
          "value": "Bb:(3,5,b7)",
          "confidence": 1
        },
        {
          "time": 22.0,
          "duration": 4.0,
          "value": "Eb:maj",
          "confidence": 1
        },
        {
          "time": 23.0,
          "duration": 4.0,
          "value": "Eb:maj",
          "confidence": 1
        },
        {
          "time": 24.0,
          "duration": 4.0,
          "value": "Eb:(3,5,b7)",
          "confidence": 1
        },
        {
          "time": 25.0,
          "duration": 4.0,
          "value": "Ab:(3,5,b7)",
          "confidence": 1
        },
        {
          "time": 26.0,
          "duration": 4.0,
          "value": "Eb:maj",
          "confidence": 1
        },
        {
          "time": 27.0,
          "duration": 4.0,
          "value": "Eb:(3,5,b7)",
          "confidence": 1
        },
        {
          "time": 28.0,
          "duration": 4.0,
          "value": "Ab:(3,5,b7,9)",
          "confidence": 1
        },
        {
          "time": 29.0,
          "duration": 4.0,
          "value": "Ab:(3,5,b7,9)",
          "confidence": 1
        },
        {
          "time": 30.0,
          "duration": 4.0,
          "value": "Eb:maj",
          "confidence": 1
        },
        {
          "time": 31.0,
          "duration": 4.0,
          "value": "Eb:maj",
          "confidence": 1
        },
        {
          "time": 32.0,
          "duration": 4.0,
          "value": "Bb:(3,5,b7)",
          "confidence": 1
        },
        {
          "time": 33.0,
          "duration": 2.0,
          "value": "F:(3,5,b7,9)",
          "confidence": 1
        },
        {
          "time": 33.2,
          "duration": 2.0,
          "value": "Bb:(3,5,b7)",
          "confidence": 1
        },
        {
          "time": 34.0,
          "duration": 2.0,
          "value": "Eb:maj",
          "confidence": 1
        },
        {
          "time": 34.2,
          "duration": 2.0,
          "value": "F:min(b7)",
          "confidence": 1
        },
        {
          "time": 35.0,
          "duration": 4.0,
          "value": "Eb:maj",
          "confidence": 1
        },
        {
          "time": 36.0,
          "duration": 4.0,
          "value": "Eb:maj",
          "confidence": 1
        }
      ],
      "sandbox": {},
      "time": 0,
      "duration": 148.0
    },
    {
      "annotation_metadata": {
        "curator": {
          "name": "",
          "email": ""
        },
        "annotator": {},
        "version": "",
        "corpus": "biab_internet_corpus",
        "annotation_tools": "",
        "annotation_rules": "",
        "validation": "",
        "data_source": ""
      },
      "namespace": "key_mode",
      "data": [
        {
          "time": 0.0,
          "duration": 148.0,
          "value": "Eb",
          "confidence": 1
        }
      ],
      "sandbox": {},
      "time": 0,
      "duration": 148.0
    }
  ],
  "file_metadata": {
    "title": "Kansas City Man Blues",
    "artist": "",
    "release": "",
    "duration": 148.0,
    "identifiers": {},
    "jams_version": "0.3.4"
  },
  "sandbox": {
    "expanded": false
  }
}<|MERGE_RESOLUTION|>--- conflicted
+++ resolved
@@ -23,11 +23,7 @@
           "confidence": 1
         },
         {
-<<<<<<< HEAD
-          "time": 1.3,
-=======
           "time": 0.3,
->>>>>>> 5725112b
           "duration": 1.0,
           "value": "Eb:(3,5,b7)",
           "confidence": 1
@@ -57,27 +53,19 @@
           "confidence": 1
         },
         {
-<<<<<<< HEAD
+          "time": 3.3,
+          "duration": 1.0,
+          "value": "Eb:(3,5,b7)",
+          "confidence": 1
+        },
+        {
+          "time": 4.0,
+          "duration": 3.0,
+          "value": "Ab:maj",
+          "confidence": 1
+        },
+        {
           "time": 4.3,
-=======
-          "time": 3.3,
->>>>>>> 5725112b
-          "duration": 1.0,
-          "value": "Eb:(3,5,b7)",
-          "confidence": 1
-        },
-        {
-          "time": 4.0,
-          "duration": 3.0,
-          "value": "Ab:maj",
-          "confidence": 1
-        },
-        {
-<<<<<<< HEAD
-          "time": 5.3,
-=======
-          "time": 4.3,
->>>>>>> 5725112b
           "duration": 1.0,
           "value": "Eb:(3,5,b7)",
           "confidence": 1
@@ -143,27 +131,19 @@
           "confidence": 1
         },
         {
-<<<<<<< HEAD
+          "time": 12.3,
+          "duration": 1.0,
+          "value": "Eb:(3,5,b7)",
+          "confidence": 1
+        },
+        {
+          "time": 13.0,
+          "duration": 3.0,
+          "value": "Ab:maj",
+          "confidence": 1
+        },
+        {
           "time": 13.3,
-=======
-          "time": 12.3,
->>>>>>> 5725112b
-          "duration": 1.0,
-          "value": "Eb:(3,5,b7)",
-          "confidence": 1
-        },
-        {
-          "time": 13.0,
-          "duration": 3.0,
-          "value": "Ab:maj",
-          "confidence": 1
-        },
-        {
-<<<<<<< HEAD
-          "time": 14.3,
-=======
-          "time": 13.3,
->>>>>>> 5725112b
           "duration": 1.0,
           "value": "Bb:(3,5,b7)",
           "confidence": 1
@@ -181,27 +161,19 @@
           "confidence": 1
         },
         {
-<<<<<<< HEAD
+          "time": 15.3,
+          "duration": 1.0,
+          "value": "Eb:(3,5,b7)",
+          "confidence": 1
+        },
+        {
+          "time": 16.0,
+          "duration": 3.0,
+          "value": "Ab:maj",
+          "confidence": 1
+        },
+        {
           "time": 16.3,
-=======
-          "time": 15.3,
->>>>>>> 5725112b
-          "duration": 1.0,
-          "value": "Eb:(3,5,b7)",
-          "confidence": 1
-        },
-        {
-          "time": 16.0,
-          "duration": 3.0,
-          "value": "Ab:maj",
-          "confidence": 1
-        },
-        {
-<<<<<<< HEAD
-          "time": 17.3,
-=======
-          "time": 16.3,
->>>>>>> 5725112b
           "duration": 1.0,
           "value": "Eb:(3,5,b7)",
           "confidence": 1
