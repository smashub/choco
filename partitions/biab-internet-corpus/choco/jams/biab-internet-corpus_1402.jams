--- conflicted
+++ resolved
@@ -17,35 +17,20 @@
       "namespace": "chord",
       "data": [
         {
-<<<<<<< HEAD
+          "time": 0.0,
+          "duration": 4.0,
+          "value": "G:(3,5,6)",
+          "confidence": 1
+        },
+        {
           "time": 1.0,
-          "duration": 4.0,
-          "value": "G:(3,5,6)",
-=======
-          "time": 0.0,
-          "duration": 4.0,
-          "value": "G:(3,5,6)",
-          "confidence": 1
-        },
-        {
-          "time": 1.0,
-          "duration": 2.0,
-          "value": "G:(3,5,6)",
->>>>>>> 5725112b
+          "duration": 2.0,
+          "value": "G:(3,5,6)",
           "confidence": 1
         },
         {
           "time": 1.2,
           "duration": 2.0,
-<<<<<<< HEAD
-          "value": "G:(3,5,6)",
-          "confidence": 1
-        },
-        {
-          "time": 2.2,
-          "duration": 2.0,
-          "value": "D:(3,5,b7)",
-=======
           "value": "D:(3,5,b7)",
           "confidence": 1
         },
@@ -53,7 +38,6 @@
           "time": 2.0,
           "duration": 4.0,
           "value": "G:(3,5,6)",
->>>>>>> 5725112b
           "confidence": 1
         },
         {
@@ -70,10 +54,6 @@
         },
         {
           "time": 5.0,
-<<<<<<< HEAD
-          "duration": 4.0,
-          "value": "G:(3,5,6)",
-=======
           "duration": 2.0,
           "value": "G:(3,5,6)",
           "confidence": 1
@@ -82,44 +62,24 @@
           "time": 5.2,
           "duration": 2.0,
           "value": "Ab:dim",
->>>>>>> 5725112b
           "confidence": 1
         },
         {
           "time": 6.0,
-<<<<<<< HEAD
-          "duration": 2.0,
-          "value": "G:(3,5,6)",
-          "confidence": 1
-        },
-        {
-          "time": 6.2,
-          "duration": 2.0,
-          "value": "Ab:dim",
-=======
           "duration": 4.0,
           "value": "A:min(b7)",
->>>>>>> 5725112b
           "confidence": 1
         },
         {
           "time": 7.0,
           "duration": 4.0,
-<<<<<<< HEAD
-          "value": "A:min(b7)",
-=======
-          "value": "D:(3,5,b7)",
->>>>>>> 5725112b
+          "value": "D:(3,5,b7)",
           "confidence": 1
         },
         {
           "time": 8.0,
           "duration": 4.0,
-<<<<<<< HEAD
-          "value": "D:(3,5,b7)",
-=======
-          "value": "D:(3,5,b7,9)",
->>>>>>> 5725112b
+          "value": "D:(3,5,b7,9)",
           "confidence": 1
         },
         {
@@ -143,11 +103,7 @@
         {
           "time": 12.0,
           "duration": 4.0,
-<<<<<<< HEAD
-          "value": "D:(3,5,b7,9)",
-=======
-          "value": "D:(3,5,b7)",
->>>>>>> 5725112b
+          "value": "D:(3,5,b7)",
           "confidence": 1
         },
         {
@@ -159,11 +115,7 @@
         {
           "time": 14.0,
           "duration": 4.0,
-<<<<<<< HEAD
-          "value": "D:(3,5,b7)",
-=======
-          "value": "G:(3,5,6)",
->>>>>>> 5725112b
+          "value": "G:(3,5,6)",
           "confidence": 1
         },
         {
@@ -199,18 +151,11 @@
         {
           "time": 20.0,
           "duration": 4.0,
-<<<<<<< HEAD
-          "value": "G:(3,5,6)",
-=======
           "value": "G:(3,5,b7,9)",
->>>>>>> 5725112b
           "confidence": 1
         },
         {
           "time": 21.0,
-<<<<<<< HEAD
-          "duration": 4.0,
-=======
           "duration": 2.0,
           "value": "D:min(b7)",
           "confidence": 1
@@ -218,140 +163,77 @@
         {
           "time": 21.2,
           "duration": 2.0,
->>>>>>> 5725112b
           "value": "G:(3,5,b7,9)",
           "confidence": 1
         },
         {
           "time": 22.0,
-<<<<<<< HEAD
+          "duration": 4.0,
+          "value": "C:(3,5,6)",
+          "confidence": 1
+        },
+        {
+          "time": 23.0,
           "duration": 2.0,
           "value": "D:min(b7)",
-=======
+          "confidence": 1
+        },
+        {
+          "time": 23.2,
+          "duration": 2.0,
+          "value": "G:(3,5,b7,9)",
+          "confidence": 1
+        },
+        {
+          "time": 24.0,
           "duration": 4.0,
           "value": "C:(3,5,6)",
->>>>>>> 5725112b
-          "confidence": 1
-        },
-        {
-          "time": 23.0,
-          "duration": 2.0,
-<<<<<<< HEAD
-          "value": "G:(3,5,b7,9)",
-          "confidence": 1
-        },
-        {
-          "time": 23.0,
-          "duration": 4.0,
-          "value": "C:(3,5,6)",
-=======
-          "value": "D:min(b7)",
-          "confidence": 1
-        },
-        {
-          "time": 23.2,
-          "duration": 2.0,
-          "value": "G:(3,5,b7,9)",
->>>>>>> 5725112b
-          "confidence": 1
-        },
-        {
-          "time": 24.0,
-<<<<<<< HEAD
-          "duration": 2.0,
-          "value": "D:min(b7)",
-          "confidence": 1
-        },
-        {
-          "time": 24.2,
-          "duration": 2.0,
-          "value": "G:(3,5,b7,9)",
           "confidence": 1
         },
         {
           "time": 25.0,
-=======
->>>>>>> 5725112b
-          "duration": 4.0,
-          "value": "C:(3,5,6)",
-          "confidence": 1
-        },
-        {
-<<<<<<< HEAD
+          "duration": 4.0,
+          "value": "C#:dim/C",
+          "confidence": 1
+        },
+        {
           "time": 26.0,
-=======
-          "time": 25.0,
->>>>>>> 5725112b
-          "duration": 4.0,
-          "value": "C#:dim/C",
-          "confidence": 1
-        },
-        {
-<<<<<<< HEAD
+          "duration": 4.0,
+          "value": "G:(3,5,6)/D",
+          "confidence": 1
+        },
+        {
           "time": 27.0,
-=======
-          "time": 26.0,
->>>>>>> 5725112b
-          "duration": 4.0,
-          "value": "G:(3,5,6)/D",
-          "confidence": 1
-        },
-        {
-<<<<<<< HEAD
+          "duration": 4.0,
+          "value": "E:(3,5,b7)",
+          "confidence": 1
+        },
+        {
           "time": 28.0,
-=======
-          "time": 27.0,
->>>>>>> 5725112b
-          "duration": 4.0,
-          "value": "E:(3,5,b7)",
-          "confidence": 1
-        },
-        {
-<<<<<<< HEAD
+          "duration": 4.0,
+          "value": "A:(3,5,b7)",
+          "confidence": 1
+        },
+        {
           "time": 29.0,
-=======
-          "time": 28.0,
->>>>>>> 5725112b
-          "duration": 4.0,
-          "value": "A:(3,5,b7)",
-          "confidence": 1
-        },
-        {
-<<<<<<< HEAD
+          "duration": 4.0,
+          "value": "D:(3,5,b7,9)",
+          "confidence": 1
+        },
+        {
           "time": 30.0,
-=======
-          "time": 29.0,
->>>>>>> 5725112b
-          "duration": 4.0,
-          "value": "D:(3,5,b7,9)",
-          "confidence": 1
-        },
-        {
-<<<<<<< HEAD
+          "duration": 4.0,
+          "value": "G:(3,5,6)",
+          "confidence": 1
+        },
+        {
           "time": 31.0,
-=======
-          "time": 30.0,
->>>>>>> 5725112b
-          "duration": 4.0,
-          "value": "G:(3,5,6)",
-          "confidence": 1
-        },
-        {
-<<<<<<< HEAD
+          "duration": 4.0,
+          "value": "G:(3,5,6)",
+          "confidence": 1
+        },
+        {
           "time": 32.0,
-=======
-          "time": 31.0,
->>>>>>> 5725112b
-          "duration": 4.0,
-          "value": "G:(3,5,6)",
-          "confidence": 1
-        },
-        {
-<<<<<<< HEAD
-          "time": 33.0,
-=======
-          "time": 32.0,
->>>>>>> 5725112b
           "duration": 4.0,
           "value": "G:(3,5,6,9)",
           "confidence": 1
