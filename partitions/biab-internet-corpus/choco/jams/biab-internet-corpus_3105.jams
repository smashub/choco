--- conflicted
+++ resolved
@@ -26,14 +26,6 @@
           "time": 1.0,
           "duration": 2.0,
           "value": "Bb:maj",
-<<<<<<< HEAD
-          "confidence": 1
-        },
-        {
-          "time": 2.2,
-          "duration": 1.0,
-          "value": "C:maj",
-=======
           "confidence": 1
         },
         {
@@ -58,36 +50,16 @@
           "time": 2.1,
           "duration": 2.0,
           "value": "F:maj",
->>>>>>> 5725112b
           "confidence": 1
         },
         {
           "time": 2.3,
           "duration": 1.0,
-<<<<<<< HEAD
-          "value": "F:maj",
-=======
-          "value": "C:maj/F",
->>>>>>> 5725112b
+          "value": "C:maj/F",
           "confidence": 1
         },
         {
           "time": 3.0,
-<<<<<<< HEAD
-          "duration": 1.0,
-          "value": "F:maj",
-          "confidence": 1
-        },
-        {
-          "time": 3.1,
-          "duration": 2.0,
-          "value": "F:maj",
-          "confidence": 1
-        },
-        {
-          "time": 3.3,
-          "duration": 1.0,
-=======
           "duration": 2.0,
           "value": "Bb:maj/F",
           "confidence": 1
@@ -95,465 +67,274 @@
         {
           "time": 3.2,
           "duration": 2.0,
->>>>>>> 5725112b
           "value": "C:maj/F",
           "confidence": 1
         },
         {
           "time": 4.0,
-<<<<<<< HEAD
+          "duration": 1.0,
+          "value": "F:maj",
+          "confidence": 1
+        },
+        {
+          "time": 4.1,
+          "duration": 2.0,
+          "value": "F:maj",
+          "confidence": 1
+        },
+        {
+          "time": 4.3,
+          "duration": 1.0,
+          "value": "Bb:maj",
+          "confidence": 1
+        },
+        {
+          "time": 5.0,
+          "duration": 1.0,
+          "value": "C:maj",
+          "confidence": 1
+        },
+        {
+          "time": 5.1,
+          "duration": 1.0,
+          "value": "F:maj",
+          "confidence": 1
+        },
+        {
+          "time": 5.2,
+          "duration": 1.0,
+          "value": "F:maj",
+          "confidence": 1
+        },
+        {
+          "time": 5.3,
+          "duration": 1.0,
+          "value": "F:maj",
+          "confidence": 1
+        },
+        {
+          "time": 6.0,
+          "duration": 1.0,
+          "value": "C:maj/F",
+          "confidence": 1
+        },
+        {
+          "time": 6.1,
           "duration": 2.0,
           "value": "Bb:maj/F",
           "confidence": 1
         },
         {
-          "time": 4.2,
-          "duration": 2.0,
-          "value": "C:maj/F",
-=======
-          "duration": 1.0,
-          "value": "F:maj",
-          "confidence": 1
-        },
-        {
-          "time": 4.1,
-          "duration": 2.0,
-          "value": "F:maj",
-          "confidence": 1
-        },
-        {
-          "time": 4.3,
+          "time": 6.3,
+          "duration": 1.0,
+          "value": "C:maj/F",
+          "confidence": 1
+        },
+        {
+          "time": 7.0,
+          "duration": 1.0,
+          "value": "G:min/F",
+          "confidence": 1
+        },
+        {
+          "time": 7.1,
+          "duration": 2.0,
+          "value": "F:maj",
+          "confidence": 1
+        },
+        {
+          "time": 7.3,
+          "duration": 1.0,
+          "value": "F:maj",
+          "confidence": 1
+        },
+        {
+          "time": 8.0,
+          "duration": 2.0,
+          "value": "C:maj/D",
+          "confidence": 1
+        },
+        {
+          "time": 8.2,
+          "duration": 2.0,
+          "value": "D:maj/E",
+          "confidence": 1
+        },
+        {
+          "time": 9.0,
+          "duration": 1.0,
+          "value": "F:maj",
+          "confidence": 1
+        },
+        {
+          "time": 9.1,
+          "duration": 2.0,
+          "value": "F:maj",
+          "confidence": 1
+        },
+        {
+          "time": 9.3,
+          "duration": 1.0,
+          "value": "C:maj/F",
+          "confidence": 1
+        },
+        {
+          "time": 10.0,
+          "duration": 2.0,
+          "value": "Bb:maj/F",
+          "confidence": 1
+        },
+        {
+          "time": 10.2,
+          "duration": 2.0,
+          "value": "C:maj/F",
+          "confidence": 1
+        },
+        {
+          "time": 11.0,
+          "duration": 1.0,
+          "value": "F:maj",
+          "confidence": 1
+        },
+        {
+          "time": 11.1,
+          "duration": 2.0,
+          "value": "F:maj",
+          "confidence": 1
+        },
+        {
+          "time": 11.3,
           "duration": 1.0,
           "value": "Bb:maj",
->>>>>>> 5725112b
-          "confidence": 1
-        },
-        {
-          "time": 5.0,
-          "duration": 1.0,
-<<<<<<< HEAD
-=======
-          "value": "C:maj",
-          "confidence": 1
-        },
-        {
-          "time": 5.1,
-          "duration": 1.0,
-          "value": "F:maj",
-          "confidence": 1
-        },
-        {
-          "time": 5.2,
-          "duration": 1.0,
-          "value": "F:maj",
-          "confidence": 1
-        },
-        {
-          "time": 5.3,
-          "duration": 1.0,
->>>>>>> 5725112b
-          "value": "F:maj",
-          "confidence": 1
-        },
-        {
-<<<<<<< HEAD
-          "time": 5.1,
-          "duration": 2.0,
-          "value": "F:maj",
-          "confidence": 1
-        },
-        {
-          "time": 5.3,
-          "duration": 1.0,
+          "confidence": 1
+        },
+        {
+          "time": 12.0,
+          "duration": 1.0,
+          "value": "C:maj",
+          "confidence": 1
+        },
+        {
+          "time": 12.1,
+          "duration": 1.0,
+          "value": "F:maj",
+          "confidence": 1
+        },
+        {
+          "time": 12.2,
+          "duration": 1.0,
+          "value": "F:maj",
+          "confidence": 1
+        },
+        {
+          "time": 12.3,
+          "duration": 1.0,
+          "value": "F:maj",
+          "confidence": 1
+        },
+        {
+          "time": 13.0,
+          "duration": 1.0,
+          "value": "C:maj/F",
+          "confidence": 1
+        },
+        {
+          "time": 13.1,
+          "duration": 2.0,
+          "value": "Bb:maj/F",
+          "confidence": 1
+        },
+        {
+          "time": 13.3,
+          "duration": 1.0,
+          "value": "C:maj/F",
+          "confidence": 1
+        },
+        {
+          "time": 14.0,
+          "duration": 1.0,
+          "value": "G:min/F",
+          "confidence": 1
+        },
+        {
+          "time": 14.1,
+          "duration": 2.0,
+          "value": "F:maj",
+          "confidence": 1
+        },
+        {
+          "time": 14.3,
+          "duration": 1.0,
+          "value": "F:maj",
+          "confidence": 1
+        },
+        {
+          "time": 15.0,
+          "duration": 2.0,
+          "value": "F:maj",
+          "confidence": 1
+        },
+        {
+          "time": 15.2,
+          "duration": 2.0,
+          "value": "E:maj/A",
+          "confidence": 1
+        },
+        {
+          "time": 16.0,
+          "duration": 4.0,
+          "value": "C:maj",
+          "confidence": 1
+        },
+        {
+          "time": 17.0,
+          "duration": 4.0,
+          "value": "C:maj",
+          "confidence": 1
+        },
+        {
+          "time": 18.0,
+          "duration": 4.0,
+          "value": "D:min",
+          "confidence": 1
+        },
+        {
+          "time": 19.0,
+          "duration": 4.0,
+          "value": "D:min",
+          "confidence": 1
+        },
+        {
+          "time": 20.0,
+          "duration": 4.0,
+          "value": "C:maj",
+          "confidence": 1
+        },
+        {
+          "time": 21.0,
+          "duration": 4.0,
+          "value": "C:maj",
+          "confidence": 1
+        },
+        {
+          "time": 22.0,
+          "duration": 4.0,
+          "value": "D:min",
+          "confidence": 1
+        },
+        {
+          "time": 23.0,
+          "duration": 2.0,
+          "value": "D:min",
+          "confidence": 1
+        },
+        {
+          "time": 23.2,
+          "duration": 2.0,
           "value": "Bb:maj",
           "confidence": 1
         },
         {
-          "time": 6.0,
-          "duration": 1.0,
-          "value": "C:maj",
-          "confidence": 1
-        },
-        {
-          "time": 6.1,
-          "duration": 1.0,
-          "value": "F:maj",
-          "confidence": 1
-        },
-        {
-          "time": 6.2,
-          "duration": 1.0,
-          "value": "F:maj",
-=======
-          "time": 6.0,
-          "duration": 1.0,
-          "value": "C:maj/F",
-          "confidence": 1
-        },
-        {
-          "time": 6.1,
-          "duration": 2.0,
-          "value": "Bb:maj/F",
->>>>>>> 5725112b
-          "confidence": 1
-        },
-        {
-          "time": 6.3,
-          "duration": 1.0,
-<<<<<<< HEAD
-          "value": "F:maj",
-=======
-          "value": "C:maj/F",
->>>>>>> 5725112b
-          "confidence": 1
-        },
-        {
-          "time": 7.0,
-          "duration": 1.0,
-<<<<<<< HEAD
-          "value": "C:maj/F",
-=======
-          "value": "G:min/F",
->>>>>>> 5725112b
-          "confidence": 1
-        },
-        {
-          "time": 7.1,
-          "duration": 2.0,
-<<<<<<< HEAD
-          "value": "Bb:maj/F",
-          "confidence": 1
-        },
-        {
-          "time": 7.3,
-          "duration": 1.0,
-          "value": "C:maj/F",
-=======
-          "value": "F:maj",
->>>>>>> 5725112b
-          "confidence": 1
-        },
-        {
-          "time": 7.3,
-          "duration": 1.0,
-<<<<<<< HEAD
-          "value": "G:min/F",
-          "confidence": 1
-        },
-        {
-          "time": 8.1,
-          "duration": 2.0,
-=======
->>>>>>> 5725112b
-          "value": "F:maj",
-          "confidence": 1
-        },
-        {
-<<<<<<< HEAD
-          "time": 8.3,
-          "duration": 1.0,
-          "value": "F:maj",
-          "confidence": 1
-        },
-        {
-          "time": 9.0,
-          "duration": 2.0,
-          "value": "C:maj/D",
-          "confidence": 1
-        },
-        {
-          "time": 9.2,
-          "duration": 2.0,
-          "value": "D:maj/E",
-=======
-          "time": 8.0,
-          "duration": 2.0,
-          "value": "C:maj/D",
-          "confidence": 1
-        },
-        {
-          "time": 8.2,
-          "duration": 2.0,
-          "value": "D:maj/E",
-          "confidence": 1
-        },
-        {
-          "time": 9.0,
-          "duration": 1.0,
-          "value": "F:maj",
-          "confidence": 1
-        },
-        {
-          "time": 9.1,
-          "duration": 2.0,
-          "value": "F:maj",
-          "confidence": 1
-        },
-        {
-          "time": 9.3,
-          "duration": 1.0,
-          "value": "C:maj/F",
->>>>>>> 5725112b
-          "confidence": 1
-        },
-        {
-          "time": 10.0,
-<<<<<<< HEAD
-          "duration": 1.0,
-          "value": "F:maj",
-=======
-          "duration": 2.0,
-          "value": "Bb:maj/F",
->>>>>>> 5725112b
-          "confidence": 1
-        },
-        {
-          "time": 10.1,
-          "duration": 2.0,
-<<<<<<< HEAD
-          "value": "F:maj",
-          "confidence": 1
-        },
-        {
-          "time": 10.3,
-          "duration": 1.0,
-=======
->>>>>>> 5725112b
-          "value": "C:maj/F",
-          "confidence": 1
-        },
-        {
-          "time": 11.0,
-<<<<<<< HEAD
-          "duration": 2.0,
-          "value": "Bb:maj/F",
-          "confidence": 1
-        },
-        {
-          "time": 11.2,
-          "duration": 2.0,
-          "value": "C:maj/F",
-=======
-          "duration": 1.0,
-          "value": "F:maj",
-          "confidence": 1
-        },
-        {
-          "time": 11.1,
-          "duration": 2.0,
-          "value": "F:maj",
-          "confidence": 1
-        },
-        {
-          "time": 11.3,
-          "duration": 1.0,
-          "value": "Bb:maj",
->>>>>>> 5725112b
-          "confidence": 1
-        },
-        {
-          "time": 12.0,
-          "duration": 1.0,
-<<<<<<< HEAD
-          "value": "F:maj",
-=======
-          "value": "C:maj",
->>>>>>> 5725112b
-          "confidence": 1
-        },
-        {
-          "time": 12.1,
-<<<<<<< HEAD
-          "duration": 2.0,
-=======
-          "duration": 1.0,
-          "value": "F:maj",
-          "confidence": 1
-        },
-        {
-          "time": 12.2,
-          "duration": 1.0,
->>>>>>> 5725112b
-          "value": "F:maj",
-          "confidence": 1
-        },
-        {
-          "time": 12.3,
-          "duration": 1.0,
-<<<<<<< HEAD
-          "value": "Bb:maj",
-=======
-          "value": "F:maj",
->>>>>>> 5725112b
-          "confidence": 1
-        },
-        {
-          "time": 13.0,
-          "duration": 1.0,
-<<<<<<< HEAD
-          "value": "C:maj",
-          "confidence": 1
-        },
-        {
-          "time": 13.1,
-          "duration": 1.0,
-          "value": "F:maj",
-          "confidence": 1
-        },
-        {
-          "time": 13.2,
-          "duration": 1.0,
-          "value": "F:maj",
-          "confidence": 1
-        },
-        {
-          "time": 13.3,
-          "duration": 1.0,
-          "value": "F:maj",
-          "confidence": 1
-        },
-        {
-          "time": 14.0,
-          "duration": 1.0,
-          "value": "C:maj/F",
-          "confidence": 1
-        },
-        {
-          "time": 14.1,
-          "duration": 2.0,
-          "value": "Bb:maj/F",
-=======
-          "value": "C:maj/F",
-          "confidence": 1
-        },
-        {
-          "time": 13.1,
-          "duration": 2.0,
-          "value": "Bb:maj/F",
-          "confidence": 1
-        },
-        {
-          "time": 13.3,
-          "duration": 1.0,
-          "value": "C:maj/F",
-          "confidence": 1
-        },
-        {
-          "time": 14.0,
-          "duration": 1.0,
-          "value": "G:min/F",
-          "confidence": 1
-        },
-        {
-          "time": 14.1,
-          "duration": 2.0,
-          "value": "F:maj",
->>>>>>> 5725112b
-          "confidence": 1
-        },
-        {
-          "time": 14.3,
-          "duration": 1.0,
-<<<<<<< HEAD
-          "value": "C:maj/F",
-=======
-          "value": "F:maj",
->>>>>>> 5725112b
-          "confidence": 1
-        },
-        {
-          "time": 15.0,
-<<<<<<< HEAD
-          "duration": 1.0,
-          "value": "G:min/F",
-=======
-          "duration": 2.0,
-          "value": "F:maj",
->>>>>>> 5725112b
-          "confidence": 1
-        },
-        {
-          "time": 15.1,
-          "duration": 2.0,
-<<<<<<< HEAD
-          "value": "F:maj",
-          "confidence": 1
-        },
-        {
-          "time": 15.3,
-          "duration": 1.0,
-          "value": "F:maj",
-          "confidence": 1
-        },
-        {
-          "time": 16.0,
-          "duration": 2.0,
-          "value": "F:maj",
-          "confidence": 1
-        },
-        {
-          "time": 16.2,
-          "duration": 2.0,
-          "value": "E:maj/A",
-=======
-          "value": "E:maj/A",
-          "confidence": 1
-        },
-        {
-          "time": 16.0,
-          "duration": 4.0,
-          "value": "C:maj",
-          "confidence": 1
-        },
-        {
-          "time": 17.0,
-          "duration": 4.0,
-          "value": "C:maj",
-          "confidence": 1
-        },
-        {
-          "time": 18.0,
-          "duration": 4.0,
-          "value": "D:min",
-          "confidence": 1
-        },
-        {
-          "time": 19.0,
-          "duration": 4.0,
-          "value": "D:min",
-          "confidence": 1
-        },
-        {
-          "time": 20.0,
-          "duration": 4.0,
-          "value": "C:maj",
-          "confidence": 1
-        },
-        {
-          "time": 21.0,
-          "duration": 4.0,
-          "value": "C:maj",
-          "confidence": 1
-        },
-        {
-          "time": 22.0,
-          "duration": 4.0,
-          "value": "D:min",
-          "confidence": 1
-        },
-        {
-          "time": 23.0,
-          "duration": 2.0,
-          "value": "D:min",
-          "confidence": 1
-        },
-        {
-          "time": 23.2,
-          "duration": 2.0,
-          "value": "Bb:maj",
-          "confidence": 1
-        },
-        {
           "time": 24.0,
           "duration": 4.0,
           "value": "C:maj",
@@ -599,7 +380,6 @@
           "time": 29.0,
           "duration": 1.0,
           "value": "F:maj/C",
->>>>>>> 5725112b
           "confidence": 1
         },
         {
@@ -611,1015 +391,454 @@
         {
           "time": 30.0,
           "duration": 4.0,
-<<<<<<< HEAD
-          "value": "C:maj",
-          "confidence": 1
-        },
-        {
-          "time": 18.0,
-          "duration": 4.0,
-          "value": "C:maj",
-          "confidence": 1
-        },
-        {
-          "time": 19.0,
-          "duration": 4.0,
-          "value": "D:min",
-          "confidence": 1
-        },
-        {
-          "time": 20.0,
-          "duration": 4.0,
-          "value": "D:min",
-          "confidence": 1
-        },
-        {
-          "time": 21.0,
-          "duration": 4.0,
-          "value": "C:maj",
-          "confidence": 1
-        },
-        {
-          "time": 22.0,
-          "duration": 4.0,
-          "value": "C:maj",
-          "confidence": 1
-        },
-        {
-          "time": 23.0,
-          "duration": 4.0,
-          "value": "D:min",
-          "confidence": 1
-        },
-        {
-          "time": 24.0,
-          "duration": 2.0,
-          "value": "D:min",
-          "confidence": 1
-        },
-        {
-          "time": 24.2,
+          "value": "Bb:maj/C",
+          "confidence": 1
+        },
+        {
+          "time": 31.0,
+          "duration": 4.0,
+          "value": "F:maj",
+          "confidence": 1
+        },
+        {
+          "time": 32.0,
           "duration": 2.0,
           "value": "Bb:maj",
           "confidence": 1
         },
         {
-          "time": 25.0,
-          "duration": 4.0,
-          "value": "C:maj",
-          "confidence": 1
-        },
-        {
-          "time": 26.0,
-          "duration": 4.0,
-          "value": "C:maj",
-          "confidence": 1
-        },
-        {
-          "time": 27.0,
-          "duration": 4.0,
-          "value": "D:min",
-          "confidence": 1
-        },
-        {
-          "time": 28.0,
-          "duration": 4.0,
-          "value": "D:min",
-          "confidence": 1
-        },
-        {
-          "time": 29.0,
-          "duration": 2.0,
-          "value": "C:maj",
-          "confidence": 1
-        },
-        {
-          "time": 29.2,
+          "time": 32.2,
+          "duration": 1.0,
+          "value": "C:maj",
+          "confidence": 1
+        },
+        {
+          "time": 32.3,
+          "duration": 1.0,
+          "value": "F:maj",
+          "confidence": 1
+        },
+        {
+          "time": 33.0,
+          "duration": 1.0,
+          "value": "F:maj",
+          "confidence": 1
+        },
+        {
+          "time": 33.1,
+          "duration": 2.0,
+          "value": "F:maj",
+          "confidence": 1
+        },
+        {
+          "time": 33.3,
+          "duration": 1.0,
+          "value": "C:maj/F",
+          "confidence": 1
+        },
+        {
+          "time": 34.0,
+          "duration": 2.0,
+          "value": "Bb:maj/F",
+          "confidence": 1
+        },
+        {
+          "time": 34.2,
+          "duration": 2.0,
+          "value": "C:maj/F",
+          "confidence": 1
+        },
+        {
+          "time": 35.0,
+          "duration": 1.0,
+          "value": "F:maj",
+          "confidence": 1
+        },
+        {
+          "time": 35.1,
+          "duration": 2.0,
+          "value": "F:maj",
+          "confidence": 1
+        },
+        {
+          "time": 35.3,
+          "duration": 1.0,
+          "value": "Bb:maj",
+          "confidence": 1
+        },
+        {
+          "time": 36.0,
+          "duration": 1.0,
+          "value": "C:maj",
+          "confidence": 1
+        },
+        {
+          "time": 36.1,
+          "duration": 1.0,
+          "value": "F:maj",
+          "confidence": 1
+        },
+        {
+          "time": 36.2,
+          "duration": 1.0,
+          "value": "F:maj",
+          "confidence": 1
+        },
+        {
+          "time": 36.3,
+          "duration": 1.0,
+          "value": "F:maj",
+          "confidence": 1
+        },
+        {
+          "time": 37.0,
+          "duration": 1.0,
+          "value": "C:maj/F",
+          "confidence": 1
+        },
+        {
+          "time": 37.1,
+          "duration": 2.0,
+          "value": "Bb:maj/F",
+          "confidence": 1
+        },
+        {
+          "time": 37.3,
+          "duration": 1.0,
+          "value": "C:maj/F",
+          "confidence": 1
+        },
+        {
+          "time": 38.0,
+          "duration": 1.0,
+          "value": "G:min/F",
+          "confidence": 1
+        },
+        {
+          "time": 38.1,
+          "duration": 2.0,
+          "value": "F:maj",
+          "confidence": 1
+        },
+        {
+          "time": 38.3,
+          "duration": 1.0,
+          "value": "F:maj",
+          "confidence": 1
+        },
+        {
+          "time": 39.0,
+          "duration": 2.0,
+          "value": "C:maj/D",
+          "confidence": 1
+        },
+        {
+          "time": 39.2,
+          "duration": 2.0,
+          "value": "D:maj/E",
+          "confidence": 1
+        },
+        {
+          "time": 40.0,
+          "duration": 1.0,
+          "value": "F:maj",
+          "confidence": 1
+        },
+        {
+          "time": 40.1,
+          "duration": 2.0,
+          "value": "F:maj",
+          "confidence": 1
+        },
+        {
+          "time": 40.3,
+          "duration": 1.0,
+          "value": "C:maj/F",
+          "confidence": 1
+        },
+        {
+          "time": 41.0,
+          "duration": 2.0,
+          "value": "Bb:maj/F",
+          "confidence": 1
+        },
+        {
+          "time": 41.2,
+          "duration": 2.0,
+          "value": "C:maj/F",
+          "confidence": 1
+        },
+        {
+          "time": 42.0,
+          "duration": 1.0,
+          "value": "F:maj",
+          "confidence": 1
+        },
+        {
+          "time": 42.1,
+          "duration": 2.0,
+          "value": "F:maj",
+          "confidence": 1
+        },
+        {
+          "time": 42.3,
+          "duration": 1.0,
+          "value": "Bb:maj",
+          "confidence": 1
+        },
+        {
+          "time": 43.0,
+          "duration": 1.0,
+          "value": "C:maj",
+          "confidence": 1
+        },
+        {
+          "time": 43.1,
+          "duration": 1.0,
+          "value": "F:maj",
+          "confidence": 1
+        },
+        {
+          "time": 43.2,
+          "duration": 1.0,
+          "value": "F:maj",
+          "confidence": 1
+        },
+        {
+          "time": 43.3,
+          "duration": 1.0,
+          "value": "F:maj",
+          "confidence": 1
+        },
+        {
+          "time": 44.0,
+          "duration": 1.0,
+          "value": "C:maj/F",
+          "confidence": 1
+        },
+        {
+          "time": 44.1,
+          "duration": 2.0,
+          "value": "Bb:maj/F",
+          "confidence": 1
+        },
+        {
+          "time": 44.3,
+          "duration": 1.0,
+          "value": "C:maj/F",
+          "confidence": 1
+        },
+        {
+          "time": 45.0,
+          "duration": 1.0,
+          "value": "G:min/F",
+          "confidence": 1
+        },
+        {
+          "time": 45.1,
+          "duration": 2.0,
+          "value": "F:maj",
+          "confidence": 1
+        },
+        {
+          "time": 45.3,
+          "duration": 1.0,
+          "value": "F:maj",
+          "confidence": 1
+        },
+        {
+          "time": 46.0,
+          "duration": 2.0,
+          "value": "F:maj",
+          "confidence": 1
+        },
+        {
+          "time": 46.2,
+          "duration": 2.0,
+          "value": "E:maj/A",
+          "confidence": 1
+        },
+        {
+          "time": 47.0,
+          "duration": 4.0,
+          "value": "C:maj",
+          "confidence": 1
+        },
+        {
+          "time": 48.0,
+          "duration": 4.0,
+          "value": "C:maj",
+          "confidence": 1
+        },
+        {
+          "time": 49.0,
+          "duration": 4.0,
+          "value": "D:min",
+          "confidence": 1
+        },
+        {
+          "time": 50.0,
+          "duration": 4.0,
+          "value": "D:min",
+          "confidence": 1
+        },
+        {
+          "time": 51.0,
+          "duration": 4.0,
+          "value": "C:maj",
+          "confidence": 1
+        },
+        {
+          "time": 52.0,
+          "duration": 4.0,
+          "value": "C:maj",
+          "confidence": 1
+        },
+        {
+          "time": 53.0,
+          "duration": 4.0,
+          "value": "D:min",
+          "confidence": 1
+        },
+        {
+          "time": 54.0,
+          "duration": 2.0,
+          "value": "D:min",
+          "confidence": 1
+        },
+        {
+          "time": 54.2,
+          "duration": 2.0,
+          "value": "Bb:maj",
+          "confidence": 1
+        },
+        {
+          "time": 55.0,
+          "duration": 4.0,
+          "value": "C:maj",
+          "confidence": 1
+        },
+        {
+          "time": 56.0,
+          "duration": 4.0,
+          "value": "C:maj",
+          "confidence": 1
+        },
+        {
+          "time": 57.0,
+          "duration": 4.0,
+          "value": "D:min",
+          "confidence": 1
+        },
+        {
+          "time": 58.0,
+          "duration": 4.0,
+          "value": "D:min",
+          "confidence": 1
+        },
+        {
+          "time": 59.0,
+          "duration": 2.0,
+          "value": "C:maj",
+          "confidence": 1
+        },
+        {
+          "time": 59.2,
           "duration": 1.0,
           "value": "F:maj/C",
           "confidence": 1
         },
         {
-          "time": 29.3,
-          "duration": 1.0,
-          "value": "C:maj",
-          "confidence": 1
-        },
-        {
-          "time": 30.0,
+          "time": 59.3,
+          "duration": 1.0,
+          "value": "C:maj",
+          "confidence": 1
+        },
+        {
+          "time": 60.0,
           "duration": 1.0,
           "value": "F:maj/C",
           "confidence": 1
         },
         {
-          "time": 30.1,
+          "time": 60.1,
           "duration": 3.0,
           "value": "C:maj",
           "confidence": 1
         },
         {
-          "time": 31.0,
+          "time": 61.0,
           "duration": 4.0,
           "value": "Bb:maj/C",
           "confidence": 1
         },
         {
-          "time": 32.0,
-          "duration": 4.0,
-=======
-          "value": "Bb:maj/C",
-          "confidence": 1
-        },
-        {
-          "time": 31.0,
-          "duration": 4.0,
-          "value": "F:maj",
-          "confidence": 1
-        },
-        {
-          "time": 32.0,
-          "duration": 2.0,
-          "value": "Bb:maj",
-          "confidence": 1
-        },
-        {
-          "time": 32.2,
-          "duration": 1.0,
-          "value": "C:maj",
-          "confidence": 1
-        },
-        {
-          "time": 32.3,
-          "duration": 1.0,
-          "value": "F:maj",
-          "confidence": 1
-        },
-        {
-          "time": 33.0,
-          "duration": 1.0,
-          "value": "F:maj",
-          "confidence": 1
-        },
-        {
-          "time": 33.1,
-          "duration": 2.0,
-          "value": "F:maj",
-          "confidence": 1
-        },
-        {
-          "time": 33.3,
-          "duration": 1.0,
-          "value": "C:maj/F",
-          "confidence": 1
-        },
-        {
-          "time": 34.0,
-          "duration": 2.0,
-          "value": "Bb:maj/F",
-          "confidence": 1
-        },
-        {
-          "time": 34.2,
-          "duration": 2.0,
-          "value": "C:maj/F",
-          "confidence": 1
-        },
-        {
-          "time": 35.0,
-          "duration": 1.0,
-          "value": "F:maj",
-          "confidence": 1
-        },
-        {
-          "time": 35.1,
-          "duration": 2.0,
->>>>>>> 5725112b
-          "value": "F:maj",
-          "confidence": 1
-        },
-        {
-<<<<<<< HEAD
-          "time": 33.0,
-          "duration": 2.0,
-          "value": "Bb:maj",
-          "confidence": 1
-        },
-        {
-          "time": 33.2,
-          "duration": 1.0,
-          "value": "C:maj",
-          "confidence": 1
-        },
-        {
-          "time": 33.3,
-=======
-          "time": 35.3,
-          "duration": 1.0,
-          "value": "Bb:maj",
-          "confidence": 1
-        },
-        {
-          "time": 36.0,
-          "duration": 1.0,
-          "value": "C:maj",
-          "confidence": 1
-        },
-        {
-          "time": 36.1,
-          "duration": 1.0,
-          "value": "F:maj",
-          "confidence": 1
-        },
-        {
-          "time": 36.2,
-          "duration": 1.0,
-          "value": "F:maj",
-          "confidence": 1
-        },
-        {
-          "time": 36.3,
-          "duration": 1.0,
-          "value": "F:maj",
-          "confidence": 1
-        },
-        {
-          "time": 37.0,
-          "duration": 1.0,
-          "value": "C:maj/F",
-          "confidence": 1
-        },
-        {
-          "time": 37.1,
-          "duration": 2.0,
-          "value": "Bb:maj/F",
-          "confidence": 1
-        },
-        {
-          "time": 37.3,
-          "duration": 1.0,
-          "value": "C:maj/F",
-          "confidence": 1
-        },
-        {
-          "time": 38.0,
-          "duration": 1.0,
-          "value": "G:min/F",
-          "confidence": 1
-        },
-        {
-          "time": 38.1,
-          "duration": 2.0,
-          "value": "F:maj",
-          "confidence": 1
-        },
-        {
-          "time": 38.3,
->>>>>>> 5725112b
-          "duration": 1.0,
-          "value": "F:maj",
-          "confidence": 1
-        },
-        {
-<<<<<<< HEAD
-          "time": 34.0,
-          "duration": 1.0,
-          "value": "F:maj",
-          "confidence": 1
-        },
-        {
-          "time": 34.1,
-          "duration": 2.0,
-          "value": "F:maj",
-          "confidence": 1
-        },
-        {
-          "time": 34.3,
-          "duration": 1.0,
-          "value": "C:maj/F",
-          "confidence": 1
-        },
-        {
-          "time": 35.0,
-          "duration": 2.0,
-          "value": "Bb:maj/F",
-          "confidence": 1
-        },
-        {
-          "time": 35.2,
-          "duration": 2.0,
-          "value": "C:maj/F",
-          "confidence": 1
-        },
-        {
-          "time": 36.0,
-          "duration": 1.0,
-          "value": "F:maj",
-          "confidence": 1
-        },
-        {
-          "time": 36.1,
-          "duration": 2.0,
-          "value": "F:maj",
-          "confidence": 1
-        },
-        {
-          "time": 36.3,
-          "duration": 1.0,
-          "value": "Bb:maj",
-          "confidence": 1
-        },
-        {
-          "time": 37.0,
-          "duration": 1.0,
-          "value": "C:maj",
-          "confidence": 1
-        },
-        {
-          "time": 37.1,
-          "duration": 1.0,
-          "value": "F:maj",
-          "confidence": 1
-        },
-        {
-          "time": 37.2,
-          "duration": 1.0,
-          "value": "F:maj",
-          "confidence": 1
-        },
-        {
-          "time": 37.3,
-          "duration": 1.0,
-          "value": "F:maj",
-          "confidence": 1
-        },
-        {
-          "time": 38.0,
-          "duration": 1.0,
-          "value": "C:maj/F",
-          "confidence": 1
-        },
-        {
-          "time": 38.1,
-          "duration": 2.0,
-          "value": "Bb:maj/F",
-          "confidence": 1
-        },
-        {
-          "time": 38.3,
-          "duration": 1.0,
-          "value": "C:maj/F",
-          "confidence": 1
-        },
-        {
-          "time": 39.0,
-          "duration": 1.0,
-          "value": "G:min/F",
-          "confidence": 1
-        },
-        {
-          "time": 39.1,
-          "duration": 2.0,
-          "value": "F:maj",
-          "confidence": 1
-        },
-        {
-          "time": 39.3,
-          "duration": 1.0,
-          "value": "F:maj",
-          "confidence": 1
-        },
-        {
-          "time": 40.0,
-          "duration": 2.0,
-          "value": "C:maj/D",
-          "confidence": 1
-        },
-        {
-          "time": 40.2,
-          "duration": 2.0,
-          "value": "D:maj/E",
-          "confidence": 1
-        },
-        {
-          "time": 41.0,
-          "duration": 1.0,
-          "value": "F:maj",
-          "confidence": 1
-        },
-        {
-          "time": 41.1,
-          "duration": 2.0,
-          "value": "F:maj",
-          "confidence": 1
-        },
-        {
-          "time": 41.3,
-          "duration": 1.0,
-          "value": "C:maj/F",
-          "confidence": 1
-        },
-        {
-          "time": 42.0,
-          "duration": 2.0,
-          "value": "Bb:maj/F",
-          "confidence": 1
-        },
-        {
-          "time": 42.2,
-          "duration": 2.0,
-          "value": "C:maj/F",
-          "confidence": 1
-        },
-        {
-          "time": 43.0,
-          "duration": 1.0,
-          "value": "F:maj",
-          "confidence": 1
-        },
-        {
-          "time": 43.1,
-          "duration": 2.0,
-          "value": "F:maj",
-          "confidence": 1
-        },
-        {
-          "time": 43.3,
-          "duration": 1.0,
-          "value": "Bb:maj",
-          "confidence": 1
-        },
-        {
-          "time": 44.0,
-          "duration": 1.0,
-          "value": "C:maj",
-          "confidence": 1
-        },
-        {
-          "time": 44.1,
-          "duration": 1.0,
-          "value": "F:maj",
-          "confidence": 1
-        },
-        {
-          "time": 44.2,
-          "duration": 1.0,
-          "value": "F:maj",
-          "confidence": 1
-        },
-        {
-          "time": 44.3,
-          "duration": 1.0,
-          "value": "F:maj",
-          "confidence": 1
-        },
-        {
-          "time": 45.0,
-          "duration": 1.0,
-=======
-          "time": 39.0,
-          "duration": 2.0,
-          "value": "C:maj/D",
-          "confidence": 1
-        },
-        {
-          "time": 39.2,
-          "duration": 2.0,
-          "value": "D:maj/E",
-          "confidence": 1
-        },
-        {
-          "time": 40.0,
-          "duration": 1.0,
-          "value": "F:maj",
-          "confidence": 1
-        },
-        {
-          "time": 40.1,
-          "duration": 2.0,
-          "value": "F:maj",
-          "confidence": 1
-        },
-        {
-          "time": 40.3,
-          "duration": 1.0,
-          "value": "C:maj/F",
-          "confidence": 1
-        },
-        {
-          "time": 41.0,
-          "duration": 2.0,
-          "value": "Bb:maj/F",
-          "confidence": 1
-        },
-        {
-          "time": 41.2,
-          "duration": 2.0,
-          "value": "C:maj/F",
-          "confidence": 1
-        },
-        {
-          "time": 42.0,
-          "duration": 1.0,
-          "value": "F:maj",
-          "confidence": 1
-        },
-        {
-          "time": 42.1,
-          "duration": 2.0,
-          "value": "F:maj",
-          "confidence": 1
-        },
-        {
-          "time": 42.3,
-          "duration": 1.0,
-          "value": "Bb:maj",
-          "confidence": 1
-        },
-        {
-          "time": 43.0,
-          "duration": 1.0,
-          "value": "C:maj",
-          "confidence": 1
-        },
-        {
-          "time": 43.1,
-          "duration": 1.0,
-          "value": "F:maj",
-          "confidence": 1
-        },
-        {
-          "time": 43.2,
-          "duration": 1.0,
-          "value": "F:maj",
-          "confidence": 1
-        },
-        {
-          "time": 43.3,
-          "duration": 1.0,
-          "value": "F:maj",
-          "confidence": 1
-        },
-        {
-          "time": 44.0,
-          "duration": 1.0,
-          "value": "C:maj/F",
-          "confidence": 1
-        },
-        {
-          "time": 44.1,
-          "duration": 2.0,
-          "value": "Bb:maj/F",
-          "confidence": 1
-        },
-        {
-          "time": 44.3,
-          "duration": 1.0,
->>>>>>> 5725112b
-          "value": "C:maj/F",
-          "confidence": 1
-        },
-        {
-<<<<<<< HEAD
-          "time": 45.1,
-          "duration": 2.0,
-          "value": "Bb:maj/F",
-          "confidence": 1
-        },
-        {
-          "time": 45.3,
-          "duration": 1.0,
-          "value": "C:maj/F",
-          "confidence": 1
-        },
-        {
-          "time": 46.0,
-=======
-          "time": 45.0,
->>>>>>> 5725112b
-          "duration": 1.0,
-          "value": "G:min/F",
-          "confidence": 1
-        },
-        {
-<<<<<<< HEAD
-          "time": 46.1,
-=======
-          "time": 45.1,
->>>>>>> 5725112b
-          "duration": 2.0,
-          "value": "F:maj",
-          "confidence": 1
-        },
-        {
-<<<<<<< HEAD
-          "time": 46.3,
-=======
-          "time": 45.3,
->>>>>>> 5725112b
-          "duration": 1.0,
-          "value": "F:maj",
-          "confidence": 1
-        },
-        {
-<<<<<<< HEAD
-          "time": 47.0,
-=======
-          "time": 46.0,
->>>>>>> 5725112b
-          "duration": 2.0,
-          "value": "F:maj",
-          "confidence": 1
-        },
-        {
-<<<<<<< HEAD
-          "time": 47.2,
-=======
-          "time": 46.2,
->>>>>>> 5725112b
+          "time": 62.0,
+          "duration": 4.0,
+          "value": "F:maj",
+          "confidence": 1
+        },
+        {
+          "time": 63.0,
+          "duration": 2.0,
+          "value": "F:maj",
+          "confidence": 1
+        },
+        {
+          "time": 63.2,
           "duration": 2.0,
           "value": "E:maj/A",
           "confidence": 1
         },
         {
-<<<<<<< HEAD
-          "time": 48.0,
-=======
-          "time": 47.0,
->>>>>>> 5725112b
-          "duration": 4.0,
-          "value": "C:maj",
-          "confidence": 1
-        },
-        {
-<<<<<<< HEAD
-          "time": 49.0,
-=======
-          "time": 48.0,
->>>>>>> 5725112b
-          "duration": 4.0,
-          "value": "C:maj",
-          "confidence": 1
-        },
-        {
-<<<<<<< HEAD
-          "time": 50.0,
-=======
-          "time": 49.0,
->>>>>>> 5725112b
-          "duration": 4.0,
-          "value": "D:min",
-          "confidence": 1
-        },
-        {
-<<<<<<< HEAD
-          "time": 51.0,
-=======
-          "time": 50.0,
->>>>>>> 5725112b
-          "duration": 4.0,
-          "value": "D:min",
-          "confidence": 1
-        },
-        {
-<<<<<<< HEAD
-          "time": 52.0,
-=======
-          "time": 51.0,
->>>>>>> 5725112b
-          "duration": 4.0,
-          "value": "C:maj",
-          "confidence": 1
-        },
-        {
-<<<<<<< HEAD
-          "time": 53.0,
-=======
-          "time": 52.0,
->>>>>>> 5725112b
-          "duration": 4.0,
-          "value": "C:maj",
-          "confidence": 1
-        },
-        {
-<<<<<<< HEAD
-          "time": 54.0,
-=======
-          "time": 53.0,
->>>>>>> 5725112b
-          "duration": 4.0,
-          "value": "D:min",
-          "confidence": 1
-        },
-        {
-<<<<<<< HEAD
-          "time": 55.0,
-=======
-          "time": 54.0,
->>>>>>> 5725112b
-          "duration": 2.0,
-          "value": "D:min",
-          "confidence": 1
-        },
-        {
-<<<<<<< HEAD
-          "time": 55.2,
-=======
-          "time": 54.2,
->>>>>>> 5725112b
-          "duration": 2.0,
-          "value": "Bb:maj",
-          "confidence": 1
-        },
-        {
-<<<<<<< HEAD
-          "time": 56.0,
-=======
-          "time": 55.0,
->>>>>>> 5725112b
-          "duration": 4.0,
-          "value": "C:maj",
-          "confidence": 1
-        },
-        {
-<<<<<<< HEAD
-          "time": 57.0,
-=======
-          "time": 56.0,
->>>>>>> 5725112b
-          "duration": 4.0,
-          "value": "C:maj",
-          "confidence": 1
-        },
-        {
-<<<<<<< HEAD
-          "time": 58.0,
-=======
-          "time": 57.0,
->>>>>>> 5725112b
-          "duration": 4.0,
-          "value": "D:min",
-          "confidence": 1
-        },
-        {
-<<<<<<< HEAD
-          "time": 59.0,
-=======
-          "time": 58.0,
->>>>>>> 5725112b
-          "duration": 4.0,
-          "value": "D:min",
-          "confidence": 1
-        },
-        {
-<<<<<<< HEAD
-          "time": 60.0,
-=======
-          "time": 59.0,
->>>>>>> 5725112b
-          "duration": 2.0,
-          "value": "C:maj",
-          "confidence": 1
-        },
-        {
-<<<<<<< HEAD
-          "time": 60.2,
-=======
-          "time": 59.2,
->>>>>>> 5725112b
-          "duration": 1.0,
-          "value": "F:maj/C",
-          "confidence": 1
-        },
-        {
-<<<<<<< HEAD
-          "time": 60.3,
-=======
-          "time": 59.3,
->>>>>>> 5725112b
-          "duration": 1.0,
-          "value": "C:maj",
-          "confidence": 1
-        },
-        {
-<<<<<<< HEAD
-          "time": 61.0,
-=======
-          "time": 60.0,
->>>>>>> 5725112b
-          "duration": 1.0,
-          "value": "F:maj/C",
-          "confidence": 1
-        },
-        {
-<<<<<<< HEAD
-          "time": 61.1,
-=======
-          "time": 60.1,
->>>>>>> 5725112b
-          "duration": 3.0,
-          "value": "C:maj",
-          "confidence": 1
-        },
-        {
-<<<<<<< HEAD
-          "time": 62.0,
-          "duration": 4.0,
-          "value": "Bb:maj/C",
-=======
-          "time": 61.0,
-          "duration": 4.0,
-          "value": "Bb:maj/C",
-          "confidence": 1
-        },
-        {
-          "time": 62.0,
-          "duration": 4.0,
-          "value": "F:maj",
->>>>>>> 5725112b
-          "confidence": 1
-        },
-        {
-          "time": 63.0,
-<<<<<<< HEAD
-          "duration": 4.0,
-          "value": "F:maj",
-          "confidence": 1
-        },
-        {
           "time": 64.0,
-=======
->>>>>>> 5725112b
-          "duration": 2.0,
-          "value": "F:maj",
-          "confidence": 1
-        },
-        {
-<<<<<<< HEAD
-          "time": 64.2,
-=======
-          "time": 63.2,
->>>>>>> 5725112b
-          "duration": 2.0,
-          "value": "E:maj/A",
-          "confidence": 1
-        },
-        {
-<<<<<<< HEAD
+          "duration": 4.0,
+          "value": "C:maj",
+          "confidence": 1
+        },
+        {
           "time": 65.0,
-=======
-          "time": 64.0,
->>>>>>> 5725112b
-          "duration": 4.0,
-          "value": "C:maj",
-          "confidence": 1
-        },
-        {
-<<<<<<< HEAD
+          "duration": 4.0,
+          "value": "C:maj",
+          "confidence": 1
+        },
+        {
           "time": 66.0,
-=======
-          "time": 65.0,
->>>>>>> 5725112b
-          "duration": 4.0,
-          "value": "C:maj",
-          "confidence": 1
-        },
-        {
-<<<<<<< HEAD
+          "duration": 4.0,
+          "value": "D:min",
+          "confidence": 1
+        },
+        {
           "time": 67.0,
-=======
-          "time": 66.0,
->>>>>>> 5725112b
-          "duration": 4.0,
-          "value": "D:min",
-          "confidence": 1
-        },
-        {
-<<<<<<< HEAD
+          "duration": 4.0,
+          "value": "D:min",
+          "confidence": 1
+        },
+        {
           "time": 68.0,
-=======
-          "time": 67.0,
->>>>>>> 5725112b
-          "duration": 4.0,
-          "value": "D:min",
-          "confidence": 1
-        },
-        {
-<<<<<<< HEAD
+          "duration": 4.0,
+          "value": "C:maj",
+          "confidence": 1
+        },
+        {
           "time": 69.0,
-=======
-          "time": 68.0,
->>>>>>> 5725112b
-          "duration": 4.0,
-          "value": "C:maj",
-          "confidence": 1
-        },
-        {
-<<<<<<< HEAD
+          "duration": 4.0,
+          "value": "C:maj",
+          "confidence": 1
+        },
+        {
           "time": 70.0,
-=======
-          "time": 69.0,
->>>>>>> 5725112b
-          "duration": 4.0,
-          "value": "C:maj",
-          "confidence": 1
-        },
-        {
-<<<<<<< HEAD
+          "duration": 4.0,
+          "value": "D:min",
+          "confidence": 1
+        },
+        {
           "time": 71.0,
-=======
-          "time": 70.0,
->>>>>>> 5725112b
-          "duration": 4.0,
-          "value": "D:min",
-          "confidence": 1
-        },
-        {
-<<<<<<< HEAD
-          "time": 72.0,
-=======
-          "time": 71.0,
->>>>>>> 5725112b
-          "duration": 2.0,
-          "value": "D:min",
-          "confidence": 1
-        },
-        {
-<<<<<<< HEAD
-          "time": 72.2,
-          "duration": 2.0,
-          "value": "Bb:maj",
-          "confidence": 1
-        },
-        {
-          "time": 73.0,
-          "duration": 4.0,
-          "value": "C:maj",
-          "confidence": 1
-        },
-        {
-          "time": 74.0,
-          "duration": 4.0,
-          "value": "C:maj",
-          "confidence": 1
-        },
-        {
-          "time": 75.0,
-          "duration": 4.0,
-          "value": "D:min",
-          "confidence": 1
-        },
-        {
-          "time": 76.0,
-          "duration": 4.0,
-          "value": "D:min",
-          "confidence": 1
-        },
-        {
-          "time": 77.0,
-          "duration": 2.0,
-          "value": "C:maj",
-          "confidence": 1
-        },
-        {
-          "time": 77.2,
-          "duration": 1.0,
-          "value": "F:maj/C",
-          "confidence": 1
-        },
-        {
-          "time": 77.3,
-          "duration": 1.0,
-          "value": "C:maj",
-          "confidence": 1
-        },
-        {
-          "time": 78.0,
-          "duration": 1.0,
-          "value": "F:maj/C",
-          "confidence": 1
-        },
-        {
-          "time": 78.1,
-          "duration": 3.0,
-          "value": "C:maj",
-          "confidence": 1
-        },
-        {
-          "time": 79.0,
-          "duration": 4.0,
-          "value": "Bb:maj/C",
-          "confidence": 1
-        },
-        {
-          "time": 80.0,
-          "duration": 4.0,
-          "value": "F:maj",
-          "confidence": 1
-        },
-        {
-          "time": 81.0,
-          "duration": 2.0,
-=======
+          "duration": 2.0,
+          "value": "D:min",
+          "confidence": 1
+        },
+        {
           "time": 71.2,
           "duration": 2.0,
           "value": "Bb:maj",
@@ -1694,26 +913,17 @@
         {
           "time": 80.0,
           "duration": 2.0,
->>>>>>> 5725112b
           "value": "Bb:maj",
           "confidence": 1
         },
         {
-<<<<<<< HEAD
-          "time": 81.2,
-=======
           "time": 80.2,
->>>>>>> 5725112b
-          "duration": 1.0,
-          "value": "C:maj",
-          "confidence": 1
-        },
-        {
-<<<<<<< HEAD
-          "time": 81.3,
-=======
+          "duration": 1.0,
+          "value": "C:maj",
+          "confidence": 1
+        },
+        {
           "time": 80.3,
->>>>>>> 5725112b
           "duration": 1.0,
           "value": "F:maj",
           "confidence": 1
