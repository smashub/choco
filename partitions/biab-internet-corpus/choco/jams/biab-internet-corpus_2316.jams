--- conflicted
+++ resolved
@@ -17,11 +17,6 @@
       "namespace": "chord",
       "data": [
         {
-<<<<<<< HEAD
-          "time": 1.0,
-          "duration": 4.0,
-          "value": "F:maj7",
-=======
           "time": 0.0,
           "duration": 4.0,
           "value": "F:maj7",
@@ -31,45 +26,28 @@
           "time": 1.0,
           "duration": 4.0,
           "value": "Bb:(3,5,b7,9,11,13)",
->>>>>>> 5725112b
           "confidence": 1
         },
         {
           "time": 2.0,
           "duration": 4.0,
-<<<<<<< HEAD
-          "value": "Bb:(3,5,b7,9,11,13)",
-=======
           "value": "Eb:maj7",
->>>>>>> 5725112b
           "confidence": 1
         },
         {
           "time": 3.0,
           "duration": 4.0,
-<<<<<<< HEAD
-          "value": "Eb:maj7",
-=======
           "value": "Ab:(3,5,b7,9,11,13)",
->>>>>>> 5725112b
           "confidence": 1
         },
         {
           "time": 4.0,
           "duration": 4.0,
-<<<<<<< HEAD
-          "value": "Ab:(3,5,b7,9,11,13)",
-=======
           "value": "G:(3,5,6)",
->>>>>>> 5725112b
           "confidence": 1
         },
         {
           "time": 5.0,
-<<<<<<< HEAD
-          "duration": 4.0,
-          "value": "G:(3,5,6)",
-=======
           "duration": 2.0,
           "value": "G:min(b7,9)",
           "confidence": 1
@@ -78,32 +56,16 @@
           "time": 5.2,
           "duration": 2.0,
           "value": "C:(3,5,b7,9,11,13)",
->>>>>>> 5725112b
           "confidence": 1
         },
         {
           "time": 6.0,
-<<<<<<< HEAD
-          "duration": 2.0,
-          "value": "G:min(b7,9)",
-          "confidence": 1
-        },
-        {
-          "time": 6.2,
-          "duration": 2.0,
-          "value": "C:(3,5,b7,9,11,13)",
-=======
           "duration": 4.0,
           "value": "B:min(b7,9)",
->>>>>>> 5725112b
           "confidence": 1
         },
         {
           "time": 7.0,
-<<<<<<< HEAD
-          "duration": 4.0,
-          "value": "B:min(b7,9)",
-=======
           "duration": 2.0,
           "value": "Bb:min(b7,9)",
           "confidence": 1
@@ -112,42 +74,22 @@
           "time": 7.2,
           "duration": 2.0,
           "value": "Eb:(3,5,b7,9,11,13)",
->>>>>>> 5725112b
           "confidence": 1
         },
         {
           "time": 8.0,
-<<<<<<< HEAD
-          "duration": 2.0,
-          "value": "Bb:min(b7,9)",
-          "confidence": 1
-        },
-        {
-          "time": 8.2,
-          "duration": 2.0,
-          "value": "Eb:(3,5,b7,9,11,13)",
-=======
           "duration": 4.0,
           "value": "A:min(b7,9)",
->>>>>>> 5725112b
           "confidence": 1
         },
         {
           "time": 9.0,
           "duration": 4.0,
-<<<<<<< HEAD
-          "value": "A:min(b7,9)",
-=======
           "value": "Ab:(4,5,b7,9,11,13)",
->>>>>>> 5725112b
           "confidence": 1
         },
         {
           "time": 10.0,
-<<<<<<< HEAD
-          "duration": 4.0,
-          "value": "Ab:(4,5,b7,9,11,13)",
-=======
           "duration": 2.0,
           "value": "Db:maj7",
           "confidence": 1
@@ -156,96 +98,52 @@
           "time": 10.2,
           "duration": 2.0,
           "value": "Eb:min(b7,9)",
->>>>>>> 5725112b
           "confidence": 1
         },
         {
           "time": 11.0,
           "duration": 2.0,
-<<<<<<< HEAD
-          "value": "Db:maj7",
-=======
           "value": "G:min(b7,9)",
->>>>>>> 5725112b
           "confidence": 1
         },
         {
           "time": 11.2,
           "duration": 2.0,
-<<<<<<< HEAD
-          "value": "Eb:min(b7,9)",
-=======
           "value": "C:(3,5,b7,9,11,13)",
->>>>>>> 5725112b
           "confidence": 1
         },
         {
           "time": 12.0,
-<<<<<<< HEAD
-          "duration": 2.0,
-          "value": "G:min(b7,9)",
-          "confidence": 1
-        },
-        {
-          "time": 12.2,
-          "duration": 2.0,
-          "value": "C:(3,5,b7,9,11,13)",
-          "confidence": 1
-        },
-        {
-          "time": 13.0,
-=======
->>>>>>> 5725112b
           "duration": 4.0,
           "value": "F:maj7",
           "confidence": 1
         },
         {
-<<<<<<< HEAD
-          "time": 14.0,
-=======
           "time": 13.0,
->>>>>>> 5725112b
           "duration": 4.0,
           "value": "Ab:(3,5,b7,9,11,13)",
           "confidence": 1
         },
         {
-<<<<<<< HEAD
-          "time": 15.0,
-=======
           "time": 14.0,
->>>>>>> 5725112b
           "duration": 4.0,
           "value": "Db:maj7",
           "confidence": 1
         },
         {
-<<<<<<< HEAD
-          "time": 16.0,
-=======
           "time": 15.0,
->>>>>>> 5725112b
           "duration": 4.0,
           "value": "Gb:(3,5,b7,9,11,13)",
           "confidence": 1
         },
         {
-<<<<<<< HEAD
-          "time": 17.0,
-=======
           "time": 16.0,
->>>>>>> 5725112b
           "duration": 2.0,
           "value": "Gb:(3,5,b7,9,11,13)",
           "confidence": 1
         },
         {
-<<<<<<< HEAD
-          "time": 17.2,
-=======
           "time": 16.2,
->>>>>>> 5725112b
           "duration": 2.0,
           "value": "F:maj(7,9,#11)",
           "confidence": 1
