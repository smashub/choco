--- conflicted
+++ resolved
@@ -23,31 +23,21 @@
           "confidence": 1
         },
         {
-<<<<<<< HEAD
+          "time": 1.0,
+          "duration": 4.0,
+          "value": "E:(3,5,b7)",
+          "confidence": 1
+        },
+        {
           "time": 2.0,
           "duration": 4.0,
-          "value": "E:(3,5,b7)",
-=======
-          "time": 1.0,
-          "duration": 4.0,
-          "value": "E:(3,5,b7)",
-          "confidence": 1
-        },
-        {
-          "time": 2.0,
-          "duration": 4.0,
-          "value": "A:min",
->>>>>>> 5725112b
+          "value": "A:min",
           "confidence": 1
         },
         {
           "time": 3.0,
           "duration": 4.0,
-<<<<<<< HEAD
-          "value": "A:min",
-=======
-          "value": "E:(3,5,b7)",
->>>>>>> 5725112b
+          "value": "E:(3,5,b7)",
           "confidence": 1
         },
         {
@@ -65,21 +55,13 @@
         {
           "time": 6.0,
           "duration": 4.0,
-<<<<<<< HEAD
-          "value": "E:(3,5,b7)",
-=======
-          "value": "A:min",
->>>>>>> 5725112b
+          "value": "A:min",
           "confidence": 1
         },
         {
           "time": 7.0,
           "duration": 4.0,
-<<<<<<< HEAD
-          "value": "A:min",
-=======
-          "value": "E:(3,5,b7)",
->>>>>>> 5725112b
+          "value": "E:(3,5,b7)",
           "confidence": 1
         },
         {
@@ -91,11 +73,7 @@
         {
           "time": 9.0,
           "duration": 4.0,
-<<<<<<< HEAD
-          "value": "E:(3,5,b7)",
-=======
-          "value": "D:min",
->>>>>>> 5725112b
+          "value": "D:min",
           "confidence": 1
         },
         {
@@ -107,11 +85,7 @@
         {
           "time": 11.0,
           "duration": 4.0,
-<<<<<<< HEAD
-          "value": "D:min",
-=======
-          "value": "E:(3,5,b7)",
->>>>>>> 5725112b
+          "value": "E:(3,5,b7)",
           "confidence": 1
         },
         {
@@ -123,11 +97,7 @@
         {
           "time": 13.0,
           "duration": 4.0,
-<<<<<<< HEAD
-          "value": "E:(3,5,b7)",
-=======
-          "value": "D:min",
->>>>>>> 5725112b
+          "value": "D:min",
           "confidence": 1
         },
         {
@@ -139,21 +109,13 @@
         {
           "time": 15.0,
           "duration": 4.0,
-<<<<<<< HEAD
-          "value": "D:min",
-=======
-          "value": "E:(3,5,b7)",
->>>>>>> 5725112b
+          "value": "E:(3,5,b7)",
           "confidence": 1
         },
         {
           "time": 16.0,
           "duration": 4.0,
-<<<<<<< HEAD
-          "value": "E:(3,5,b7)",
-=======
-          "value": "A:min",
->>>>>>> 5725112b
+          "value": "A:min",
           "confidence": 1
         },
         {
@@ -177,11 +139,7 @@
         {
           "time": 20.0,
           "duration": 4.0,
-<<<<<<< HEAD
-          "value": "A:min",
-=======
-          "value": "E:(3,5,b7)",
->>>>>>> 5725112b
+          "value": "E:(3,5,b7)",
           "confidence": 1
         },
         {
@@ -205,11 +163,7 @@
         {
           "time": 24.0,
           "duration": 4.0,
-<<<<<<< HEAD
-          "value": "E:(3,5,b7)",
-=======
-          "value": "A:min",
->>>>>>> 5725112b
+          "value": "A:min",
           "confidence": 1
         },
         {
@@ -222,15 +176,6 @@
           "time": 26.0,
           "duration": 4.0,
           "value": "A:min",
-<<<<<<< HEAD
-          "confidence": 1
-        },
-        {
-          "time": 27.0,
-          "duration": 4.0,
-          "value": "A:min",
-=======
->>>>>>> 5725112b
           "confidence": 1
         }
       ],
