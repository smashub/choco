{
  "annotations": [
    {
      "annotation_metadata": {
        "curator": {
          "name": "",
          "email": ""
        },
        "annotator": {},
        "version": "",
        "corpus": "biab_internet_corpus",
        "annotation_tools": "",
        "annotation_rules": "",
        "validation": "",
        "data_source": ""
      },
      "namespace": "chord",
      "data": [
        {
          "time": 0.0,
          "duration": 2.0,
          "value": "C:(3,5,b7)",
          "confidence": 1
        },
        {
          "time": 0.2,
          "duration": 2.0,
          "value": "Ab:(3,5,b7)",
          "confidence": 1
        },
        {
          "time": 1.0,
          "duration": 2.0,
          "value": "G:(3,5,b7)",
          "confidence": 1
        },
        {
          "time": 1.2,
          "duration": 2.0,
          "value": "C:(3,5,b7)",
          "confidence": 1
        },
        {
          "time": 2.0,
          "duration": 2.0,
          "value": "F:(3,5,b7)",
          "confidence": 1
        },
        {
          "time": 2.2,
          "duration": 2.0,
          "value": "Bb:(3,5,b7)",
          "confidence": 1
        },
        {
          "time": 3.0,
          "duration": 2.0,
          "value": "Eb:(3,5,6)",
          "confidence": 1
        },
        {
          "time": 3.2,
          "duration": 2.0,
          "value": "G:(3,5,b7)",
          "confidence": 1
        },
        {
          "time": 4.0,
          "duration": 2.0,
          "value": "C:(3,5,b7)",
          "confidence": 1
        },
        {
          "time": 4.2,
          "duration": 2.0,
          "value": "Ab:(3,5,b7)",
          "confidence": 1
        },
        {
          "time": 5.0,
          "duration": 2.0,
          "value": "G:(3,5,b7)",
          "confidence": 1
        },
        {
          "time": 5.2,
          "duration": 2.0,
          "value": "C:(3,5,b7)",
          "confidence": 1
        },
        {
          "time": 6.0,
          "duration": 2.0,
          "value": "F:(3,5,b7)",
          "confidence": 1
        },
        {
          "time": 6.2,
          "duration": 2.0,
          "value": "Bb:(3,5,b7)",
          "confidence": 1
        },
        {
          "time": 7.0,
          "duration": 2.0,
          "value": "Eb:(3,5,6)",
          "confidence": 1
        },
        {
          "time": 7.2,
          "duration": 2.0,
          "value": "Eb:(3,5,b7)",
          "confidence": 1
        },
        {
          "time": 8.0,
          "duration": 2.0,
          "value": "Ab:(3,5,6)",
          "confidence": 1
        },
        {
          "time": 8.2,
          "duration": 2.0,
          "value": "A:dim",
          "confidence": 1
        },
        {
          "time": 9.0,
          "duration": 2.0,
          "value": "Eb:(3,5,6)/Bb",
          "confidence": 1
        },
        {
          "time": 9.2,
          "duration": 2.0,
<<<<<<< HEAD
          "value": "A:dim",
=======
          "value": "Eb:(3,5,b7)",
>>>>>>> 5725112b
          "confidence": 1
        },
        {
          "time": 10.0,
          "duration": 2.0,
<<<<<<< HEAD
          "value": "Eb:(3,5,6)/Bb",
=======
          "value": "Ab:(3,5,6)",
>>>>>>> 5725112b
          "confidence": 1
        },
        {
          "time": 10.2,
          "duration": 2.0,
<<<<<<< HEAD
          "value": "Eb:(3,5,b7)",
=======
          "value": "A:dim",
>>>>>>> 5725112b
          "confidence": 1
        },
        {
          "time": 11.0,
          "duration": 2.0,
<<<<<<< HEAD
          "value": "Ab:(3,5,6)",
=======
          "value": "D:(b3,b5,b7)",
>>>>>>> 5725112b
          "confidence": 1
        },
        {
          "time": 11.2,
          "duration": 2.0,
<<<<<<< HEAD
          "value": "A:dim",
=======
          "value": "G:(3,5,b7)",
>>>>>>> 5725112b
          "confidence": 1
        },
        {
          "time": 12.0,
          "duration": 2.0,
<<<<<<< HEAD
          "value": "D:(b3,b5,b7)",
=======
          "value": "C:(3,5,b7)",
>>>>>>> 5725112b
          "confidence": 1
        },
        {
          "time": 12.2,
          "duration": 2.0,
<<<<<<< HEAD
          "value": "G:(3,5,b7)",
=======
          "value": "Ab:(3,5,b7)",
>>>>>>> 5725112b
          "confidence": 1
        },
        {
          "time": 13.0,
          "duration": 2.0,
<<<<<<< HEAD
          "value": "C:(3,5,b7)",
=======
          "value": "G:(3,5,b7)",
>>>>>>> 5725112b
          "confidence": 1
        },
        {
          "time": 13.2,
          "duration": 2.0,
<<<<<<< HEAD
          "value": "Ab:(3,5,b7)",
=======
          "value": "C:(3,5,b7)",
>>>>>>> 5725112b
          "confidence": 1
        },
        {
          "time": 14.0,
          "duration": 2.0,
<<<<<<< HEAD
          "value": "G:(3,5,b7)",
=======
          "value": "F:(3,5,b7)",
>>>>>>> 5725112b
          "confidence": 1
        },
        {
          "time": 14.2,
          "duration": 2.0,
<<<<<<< HEAD
          "value": "C:(3,5,b7)",
=======
          "value": "Bb:(3,5,b7)",
>>>>>>> 5725112b
          "confidence": 1
        },
        {
          "time": 15.0,
          "duration": 2.0,
<<<<<<< HEAD
          "value": "F:(3,5,b7)",
=======
          "value": "Eb:(3,5,6)",
>>>>>>> 5725112b
          "confidence": 1
        },
        {
          "time": 15.2,
<<<<<<< HEAD
          "duration": 2.0,
          "value": "Bb:(3,5,b7)",
          "confidence": 1
        },
        {
          "time": 16.0,
          "duration": 2.0,
          "value": "Eb:(3,5,6)",
          "confidence": 1
        },
        {
          "time": 16.2,
=======
>>>>>>> 5725112b
          "duration": 1.0,
          "value": "Ab:(3,5,b7)",
          "confidence": 1
        },
        {
          "time": 15.3,
          "duration": 1.0,
          "value": "G:(3,5,b7)",
          "confidence": 1
        }
      ],
      "sandbox": {},
      "time": 0,
      "duration": 67.0
    },
    {
      "annotation_metadata": {
        "curator": {
          "name": "",
          "email": ""
        },
        "annotator": {},
        "version": "",
        "corpus": "biab_internet_corpus",
        "annotation_tools": "",
        "annotation_rules": "",
        "validation": "",
        "data_source": ""
      },
      "namespace": "key_mode",
      "data": [
        {
          "time": 0.0,
          "duration": 67.0,
          "value": "Eb",
          "confidence": 1
        }
      ],
      "sandbox": {},
      "time": 0,
      "duration": 67.0
    }
  ],
  "file_metadata": {
    "title": "Gee Baby, Ain't I Good To You",
    "artist": "",
    "release": "",
    "duration": 67.0,
    "identifiers": {},
    "jams_version": "0.3.4"
  },
  "sandbox": {
    "expanded": false
  }
}<|MERGE_RESOLUTION|>--- conflicted
+++ resolved
@@ -133,140 +133,77 @@
         {
           "time": 9.2,
           "duration": 2.0,
-<<<<<<< HEAD
+          "value": "Eb:(3,5,b7)",
+          "confidence": 1
+        },
+        {
+          "time": 10.0,
+          "duration": 2.0,
+          "value": "Ab:(3,5,6)",
+          "confidence": 1
+        },
+        {
+          "time": 10.2,
+          "duration": 2.0,
           "value": "A:dim",
-=======
-          "value": "Eb:(3,5,b7)",
->>>>>>> 5725112b
-          "confidence": 1
-        },
-        {
-          "time": 10.0,
-          "duration": 2.0,
-<<<<<<< HEAD
-          "value": "Eb:(3,5,6)/Bb",
-=======
-          "value": "Ab:(3,5,6)",
->>>>>>> 5725112b
-          "confidence": 1
-        },
-        {
-          "time": 10.2,
-          "duration": 2.0,
-<<<<<<< HEAD
-          "value": "Eb:(3,5,b7)",
-=======
-          "value": "A:dim",
->>>>>>> 5725112b
           "confidence": 1
         },
         {
           "time": 11.0,
           "duration": 2.0,
-<<<<<<< HEAD
-          "value": "Ab:(3,5,6)",
-=======
           "value": "D:(b3,b5,b7)",
->>>>>>> 5725112b
           "confidence": 1
         },
         {
           "time": 11.2,
           "duration": 2.0,
-<<<<<<< HEAD
-          "value": "A:dim",
-=======
-          "value": "G:(3,5,b7)",
->>>>>>> 5725112b
+          "value": "G:(3,5,b7)",
           "confidence": 1
         },
         {
           "time": 12.0,
           "duration": 2.0,
-<<<<<<< HEAD
-          "value": "D:(b3,b5,b7)",
-=======
-          "value": "C:(3,5,b7)",
->>>>>>> 5725112b
+          "value": "C:(3,5,b7)",
           "confidence": 1
         },
         {
           "time": 12.2,
           "duration": 2.0,
-<<<<<<< HEAD
-          "value": "G:(3,5,b7)",
-=======
-          "value": "Ab:(3,5,b7)",
->>>>>>> 5725112b
+          "value": "Ab:(3,5,b7)",
           "confidence": 1
         },
         {
           "time": 13.0,
           "duration": 2.0,
-<<<<<<< HEAD
-          "value": "C:(3,5,b7)",
-=======
-          "value": "G:(3,5,b7)",
->>>>>>> 5725112b
+          "value": "G:(3,5,b7)",
           "confidence": 1
         },
         {
           "time": 13.2,
           "duration": 2.0,
-<<<<<<< HEAD
-          "value": "Ab:(3,5,b7)",
-=======
-          "value": "C:(3,5,b7)",
->>>>>>> 5725112b
+          "value": "C:(3,5,b7)",
           "confidence": 1
         },
         {
           "time": 14.0,
           "duration": 2.0,
-<<<<<<< HEAD
-          "value": "G:(3,5,b7)",
-=======
           "value": "F:(3,5,b7)",
->>>>>>> 5725112b
           "confidence": 1
         },
         {
           "time": 14.2,
           "duration": 2.0,
-<<<<<<< HEAD
-          "value": "C:(3,5,b7)",
-=======
           "value": "Bb:(3,5,b7)",
->>>>>>> 5725112b
           "confidence": 1
         },
         {
           "time": 15.0,
           "duration": 2.0,
-<<<<<<< HEAD
-          "value": "F:(3,5,b7)",
-=======
           "value": "Eb:(3,5,6)",
->>>>>>> 5725112b
           "confidence": 1
         },
         {
           "time": 15.2,
-<<<<<<< HEAD
-          "duration": 2.0,
-          "value": "Bb:(3,5,b7)",
-          "confidence": 1
-        },
-        {
-          "time": 16.0,
-          "duration": 2.0,
-          "value": "Eb:(3,5,6)",
-          "confidence": 1
-        },
-        {
-          "time": 16.2,
-=======
->>>>>>> 5725112b
           "duration": 1.0,
           "value": "Ab:(3,5,b7)",
           "confidence": 1
