{
  "annotations": [
    {
      "annotation_metadata": {
        "curator": {
          "name": "",
          "email": ""
        },
        "annotator": {},
        "version": "",
        "corpus": "biab_internet_corpus",
        "annotation_tools": "",
        "annotation_rules": "",
        "validation": "",
        "data_source": ""
      },
      "namespace": "chord",
      "data": [
        {
          "time": 0.0,
          "duration": 4.0,
          "value": "G:min(b7)",
          "confidence": 1
        },
        {
<<<<<<< HEAD
          "time": 2.0,
          "duration": 4.0,
          "value": "G:min(b7)",
=======
          "time": 1.0,
          "duration": 4.0,
          "value": "G:min(b7)",
          "confidence": 1
        },
        {
          "time": 2.0,
          "duration": 4.0,
          "value": "C:(4,5,b7)",
>>>>>>> 5725112b
          "confidence": 1
        },
        {
          "time": 3.0,
          "duration": 4.0,
<<<<<<< HEAD
          "value": "C:(4,5,b7)",
=======
          "value": "C:(3,5,b7)",
>>>>>>> 5725112b
          "confidence": 1
        },
        {
          "time": 4.0,
          "duration": 4.0,
<<<<<<< HEAD
          "value": "C:(3,5,b7)",
=======
          "value": "A:min(b7)",
>>>>>>> 5725112b
          "confidence": 1
        },
        {
          "time": 5.0,
          "duration": 4.0,
<<<<<<< HEAD
          "value": "A:min(b7)",
=======
          "value": "Bb:maj7",
>>>>>>> 5725112b
          "confidence": 1
        },
        {
          "time": 6.0,
          "duration": 4.0,
<<<<<<< HEAD
          "value": "Bb:maj7",
=======
          "value": "A:min(b7)",
>>>>>>> 5725112b
          "confidence": 1
        },
        {
          "time": 7.0,
          "duration": 4.0,
<<<<<<< HEAD
          "value": "A:min(b7)",
=======
          "value": "D:(3,5,b7)",
>>>>>>> 5725112b
          "confidence": 1
        },
        {
          "time": 8.0,
          "duration": 4.0,
<<<<<<< HEAD
          "value": "D:(3,5,b7)",
=======
          "value": "Bb:maj",
>>>>>>> 5725112b
          "confidence": 1
        },
        {
          "time": 9.0,
          "duration": 4.0,
<<<<<<< HEAD
          "value": "Bb:maj",
=======
          "value": "A:min(b7)",
>>>>>>> 5725112b
          "confidence": 1
        },
        {
          "time": 10.0,
          "duration": 4.0,
<<<<<<< HEAD
          "value": "A:min(b7)",
=======
          "value": "G:min(b7)",
>>>>>>> 5725112b
          "confidence": 1
        },
        {
          "time": 11.0,
          "duration": 4.0,
<<<<<<< HEAD
          "value": "G:min(b7)",
=======
          "value": "C:(4,5,b7)",
>>>>>>> 5725112b
          "confidence": 1
        },
        {
          "time": 12.0,
          "duration": 4.0,
<<<<<<< HEAD
          "value": "C:(4,5,b7)",
=======
          "value": "F:maj",
>>>>>>> 5725112b
          "confidence": 1
        },
        {
          "time": 13.0,
          "duration": 4.0,
          "value": "F:maj",
          "confidence": 1
        },
        {
          "time": 14.0,
          "duration": 4.0,
<<<<<<< HEAD
          "value": "F:maj",
=======
          "value": "C:(4,5,b7)",
>>>>>>> 5725112b
          "confidence": 1
        },
        {
          "time": 15.0,
          "duration": 4.0,
          "value": "C:(4,5,b7)",
          "confidence": 1
        },
        {
          "time": 16.0,
          "duration": 4.0,
<<<<<<< HEAD
          "value": "C:(4,5,b7)",
=======
          "value": "Bb:maj7",
>>>>>>> 5725112b
          "confidence": 1
        },
        {
          "time": 17.0,
          "duration": 4.0,
<<<<<<< HEAD
          "value": "Bb:maj7",
=======
          "value": "A:min(b7)",
>>>>>>> 5725112b
          "confidence": 1
        },
        {
          "time": 18.0,
          "duration": 4.0,
<<<<<<< HEAD
          "value": "A:min(b7)",
=======
          "value": "G:min(b7)",
>>>>>>> 5725112b
          "confidence": 1
        },
        {
          "time": 19.0,
          "duration": 4.0,
<<<<<<< HEAD
          "value": "G:min(b7)",
=======
          "value": "C:(4,5,b7)",
>>>>>>> 5725112b
          "confidence": 1
        },
        {
          "time": 20.0,
          "duration": 4.0,
<<<<<<< HEAD
          "value": "C:(4,5,b7)",
=======
          "value": "D:min(b7)",
>>>>>>> 5725112b
          "confidence": 1
        },
        {
          "time": 21.0,
          "duration": 4.0,
          "value": "D:min(b7)",
          "confidence": 1
        },
        {
          "time": 22.0,
          "duration": 4.0,
<<<<<<< HEAD
          "value": "D:min(b7)",
=======
          "value": "G:min(b7)",
>>>>>>> 5725112b
          "confidence": 1
        },
        {
          "time": 23.0,
          "duration": 4.0,
<<<<<<< HEAD
          "value": "G:min(b7)",
=======
          "value": "C:(3,5,b7)",
>>>>>>> 5725112b
          "confidence": 1
        },
        {
          "time": 24.0,
          "duration": 4.0,
<<<<<<< HEAD
          "value": "C:(3,5,b7)",
=======
          "value": "D:min(b7)",
>>>>>>> 5725112b
          "confidence": 1
        },
        {
          "time": 25.0,
          "duration": 4.0,
          "value": "D:min(b7)",
          "confidence": 1
        },
        {
          "time": 26.0,
          "duration": 4.0,
<<<<<<< HEAD
          "value": "D:min(b7)",
=======
          "value": "G:min(b7)",
>>>>>>> 5725112b
          "confidence": 1
        },
        {
          "time": 27.0,
          "duration": 4.0,
<<<<<<< HEAD
          "value": "G:min(b7)",
=======
          "value": "C:(4,5,b7)",
>>>>>>> 5725112b
          "confidence": 1
        },
        {
          "time": 28.0,
          "duration": 4.0,
<<<<<<< HEAD
          "value": "C:(4,5,b7)",
=======
          "value": "F:maj",
>>>>>>> 5725112b
          "confidence": 1
        },
        {
          "time": 29.0,
          "duration": 4.0,
          "value": "F:maj",
          "confidence": 1
        },
        {
          "time": 30.0,
          "duration": 4.0,
          "value": "F:maj",
          "confidence": 1
        },
        {
          "time": 31.0,
          "duration": 4.0,
          "value": "F:maj",
          "confidence": 1
        },
        {
          "time": 32.0,
<<<<<<< HEAD
          "duration": 4.0,
          "value": "F:maj",
          "confidence": 1
        },
        {
          "time": 33.0,
=======
>>>>>>> 5725112b
          "duration": 4.0,
          "value": "F:maj",
          "confidence": 1
        }
      ],
      "sandbox": {},
      "time": 0,
      "duration": 132.0
    },
    {
      "annotation_metadata": {
        "curator": {
          "name": "",
          "email": ""
        },
        "annotator": {},
        "version": "",
        "corpus": "biab_internet_corpus",
        "annotation_tools": "",
        "annotation_rules": "",
        "validation": "",
        "data_source": ""
      },
      "namespace": "key_mode",
      "data": [
        {
          "time": 0.0,
          "duration": 132.0,
          "value": "D",
          "confidence": 1
        }
      ],
      "sandbox": {},
      "time": 0,
      "duration": 132.0
    }
  ],
  "file_metadata": {
    "title": "Foundation - Twila1.sty demo - -",
    "artist": "",
    "release": "",
    "duration": 132.0,
    "identifiers": {},
    "jams_version": "0.3.4"
  },
  "sandbox": {
    "expanded": false
  }
}<|MERGE_RESOLUTION|>--- conflicted
+++ resolved
@@ -23,229 +23,147 @@
           "confidence": 1
         },
         {
-<<<<<<< HEAD
+          "time": 1.0,
+          "duration": 4.0,
+          "value": "G:min(b7)",
+          "confidence": 1
+        },
+        {
           "time": 2.0,
           "duration": 4.0,
-          "value": "G:min(b7)",
-=======
-          "time": 1.0,
-          "duration": 4.0,
-          "value": "G:min(b7)",
-          "confidence": 1
-        },
-        {
-          "time": 2.0,
-          "duration": 4.0,
-          "value": "C:(4,5,b7)",
->>>>>>> 5725112b
+          "value": "C:(4,5,b7)",
           "confidence": 1
         },
         {
           "time": 3.0,
           "duration": 4.0,
-<<<<<<< HEAD
-          "value": "C:(4,5,b7)",
-=======
           "value": "C:(3,5,b7)",
->>>>>>> 5725112b
           "confidence": 1
         },
         {
           "time": 4.0,
           "duration": 4.0,
-<<<<<<< HEAD
+          "value": "A:min(b7)",
+          "confidence": 1
+        },
+        {
+          "time": 5.0,
+          "duration": 4.0,
+          "value": "Bb:maj7",
+          "confidence": 1
+        },
+        {
+          "time": 6.0,
+          "duration": 4.0,
+          "value": "A:min(b7)",
+          "confidence": 1
+        },
+        {
+          "time": 7.0,
+          "duration": 4.0,
+          "value": "D:(3,5,b7)",
+          "confidence": 1
+        },
+        {
+          "time": 8.0,
+          "duration": 4.0,
+          "value": "Bb:maj",
+          "confidence": 1
+        },
+        {
+          "time": 9.0,
+          "duration": 4.0,
+          "value": "A:min(b7)",
+          "confidence": 1
+        },
+        {
+          "time": 10.0,
+          "duration": 4.0,
+          "value": "G:min(b7)",
+          "confidence": 1
+        },
+        {
+          "time": 11.0,
+          "duration": 4.0,
+          "value": "C:(4,5,b7)",
+          "confidence": 1
+        },
+        {
+          "time": 12.0,
+          "duration": 4.0,
+          "value": "F:maj",
+          "confidence": 1
+        },
+        {
+          "time": 13.0,
+          "duration": 4.0,
+          "value": "F:maj",
+          "confidence": 1
+        },
+        {
+          "time": 14.0,
+          "duration": 4.0,
+          "value": "C:(4,5,b7)",
+          "confidence": 1
+        },
+        {
+          "time": 15.0,
+          "duration": 4.0,
+          "value": "C:(4,5,b7)",
+          "confidence": 1
+        },
+        {
+          "time": 16.0,
+          "duration": 4.0,
+          "value": "Bb:maj7",
+          "confidence": 1
+        },
+        {
+          "time": 17.0,
+          "duration": 4.0,
+          "value": "A:min(b7)",
+          "confidence": 1
+        },
+        {
+          "time": 18.0,
+          "duration": 4.0,
+          "value": "G:min(b7)",
+          "confidence": 1
+        },
+        {
+          "time": 19.0,
+          "duration": 4.0,
+          "value": "C:(4,5,b7)",
+          "confidence": 1
+        },
+        {
+          "time": 20.0,
+          "duration": 4.0,
+          "value": "D:min(b7)",
+          "confidence": 1
+        },
+        {
+          "time": 21.0,
+          "duration": 4.0,
+          "value": "D:min(b7)",
+          "confidence": 1
+        },
+        {
+          "time": 22.0,
+          "duration": 4.0,
+          "value": "G:min(b7)",
+          "confidence": 1
+        },
+        {
+          "time": 23.0,
+          "duration": 4.0,
           "value": "C:(3,5,b7)",
-=======
-          "value": "A:min(b7)",
->>>>>>> 5725112b
-          "confidence": 1
-        },
-        {
-          "time": 5.0,
-          "duration": 4.0,
-<<<<<<< HEAD
-          "value": "A:min(b7)",
-=======
-          "value": "Bb:maj7",
->>>>>>> 5725112b
-          "confidence": 1
-        },
-        {
-          "time": 6.0,
-          "duration": 4.0,
-<<<<<<< HEAD
-          "value": "Bb:maj7",
-=======
-          "value": "A:min(b7)",
->>>>>>> 5725112b
-          "confidence": 1
-        },
-        {
-          "time": 7.0,
-          "duration": 4.0,
-<<<<<<< HEAD
-          "value": "A:min(b7)",
-=======
-          "value": "D:(3,5,b7)",
->>>>>>> 5725112b
-          "confidence": 1
-        },
-        {
-          "time": 8.0,
-          "duration": 4.0,
-<<<<<<< HEAD
-          "value": "D:(3,5,b7)",
-=======
-          "value": "Bb:maj",
->>>>>>> 5725112b
-          "confidence": 1
-        },
-        {
-          "time": 9.0,
-          "duration": 4.0,
-<<<<<<< HEAD
-          "value": "Bb:maj",
-=======
-          "value": "A:min(b7)",
->>>>>>> 5725112b
-          "confidence": 1
-        },
-        {
-          "time": 10.0,
-          "duration": 4.0,
-<<<<<<< HEAD
-          "value": "A:min(b7)",
-=======
-          "value": "G:min(b7)",
->>>>>>> 5725112b
-          "confidence": 1
-        },
-        {
-          "time": 11.0,
-          "duration": 4.0,
-<<<<<<< HEAD
-          "value": "G:min(b7)",
-=======
-          "value": "C:(4,5,b7)",
->>>>>>> 5725112b
-          "confidence": 1
-        },
-        {
-          "time": 12.0,
-          "duration": 4.0,
-<<<<<<< HEAD
-          "value": "C:(4,5,b7)",
-=======
-          "value": "F:maj",
->>>>>>> 5725112b
-          "confidence": 1
-        },
-        {
-          "time": 13.0,
-          "duration": 4.0,
-          "value": "F:maj",
-          "confidence": 1
-        },
-        {
-          "time": 14.0,
-          "duration": 4.0,
-<<<<<<< HEAD
-          "value": "F:maj",
-=======
-          "value": "C:(4,5,b7)",
->>>>>>> 5725112b
-          "confidence": 1
-        },
-        {
-          "time": 15.0,
-          "duration": 4.0,
-          "value": "C:(4,5,b7)",
-          "confidence": 1
-        },
-        {
-          "time": 16.0,
-          "duration": 4.0,
-<<<<<<< HEAD
-          "value": "C:(4,5,b7)",
-=======
-          "value": "Bb:maj7",
->>>>>>> 5725112b
-          "confidence": 1
-        },
-        {
-          "time": 17.0,
-          "duration": 4.0,
-<<<<<<< HEAD
-          "value": "Bb:maj7",
-=======
-          "value": "A:min(b7)",
->>>>>>> 5725112b
-          "confidence": 1
-        },
-        {
-          "time": 18.0,
-          "duration": 4.0,
-<<<<<<< HEAD
-          "value": "A:min(b7)",
-=======
-          "value": "G:min(b7)",
->>>>>>> 5725112b
-          "confidence": 1
-        },
-        {
-          "time": 19.0,
-          "duration": 4.0,
-<<<<<<< HEAD
-          "value": "G:min(b7)",
-=======
-          "value": "C:(4,5,b7)",
->>>>>>> 5725112b
-          "confidence": 1
-        },
-        {
-          "time": 20.0,
-          "duration": 4.0,
-<<<<<<< HEAD
-          "value": "C:(4,5,b7)",
-=======
-          "value": "D:min(b7)",
->>>>>>> 5725112b
-          "confidence": 1
-        },
-        {
-          "time": 21.0,
-          "duration": 4.0,
-          "value": "D:min(b7)",
-          "confidence": 1
-        },
-        {
-          "time": 22.0,
-          "duration": 4.0,
-<<<<<<< HEAD
-          "value": "D:min(b7)",
-=======
-          "value": "G:min(b7)",
->>>>>>> 5725112b
-          "confidence": 1
-        },
-        {
-          "time": 23.0,
-          "duration": 4.0,
-<<<<<<< HEAD
-          "value": "G:min(b7)",
-=======
-          "value": "C:(3,5,b7)",
->>>>>>> 5725112b
           "confidence": 1
         },
         {
           "time": 24.0,
           "duration": 4.0,
-<<<<<<< HEAD
-          "value": "C:(3,5,b7)",
-=======
-          "value": "D:min(b7)",
->>>>>>> 5725112b
+          "value": "D:min(b7)",
           "confidence": 1
         },
         {
@@ -257,31 +175,19 @@
         {
           "time": 26.0,
           "duration": 4.0,
-<<<<<<< HEAD
-          "value": "D:min(b7)",
-=======
-          "value": "G:min(b7)",
->>>>>>> 5725112b
+          "value": "G:min(b7)",
           "confidence": 1
         },
         {
           "time": 27.0,
           "duration": 4.0,
-<<<<<<< HEAD
-          "value": "G:min(b7)",
-=======
-          "value": "C:(4,5,b7)",
->>>>>>> 5725112b
+          "value": "C:(4,5,b7)",
           "confidence": 1
         },
         {
           "time": 28.0,
           "duration": 4.0,
-<<<<<<< HEAD
-          "value": "C:(4,5,b7)",
-=======
-          "value": "F:maj",
->>>>>>> 5725112b
+          "value": "F:maj",
           "confidence": 1
         },
         {
@@ -304,15 +210,6 @@
         },
         {
           "time": 32.0,
-<<<<<<< HEAD
-          "duration": 4.0,
-          "value": "F:maj",
-          "confidence": 1
-        },
-        {
-          "time": 33.0,
-=======
->>>>>>> 5725112b
           "duration": 4.0,
           "value": "F:maj",
           "confidence": 1
