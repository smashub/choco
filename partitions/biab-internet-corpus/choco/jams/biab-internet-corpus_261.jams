{
  "annotations": [
    {
      "annotation_metadata": {
        "curator": {
          "name": "",
          "email": ""
        },
        "annotator": {},
        "version": "",
        "corpus": "biab_internet_corpus",
        "annotation_tools": "",
        "annotation_rules": "",
        "validation": "",
        "data_source": ""
      },
      "namespace": "chord",
      "data": [
        {
          "time": 0.0,
          "duration": 4.0,
          "value": "D:(3,5,b7)",
          "confidence": 1
        },
        {
          "time": 1.0,
          "duration": 1.0,
          "value": "G:maj",
          "confidence": 1
        },
        {
<<<<<<< HEAD
          "time": 2.1,
=======
          "time": 1.1,
>>>>>>> 5725112b
          "duration": 1.0,
          "value": "C:(3,5,b7)",
          "confidence": 1
        },
        {
<<<<<<< HEAD
          "time": 2.2,
=======
          "time": 1.2,
>>>>>>> 5725112b
          "duration": 2.0,
          "value": "G:maj",
          "confidence": 1
        },
        {
          "time": 2.0,
          "duration": 4.0,
          "value": "G:maj",
          "confidence": 1
        },
        {
          "time": 3.0,
          "duration": 4.0,
          "value": "G:maj",
          "confidence": 1
        },
        {
          "time": 4.0,
          "duration": 1.0,
          "value": "G:maj",
          "confidence": 1
        },
        {
<<<<<<< HEAD
          "time": 5.1,
          "duration": 1.0,
          "value": "G:dim",
          "confidence": 1
        },
        {
          "time": 5.2,
          "duration": 2.0,
          "value": "G:maj",
=======
          "time": 4.1,
          "duration": 1.0,
          "value": "G:dim",
>>>>>>> 5725112b
          "confidence": 1
        },
        {
          "time": 4.2,
          "duration": 2.0,
          "value": "G:(3,5,b7)",
          "confidence": 1
        },
        {
          "time": 5.0,
          "duration": 2.0,
          "value": "C:maj",
          "confidence": 1
        },
        {
          "time": 5.2,
          "duration": 2.0,
          "value": "C:maj",
          "confidence": 1
        },
        {
          "time": 6.0,
          "duration": 4.0,
          "value": "G:maj",
          "confidence": 1
        },
        {
          "time": 7.0,
          "duration": 4.0,
          "value": "G:maj",
          "confidence": 1
        },
        {
          "time": 8.0,
          "duration": 4.0,
          "value": "D:(3,5,b7)",
          "confidence": 1
        },
        {
          "time": 9.0,
          "duration": 4.0,
          "value": "D:(3,5,b7)",
          "confidence": 1
        },
        {
          "time": 10.0,
          "duration": 4.0,
<<<<<<< HEAD
=======
          "value": "D:(3,5,b7)",
          "confidence": 1
        },
        {
          "time": 11.0,
          "duration": 4.0,
>>>>>>> 5725112b
          "value": "G:maj",
          "confidence": 1
        }
      ],
      "sandbox": {},
      "time": 0,
      "duration": 52.0
    },
    {
      "annotation_metadata": {
        "curator": {
          "name": "",
          "email": ""
        },
        "annotator": {},
        "version": "",
        "corpus": "biab_internet_corpus",
        "annotation_tools": "",
        "annotation_rules": "",
        "validation": "",
        "data_source": ""
      },
      "namespace": "key_mode",
      "data": [
        {
          "time": 0.0,
          "duration": 52.0,
          "value": "G",
          "confidence": 1
        }
      ],
      "sandbox": {},
      "time": 0,
      "duration": 52.0
    }
  ],
  "file_metadata": {
    "title": "FOLSOM PRISON BLUES/Johnny Cash",
    "artist": "",
    "release": "",
    "duration": 52.0,
    "identifiers": {},
    "jams_version": "0.3.4"
  },
  "sandbox": {
    "expanded": false
  }
}<|MERGE_RESOLUTION|>--- conflicted
+++ resolved
@@ -29,21 +29,13 @@
           "confidence": 1
         },
         {
-<<<<<<< HEAD
-          "time": 2.1,
-=======
           "time": 1.1,
->>>>>>> 5725112b
           "duration": 1.0,
           "value": "C:(3,5,b7)",
           "confidence": 1
         },
         {
-<<<<<<< HEAD
-          "time": 2.2,
-=======
           "time": 1.2,
->>>>>>> 5725112b
           "duration": 2.0,
           "value": "G:maj",
           "confidence": 1
@@ -67,33 +59,21 @@
           "confidence": 1
         },
         {
-<<<<<<< HEAD
-          "time": 5.1,
+          "time": 4.1,
           "duration": 1.0,
           "value": "G:dim",
           "confidence": 1
         },
         {
-          "time": 5.2,
+          "time": 4.2,
           "duration": 2.0,
           "value": "G:maj",
-=======
-          "time": 4.1,
-          "duration": 1.0,
-          "value": "G:dim",
->>>>>>> 5725112b
-          "confidence": 1
-        },
-        {
-          "time": 4.2,
-          "duration": 2.0,
-          "value": "G:(3,5,b7)",
           "confidence": 1
         },
         {
           "time": 5.0,
           "duration": 2.0,
-          "value": "C:maj",
+          "value": "G:(3,5,b7)",
           "confidence": 1
         },
         {
@@ -105,7 +85,7 @@
         {
           "time": 6.0,
           "duration": 4.0,
-          "value": "G:maj",
+          "value": "C:maj",
           "confidence": 1
         },
         {
@@ -117,7 +97,7 @@
         {
           "time": 8.0,
           "duration": 4.0,
-          "value": "D:(3,5,b7)",
+          "value": "G:maj",
           "confidence": 1
         },
         {
@@ -129,15 +109,12 @@
         {
           "time": 10.0,
           "duration": 4.0,
-<<<<<<< HEAD
-=======
           "value": "D:(3,5,b7)",
           "confidence": 1
         },
         {
           "time": 11.0,
           "duration": 4.0,
->>>>>>> 5725112b
           "value": "G:maj",
           "confidence": 1
         }
