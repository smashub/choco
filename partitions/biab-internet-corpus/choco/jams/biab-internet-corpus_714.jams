--- conflicted
+++ resolved
@@ -37,1512 +37,1091 @@
         {
           "time": 3.0,
           "duration": 4.0,
-<<<<<<< HEAD
+          "value": "D:maj",
+          "confidence": 1
+        },
+        {
+          "time": 4.0,
+          "duration": 4.0,
+          "value": "G:maj",
+          "confidence": 1
+        },
+        {
+          "time": 5.0,
+          "duration": 4.0,
+          "value": "F:maj",
+          "confidence": 1
+        },
+        {
+          "time": 6.0,
+          "duration": 4.0,
           "value": "C:maj/E",
-=======
-          "value": "D:maj",
->>>>>>> 5725112b
-          "confidence": 1
-        },
-        {
-          "time": 4.0,
-          "duration": 4.0,
-<<<<<<< HEAD
-          "value": "D:maj",
-=======
-          "value": "G:maj",
->>>>>>> 5725112b
-          "confidence": 1
-        },
-        {
-          "time": 5.0,
-          "duration": 4.0,
-<<<<<<< HEAD
-          "value": "G:maj",
-=======
-          "value": "F:maj",
->>>>>>> 5725112b
-          "confidence": 1
-        },
-        {
-          "time": 6.0,
-          "duration": 4.0,
-<<<<<<< HEAD
-          "value": "F:maj",
-=======
+          "confidence": 1
+        },
+        {
+          "time": 7.0,
+          "duration": 4.0,
+          "value": "D:maj",
+          "confidence": 1
+        },
+        {
+          "time": 8.0,
+          "duration": 4.0,
+          "value": "G:maj",
+          "confidence": 1
+        },
+        {
+          "time": 9.0,
+          "duration": 1.0,
+          "value": "G:maj/F",
+          "confidence": 1
+        },
+        {
+          "time": 9.1,
+          "duration": 1.0,
+          "value": "F:maj",
+          "confidence": 1
+        },
+        {
+          "time": 9.2,
+          "duration": 2.0,
+          "value": "F:maj",
+          "confidence": 1
+        },
+        {
+          "time": 10.0,
+          "duration": 1.0,
+          "value": "F:maj/E",
+          "confidence": 1
+        },
+        {
+          "time": 10.1,
+          "duration": 1.0,
           "value": "C:maj/E",
->>>>>>> 5725112b
-          "confidence": 1
-        },
-        {
-          "time": 7.0,
-          "duration": 4.0,
-<<<<<<< HEAD
+          "confidence": 1
+        },
+        {
+          "time": 10.2,
+          "duration": 2.0,
           "value": "C:maj/E",
-=======
-          "value": "D:maj",
->>>>>>> 5725112b
-          "confidence": 1
-        },
-        {
-          "time": 8.0,
-          "duration": 4.0,
-<<<<<<< HEAD
-          "value": "D:maj",
-=======
-          "value": "G:maj",
->>>>>>> 5725112b
-          "confidence": 1
-        },
-        {
-          "time": 9.0,
-<<<<<<< HEAD
-          "duration": 4.0,
-          "value": "G:maj",
-          "confidence": 1
-        },
-        {
-          "time": 10.0,
-=======
->>>>>>> 5725112b
+          "confidence": 1
+        },
+        {
+          "time": 11.0,
+          "duration": 1.0,
+          "value": "D:(4,5)",
+          "confidence": 1
+        },
+        {
+          "time": 11.1,
+          "duration": 1.0,
+          "value": "D:maj",
+          "confidence": 1
+        },
+        {
+          "time": 11.2,
+          "duration": 1.0,
+          "value": "G:maj/D",
+          "confidence": 1
+        },
+        {
+          "time": 11.3,
+          "duration": 1.0,
+          "value": "D:maj",
+          "confidence": 1
+        },
+        {
+          "time": 12.0,
+          "duration": 4.0,
+          "value": "G:maj",
+          "confidence": 1
+        },
+        {
+          "time": 13.0,
           "duration": 1.0,
           "value": "G:maj/F",
           "confidence": 1
         },
         {
-<<<<<<< HEAD
-          "time": 10.1,
-=======
-          "time": 9.1,
->>>>>>> 5725112b
-          "duration": 1.0,
-          "value": "F:maj",
-          "confidence": 1
-        },
-        {
-<<<<<<< HEAD
-          "time": 10.2,
-=======
-          "time": 9.2,
->>>>>>> 5725112b
-          "duration": 2.0,
-          "value": "F:maj",
-          "confidence": 1
-        },
-        {
-          "time": 10.0,
+          "time": 13.1,
+          "duration": 1.0,
+          "value": "F:maj",
+          "confidence": 1
+        },
+        {
+          "time": 13.2,
+          "duration": 2.0,
+          "value": "F:maj",
+          "confidence": 1
+        },
+        {
+          "time": 14.0,
+          "duration": 4.0,
+          "value": "C:maj/E",
+          "confidence": 1
+        },
+        {
+          "time": 15.0,
+          "duration": 2.0,
+          "value": "D:(4,5)",
+          "confidence": 1
+        },
+        {
+          "time": 15.2,
+          "duration": 2.0,
+          "value": "D:maj",
+          "confidence": 1
+        },
+        {
+          "time": 16.0,
+          "duration": 1.0,
+          "value": "F:maj",
+          "confidence": 1
+        },
+        {
+          "time": 16.1,
+          "duration": 1.0,
+          "value": "C:maj",
+          "confidence": 1
+        },
+        {
+          "time": 16.2,
+          "duration": 1.0,
+          "value": "D:min",
+          "confidence": 1
+        },
+        {
+          "time": 16.3,
+          "duration": 1.0,
+          "value": "A:min",
+          "confidence": 1
+        },
+        {
+          "time": 17.0,
+          "duration": 1.0,
+          "value": "F:maj",
+          "confidence": 1
+        },
+        {
+          "time": 17.1,
+          "duration": 1.0,
+          "value": "C:maj",
+          "confidence": 1
+        },
+        {
+          "time": 17.2,
+          "duration": 1.0,
+          "value": "D:min",
+          "confidence": 1
+        },
+        {
+          "time": 17.3,
+          "duration": 1.0,
+          "value": "A:min",
+          "confidence": 1
+        },
+        {
+          "time": 18.0,
+          "duration": 1.0,
+          "value": "C:maj",
+          "confidence": 1
+        },
+        {
+          "time": 18.1,
+          "duration": 1.0,
+          "value": "G:maj/B",
+          "confidence": 1
+        },
+        {
+          "time": 18.2,
+          "duration": 1.0,
+          "value": "A:min(b7)",
+          "confidence": 1
+        },
+        {
+          "time": 18.3,
+          "duration": 1.0,
+          "value": "G:maj",
+          "confidence": 1
+        },
+        {
+          "time": 19.0,
+          "duration": 1.0,
+          "value": "C:maj",
+          "confidence": 1
+        },
+        {
+          "time": 19.1,
+          "duration": 1.0,
+          "value": "G:maj/B",
+          "confidence": 1
+        },
+        {
+          "time": 19.2,
+          "duration": 1.0,
+          "value": "A:min(b7)",
+          "confidence": 1
+        },
+        {
+          "time": 19.3,
+          "duration": 1.0,
+          "value": "G:maj",
+          "confidence": 1
+        },
+        {
+          "time": 20.0,
+          "duration": 1.0,
+          "value": "F:maj",
+          "confidence": 1
+        },
+        {
+          "time": 20.1,
+          "duration": 1.0,
+          "value": "C:maj",
+          "confidence": 1
+        },
+        {
+          "time": 20.2,
+          "duration": 1.0,
+          "value": "D:min",
+          "confidence": 1
+        },
+        {
+          "time": 20.3,
+          "duration": 1.0,
+          "value": "A:min",
+          "confidence": 1
+        },
+        {
+          "time": 21.0,
+          "duration": 1.0,
+          "value": "F:maj",
+          "confidence": 1
+        },
+        {
+          "time": 21.1,
+          "duration": 1.0,
+          "value": "C:maj",
+          "confidence": 1
+        },
+        {
+          "time": 21.2,
+          "duration": 2.0,
+          "value": "D:min",
+          "confidence": 1
+        },
+        {
+          "time": 22.0,
+          "duration": 4.0,
+          "value": "A:min",
+          "confidence": 1
+        },
+        {
+          "time": 23.0,
+          "duration": 1.0,
+          "value": "C:maj/G",
+          "confidence": 1
+        },
+        {
+          "time": 23.1,
+          "duration": 1.0,
+          "value": "G:maj",
+          "confidence": 1
+        },
+        {
+          "time": 23.2,
+          "duration": 1.0,
+          "value": "G:maj",
+          "confidence": 1
+        },
+        {
+          "time": 23.3,
+          "duration": 1.0,
+          "value": "A:min",
+          "confidence": 1
+        },
+        {
+          "time": 24.0,
+          "duration": 4.0,
+          "value": "G:maj",
+          "confidence": 1
+        },
+        {
+          "time": 25.0,
+          "duration": 4.0,
+          "value": "G:maj",
+          "confidence": 1
+        },
+        {
+          "time": 26.0,
+          "duration": 1.0,
+          "value": "G:maj/F",
+          "confidence": 1
+        },
+        {
+          "time": 26.1,
+          "duration": 1.0,
+          "value": "F:maj",
+          "confidence": 1
+        },
+        {
+          "time": 26.2,
+          "duration": 2.0,
+          "value": "F:maj",
+          "confidence": 1
+        },
+        {
+          "time": 27.0,
           "duration": 1.0,
           "value": "F:maj/E",
           "confidence": 1
         },
         {
-<<<<<<< HEAD
-          "time": 11.1,
-=======
-          "time": 10.1,
->>>>>>> 5725112b
+          "time": 27.1,
           "duration": 1.0,
           "value": "C:maj/E",
           "confidence": 1
         },
         {
-<<<<<<< HEAD
-          "time": 11.2,
-=======
-          "time": 10.2,
->>>>>>> 5725112b
+          "time": 27.2,
           "duration": 2.0,
           "value": "C:maj/E",
           "confidence": 1
         },
         {
-          "time": 11.0,
+          "time": 28.0,
           "duration": 1.0,
           "value": "D:(4,5)",
           "confidence": 1
         },
         {
-<<<<<<< HEAD
-          "time": 12.1,
-=======
-          "time": 11.1,
->>>>>>> 5725112b
-          "duration": 1.0,
-          "value": "D:maj",
-          "confidence": 1
-        },
-        {
-<<<<<<< HEAD
-          "time": 12.2,
-=======
-          "time": 11.2,
->>>>>>> 5725112b
+          "time": 28.1,
+          "duration": 1.0,
+          "value": "D:maj",
+          "confidence": 1
+        },
+        {
+          "time": 28.2,
           "duration": 1.0,
           "value": "G:maj/D",
           "confidence": 1
         },
         {
-          "time": 11.3,
-          "duration": 1.0,
-          "value": "D:maj",
-          "confidence": 1
-        },
-        {
-          "time": 12.0,
-          "duration": 4.0,
-          "value": "G:maj",
-          "confidence": 1
-        },
-        {
-          "time": 13.0,
-          "duration": 1.0,
+          "time": 28.3,
+          "duration": 1.0,
+          "value": "D:maj",
+          "confidence": 1
+        },
+        {
+          "time": 29.0,
+          "duration": 4.0,
+          "value": "G:maj",
+          "confidence": 1
+        },
+        {
+          "time": 30.0,
+          "duration": 2.0,
           "value": "G:maj/F",
           "confidence": 1
         },
         {
-<<<<<<< HEAD
-          "time": 14.1,
-=======
-          "time": 13.1,
->>>>>>> 5725112b
-          "duration": 1.0,
-          "value": "F:maj",
-          "confidence": 1
-        },
-        {
-<<<<<<< HEAD
-          "time": 14.2,
-=======
-          "time": 13.2,
->>>>>>> 5725112b
-          "duration": 2.0,
-          "value": "F:maj",
-          "confidence": 1
-        },
-        {
-          "time": 14.0,
+          "time": 30.2,
+          "duration": 2.0,
+          "value": "F:maj",
+          "confidence": 1
+        },
+        {
+          "time": 31.0,
+          "duration": 4.0,
+          "value": "D:maj",
+          "confidence": 1
+        },
+        {
+          "time": 32.0,
+          "duration": 2.0,
+          "value": "D:maj",
+          "confidence": 1
+        },
+        {
+          "time": 32.2,
+          "duration": 1.0,
+          "value": "E:min/D",
+          "confidence": 1
+        },
+        {
+          "time": 32.3,
+          "duration": 1.0,
+          "value": "D:maj",
+          "confidence": 1
+        },
+        {
+          "time": 33.0,
+          "duration": 4.0,
+          "value": "A:maj/Db",
+          "confidence": 1
+        },
+        {
+          "time": 34.0,
+          "duration": 1.0,
+          "value": "C:maj",
+          "confidence": 1
+        },
+        {
+          "time": 34.1,
+          "duration": 1.0,
+          "value": "C:(3,5,6)",
+          "confidence": 1
+        },
+        {
+          "time": 34.2,
+          "duration": 1.0,
+          "value": "C:maj",
+          "confidence": 1
+        },
+        {
+          "time": 34.3,
+          "duration": 1.0,
+          "value": "D:maj9/C",
+          "confidence": 1
+        },
+        {
+          "time": 35.0,
+          "duration": 2.0,
+          "value": "G:maj/B",
+          "confidence": 1
+        },
+        {
+          "time": 35.2,
+          "duration": 2.0,
+          "value": "G:maj",
+          "confidence": 1
+        },
+        {
+          "time": 36.0,
+          "duration": 2.0,
+          "value": "D:maj",
+          "confidence": 1
+        },
+        {
+          "time": 36.2,
+          "duration": 1.0,
+          "value": "E:min/D",
+          "confidence": 1
+        },
+        {
+          "time": 36.3,
+          "duration": 1.0,
+          "value": "D:maj",
+          "confidence": 1
+        },
+        {
+          "time": 37.0,
+          "duration": 4.0,
+          "value": "A:maj/Db",
+          "confidence": 1
+        },
+        {
+          "time": 38.0,
+          "duration": 2.0,
+          "value": "G:maj/B",
+          "confidence": 1
+        },
+        {
+          "time": 38.2,
+          "duration": 1.0,
+          "value": "A:(3,5,b7)/B",
+          "confidence": 1
+        },
+        {
+          "time": 38.3,
+          "duration": 1.0,
+          "value": "G:maj7/B",
+          "confidence": 1
+        },
+        {
+          "time": 39.0,
+          "duration": 4.0,
+          "value": "A:maj",
+          "confidence": 1
+        },
+        {
+          "time": 40.0,
+          "duration": 2.0,
+          "value": "G:maj",
+          "confidence": 1
+        },
+        {
+          "time": 40.2,
+          "duration": 1.0,
+          "value": "G:(4,5,b7,9)",
+          "confidence": 1
+        },
+        {
+          "time": 40.3,
+          "duration": 1.0,
+          "value": "G:maj",
+          "confidence": 1
+        },
+        {
+          "time": 41.0,
+          "duration": 4.0,
+          "value": "D:maj/Gb",
+          "confidence": 1
+        },
+        {
+          "time": 42.0,
+          "duration": 1.0,
+          "value": "F:maj",
+          "confidence": 1
+        },
+        {
+          "time": 42.1,
+          "duration": 1.0,
+          "value": "D:min(b7)/F",
+          "confidence": 1
+        },
+        {
+          "time": 42.2,
+          "duration": 1.0,
+          "value": "F:maj",
+          "confidence": 1
+        },
+        {
+          "time": 42.3,
+          "duration": 1.0,
+          "value": "G:(4,5,b7)/F",
+          "confidence": 1
+        },
+        {
+          "time": 43.0,
           "duration": 4.0,
           "value": "C:maj/E",
           "confidence": 1
         },
         {
-          "time": 15.0,
-          "duration": 2.0,
+          "time": 44.0,
+          "duration": 4.0,
+          "value": "G:maj",
+          "confidence": 1
+        },
+        {
+          "time": 45.0,
+          "duration": 4.0,
+          "value": "D:maj/Gb",
+          "confidence": 1
+        },
+        {
+          "time": 46.0,
+          "duration": 4.0,
+          "value": "F:maj",
+          "confidence": 1
+        },
+        {
+          "time": 47.0,
+          "duration": 4.0,
+          "value": "C:maj/E",
+          "confidence": 1
+        },
+        {
+          "time": 48.0,
+          "duration": 1.0,
           "value": "D:(4,5)",
           "confidence": 1
         },
         {
-          "time": 15.2,
-          "duration": 2.0,
-          "value": "D:maj",
-          "confidence": 1
-        },
-        {
-          "time": 16.0,
-          "duration": 1.0,
-          "value": "F:maj",
-          "confidence": 1
-        },
-        {
-<<<<<<< HEAD
-          "time": 17.1,
-=======
-          "time": 16.1,
->>>>>>> 5725112b
-          "duration": 1.0,
-          "value": "C:maj",
-          "confidence": 1
-        },
-        {
-<<<<<<< HEAD
-          "time": 17.2,
-=======
-          "time": 16.2,
->>>>>>> 5725112b
+          "time": 48.1,
+          "duration": 1.0,
+          "value": "D:maj",
+          "confidence": 1
+        },
+        {
+          "time": 48.2,
+          "duration": 1.0,
+          "value": "G:maj/D",
+          "confidence": 1
+        },
+        {
+          "time": 48.3,
+          "duration": 1.0,
+          "value": "D:maj",
+          "confidence": 1
+        },
+        {
+          "time": 49.0,
+          "duration": 1.0,
+          "value": "D:(4,5)",
+          "confidence": 1
+        },
+        {
+          "time": 49.1,
+          "duration": 1.0,
+          "value": "D:maj",
+          "confidence": 1
+        },
+        {
+          "time": 49.2,
+          "duration": 1.0,
+          "value": "G:maj/D",
+          "confidence": 1
+        },
+        {
+          "time": 49.3,
+          "duration": 1.0,
+          "value": "D:maj",
+          "confidence": 1
+        },
+        {
+          "time": 50.0,
+          "duration": 4.0,
+          "value": "G:maj",
+          "confidence": 1
+        },
+        {
+          "time": 51.0,
+          "duration": 1.0,
+          "value": "G:maj/F",
+          "confidence": 1
+        },
+        {
+          "time": 51.1,
+          "duration": 1.0,
+          "value": "F:maj",
+          "confidence": 1
+        },
+        {
+          "time": 51.2,
+          "duration": 2.0,
+          "value": "F:maj",
+          "confidence": 1
+        },
+        {
+          "time": 52.0,
+          "duration": 1.0,
+          "value": "F:maj/E",
+          "confidence": 1
+        },
+        {
+          "time": 52.1,
+          "duration": 1.0,
+          "value": "C:maj/E",
+          "confidence": 1
+        },
+        {
+          "time": 52.2,
+          "duration": 2.0,
+          "value": "C:maj/E",
+          "confidence": 1
+        },
+        {
+          "time": 53.0,
+          "duration": 1.0,
+          "value": "D:(4,5)",
+          "confidence": 1
+        },
+        {
+          "time": 53.1,
+          "duration": 1.0,
+          "value": "D:maj",
+          "confidence": 1
+        },
+        {
+          "time": 53.2,
+          "duration": 1.0,
+          "value": "G:maj/D",
+          "confidence": 1
+        },
+        {
+          "time": 53.3,
+          "duration": 1.0,
+          "value": "D:maj",
+          "confidence": 1
+        },
+        {
+          "time": 54.0,
+          "duration": 4.0,
+          "value": "G:maj",
+          "confidence": 1
+        },
+        {
+          "time": 55.0,
+          "duration": 1.0,
+          "value": "G:maj/F",
+          "confidence": 1
+        },
+        {
+          "time": 55.1,
+          "duration": 1.0,
+          "value": "F:maj",
+          "confidence": 1
+        },
+        {
+          "time": 55.2,
+          "duration": 2.0,
+          "value": "F:maj",
+          "confidence": 1
+        },
+        {
+          "time": 56.0,
+          "duration": 4.0,
+          "value": "C:maj/E",
+          "confidence": 1
+        },
+        {
+          "time": 57.0,
+          "duration": 2.0,
+          "value": "D:(4,5)",
+          "confidence": 1
+        },
+        {
+          "time": 57.2,
+          "duration": 2.0,
+          "value": "D:maj",
+          "confidence": 1
+        },
+        {
+          "time": 58.0,
+          "duration": 1.0,
+          "value": "F:maj",
+          "confidence": 1
+        },
+        {
+          "time": 58.1,
+          "duration": 1.0,
+          "value": "C:maj",
+          "confidence": 1
+        },
+        {
+          "time": 58.2,
           "duration": 1.0,
           "value": "D:min",
           "confidence": 1
         },
         {
-          "time": 16.3,
+          "time": 58.3,
           "duration": 1.0,
           "value": "A:min",
           "confidence": 1
         },
         {
-          "time": 17.0,
-          "duration": 1.0,
-          "value": "F:maj",
-          "confidence": 1
-        },
-        {
-<<<<<<< HEAD
-          "time": 18.1,
-=======
-          "time": 17.1,
->>>>>>> 5725112b
-          "duration": 1.0,
-          "value": "C:maj",
-          "confidence": 1
-        },
-        {
-<<<<<<< HEAD
-          "time": 18.2,
-=======
-          "time": 17.2,
->>>>>>> 5725112b
+          "time": 59.0,
+          "duration": 1.0,
+          "value": "F:maj",
+          "confidence": 1
+        },
+        {
+          "time": 59.1,
+          "duration": 1.0,
+          "value": "C:maj",
+          "confidence": 1
+        },
+        {
+          "time": 59.2,
           "duration": 1.0,
           "value": "D:min",
           "confidence": 1
         },
         {
-          "time": 17.3,
+          "time": 59.3,
           "duration": 1.0,
           "value": "A:min",
           "confidence": 1
         },
         {
-          "time": 18.0,
-          "duration": 1.0,
-          "value": "C:maj",
-          "confidence": 1
-        },
-        {
-<<<<<<< HEAD
-          "time": 19.1,
-=======
-          "time": 18.1,
->>>>>>> 5725112b
+          "time": 60.0,
+          "duration": 1.0,
+          "value": "C:maj",
+          "confidence": 1
+        },
+        {
+          "time": 60.1,
           "duration": 1.0,
           "value": "G:maj/B",
           "confidence": 1
         },
         {
-<<<<<<< HEAD
-          "time": 19.2,
-=======
-          "time": 18.2,
->>>>>>> 5725112b
+          "time": 60.2,
           "duration": 1.0,
           "value": "A:min(b7)",
           "confidence": 1
         },
         {
-          "time": 18.3,
-          "duration": 1.0,
-          "value": "G:maj",
-          "confidence": 1
-        },
-        {
-          "time": 19.0,
-          "duration": 1.0,
-          "value": "C:maj",
-          "confidence": 1
-        },
-        {
-<<<<<<< HEAD
-          "time": 20.1,
-=======
-          "time": 19.1,
->>>>>>> 5725112b
+          "time": 60.3,
+          "duration": 1.0,
+          "value": "G:maj",
+          "confidence": 1
+        },
+        {
+          "time": 61.0,
+          "duration": 1.0,
+          "value": "C:maj",
+          "confidence": 1
+        },
+        {
+          "time": 61.1,
           "duration": 1.0,
           "value": "G:maj/B",
           "confidence": 1
         },
         {
-<<<<<<< HEAD
-          "time": 20.2,
-=======
-          "time": 19.2,
->>>>>>> 5725112b
+          "time": 61.2,
           "duration": 1.0,
           "value": "A:min(b7)",
           "confidence": 1
         },
         {
-          "time": 19.3,
-          "duration": 1.0,
-          "value": "G:maj",
-          "confidence": 1
-        },
-        {
-          "time": 20.0,
-          "duration": 1.0,
-          "value": "F:maj",
-          "confidence": 1
-        },
-        {
-<<<<<<< HEAD
-          "time": 21.1,
-=======
-          "time": 20.1,
->>>>>>> 5725112b
-          "duration": 1.0,
-          "value": "C:maj",
-          "confidence": 1
-        },
-        {
-<<<<<<< HEAD
-          "time": 21.2,
-=======
-          "time": 20.2,
->>>>>>> 5725112b
+          "time": 61.3,
+          "duration": 1.0,
+          "value": "G:maj",
+          "confidence": 1
+        },
+        {
+          "time": 62.0,
+          "duration": 1.0,
+          "value": "F:maj",
+          "confidence": 1
+        },
+        {
+          "time": 62.1,
+          "duration": 1.0,
+          "value": "C:maj",
+          "confidence": 1
+        },
+        {
+          "time": 62.2,
           "duration": 1.0,
           "value": "D:min",
           "confidence": 1
         },
         {
-          "time": 20.3,
+          "time": 62.3,
           "duration": 1.0,
           "value": "A:min",
           "confidence": 1
         },
         {
-          "time": 21.0,
-          "duration": 1.0,
-          "value": "F:maj",
-          "confidence": 1
-        },
-        {
-<<<<<<< HEAD
-          "time": 22.1,
-=======
-          "time": 21.1,
->>>>>>> 5725112b
-          "duration": 1.0,
-          "value": "C:maj",
-          "confidence": 1
-        },
-        {
-<<<<<<< HEAD
-          "time": 22.2,
-=======
-          "time": 21.2,
->>>>>>> 5725112b
-          "duration": 2.0,
+          "time": 63.0,
+          "duration": 1.0,
+          "value": "F:maj",
+          "confidence": 1
+        },
+        {
+          "time": 63.1,
+          "duration": 1.0,
+          "value": "C:maj/E",
+          "confidence": 1
+        },
+        {
+          "time": 63.2,
+          "duration": 1.0,
           "value": "D:min",
           "confidence": 1
         },
         {
-          "time": 22.0,
-          "duration": 4.0,
+          "time": 63.3,
+          "duration": 1.0,
+          "value": "C:maj",
+          "confidence": 1
+        },
+        {
+          "time": 64.0,
+          "duration": 2.0,
           "value": "A:min",
           "confidence": 1
         },
         {
-          "time": 23.0,
-          "duration": 1.0,
-          "value": "C:maj/G",
-          "confidence": 1
-        },
-        {
-<<<<<<< HEAD
-          "time": 24.1,
-=======
-          "time": 23.1,
->>>>>>> 5725112b
-          "duration": 1.0,
-          "value": "G:maj",
-          "confidence": 1
-        },
-        {
-<<<<<<< HEAD
-          "time": 24.2,
-=======
-          "time": 23.2,
->>>>>>> 5725112b
-          "duration": 1.0,
-          "value": "G:maj",
-          "confidence": 1
-        },
-        {
-          "time": 23.3,
-          "duration": 1.0,
-          "value": "A:min",
-          "confidence": 1
-        },
-        {
-          "time": 24.0,
-          "duration": 4.0,
-          "value": "G:maj",
-          "confidence": 1
-        },
-        {
-          "time": 25.0,
-          "duration": 4.0,
-          "value": "G:maj",
-          "confidence": 1
-        },
-        {
-          "time": 26.0,
+          "time": 64.2,
+          "duration": 2.0,
+          "value": "G:maj",
+          "confidence": 1
+        },
+        {
+          "time": 65.0,
+          "duration": 1.0,
+          "value": "F:maj",
+          "confidence": 1
+        },
+        {
+          "time": 65.1,
           "duration": 1.0,
           "value": "G:maj/F",
           "confidence": 1
         },
         {
-<<<<<<< HEAD
-          "time": 27.1,
-=======
-          "time": 26.1,
->>>>>>> 5725112b
-          "duration": 1.0,
-          "value": "F:maj",
-          "confidence": 1
-        },
-        {
-<<<<<<< HEAD
-          "time": 27.2,
-=======
-          "time": 26.2,
->>>>>>> 5725112b
-          "duration": 2.0,
-          "value": "F:maj",
-          "confidence": 1
-        },
-        {
-          "time": 27.0,
-          "duration": 1.0,
-          "value": "F:maj/E",
-          "confidence": 1
-        },
-        {
-<<<<<<< HEAD
-          "time": 28.1,
-=======
-          "time": 27.1,
->>>>>>> 5725112b
-          "duration": 1.0,
-          "value": "C:maj/E",
-          "confidence": 1
-        },
-        {
-<<<<<<< HEAD
-          "time": 28.2,
-=======
-          "time": 27.2,
->>>>>>> 5725112b
-          "duration": 2.0,
-          "value": "C:maj/E",
-          "confidence": 1
-        },
-        {
-          "time": 28.0,
+          "time": 65.2,
+          "duration": 2.0,
+          "value": "F:maj",
+          "confidence": 1
+        },
+        {
+          "time": 66.0,
+          "duration": 2.0,
+          "value": "Bb:min/F",
+          "confidence": 1
+        },
+        {
+          "time": 66.2,
+          "duration": 2.0,
+          "value": "F:maj/Eb",
+          "confidence": 1
+        },
+        {
+          "time": 67.0,
+          "duration": 2.0,
+          "value": "Bb:min/Db",
+          "confidence": 1
+        },
+        {
+          "time": 67.2,
+          "duration": 2.0,
+          "value": "F:maj/C",
+          "confidence": 1
+        },
+        {
+          "time": 68.0,
+          "duration": 2.0,
+          "value": "Gb:maj",
+          "confidence": 1
+        },
+        {
+          "time": 68.2,
+          "duration": 2.0,
+          "value": "Db:maj/F",
+          "confidence": 1
+        },
+        {
+          "time": 69.0,
+          "duration": 2.0,
+          "value": "Ab:maj",
+          "confidence": 1
+        },
+        {
+          "time": 69.2,
+          "duration": 2.0,
+          "value": "Db:maj",
+          "confidence": 1
+        },
+        {
+          "time": 70.0,
+          "duration": 2.0,
+          "value": "Bb:min/F",
+          "confidence": 1
+        },
+        {
+          "time": 70.2,
+          "duration": 2.0,
+          "value": "F:maj/Eb",
+          "confidence": 1
+        },
+        {
+          "time": 71.0,
+          "duration": 2.0,
+          "value": "Bb:min/D",
+          "confidence": 1
+        },
+        {
+          "time": 71.2,
+          "duration": 2.0,
+          "value": "F:maj/C",
+          "confidence": 1
+        },
+        {
+          "time": 72.0,
+          "duration": 2.0,
+          "value": "Gb:maj",
+          "confidence": 1
+        },
+        {
+          "time": 72.2,
+          "duration": 2.0,
+          "value": "Db:maj/F",
+          "confidence": 1
+        },
+        {
+          "time": 73.0,
+          "duration": 2.0,
+          "value": "B:maj/Eb",
+          "confidence": 1
+        },
+        {
+          "time": 73.2,
+          "duration": 2.0,
+          "value": "F#:maj/A",
+          "confidence": 1
+        },
+        {
+          "time": 74.0,
+          "duration": 4.0,
+          "value": "B:(3,5,b7)",
+          "confidence": 1
+        },
+        {
+          "time": 75.0,
+          "duration": 2.0,
+          "value": "B:maj/Eb",
+          "confidence": 1
+        },
+        {
+          "time": 75.2,
+          "duration": 2.0,
+          "value": "F#:maj/A",
+          "confidence": 1
+        },
+        {
+          "time": 76.0,
+          "duration": 4.0,
+          "value": "B:(3,5,b7)",
+          "confidence": 1
+        },
+        {
+          "time": 77.0,
+          "duration": 1.0,
+          "value": "Eb:min/Bb",
+          "confidence": 1
+        },
+        {
+          "time": 77.1,
+          "duration": 1.0,
+          "value": "Bb:maj",
+          "confidence": 1
+        },
+        {
+          "time": 77.2,
+          "duration": 2.0,
+          "value": "Bb:maj",
+          "confidence": 1
+        },
+        {
+          "time": 78.0,
+          "duration": 1.0,
+          "value": "B:dim",
+          "confidence": 1
+        },
+        {
+          "time": 78.1,
+          "duration": 1.0,
+          "value": "G:maj/B",
+          "confidence": 1
+        },
+        {
+          "time": 78.2,
+          "duration": 2.0,
+          "value": "G:maj/B",
+          "confidence": 1
+        },
+        {
+          "time": 79.0,
           "duration": 1.0,
           "value": "D:(4,5)",
           "confidence": 1
         },
         {
-<<<<<<< HEAD
-          "time": 29.1,
-=======
-          "time": 28.1,
->>>>>>> 5725112b
-          "duration": 1.0,
-          "value": "D:maj",
-          "confidence": 1
-        },
-        {
-<<<<<<< HEAD
-          "time": 29.2,
-=======
-          "time": 28.2,
->>>>>>> 5725112b
-          "duration": 1.0,
-          "value": "G:maj/D",
-          "confidence": 1
-        },
-        {
-          "time": 28.3,
-          "duration": 1.0,
-          "value": "D:maj",
-          "confidence": 1
-        },
-        {
-          "time": 29.0,
-          "duration": 4.0,
-          "value": "G:maj",
-          "confidence": 1
-        },
-        {
-          "time": 30.0,
-          "duration": 2.0,
-          "value": "G:maj/F",
-          "confidence": 1
-        },
-        {
-          "time": 30.2,
-          "duration": 2.0,
-          "value": "F:maj",
-          "confidence": 1
-        },
-        {
-          "time": 31.0,
-          "duration": 4.0,
-          "value": "D:maj",
-          "confidence": 1
-        },
-        {
-          "time": 32.0,
-          "duration": 2.0,
-          "value": "D:maj",
-          "confidence": 1
-        },
-        {
-          "time": 32.2,
-          "duration": 1.0,
-          "value": "E:min/D",
-          "confidence": 1
-        },
-        {
-          "time": 32.3,
-          "duration": 1.0,
-          "value": "D:maj",
-          "confidence": 1
-        },
-        {
-          "time": 33.0,
-          "duration": 4.0,
-          "value": "A:maj/Db",
-          "confidence": 1
-        },
-        {
-          "time": 34.0,
-          "duration": 1.0,
-          "value": "C:maj",
-          "confidence": 1
-        },
-        {
-<<<<<<< HEAD
-          "time": 35.1,
-=======
-          "time": 34.1,
->>>>>>> 5725112b
-          "duration": 1.0,
-          "value": "C:(3,5,6)",
-          "confidence": 1
-        },
-        {
-<<<<<<< HEAD
-          "time": 35.2,
-=======
-          "time": 34.2,
->>>>>>> 5725112b
-          "duration": 1.0,
-          "value": "C:maj",
-          "confidence": 1
-        },
-        {
-          "time": 34.3,
-          "duration": 1.0,
-          "value": "D:maj9/C",
-          "confidence": 1
-        },
-        {
-          "time": 35.0,
-          "duration": 2.0,
-          "value": "G:maj/B",
-          "confidence": 1
-        },
-        {
-          "time": 35.2,
-          "duration": 2.0,
-          "value": "G:maj",
-          "confidence": 1
-        },
-        {
-          "time": 36.0,
-          "duration": 2.0,
-          "value": "D:maj",
-          "confidence": 1
-        },
-        {
-          "time": 36.2,
-          "duration": 1.0,
-          "value": "E:min/D",
-          "confidence": 1
-        },
-        {
-          "time": 36.3,
-          "duration": 1.0,
-          "value": "D:maj",
-          "confidence": 1
-        },
-        {
-          "time": 37.0,
-          "duration": 4.0,
-          "value": "A:maj/Db",
-          "confidence": 1
-        },
-        {
-          "time": 38.0,
-          "duration": 2.0,
-          "value": "G:maj/B",
-          "confidence": 1
-        },
-        {
-          "time": 38.2,
-          "duration": 1.0,
-          "value": "A:(3,5,b7)/B",
-          "confidence": 1
-        },
-        {
-          "time": 38.3,
-          "duration": 1.0,
-          "value": "G:maj7/B",
-          "confidence": 1
-        },
-        {
-          "time": 39.0,
-          "duration": 4.0,
-          "value": "A:maj",
-          "confidence": 1
-        },
-        {
-          "time": 40.0,
-          "duration": 2.0,
-          "value": "G:maj",
-          "confidence": 1
-        },
-        {
-          "time": 40.2,
-          "duration": 1.0,
-          "value": "G:(4,5,b7,9)",
-          "confidence": 1
-        },
-        {
-          "time": 40.3,
-          "duration": 1.0,
-          "value": "G:maj",
-          "confidence": 1
-        },
-        {
-          "time": 41.0,
-          "duration": 4.0,
-          "value": "D:maj/Gb",
-          "confidence": 1
-        },
-        {
-          "time": 42.0,
-          "duration": 1.0,
-          "value": "F:maj",
-          "confidence": 1
-        },
-        {
-<<<<<<< HEAD
-          "time": 43.1,
-=======
-          "time": 42.1,
->>>>>>> 5725112b
-          "duration": 1.0,
-          "value": "D:min(b7)/F",
-          "confidence": 1
-        },
-        {
-<<<<<<< HEAD
-          "time": 43.2,
-=======
-          "time": 42.2,
->>>>>>> 5725112b
-          "duration": 1.0,
-          "value": "F:maj",
-          "confidence": 1
-        },
-        {
-          "time": 42.3,
-          "duration": 1.0,
-          "value": "G:(4,5,b7)/F",
-<<<<<<< HEAD
-=======
-          "confidence": 1
-        },
-        {
-          "time": 43.0,
-          "duration": 4.0,
-          "value": "C:maj/E",
->>>>>>> 5725112b
-          "confidence": 1
-        },
-        {
-          "time": 44.0,
-          "duration": 4.0,
-<<<<<<< HEAD
-          "value": "C:maj/E",
-=======
-          "value": "G:maj",
->>>>>>> 5725112b
-          "confidence": 1
-        },
-        {
-          "time": 45.0,
-          "duration": 4.0,
-<<<<<<< HEAD
-          "value": "G:maj",
-=======
-          "value": "D:maj/Gb",
->>>>>>> 5725112b
-          "confidence": 1
-        },
-        {
-          "time": 46.0,
-          "duration": 4.0,
-<<<<<<< HEAD
-          "value": "D:maj/Gb",
-=======
-          "value": "F:maj",
->>>>>>> 5725112b
-          "confidence": 1
-        },
-        {
-          "time": 47.0,
-          "duration": 4.0,
-<<<<<<< HEAD
-          "value": "F:maj",
-=======
-          "value": "C:maj/E",
->>>>>>> 5725112b
-          "confidence": 1
-        },
-        {
-          "time": 48.0,
-<<<<<<< HEAD
-          "duration": 4.0,
-          "value": "C:maj/E",
-          "confidence": 1
-        },
-        {
-          "time": 49.0,
-=======
->>>>>>> 5725112b
-          "duration": 1.0,
-          "value": "D:(4,5)",
-          "confidence": 1
-        },
-        {
-<<<<<<< HEAD
-          "time": 49.1,
-=======
-          "time": 48.1,
->>>>>>> 5725112b
-          "duration": 1.0,
-          "value": "D:maj",
-          "confidence": 1
-        },
-        {
-<<<<<<< HEAD
-          "time": 49.2,
-=======
-          "time": 48.2,
->>>>>>> 5725112b
-          "duration": 1.0,
-          "value": "G:maj/D",
-          "confidence": 1
-        },
-        {
-          "time": 48.3,
-          "duration": 1.0,
-          "value": "D:maj",
-          "confidence": 1
-        },
-        {
-          "time": 49.0,
-          "duration": 1.0,
-          "value": "D:(4,5)",
-          "confidence": 1
-        },
-        {
-<<<<<<< HEAD
-          "time": 50.1,
-=======
-          "time": 49.1,
->>>>>>> 5725112b
-          "duration": 1.0,
-          "value": "D:maj",
-          "confidence": 1
-        },
-        {
-<<<<<<< HEAD
-          "time": 50.2,
-=======
-          "time": 49.2,
->>>>>>> 5725112b
-          "duration": 1.0,
-          "value": "G:maj/D",
-          "confidence": 1
-        },
-        {
-          "time": 49.3,
-          "duration": 1.0,
-          "value": "D:maj",
-          "confidence": 1
-        },
-        {
-          "time": 50.0,
-          "duration": 4.0,
-          "value": "G:maj",
-          "confidence": 1
-        },
-        {
-          "time": 51.0,
-          "duration": 1.0,
-          "value": "G:maj/F",
-          "confidence": 1
-        },
-        {
-<<<<<<< HEAD
-          "time": 52.1,
-=======
-          "time": 51.1,
->>>>>>> 5725112b
-          "duration": 1.0,
-          "value": "F:maj",
-          "confidence": 1
-        },
-        {
-<<<<<<< HEAD
-          "time": 52.2,
-=======
-          "time": 51.2,
->>>>>>> 5725112b
-          "duration": 2.0,
-          "value": "F:maj",
-          "confidence": 1
-        },
-        {
-          "time": 52.0,
-          "duration": 1.0,
-          "value": "F:maj/E",
-          "confidence": 1
-        },
-        {
-<<<<<<< HEAD
-          "time": 53.1,
-=======
-          "time": 52.1,
->>>>>>> 5725112b
-          "duration": 1.0,
-          "value": "C:maj/E",
-          "confidence": 1
-        },
-        {
-<<<<<<< HEAD
-          "time": 53.2,
-=======
-          "time": 52.2,
->>>>>>> 5725112b
-          "duration": 2.0,
-          "value": "C:maj/E",
-          "confidence": 1
-        },
-        {
-          "time": 53.0,
-          "duration": 1.0,
-          "value": "D:(4,5)",
-          "confidence": 1
-        },
-        {
-<<<<<<< HEAD
-          "time": 54.1,
-=======
-          "time": 53.1,
->>>>>>> 5725112b
-          "duration": 1.0,
-          "value": "D:maj",
-          "confidence": 1
-        },
-        {
-<<<<<<< HEAD
-          "time": 54.2,
-=======
-          "time": 53.2,
->>>>>>> 5725112b
-          "duration": 1.0,
-          "value": "G:maj/D",
-          "confidence": 1
-        },
-        {
-          "time": 53.3,
-          "duration": 1.0,
-          "value": "D:maj",
-          "confidence": 1
-        },
-        {
-          "time": 54.0,
-          "duration": 4.0,
-          "value": "G:maj",
-          "confidence": 1
-        },
-        {
-          "time": 55.0,
-          "duration": 1.0,
-          "value": "G:maj/F",
-          "confidence": 1
-        },
-        {
-<<<<<<< HEAD
-          "time": 56.1,
-=======
-          "time": 55.1,
->>>>>>> 5725112b
-          "duration": 1.0,
-          "value": "F:maj",
-          "confidence": 1
-        },
-        {
-<<<<<<< HEAD
-          "time": 56.2,
-=======
-          "time": 55.2,
->>>>>>> 5725112b
-          "duration": 2.0,
-          "value": "F:maj",
-          "confidence": 1
-        },
-        {
-          "time": 56.0,
-          "duration": 4.0,
-          "value": "C:maj/E",
-          "confidence": 1
-        },
-        {
-          "time": 57.0,
-          "duration": 2.0,
-          "value": "D:(4,5)",
-          "confidence": 1
-        },
-        {
-          "time": 57.2,
-          "duration": 2.0,
-          "value": "D:maj",
-<<<<<<< HEAD
-=======
-          "confidence": 1
-        },
-        {
-          "time": 58.0,
-          "duration": 1.0,
-          "value": "F:maj",
-          "confidence": 1
-        },
-        {
-          "time": 58.1,
-          "duration": 1.0,
-          "value": "C:maj",
-          "confidence": 1
-        },
-        {
-          "time": 58.2,
-          "duration": 1.0,
-          "value": "D:min",
-          "confidence": 1
-        },
-        {
-          "time": 58.3,
-          "duration": 1.0,
-          "value": "A:min",
->>>>>>> 5725112b
-          "confidence": 1
-        },
-        {
-          "time": 59.0,
-          "duration": 1.0,
-          "value": "F:maj",
-          "confidence": 1
-        },
-        {
-          "time": 59.1,
-          "duration": 1.0,
-          "value": "C:maj",
-          "confidence": 1
-        },
-        {
-          "time": 59.2,
-          "duration": 1.0,
-          "value": "D:min",
-          "confidence": 1
-        },
-        {
-          "time": 59.3,
-          "duration": 1.0,
-          "value": "A:min",
-          "confidence": 1
-        },
-        {
-          "time": 60.0,
-          "duration": 1.0,
-<<<<<<< HEAD
-          "value": "F:maj",
-=======
-          "value": "C:maj",
->>>>>>> 5725112b
-          "confidence": 1
-        },
-        {
-          "time": 60.1,
-          "duration": 1.0,
-<<<<<<< HEAD
-          "value": "C:maj",
-=======
-          "value": "G:maj/B",
->>>>>>> 5725112b
-          "confidence": 1
-        },
-        {
-          "time": 60.2,
-          "duration": 1.0,
-<<<<<<< HEAD
-          "value": "D:min",
-=======
-          "value": "A:min(b7)",
->>>>>>> 5725112b
-          "confidence": 1
-        },
-        {
-          "time": 60.3,
-          "duration": 1.0,
-<<<<<<< HEAD
-          "value": "A:min",
-=======
-          "value": "G:maj",
->>>>>>> 5725112b
-          "confidence": 1
-        },
-        {
-          "time": 61.0,
-          "duration": 1.0,
-          "value": "C:maj",
-          "confidence": 1
-        },
-        {
-          "time": 61.1,
-          "duration": 1.0,
-          "value": "G:maj/B",
-          "confidence": 1
-        },
-        {
-          "time": 61.2,
-          "duration": 1.0,
-          "value": "A:min(b7)",
-          "confidence": 1
-        },
-        {
-          "time": 61.3,
-          "duration": 1.0,
-          "value": "G:maj",
-          "confidence": 1
-        },
-        {
-          "time": 62.0,
-          "duration": 1.0,
-<<<<<<< HEAD
-          "value": "C:maj",
-=======
-          "value": "F:maj",
->>>>>>> 5725112b
-          "confidence": 1
-        },
-        {
-          "time": 62.1,
-          "duration": 1.0,
-<<<<<<< HEAD
-          "value": "G:maj/B",
-=======
-          "value": "C:maj",
->>>>>>> 5725112b
-          "confidence": 1
-        },
-        {
-          "time": 62.2,
-          "duration": 1.0,
-<<<<<<< HEAD
-          "value": "A:min(b7)",
-=======
-          "value": "D:min",
->>>>>>> 5725112b
-          "confidence": 1
-        },
-        {
-          "time": 62.3,
-          "duration": 1.0,
-<<<<<<< HEAD
-          "value": "G:maj",
-=======
-          "value": "A:min",
->>>>>>> 5725112b
-          "confidence": 1
-        },
-        {
-          "time": 63.0,
-          "duration": 1.0,
-          "value": "F:maj",
-          "confidence": 1
-        },
-        {
-          "time": 63.1,
-          "duration": 1.0,
-<<<<<<< HEAD
-          "value": "C:maj",
-=======
-          "value": "C:maj/E",
->>>>>>> 5725112b
-          "confidence": 1
-        },
-        {
-          "time": 63.2,
-          "duration": 1.0,
-          "value": "D:min",
-          "confidence": 1
-        },
-        {
-          "time": 63.3,
-          "duration": 1.0,
-<<<<<<< HEAD
-          "value": "A:min",
-=======
-          "value": "C:maj",
->>>>>>> 5725112b
-          "confidence": 1
-        },
-        {
-          "time": 64.0,
-<<<<<<< HEAD
-          "duration": 1.0,
-          "value": "F:maj",
-          "confidence": 1
-        },
-        {
-          "time": 64.1,
-          "duration": 1.0,
-          "value": "C:maj/E",
-          "confidence": 1
-        },
-        {
-          "time": 64.2,
-          "duration": 1.0,
-          "value": "D:min",
-=======
-          "duration": 2.0,
-          "value": "A:min",
-          "confidence": 1
-        },
-        {
-          "time": 64.2,
-          "duration": 2.0,
-          "value": "G:maj",
-          "confidence": 1
-        },
-        {
-          "time": 65.0,
-          "duration": 1.0,
-          "value": "F:maj",
->>>>>>> 5725112b
-          "confidence": 1
-        },
-        {
-          "time": 65.1,
-          "duration": 1.0,
-<<<<<<< HEAD
-          "value": "C:maj",
-          "confidence": 1
-        },
-        {
-          "time": 65.0,
-          "duration": 2.0,
-          "value": "A:min",
-=======
-          "value": "G:maj/F",
->>>>>>> 5725112b
-          "confidence": 1
-        },
-        {
-          "time": 65.2,
-          "duration": 2.0,
-<<<<<<< HEAD
-          "value": "G:maj",
-=======
-          "value": "F:maj",
->>>>>>> 5725112b
-          "confidence": 1
-        },
-        {
-          "time": 66.0,
-<<<<<<< HEAD
-          "duration": 1.0,
-          "value": "F:maj",
-          "confidence": 1
-        },
-        {
-          "time": 66.1,
-          "duration": 1.0,
-          "value": "G:maj/F",
-=======
-          "duration": 2.0,
-          "value": "Bb:min/F",
->>>>>>> 5725112b
-          "confidence": 1
-        },
-        {
-          "time": 66.2,
-          "duration": 2.0,
-<<<<<<< HEAD
-          "value": "F:maj",
-=======
-          "value": "F:maj/Eb",
->>>>>>> 5725112b
-          "confidence": 1
-        },
-        {
-          "time": 67.0,
-          "duration": 2.0,
-<<<<<<< HEAD
-          "value": "Bb:min/F",
-=======
-          "value": "Bb:min/Db",
->>>>>>> 5725112b
-          "confidence": 1
-        },
-        {
-          "time": 67.2,
-          "duration": 2.0,
-<<<<<<< HEAD
-          "value": "F:maj/Eb",
-=======
-          "value": "F:maj/C",
->>>>>>> 5725112b
-          "confidence": 1
-        },
-        {
-          "time": 68.0,
-          "duration": 2.0,
-<<<<<<< HEAD
-          "value": "Bb:min/Db",
-=======
-          "value": "Gb:maj",
->>>>>>> 5725112b
-          "confidence": 1
-        },
-        {
-          "time": 68.2,
-          "duration": 2.0,
-<<<<<<< HEAD
-          "value": "F:maj/C",
-=======
-          "value": "Db:maj/F",
->>>>>>> 5725112b
-          "confidence": 1
-        },
-        {
-          "time": 69.0,
-          "duration": 2.0,
-<<<<<<< HEAD
-          "value": "Gb:maj",
-=======
-          "value": "Ab:maj",
->>>>>>> 5725112b
-          "confidence": 1
-        },
-        {
-          "time": 69.2,
-          "duration": 2.0,
-<<<<<<< HEAD
-          "value": "Db:maj/F",
-=======
-          "value": "Db:maj",
->>>>>>> 5725112b
-          "confidence": 1
-        },
-        {
-          "time": 70.0,
-          "duration": 2.0,
-<<<<<<< HEAD
-          "value": "Ab:maj",
-=======
-          "value": "Bb:min/F",
->>>>>>> 5725112b
-          "confidence": 1
-        },
-        {
-          "time": 70.2,
-          "duration": 2.0,
-<<<<<<< HEAD
-          "value": "Db:maj",
-=======
-          "value": "F:maj/Eb",
->>>>>>> 5725112b
-          "confidence": 1
-        },
-        {
-          "time": 71.0,
-          "duration": 2.0,
-<<<<<<< HEAD
-          "value": "Bb:min/F",
-=======
-          "value": "Bb:min/D",
->>>>>>> 5725112b
-          "confidence": 1
-        },
-        {
-          "time": 71.2,
-          "duration": 2.0,
-<<<<<<< HEAD
-          "value": "F:maj/Eb",
-=======
-          "value": "F:maj/C",
->>>>>>> 5725112b
-          "confidence": 1
-        },
-        {
-          "time": 72.0,
-          "duration": 2.0,
-<<<<<<< HEAD
-          "value": "Bb:min/D",
-=======
-          "value": "Gb:maj",
->>>>>>> 5725112b
-          "confidence": 1
-        },
-        {
-          "time": 72.2,
-          "duration": 2.0,
-<<<<<<< HEAD
-          "value": "F:maj/C",
-=======
-          "value": "Db:maj/F",
->>>>>>> 5725112b
-          "confidence": 1
-        },
-        {
-          "time": 73.0,
-          "duration": 2.0,
-<<<<<<< HEAD
-          "value": "Gb:maj",
-=======
-          "value": "B:maj/Eb",
->>>>>>> 5725112b
-          "confidence": 1
-        },
-        {
-          "time": 73.2,
-          "duration": 2.0,
-<<<<<<< HEAD
-          "value": "Db:maj/F",
-=======
-          "value": "F#:maj/A",
->>>>>>> 5725112b
-          "confidence": 1
-        },
-        {
-          "time": 74.0,
-<<<<<<< HEAD
-          "duration": 2.0,
-          "value": "B:maj/Eb",
-          "confidence": 1
-        },
-        {
-          "time": 74.2,
-          "duration": 2.0,
-          "value": "F#:maj/A",
-          "confidence": 1
-        },
-        {
-          "time": 75.0,
-=======
->>>>>>> 5725112b
-          "duration": 4.0,
-          "value": "B:(3,5,b7)",
-          "confidence": 1
-        },
-        {
-          "time": 75.0,
-          "duration": 2.0,
-          "value": "B:maj/Eb",
-          "confidence": 1
-        },
-        {
-          "time": 75.2,
-          "duration": 2.0,
-          "value": "F#:maj/A",
-          "confidence": 1
-        },
-        {
-          "time": 76.0,
-          "duration": 4.0,
-          "value": "B:(3,5,b7)",
-          "confidence": 1
-        },
-        {
-          "time": 77.0,
-          "duration": 1.0,
-          "value": "Eb:min/Bb",
-          "confidence": 1
-        },
-        {
-<<<<<<< HEAD
-          "time": 78.1,
-=======
-          "time": 77.1,
->>>>>>> 5725112b
-          "duration": 1.0,
-          "value": "Bb:maj",
-          "confidence": 1
-        },
-        {
-<<<<<<< HEAD
-          "time": 78.2,
-=======
-          "time": 77.2,
->>>>>>> 5725112b
-          "duration": 2.0,
-          "value": "Bb:maj",
-          "confidence": 1
-        },
-        {
-          "time": 78.0,
-          "duration": 1.0,
-          "value": "B:dim",
-          "confidence": 1
-        },
-        {
-<<<<<<< HEAD
           "time": 79.1,
-=======
-          "time": 78.1,
->>>>>>> 5725112b
-          "duration": 1.0,
-          "value": "G:maj/B",
-          "confidence": 1
-        },
-        {
-<<<<<<< HEAD
+          "duration": 1.0,
+          "value": "D:maj",
+          "confidence": 1
+        },
+        {
           "time": 79.2,
-=======
-          "time": 78.2,
->>>>>>> 5725112b
-          "duration": 2.0,
-          "value": "G:maj/B",
-          "confidence": 1
-        },
-        {
-          "time": 79.0,
-          "duration": 1.0,
-          "value": "D:(4,5)",
-          "confidence": 1
-        },
-        {
-<<<<<<< HEAD
-          "time": 80.1,
-=======
-          "time": 79.1,
->>>>>>> 5725112b
-          "duration": 1.0,
-          "value": "D:maj",
-          "confidence": 1
-        },
-        {
-<<<<<<< HEAD
-          "time": 80.2,
-=======
-          "time": 79.2,
->>>>>>> 5725112b
           "duration": 2.0,
           "value": "D:maj",
           "confidence": 1
