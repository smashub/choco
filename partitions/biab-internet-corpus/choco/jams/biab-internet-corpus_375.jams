{
  "annotations": [
    {
      "annotation_metadata": {
        "curator": {
          "name": "",
          "email": ""
        },
        "annotator": {},
        "version": "",
        "corpus": "biab_internet_corpus",
        "annotation_tools": "",
        "annotation_rules": "",
        "validation": "",
        "data_source": ""
      },
      "namespace": "chord",
      "data": [
        {
          "time": 0.0,
          "duration": 4.0,
          "value": "A:min",
          "confidence": 1
        },
        {
          "time": 1.0,
          "duration": 4.0,
          "value": "D:min",
          "confidence": 1
        },
        {
          "time": 2.0,
          "duration": 4.0,
          "value": "G:(3,5,b7)",
          "confidence": 1
        },
        {
          "time": 3.0,
          "duration": 4.0,
          "value": "C:maj",
          "confidence": 1
        },
        {
          "time": 4.0,
          "duration": 4.0,
          "value": "A:min",
          "confidence": 1
        },
        {
          "time": 5.0,
          "duration": 3.0,
          "value": "D:min",
          "confidence": 1
        },
        {
<<<<<<< HEAD
          "time": 6.3,
=======
          "time": 5.3,
>>>>>>> 5725112b
          "duration": 1.0,
          "value": "D:min(6)",
          "confidence": 1
        },
        {
          "time": 6.0,
          "duration": 4.0,
          "value": "E:(3,5,b7)",
          "confidence": 1
        },
        {
          "time": 7.0,
          "duration": 4.0,
          "value": "A:min",
          "confidence": 1
        },
        {
          "time": 8.0,
          "duration": 4.0,
          "value": "A:min",
          "confidence": 1
        },
        {
          "time": 9.0,
          "duration": 4.0,
          "value": "D:min",
          "confidence": 1
        },
        {
          "time": 10.0,
          "duration": 4.0,
          "value": "G:(3,5,b7)",
          "confidence": 1
        },
        {
          "time": 11.0,
          "duration": 4.0,
          "value": "C:maj",
          "confidence": 1
        },
        {
          "time": 12.0,
          "duration": 4.0,
          "value": "A:min",
          "confidence": 1
        },
        {
          "time": 13.0,
          "duration": 3.0,
          "value": "D:min",
          "confidence": 1
        },
        {
<<<<<<< HEAD
          "time": 14.3,
=======
          "time": 13.3,
>>>>>>> 5725112b
          "duration": 1.0,
          "value": "D:min(6)",
          "confidence": 1
        },
        {
          "time": 14.0,
          "duration": 4.0,
          "value": "E:(3,5,b7)",
          "confidence": 1
        },
        {
          "time": 15.0,
          "duration": 4.0,
          "value": "A:min",
          "confidence": 1
        },
        {
          "time": 16.0,
          "duration": 1.0,
          "value": "D:min(b7)",
          "confidence": 1
        },
        {
<<<<<<< HEAD
          "time": 17.1,
=======
          "time": 16.1,
>>>>>>> 5725112b
          "duration": 3.0,
          "value": "G:(3,5,b7)",
          "confidence": 1
        },
        {
          "time": 17.0,
          "duration": 2.0,
          "value": "C:maj",
          "confidence": 1
        },
        {
          "time": 17.2,
          "duration": 1.0,
          "value": "A:min",
          "confidence": 1
        },
        {
          "time": 17.3,
          "duration": 1.0,
          "value": "A:min(b7)/G",
          "confidence": 1
        },
        {
          "time": 18.0,
          "duration": 2.0,
          "value": "D:min(b7)",
          "confidence": 1
        },
        {
          "time": 18.2,
          "duration": 2.0,
          "value": "G:(3,5,b7)",
          "confidence": 1
        },
        {
          "time": 19.0,
          "duration": 4.0,
          "value": "C:maj",
          "confidence": 1
        },
        {
          "time": 20.0,
          "duration": 1.0,
          "value": "D:min(b7)",
          "confidence": 1
        },
        {
<<<<<<< HEAD
          "time": 21.1,
=======
          "time": 20.1,
>>>>>>> 5725112b
          "duration": 1.0,
          "value": "G:(3,5,b7)",
          "confidence": 1
        },
        {
<<<<<<< HEAD
          "time": 21.2,
=======
          "time": 20.2,
>>>>>>> 5725112b
          "duration": 1.0,
          "value": "D:min(b7)",
          "confidence": 1
        },
        {
          "time": 20.3,
          "duration": 1.0,
          "value": "G:(3,5,b7)",
          "confidence": 1
        },
        {
          "time": 21.0,
          "duration": 2.0,
          "value": "C:maj",
          "confidence": 1
        },
        {
          "time": 21.2,
          "duration": 2.0,
          "value": "A:min",
          "confidence": 1
        },
        {
          "time": 22.0,
          "duration": 2.0,
          "value": "D:min",
          "confidence": 1
        },
        {
          "time": 22.2,
          "duration": 2.0,
          "value": "F:(3,5,b7)",
          "confidence": 1
        },
        {
          "time": 23.0,
          "duration": 1.0,
          "value": "E:(3,5,b7)",
          "confidence": 1
        },
        {
<<<<<<< HEAD
          "time": 24.1,
=======
          "time": 23.1,
>>>>>>> 5725112b
          "duration": 1.0,
          "value": "F:(3,5,b7)",
          "confidence": 1
        },
        {
<<<<<<< HEAD
          "time": 24.2,
          "duration": 2.0,
          "value": "E:(3,5,b7)",
=======
          "time": 23.2,
          "duration": 2.0,
          "value": "E:(3,5,b7)",
          "confidence": 1
        },
        {
          "time": 24.0,
          "duration": 4.0,
          "value": "A:min",
>>>>>>> 5725112b
          "confidence": 1
        },
        {
          "time": 25.0,
          "duration": 4.0,
<<<<<<< HEAD
          "value": "A:min",
=======
          "value": "D:min",
>>>>>>> 5725112b
          "confidence": 1
        },
        {
          "time": 26.0,
          "duration": 4.0,
<<<<<<< HEAD
          "value": "D:min",
=======
          "value": "G:(3,5,b7)",
>>>>>>> 5725112b
          "confidence": 1
        },
        {
          "time": 27.0,
          "duration": 4.0,
<<<<<<< HEAD
          "value": "G:(3,5,b7)",
=======
          "value": "C:maj",
>>>>>>> 5725112b
          "confidence": 1
        },
        {
          "time": 28.0,
          "duration": 4.0,
<<<<<<< HEAD
          "value": "C:maj",
=======
          "value": "A:min",
>>>>>>> 5725112b
          "confidence": 1
        },
        {
          "time": 29.0,
<<<<<<< HEAD
          "duration": 4.0,
          "value": "A:min",
          "confidence": 1
        },
        {
          "time": 30.0,
=======
>>>>>>> 5725112b
          "duration": 3.0,
          "value": "D:min",
          "confidence": 1
        },
        {
<<<<<<< HEAD
          "time": 30.3,
=======
          "time": 29.3,
>>>>>>> 5725112b
          "duration": 1.0,
          "value": "D:min(6)",
          "confidence": 1
        },
        {
          "time": 30.0,
          "duration": 4.0,
          "value": "E:(3,5,b7)",
          "confidence": 1
        },
        {
          "time": 31.0,
          "duration": 2.0,
          "value": "A:min",
          "confidence": 1
        },
        {
          "time": 31.2,
          "duration": 1.0,
          "value": "F:(3,5,b7)",
          "confidence": 1
        },
        {
          "time": 31.3,
          "duration": 1.0,
          "value": "E:(3,5,b7)",
          "confidence": 1
        },
        {
          "time": 32.0,
          "duration": 2.0,
          "value": "A:min",
          "confidence": 1
        },
        {
          "time": 32.2,
          "duration": 1.0,
          "value": "F:(3,5,b7)",
          "confidence": 1
        },
        {
          "time": 32.3,
          "duration": 1.0,
          "value": "E:(3,5,b7)",
          "confidence": 1
        },
        {
          "time": 33.0,
          "duration": 2.0,
          "value": "A:min",
          "confidence": 1
        },
        {
          "time": 33.2,
          "duration": 1.0,
          "value": "F:(3,5,b7)",
          "confidence": 1
        },
        {
          "time": 33.3,
          "duration": 1.0,
          "value": "E:(3,5,b7)",
          "confidence": 1
        },
        {
          "time": 34.0,
          "duration": 2.0,
          "value": "A:min",
          "confidence": 1
        },
        {
          "time": 34.2,
          "duration": 1.0,
          "value": "F:(3,5,b7)",
          "confidence": 1
        },
        {
          "time": 34.3,
          "duration": 1.0,
          "value": "E:(3,5,b7)",
          "confidence": 1
        },
        {
          "time": 35.0,
          "duration": 4.0,
          "value": "A:min",
          "confidence": 1
        },
        {
          "time": 36.0,
          "duration": 1.0,
          "value": "A:min",
          "confidence": 1
        },
        {
<<<<<<< HEAD
          "time": 37.1,
=======
          "time": 36.1,
>>>>>>> 5725112b
          "duration": 1.0,
          "value": "D:min(6)",
          "confidence": 1
        },
        {
<<<<<<< HEAD
          "time": 37.2,
=======
          "time": 36.2,
>>>>>>> 5725112b
          "duration": 2.0,
          "value": "A:min",
          "confidence": 1
        }
      ],
      "sandbox": {},
      "time": 0,
      "duration": 150.0
    },
    {
      "annotation_metadata": {
        "curator": {
          "name": "",
          "email": ""
        },
        "annotator": {},
        "version": "",
        "corpus": "biab_internet_corpus",
        "annotation_tools": "",
        "annotation_rules": "",
        "validation": "",
        "data_source": ""
      },
      "namespace": "key_mode",
      "data": [
        {
          "time": 0.0,
          "duration": 150.0,
          "value": "C",
          "confidence": 1
        }
      ],
      "sandbox": {},
      "time": 0,
      "duration": 150.0
    }
  ],
  "file_metadata": {
    "title": "Adoro",
    "artist": "",
    "release": "",
    "duration": 150.0,
    "identifiers": {},
    "jams_version": "0.3.4"
  },
  "sandbox": {
    "expanded": false
  }
}<|MERGE_RESOLUTION|>--- conflicted
+++ resolved
@@ -53,11 +53,7 @@
           "confidence": 1
         },
         {
-<<<<<<< HEAD
-          "time": 6.3,
-=======
           "time": 5.3,
->>>>>>> 5725112b
           "duration": 1.0,
           "value": "D:min(6)",
           "confidence": 1
@@ -111,11 +107,7 @@
           "confidence": 1
         },
         {
-<<<<<<< HEAD
-          "time": 14.3,
-=======
           "time": 13.3,
->>>>>>> 5725112b
           "duration": 1.0,
           "value": "D:min(6)",
           "confidence": 1
@@ -139,11 +131,7 @@
           "confidence": 1
         },
         {
-<<<<<<< HEAD
-          "time": 17.1,
-=======
           "time": 16.1,
->>>>>>> 5725112b
           "duration": 3.0,
           "value": "G:(3,5,b7)",
           "confidence": 1
@@ -191,39 +179,31 @@
           "confidence": 1
         },
         {
-<<<<<<< HEAD
-          "time": 21.1,
-=======
           "time": 20.1,
->>>>>>> 5725112b
-          "duration": 1.0,
-          "value": "G:(3,5,b7)",
-          "confidence": 1
-        },
-        {
-<<<<<<< HEAD
+          "duration": 1.0,
+          "value": "G:(3,5,b7)",
+          "confidence": 1
+        },
+        {
+          "time": 20.2,
+          "duration": 1.0,
+          "value": "D:min(b7)",
+          "confidence": 1
+        },
+        {
+          "time": 20.3,
+          "duration": 1.0,
+          "value": "G:(3,5,b7)",
+          "confidence": 1
+        },
+        {
+          "time": 21.0,
+          "duration": 2.0,
+          "value": "C:maj",
+          "confidence": 1
+        },
+        {
           "time": 21.2,
-=======
-          "time": 20.2,
->>>>>>> 5725112b
-          "duration": 1.0,
-          "value": "D:min(b7)",
-          "confidence": 1
-        },
-        {
-          "time": 20.3,
-          "duration": 1.0,
-          "value": "G:(3,5,b7)",
-          "confidence": 1
-        },
-        {
-          "time": 21.0,
-          "duration": 2.0,
-          "value": "C:maj",
-          "confidence": 1
-        },
-        {
-          "time": 21.2,
           "duration": 2.0,
           "value": "A:min",
           "confidence": 1
@@ -247,21 +227,12 @@
           "confidence": 1
         },
         {
-<<<<<<< HEAD
-          "time": 24.1,
-=======
           "time": 23.1,
->>>>>>> 5725112b
-          "duration": 1.0,
-          "value": "F:(3,5,b7)",
-          "confidence": 1
-        },
-        {
-<<<<<<< HEAD
-          "time": 24.2,
-          "duration": 2.0,
-          "value": "E:(3,5,b7)",
-=======
+          "duration": 1.0,
+          "value": "F:(3,5,b7)",
+          "confidence": 1
+        },
+        {
           "time": 23.2,
           "duration": 2.0,
           "value": "E:(3,5,b7)",
@@ -271,180 +242,142 @@
           "time": 24.0,
           "duration": 4.0,
           "value": "A:min",
->>>>>>> 5725112b
           "confidence": 1
         },
         {
           "time": 25.0,
           "duration": 4.0,
-<<<<<<< HEAD
-          "value": "A:min",
-=======
-          "value": "D:min",
->>>>>>> 5725112b
+          "value": "D:min",
           "confidence": 1
         },
         {
           "time": 26.0,
           "duration": 4.0,
-<<<<<<< HEAD
-          "value": "D:min",
-=======
-          "value": "G:(3,5,b7)",
->>>>>>> 5725112b
+          "value": "G:(3,5,b7)",
           "confidence": 1
         },
         {
           "time": 27.0,
           "duration": 4.0,
-<<<<<<< HEAD
-          "value": "G:(3,5,b7)",
-=======
-          "value": "C:maj",
->>>>>>> 5725112b
+          "value": "C:maj",
           "confidence": 1
         },
         {
           "time": 28.0,
           "duration": 4.0,
-<<<<<<< HEAD
-          "value": "C:maj",
-=======
-          "value": "A:min",
->>>>>>> 5725112b
+          "value": "A:min",
           "confidence": 1
         },
         {
           "time": 29.0,
-<<<<<<< HEAD
-          "duration": 4.0,
-          "value": "A:min",
+          "duration": 3.0,
+          "value": "D:min",
+          "confidence": 1
+        },
+        {
+          "time": 29.3,
+          "duration": 1.0,
+          "value": "D:min(6)",
           "confidence": 1
         },
         {
           "time": 30.0,
-=======
->>>>>>> 5725112b
-          "duration": 3.0,
-          "value": "D:min",
-          "confidence": 1
-        },
-        {
-<<<<<<< HEAD
-          "time": 30.3,
-=======
-          "time": 29.3,
->>>>>>> 5725112b
+          "duration": 4.0,
+          "value": "E:(3,5,b7)",
+          "confidence": 1
+        },
+        {
+          "time": 31.0,
+          "duration": 2.0,
+          "value": "A:min",
+          "confidence": 1
+        },
+        {
+          "time": 31.2,
+          "duration": 1.0,
+          "value": "F:(3,5,b7)",
+          "confidence": 1
+        },
+        {
+          "time": 31.3,
+          "duration": 1.0,
+          "value": "E:(3,5,b7)",
+          "confidence": 1
+        },
+        {
+          "time": 32.0,
+          "duration": 2.0,
+          "value": "A:min",
+          "confidence": 1
+        },
+        {
+          "time": 32.2,
+          "duration": 1.0,
+          "value": "F:(3,5,b7)",
+          "confidence": 1
+        },
+        {
+          "time": 32.3,
+          "duration": 1.0,
+          "value": "E:(3,5,b7)",
+          "confidence": 1
+        },
+        {
+          "time": 33.0,
+          "duration": 2.0,
+          "value": "A:min",
+          "confidence": 1
+        },
+        {
+          "time": 33.2,
+          "duration": 1.0,
+          "value": "F:(3,5,b7)",
+          "confidence": 1
+        },
+        {
+          "time": 33.3,
+          "duration": 1.0,
+          "value": "E:(3,5,b7)",
+          "confidence": 1
+        },
+        {
+          "time": 34.0,
+          "duration": 2.0,
+          "value": "A:min",
+          "confidence": 1
+        },
+        {
+          "time": 34.2,
+          "duration": 1.0,
+          "value": "F:(3,5,b7)",
+          "confidence": 1
+        },
+        {
+          "time": 34.3,
+          "duration": 1.0,
+          "value": "E:(3,5,b7)",
+          "confidence": 1
+        },
+        {
+          "time": 35.0,
+          "duration": 4.0,
+          "value": "A:min",
+          "confidence": 1
+        },
+        {
+          "time": 36.0,
+          "duration": 1.0,
+          "value": "A:min",
+          "confidence": 1
+        },
+        {
+          "time": 36.1,
           "duration": 1.0,
           "value": "D:min(6)",
           "confidence": 1
         },
         {
-          "time": 30.0,
-          "duration": 4.0,
-          "value": "E:(3,5,b7)",
-          "confidence": 1
-        },
-        {
-          "time": 31.0,
-          "duration": 2.0,
-          "value": "A:min",
-          "confidence": 1
-        },
-        {
-          "time": 31.2,
-          "duration": 1.0,
-          "value": "F:(3,5,b7)",
-          "confidence": 1
-        },
-        {
-          "time": 31.3,
-          "duration": 1.0,
-          "value": "E:(3,5,b7)",
-          "confidence": 1
-        },
-        {
-          "time": 32.0,
-          "duration": 2.0,
-          "value": "A:min",
-          "confidence": 1
-        },
-        {
-          "time": 32.2,
-          "duration": 1.0,
-          "value": "F:(3,5,b7)",
-          "confidence": 1
-        },
-        {
-          "time": 32.3,
-          "duration": 1.0,
-          "value": "E:(3,5,b7)",
-          "confidence": 1
-        },
-        {
-          "time": 33.0,
-          "duration": 2.0,
-          "value": "A:min",
-          "confidence": 1
-        },
-        {
-          "time": 33.2,
-          "duration": 1.0,
-          "value": "F:(3,5,b7)",
-          "confidence": 1
-        },
-        {
-          "time": 33.3,
-          "duration": 1.0,
-          "value": "E:(3,5,b7)",
-          "confidence": 1
-        },
-        {
-          "time": 34.0,
-          "duration": 2.0,
-          "value": "A:min",
-          "confidence": 1
-        },
-        {
-          "time": 34.2,
-          "duration": 1.0,
-          "value": "F:(3,5,b7)",
-          "confidence": 1
-        },
-        {
-          "time": 34.3,
-          "duration": 1.0,
-          "value": "E:(3,5,b7)",
-          "confidence": 1
-        },
-        {
-          "time": 35.0,
-          "duration": 4.0,
-          "value": "A:min",
-          "confidence": 1
-        },
-        {
-          "time": 36.0,
-          "duration": 1.0,
-          "value": "A:min",
-          "confidence": 1
-        },
-        {
-<<<<<<< HEAD
-          "time": 37.1,
-=======
-          "time": 36.1,
->>>>>>> 5725112b
-          "duration": 1.0,
-          "value": "D:min(6)",
-          "confidence": 1
-        },
-        {
-<<<<<<< HEAD
-          "time": 37.2,
-=======
           "time": 36.2,
->>>>>>> 5725112b
           "duration": 2.0,
           "value": "A:min",
           "confidence": 1
