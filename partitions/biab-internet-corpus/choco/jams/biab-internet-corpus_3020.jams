{
  "annotations": [
    {
      "annotation_metadata": {
        "curator": {
          "name": "",
          "email": ""
        },
        "annotator": {},
        "version": "",
        "corpus": "biab_internet_corpus",
        "annotation_tools": "",
        "annotation_rules": "",
        "validation": "",
        "data_source": ""
      },
      "namespace": "chord",
      "data": [
        {
          "time": 0.0,
          "duration": 4.0,
          "value": "E:(5)",
<<<<<<< HEAD
          "confidence": 1
        },
        {
          "time": 2.0,
          "duration": 2.0,
          "value": "D:(5)",
=======
>>>>>>> 5725112b
          "confidence": 1
        },
        {
          "time": 1.0,
          "duration": 2.0,
<<<<<<< HEAD
          "value": "E:(5)",
=======
          "value": "D:(5)",
>>>>>>> 5725112b
          "confidence": 1
        },
        {
          "time": 1.2,
          "duration": 2.0,
          "value": "E:(5)",
          "confidence": 1
        },
        {
          "time": 2.0,
          "duration": 2.0,
<<<<<<< HEAD
          "value": "D:(5)",
          "confidence": 1
        },
        {
          "time": 4.0,
          "duration": 4.0,
          "value": "C:(5)",
=======
          "value": "E:(5)",
          "confidence": 1
        },
        {
          "time": 2.2,
          "duration": 2.0,
          "value": "D:(5)",
          "confidence": 1
        },
        {
          "time": 3.0,
          "duration": 4.0,
          "value": "C:(5)",
          "confidence": 1
        },
        {
          "time": 4.0,
          "duration": 4.0,
          "value": "E:(5)",
>>>>>>> 5725112b
          "confidence": 1
        },
        {
          "time": 5.0,
<<<<<<< HEAD
          "duration": 4.0,
=======
          "duration": 2.0,
          "value": "D:(5)",
          "confidence": 1
        },
        {
          "time": 5.2,
          "duration": 2.0,
>>>>>>> 5725112b
          "value": "E:(5)",
          "confidence": 1
        },
        {
          "time": 6.0,
          "duration": 2.0,
<<<<<<< HEAD
          "value": "D:(5)",
=======
          "value": "E:(5)",
>>>>>>> 5725112b
          "confidence": 1
        },
        {
          "time": 6.2,
          "duration": 2.0,
<<<<<<< HEAD
          "value": "E:(5)",
=======
          "value": "D:(5)",
>>>>>>> 5725112b
          "confidence": 1
        },
        {
          "time": 7.0,
<<<<<<< HEAD
          "duration": 2.0,
          "value": "E:(5)",
          "confidence": 1
        },
        {
          "time": 7.2,
          "duration": 2.0,
          "value": "D:(5)",
=======
          "duration": 4.0,
          "value": "C:(5)",
>>>>>>> 5725112b
          "confidence": 1
        },
        {
          "time": 8.0,
<<<<<<< HEAD
          "duration": 4.0,
          "value": "C:(5)",
          "confidence": 1
        },
        {
          "time": 9.0,
=======
>>>>>>> 5725112b
          "duration": 4.0,
          "value": "D:(5)",
          "confidence": 1
        },
        {
          "time": 9.0,
          "duration": 2.0,
          "value": "D:(5)",
          "confidence": 1
        },
        {
          "time": 9.2,
          "duration": 2.0,
          "value": "E:(5)",
          "confidence": 1
        },
        {
<<<<<<< HEAD
          "time": 11.0,
          "duration": 4.0,
          "value": "E:(5)",
=======
          "time": 10.0,
          "duration": 4.0,
          "value": "E:(5)",
          "confidence": 1
        },
        {
          "time": 11.0,
          "duration": 4.0,
          "value": "C:(5)",
>>>>>>> 5725112b
          "confidence": 1
        },
        {
          "time": 12.0,
          "duration": 4.0,
<<<<<<< HEAD
          "value": "C:(5)",
=======
          "value": "D:(5)",
>>>>>>> 5725112b
          "confidence": 1
        },
        {
          "time": 13.0,
<<<<<<< HEAD
          "duration": 4.0,
          "value": "D:(5)",
=======
          "duration": 2.0,
          "value": "D:(5)",
          "confidence": 1
        },
        {
          "time": 13.2,
          "duration": 2.0,
          "value": "E:(5)",
>>>>>>> 5725112b
          "confidence": 1
        },
        {
          "time": 14.0,
<<<<<<< HEAD
          "duration": 2.0,
          "value": "D:(5)",
          "confidence": 1
        },
        {
          "time": 14.2,
          "duration": 2.0,
          "value": "E:(5)",
=======
          "duration": 4.0,
          "value": "D:(5)",
>>>>>>> 5725112b
          "confidence": 1
        },
        {
          "time": 15.0,
<<<<<<< HEAD
          "duration": 4.0,
=======
          "duration": 1.0,
>>>>>>> 5725112b
          "value": "D:(5)",
          "confidence": 1
        },
        {
<<<<<<< HEAD
          "time": 16.0,
          "duration": 1.0,
          "value": "D:(5)",
          "confidence": 1
        },
        {
          "time": 16.1,
          "duration": 1.0,
          "value": "E:(5)",
          "confidence": 1
        },
        {
          "time": 16.2,
          "duration": 1.0,
          "value": "F:(5)",
          "confidence": 1
        },
        {
          "time": 16.3,
          "duration": 1.0,
          "value": "F#:(5)/D",
=======
          "time": 15.1,
          "duration": 1.0,
          "value": "E:(5)",
          "confidence": 1
        },
        {
          "time": 15.2,
          "duration": 1.0,
          "value": "F:(5)",
          "confidence": 1
        },
        {
          "time": 15.3,
          "duration": 1.0,
          "value": "F#:(5)/D",
          "confidence": 1
        },
        {
          "time": 16.0,
          "duration": 4.0,
          "value": "G:(5)",
>>>>>>> 5725112b
          "confidence": 1
        },
        {
          "time": 17.0,
          "duration": 4.0,
<<<<<<< HEAD
          "value": "G:(5)",
=======
          "value": "Bb:(5)",
>>>>>>> 5725112b
          "confidence": 1
        },
        {
          "time": 18.0,
          "duration": 4.0,
<<<<<<< HEAD
          "value": "Bb:(5)",
=======
          "value": "F:(5)",
>>>>>>> 5725112b
          "confidence": 1
        },
        {
          "time": 19.0,
          "duration": 4.0,
<<<<<<< HEAD
          "value": "F:(5)",
=======
          "value": "G:(5)",
>>>>>>> 5725112b
          "confidence": 1
        },
        {
          "time": 20.0,
          "duration": 4.0,
          "value": "G:(5)",
          "confidence": 1
        },
        {
          "time": 21.0,
          "duration": 4.0,
<<<<<<< HEAD
          "value": "G:(5)",
=======
          "value": "Bb:(5)",
>>>>>>> 5725112b
          "confidence": 1
        },
        {
          "time": 22.0,
          "duration": 4.0,
<<<<<<< HEAD
          "value": "Bb:(5)",
=======
          "value": "F:(5)",
>>>>>>> 5725112b
          "confidence": 1
        },
        {
          "time": 23.0,
          "duration": 4.0,
<<<<<<< HEAD
          "value": "F:(5)",
=======
          "value": "G:(5)",
>>>>>>> 5725112b
          "confidence": 1
        },
        {
          "time": 24.0,
          "duration": 4.0,
<<<<<<< HEAD
          "value": "G:(5)",
=======
          "value": "Eb:(5)",
>>>>>>> 5725112b
          "confidence": 1
        },
        {
          "time": 25.0,
          "duration": 4.0,
          "value": "Eb:(5)",
          "confidence": 1
        },
        {
          "time": 26.0,
          "duration": 4.0,
<<<<<<< HEAD
          "value": "Eb:(5)",
=======
          "value": "F:(2,5)",
>>>>>>> 5725112b
          "confidence": 1
        },
        {
          "time": 27.0,
          "duration": 4.0,
          "value": "F:(2,5)",
          "confidence": 1
        },
        {
          "time": 28.0,
          "duration": 4.0,
<<<<<<< HEAD
          "value": "F:(2,5)",
=======
          "value": "Eb:(5)",
>>>>>>> 5725112b
          "confidence": 1
        },
        {
          "time": 29.0,
          "duration": 4.0,
          "value": "Eb:(5)",
          "confidence": 1
        },
        {
          "time": 30.0,
          "duration": 4.0,
<<<<<<< HEAD
          "value": "Eb:(5)",
=======
          "value": "F:(5)",
>>>>>>> 5725112b
          "confidence": 1
        },
        {
          "time": 31.0,
          "duration": 4.0,
<<<<<<< HEAD
          "value": "F:(5)",
=======
          "value": "D:(5)",
>>>>>>> 5725112b
          "confidence": 1
        },
        {
          "time": 32.0,
          "duration": 4.0,
          "value": "D:(5)",
          "confidence": 1
        },
        {
          "time": 33.0,
          "duration": 4.0,
<<<<<<< HEAD
          "value": "D:(5)",
          "confidence": 1
        },
        {
          "time": 34.0,
          "duration": 4.0,
=======
>>>>>>> 5725112b
          "value": "E:(5)",
          "confidence": 1
        }
      ],
      "sandbox": {},
      "time": 0,
      "duration": 136.0
    },
    {
      "annotation_metadata": {
        "curator": {
          "name": "",
          "email": ""
        },
        "annotator": {},
        "version": "",
        "corpus": "biab_internet_corpus",
        "annotation_tools": "",
        "annotation_rules": "",
        "validation": "",
        "data_source": ""
      },
      "namespace": "key_mode",
      "data": [
        {
          "time": 0.0,
          "duration": 136.0,
          "value": "E",
          "confidence": 1
        }
      ],
      "sandbox": {},
      "time": 0,
      "duration": 136.0
    }
  ],
  "file_metadata": {
    "title": "The Long Climb - R_HevMet.sty demo - -",
    "artist": "",
    "release": "",
    "duration": 136.0,
    "identifiers": {},
    "jams_version": "0.3.4"
  },
  "sandbox": {
    "expanded": false
  }
}<|MERGE_RESOLUTION|>--- conflicted
+++ resolved
@@ -20,181 +20,112 @@
           "time": 0.0,
           "duration": 4.0,
           "value": "E:(5)",
-<<<<<<< HEAD
+          "confidence": 1
+        },
+        {
+          "time": 1.0,
+          "duration": 2.0,
+          "value": "D:(5)",
+          "confidence": 1
+        },
+        {
+          "time": 1.2,
+          "duration": 2.0,
+          "value": "E:(5)",
           "confidence": 1
         },
         {
           "time": 2.0,
           "duration": 2.0,
-          "value": "D:(5)",
-=======
->>>>>>> 5725112b
-          "confidence": 1
-        },
-        {
-          "time": 1.0,
-          "duration": 2.0,
-<<<<<<< HEAD
-          "value": "E:(5)",
-=======
-          "value": "D:(5)",
->>>>>>> 5725112b
-          "confidence": 1
-        },
-        {
-          "time": 1.2,
-          "duration": 2.0,
-          "value": "E:(5)",
-          "confidence": 1
-        },
-        {
-          "time": 2.0,
-          "duration": 2.0,
-<<<<<<< HEAD
-          "value": "D:(5)",
+          "value": "E:(5)",
+          "confidence": 1
+        },
+        {
+          "time": 2.2,
+          "duration": 2.0,
+          "value": "D:(5)",
+          "confidence": 1
+        },
+        {
+          "time": 3.0,
+          "duration": 4.0,
+          "value": "C:(5)",
           "confidence": 1
         },
         {
           "time": 4.0,
           "duration": 4.0,
+          "value": "E:(5)",
+          "confidence": 1
+        },
+        {
+          "time": 5.0,
+          "duration": 2.0,
+          "value": "D:(5)",
+          "confidence": 1
+        },
+        {
+          "time": 5.2,
+          "duration": 2.0,
+          "value": "E:(5)",
+          "confidence": 1
+        },
+        {
+          "time": 6.0,
+          "duration": 2.0,
+          "value": "E:(5)",
+          "confidence": 1
+        },
+        {
+          "time": 6.2,
+          "duration": 2.0,
+          "value": "D:(5)",
+          "confidence": 1
+        },
+        {
+          "time": 7.0,
+          "duration": 4.0,
           "value": "C:(5)",
-=======
-          "value": "E:(5)",
-          "confidence": 1
-        },
-        {
-          "time": 2.2,
-          "duration": 2.0,
-          "value": "D:(5)",
-          "confidence": 1
-        },
-        {
-          "time": 3.0,
+          "confidence": 1
+        },
+        {
+          "time": 8.0,
+          "duration": 4.0,
+          "value": "D:(5)",
+          "confidence": 1
+        },
+        {
+          "time": 9.0,
+          "duration": 2.0,
+          "value": "D:(5)",
+          "confidence": 1
+        },
+        {
+          "time": 9.2,
+          "duration": 2.0,
+          "value": "E:(5)",
+          "confidence": 1
+        },
+        {
+          "time": 10.0,
+          "duration": 4.0,
+          "value": "E:(5)",
+          "confidence": 1
+        },
+        {
+          "time": 11.0,
           "duration": 4.0,
           "value": "C:(5)",
           "confidence": 1
         },
         {
-          "time": 4.0,
-          "duration": 4.0,
-          "value": "E:(5)",
->>>>>>> 5725112b
-          "confidence": 1
-        },
-        {
-          "time": 5.0,
-<<<<<<< HEAD
-          "duration": 4.0,
-=======
-          "duration": 2.0,
-          "value": "D:(5)",
-          "confidence": 1
-        },
-        {
-          "time": 5.2,
-          "duration": 2.0,
->>>>>>> 5725112b
-          "value": "E:(5)",
-          "confidence": 1
-        },
-        {
-          "time": 6.0,
-          "duration": 2.0,
-<<<<<<< HEAD
-          "value": "D:(5)",
-=======
-          "value": "E:(5)",
->>>>>>> 5725112b
-          "confidence": 1
-        },
-        {
-          "time": 6.2,
-          "duration": 2.0,
-<<<<<<< HEAD
-          "value": "E:(5)",
-=======
-          "value": "D:(5)",
->>>>>>> 5725112b
-          "confidence": 1
-        },
-        {
-          "time": 7.0,
-<<<<<<< HEAD
-          "duration": 2.0,
-          "value": "E:(5)",
-          "confidence": 1
-        },
-        {
-          "time": 7.2,
-          "duration": 2.0,
-          "value": "D:(5)",
-=======
-          "duration": 4.0,
-          "value": "C:(5)",
->>>>>>> 5725112b
-          "confidence": 1
-        },
-        {
-          "time": 8.0,
-<<<<<<< HEAD
-          "duration": 4.0,
-          "value": "C:(5)",
-          "confidence": 1
-        },
-        {
-          "time": 9.0,
-=======
->>>>>>> 5725112b
-          "duration": 4.0,
-          "value": "D:(5)",
-          "confidence": 1
-        },
-        {
-          "time": 9.0,
-          "duration": 2.0,
-          "value": "D:(5)",
-          "confidence": 1
-        },
-        {
-          "time": 9.2,
-          "duration": 2.0,
-          "value": "E:(5)",
-          "confidence": 1
-        },
-        {
-<<<<<<< HEAD
-          "time": 11.0,
-          "duration": 4.0,
-          "value": "E:(5)",
-=======
-          "time": 10.0,
-          "duration": 4.0,
-          "value": "E:(5)",
-          "confidence": 1
-        },
-        {
-          "time": 11.0,
-          "duration": 4.0,
-          "value": "C:(5)",
->>>>>>> 5725112b
-          "confidence": 1
-        },
-        {
           "time": 12.0,
           "duration": 4.0,
-<<<<<<< HEAD
-          "value": "C:(5)",
-=======
-          "value": "D:(5)",
->>>>>>> 5725112b
+          "value": "D:(5)",
           "confidence": 1
         },
         {
           "time": 13.0,
-<<<<<<< HEAD
-          "duration": 4.0,
-          "value": "D:(5)",
-=======
           "duration": 2.0,
           "value": "D:(5)",
           "confidence": 1
@@ -203,60 +134,21 @@
           "time": 13.2,
           "duration": 2.0,
           "value": "E:(5)",
->>>>>>> 5725112b
           "confidence": 1
         },
         {
           "time": 14.0,
-<<<<<<< HEAD
-          "duration": 2.0,
-          "value": "D:(5)",
-          "confidence": 1
-        },
-        {
-          "time": 14.2,
-          "duration": 2.0,
-          "value": "E:(5)",
-=======
-          "duration": 4.0,
-          "value": "D:(5)",
->>>>>>> 5725112b
+          "duration": 4.0,
+          "value": "D:(5)",
           "confidence": 1
         },
         {
           "time": 15.0,
-<<<<<<< HEAD
-          "duration": 4.0,
-=======
           "duration": 1.0,
->>>>>>> 5725112b
-          "value": "D:(5)",
-          "confidence": 1
-        },
-        {
-<<<<<<< HEAD
-          "time": 16.0,
-          "duration": 1.0,
-          "value": "D:(5)",
-          "confidence": 1
-        },
-        {
-          "time": 16.1,
-          "duration": 1.0,
-          "value": "E:(5)",
-          "confidence": 1
-        },
-        {
-          "time": 16.2,
-          "duration": 1.0,
-          "value": "F:(5)",
-          "confidence": 1
-        },
-        {
-          "time": 16.3,
-          "duration": 1.0,
-          "value": "F#:(5)/D",
-=======
+          "value": "D:(5)",
+          "confidence": 1
+        },
+        {
           "time": 15.1,
           "duration": 1.0,
           "value": "E:(5)",
@@ -278,141 +170,96 @@
           "time": 16.0,
           "duration": 4.0,
           "value": "G:(5)",
->>>>>>> 5725112b
           "confidence": 1
         },
         {
           "time": 17.0,
           "duration": 4.0,
-<<<<<<< HEAD
+          "value": "Bb:(5)",
+          "confidence": 1
+        },
+        {
+          "time": 18.0,
+          "duration": 4.0,
+          "value": "F:(5)",
+          "confidence": 1
+        },
+        {
+          "time": 19.0,
+          "duration": 4.0,
           "value": "G:(5)",
-=======
+          "confidence": 1
+        },
+        {
+          "time": 20.0,
+          "duration": 4.0,
+          "value": "G:(5)",
+          "confidence": 1
+        },
+        {
+          "time": 21.0,
+          "duration": 4.0,
           "value": "Bb:(5)",
->>>>>>> 5725112b
-          "confidence": 1
-        },
-        {
-          "time": 18.0,
-          "duration": 4.0,
-<<<<<<< HEAD
-          "value": "Bb:(5)",
-=======
+          "confidence": 1
+        },
+        {
+          "time": 22.0,
+          "duration": 4.0,
           "value": "F:(5)",
->>>>>>> 5725112b
-          "confidence": 1
-        },
-        {
-          "time": 19.0,
-          "duration": 4.0,
-<<<<<<< HEAD
+          "confidence": 1
+        },
+        {
+          "time": 23.0,
+          "duration": 4.0,
+          "value": "G:(5)",
+          "confidence": 1
+        },
+        {
+          "time": 24.0,
+          "duration": 4.0,
+          "value": "Eb:(5)",
+          "confidence": 1
+        },
+        {
+          "time": 25.0,
+          "duration": 4.0,
+          "value": "Eb:(5)",
+          "confidence": 1
+        },
+        {
+          "time": 26.0,
+          "duration": 4.0,
+          "value": "F:(2,5)",
+          "confidence": 1
+        },
+        {
+          "time": 27.0,
+          "duration": 4.0,
+          "value": "F:(2,5)",
+          "confidence": 1
+        },
+        {
+          "time": 28.0,
+          "duration": 4.0,
+          "value": "Eb:(5)",
+          "confidence": 1
+        },
+        {
+          "time": 29.0,
+          "duration": 4.0,
+          "value": "Eb:(5)",
+          "confidence": 1
+        },
+        {
+          "time": 30.0,
+          "duration": 4.0,
           "value": "F:(5)",
-=======
-          "value": "G:(5)",
->>>>>>> 5725112b
-          "confidence": 1
-        },
-        {
-          "time": 20.0,
-          "duration": 4.0,
-          "value": "G:(5)",
-          "confidence": 1
-        },
-        {
-          "time": 21.0,
-          "duration": 4.0,
-<<<<<<< HEAD
-          "value": "G:(5)",
-=======
-          "value": "Bb:(5)",
->>>>>>> 5725112b
-          "confidence": 1
-        },
-        {
-          "time": 22.0,
-          "duration": 4.0,
-<<<<<<< HEAD
-          "value": "Bb:(5)",
-=======
-          "value": "F:(5)",
->>>>>>> 5725112b
-          "confidence": 1
-        },
-        {
-          "time": 23.0,
-          "duration": 4.0,
-<<<<<<< HEAD
-          "value": "F:(5)",
-=======
-          "value": "G:(5)",
->>>>>>> 5725112b
-          "confidence": 1
-        },
-        {
-          "time": 24.0,
-          "duration": 4.0,
-<<<<<<< HEAD
-          "value": "G:(5)",
-=======
-          "value": "Eb:(5)",
->>>>>>> 5725112b
-          "confidence": 1
-        },
-        {
-          "time": 25.0,
-          "duration": 4.0,
-          "value": "Eb:(5)",
-          "confidence": 1
-        },
-        {
-          "time": 26.0,
-          "duration": 4.0,
-<<<<<<< HEAD
-          "value": "Eb:(5)",
-=======
-          "value": "F:(2,5)",
->>>>>>> 5725112b
-          "confidence": 1
-        },
-        {
-          "time": 27.0,
-          "duration": 4.0,
-          "value": "F:(2,5)",
-          "confidence": 1
-        },
-        {
-          "time": 28.0,
-          "duration": 4.0,
-<<<<<<< HEAD
-          "value": "F:(2,5)",
-=======
-          "value": "Eb:(5)",
->>>>>>> 5725112b
-          "confidence": 1
-        },
-        {
-          "time": 29.0,
-          "duration": 4.0,
-          "value": "Eb:(5)",
-          "confidence": 1
-        },
-        {
-          "time": 30.0,
-          "duration": 4.0,
-<<<<<<< HEAD
-          "value": "Eb:(5)",
-=======
-          "value": "F:(5)",
->>>>>>> 5725112b
           "confidence": 1
         },
         {
           "time": 31.0,
           "duration": 4.0,
-<<<<<<< HEAD
-          "value": "F:(5)",
-=======
-          "value": "D:(5)",
->>>>>>> 5725112b
+          "value": "D:(5)",
           "confidence": 1
         },
         {
@@ -424,15 +271,6 @@
         {
           "time": 33.0,
           "duration": 4.0,
-<<<<<<< HEAD
-          "value": "D:(5)",
-          "confidence": 1
-        },
-        {
-          "time": 34.0,
-          "duration": 4.0,
-=======
->>>>>>> 5725112b
           "value": "E:(5)",
           "confidence": 1
         }
