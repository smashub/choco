--- conflicted
+++ resolved
@@ -31,111 +31,73 @@
         {
           "time": 2.0,
           "duration": 4.0,
-<<<<<<< HEAD
-          "value": "D:maj",
-=======
           "value": "E:min",
->>>>>>> 5725112b
           "confidence": 1
         },
         {
           "time": 3.0,
           "duration": 4.0,
-<<<<<<< HEAD
+          "value": "A:(3,5,b7)",
+          "confidence": 1
+        },
+        {
+          "time": 4.0,
+          "duration": 4.0,
+          "value": "D:maj",
+          "confidence": 1
+        },
+        {
+          "time": 5.0,
+          "duration": 4.0,
+          "value": "D:maj",
+          "confidence": 1
+        },
+        {
+          "time": 6.0,
+          "duration": 4.0,
+          "value": "D:maj",
+          "confidence": 1
+        },
+        {
+          "time": 7.0,
+          "duration": 2.0,
+          "value": "A:(3,5,b7)",
+          "confidence": 1
+        },
+        {
+          "time": 7.2,
+          "duration": 2.0,
+          "value": "D:maj",
+          "confidence": 1
+        },
+        {
+          "time": 8.0,
+          "duration": 4.0,
+          "value": "D:maj",
+          "confidence": 1
+        },
+        {
+          "time": 9.0,
+          "duration": 4.0,
+          "value": "D:maj",
+          "confidence": 1
+        },
+        {
+          "time": 10.0,
+          "duration": 4.0,
           "value": "E:min",
-=======
-          "value": "A:(3,5,b7)",
->>>>>>> 5725112b
-          "confidence": 1
-        },
-        {
-          "time": 4.0,
-          "duration": 4.0,
-<<<<<<< HEAD
-          "value": "A:(3,5,b7)",
-=======
-          "value": "D:maj",
->>>>>>> 5725112b
-          "confidence": 1
-        },
-        {
-          "time": 5.0,
-          "duration": 4.0,
-          "value": "D:maj",
-          "confidence": 1
-        },
-        {
-          "time": 6.0,
-          "duration": 4.0,
-          "value": "D:maj",
-          "confidence": 1
-        },
-        {
-          "time": 7.0,
-<<<<<<< HEAD
-          "duration": 4.0,
-=======
-          "duration": 2.0,
-          "value": "A:(3,5,b7)",
-          "confidence": 1
-        },
-        {
-          "time": 7.2,
-          "duration": 2.0,
->>>>>>> 5725112b
-          "value": "D:maj",
-          "confidence": 1
-        },
-        {
-          "time": 8.0,
-<<<<<<< HEAD
-          "duration": 2.0,
-          "value": "A:(3,5,b7)",
-          "confidence": 1
-        },
-        {
-          "time": 8.2,
-          "duration": 2.0,
-=======
-          "duration": 4.0,
->>>>>>> 5725112b
-          "value": "D:maj",
-          "confidence": 1
-        },
-        {
-          "time": 9.0,
-          "duration": 4.0,
-          "value": "D:maj",
-          "confidence": 1
-        },
-        {
-          "time": 10.0,
-          "duration": 4.0,
-<<<<<<< HEAD
-          "value": "D:maj",
-=======
-          "value": "E:min",
->>>>>>> 5725112b
           "confidence": 1
         },
         {
           "time": 11.0,
           "duration": 4.0,
-<<<<<<< HEAD
-          "value": "E:min",
-=======
-          "value": "A:(3,5,b7)",
->>>>>>> 5725112b
+          "value": "A:(3,5,b7)",
           "confidence": 1
         },
         {
           "time": 12.0,
           "duration": 4.0,
-<<<<<<< HEAD
-          "value": "A:(3,5,b7)",
-=======
-          "value": "D:maj",
->>>>>>> 5725112b
+          "value": "D:maj",
           "confidence": 1
         },
         {
@@ -152,9 +114,6 @@
         },
         {
           "time": 15.0,
-<<<<<<< HEAD
-          "duration": 4.0,
-=======
           "duration": 2.0,
           "value": "A:(3,5,b7)",
           "confidence": 1
@@ -162,45 +121,25 @@
         {
           "time": 15.2,
           "duration": 2.0,
->>>>>>> 5725112b
           "value": "D:maj",
           "confidence": 1
         },
         {
           "time": 16.0,
-<<<<<<< HEAD
-          "duration": 2.0,
-          "value": "A:(3,5,b7)",
-          "confidence": 1
-        },
-        {
-          "time": 16.2,
-          "duration": 2.0,
-          "value": "D:maj",
-=======
-          "duration": 4.0,
-          "value": "A:(3,5,b7)",
->>>>>>> 5725112b
+          "duration": 4.0,
+          "value": "A:(3,5,b7)",
           "confidence": 1
         },
         {
           "time": 17.0,
           "duration": 4.0,
-<<<<<<< HEAD
-          "value": "A:(3,5,b7)",
-=======
-          "value": "D:maj",
->>>>>>> 5725112b
+          "value": "D:maj",
           "confidence": 1
         },
         {
           "time": 18.0,
           "duration": 4.0,
-<<<<<<< HEAD
-          "value": "D:maj",
-=======
-          "value": "A:(3,5,b7)",
->>>>>>> 5725112b
+          "value": "A:(3,5,b7)",
           "confidence": 1
         },
         {
@@ -212,11 +151,7 @@
         {
           "time": 20.0,
           "duration": 4.0,
-<<<<<<< HEAD
-          "value": "A:(3,5,b7)",
-=======
-          "value": "D:maj",
->>>>>>> 5725112b
+          "value": "D:maj",
           "confidence": 1
         },
         {
@@ -233,115 +168,66 @@
         },
         {
           "time": 23.0,
-<<<<<<< HEAD
-          "duration": 4.0,
+          "duration": 2.0,
+          "value": "A:(3,5,b7)",
+          "confidence": 1
+        },
+        {
+          "time": 23.2,
+          "duration": 2.0,
           "value": "D:maj",
           "confidence": 1
         },
         {
           "time": 24.0,
-=======
->>>>>>> 5725112b
-          "duration": 2.0,
-          "value": "A:(3,5,b7)",
-          "confidence": 1
-        },
-        {
-<<<<<<< HEAD
-          "time": 24.2,
-=======
-          "time": 23.2,
->>>>>>> 5725112b
-          "duration": 2.0,
-          "value": "D:maj",
-          "confidence": 1
-        },
-        {
-<<<<<<< HEAD
+          "duration": 4.0,
+          "value": "A:(3,5,b7)",
+          "confidence": 1
+        },
+        {
           "time": 25.0,
-=======
-          "time": 24.0,
->>>>>>> 5725112b
-          "duration": 4.0,
-          "value": "A:(3,5,b7)",
-          "confidence": 1
-        },
-        {
-<<<<<<< HEAD
+          "duration": 4.0,
+          "value": "D:maj",
+          "confidence": 1
+        },
+        {
           "time": 26.0,
-=======
-          "time": 25.0,
->>>>>>> 5725112b
-          "duration": 4.0,
-          "value": "D:maj",
-          "confidence": 1
-        },
-        {
-<<<<<<< HEAD
+          "duration": 4.0,
+          "value": "A:(3,5,b7)",
+          "confidence": 1
+        },
+        {
           "time": 27.0,
-=======
-          "time": 26.0,
->>>>>>> 5725112b
-          "duration": 4.0,
-          "value": "A:(3,5,b7)",
-          "confidence": 1
-        },
-        {
-<<<<<<< HEAD
+          "duration": 4.0,
+          "value": "A:(3,5,b7)",
+          "confidence": 1
+        },
+        {
           "time": 28.0,
-=======
-          "time": 27.0,
->>>>>>> 5725112b
-          "duration": 4.0,
-          "value": "A:(3,5,b7)",
-          "confidence": 1
-        },
-        {
-<<<<<<< HEAD
+          "duration": 4.0,
+          "value": "D:maj",
+          "confidence": 1
+        },
+        {
           "time": 29.0,
-=======
-          "time": 28.0,
->>>>>>> 5725112b
-          "duration": 4.0,
-          "value": "D:maj",
-          "confidence": 1
-        },
-        {
-<<<<<<< HEAD
+          "duration": 4.0,
+          "value": "D:maj",
+          "confidence": 1
+        },
+        {
           "time": 30.0,
-=======
-          "time": 29.0,
->>>>>>> 5725112b
-          "duration": 4.0,
-          "value": "D:maj",
-          "confidence": 1
-        },
-        {
-<<<<<<< HEAD
+          "duration": 4.0,
+          "value": "D:maj",
+          "confidence": 1
+        },
+        {
           "time": 31.0,
-=======
-          "time": 30.0,
->>>>>>> 5725112b
-          "duration": 4.0,
-          "value": "D:maj",
-          "confidence": 1
-        },
-        {
-<<<<<<< HEAD
-          "time": 32.0,
-=======
-          "time": 31.0,
->>>>>>> 5725112b
-          "duration": 2.0,
-          "value": "A:(3,5,b7)",
-          "confidence": 1
-        },
-        {
-<<<<<<< HEAD
-          "time": 32.2,
-=======
+          "duration": 2.0,
+          "value": "A:(3,5,b7)",
+          "confidence": 1
+        },
+        {
           "time": 31.2,
->>>>>>> 5725112b
           "duration": 2.0,
           "value": "D:maj",
           "confidence": 1
