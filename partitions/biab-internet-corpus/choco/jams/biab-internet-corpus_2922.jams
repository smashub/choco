--- conflicted
+++ resolved
@@ -17,15 +17,12 @@
       "namespace": "chord",
       "data": [
         {
-<<<<<<< HEAD
-=======
           "time": 0.0,
           "duration": 4.0,
           "value": "E:(3,5,6)",
           "confidence": 1
         },
         {
->>>>>>> 5725112b
           "time": 1.0,
           "duration": 4.0,
           "value": "E:(3,5,6)",
@@ -40,19 +37,11 @@
         {
           "time": 3.0,
           "duration": 4.0,
-<<<<<<< HEAD
-          "value": "E:(3,5,6)",
-=======
           "value": "E:(3,5,b7)",
->>>>>>> 5725112b
           "confidence": 1
         },
         {
           "time": 4.0,
-<<<<<<< HEAD
-          "duration": 4.0,
-          "value": "E:(3,5,b7)",
-=======
           "duration": 2.0,
           "value": "A:maj",
           "confidence": 1
@@ -61,167 +50,94 @@
           "time": 4.2,
           "duration": 2.0,
           "value": "A#:dim/E",
->>>>>>> 5725112b
           "confidence": 1
         },
         {
           "time": 5.0,
           "duration": 2.0,
-<<<<<<< HEAD
-          "value": "A:maj",
-=======
           "value": "E:maj",
->>>>>>> 5725112b
           "confidence": 1
         },
         {
           "time": 5.2,
-<<<<<<< HEAD
+          "duration": 2.0,
+          "value": "C#:(3,5,b7)/C",
+          "confidence": 1
+        },
+        {
+          "time": 6.0,
+          "duration": 4.0,
+          "value": "F#:(3,5,b7)/D",
+          "confidence": 1
+        },
+        {
+          "time": 7.0,
+          "duration": 4.0,
+          "value": "B:(3,5,b7)",
+          "confidence": 1
+        },
+        {
+          "time": 8.0,
+          "duration": 4.0,
+          "value": "E:(3,5,6)",
+          "confidence": 1
+        },
+        {
+          "time": 9.0,
+          "duration": 4.0,
+          "value": "E:(3,5,6)",
+          "confidence": 1
+        },
+        {
+          "time": 10.0,
+          "duration": 4.0,
+          "value": "E:(3,5,6)",
+          "confidence": 1
+        },
+        {
+          "time": 11.0,
+          "duration": 4.0,
+          "value": "E:(3,5,b7)",
+          "confidence": 1
+        },
+        {
+          "time": 12.0,
+          "duration": 2.0,
+          "value": "A:maj",
+          "confidence": 1
+        },
+        {
+          "time": 12.2,
           "duration": 2.0,
           "value": "A#:dim/E",
           "confidence": 1
         },
         {
-          "time": 6.0,
+          "time": 13.0,
           "duration": 2.0,
           "value": "E:maj",
           "confidence": 1
         },
         {
-          "time": 6.2,
-          "duration": 2.0,
-=======
-          "duration": 2.0,
->>>>>>> 5725112b
-          "value": "C#:(3,5,b7)/C",
-          "confidence": 1
-        },
-        {
-<<<<<<< HEAD
-          "time": 7.0,
-=======
-          "time": 6.0,
->>>>>>> 5725112b
-          "duration": 4.0,
-          "value": "F#:(3,5,b7)/D",
-          "confidence": 1
-        },
-        {
-<<<<<<< HEAD
-          "time": 8.0,
-=======
-          "time": 7.0,
->>>>>>> 5725112b
-          "duration": 4.0,
-          "value": "B:(3,5,b7)",
-          "confidence": 1
-        },
-        {
-<<<<<<< HEAD
-          "time": 9.0,
-=======
-          "time": 8.0,
->>>>>>> 5725112b
-          "duration": 4.0,
-          "value": "E:(3,5,6)",
-          "confidence": 1
-        },
-        {
-<<<<<<< HEAD
-          "time": 10.0,
-=======
-          "time": 9.0,
->>>>>>> 5725112b
-          "duration": 4.0,
-          "value": "E:(3,5,6)",
-          "confidence": 1
-        },
-        {
-<<<<<<< HEAD
-          "time": 11.0,
-=======
-          "time": 10.0,
->>>>>>> 5725112b
-          "duration": 4.0,
-          "value": "E:(3,5,6)",
-          "confidence": 1
-        },
-        {
-<<<<<<< HEAD
-          "time": 12.0,
-=======
-          "time": 11.0,
->>>>>>> 5725112b
-          "duration": 4.0,
-          "value": "E:(3,5,b7)",
-          "confidence": 1
-        },
-        {
-<<<<<<< HEAD
-          "time": 13.0,
-=======
-          "time": 12.0,
->>>>>>> 5725112b
-          "duration": 2.0,
-          "value": "A:maj",
-          "confidence": 1
-        },
-        {
-<<<<<<< HEAD
           "time": 13.2,
-=======
-          "time": 12.2,
->>>>>>> 5725112b
-          "duration": 2.0,
-          "value": "A#:dim/E",
-          "confidence": 1
-        },
-        {
-<<<<<<< HEAD
-          "time": 14.0,
-=======
-          "time": 13.0,
->>>>>>> 5725112b
-          "duration": 2.0,
-          "value": "E:maj",
-          "confidence": 1
-        },
-        {
-<<<<<<< HEAD
-          "time": 14.2,
-=======
-          "time": 13.2,
->>>>>>> 5725112b
           "duration": 2.0,
           "value": "C#:(3,5,b7)/C",
           "confidence": 1
         },
         {
-<<<<<<< HEAD
-          "time": 15.0,
-=======
           "time": 14.0,
->>>>>>> 5725112b
           "duration": 2.0,
           "value": "F#:(3,5,b7)/D",
           "confidence": 1
         },
         {
-<<<<<<< HEAD
-          "time": 15.2,
-=======
           "time": 14.2,
->>>>>>> 5725112b
           "duration": 2.0,
           "value": "B:(3,5,b7)",
           "confidence": 1
         },
         {
-<<<<<<< HEAD
-          "time": 16.0,
-=======
           "time": 15.0,
->>>>>>> 5725112b
           "duration": 4.0,
           "value": "E:(3,5,6)",
           "confidence": 1
