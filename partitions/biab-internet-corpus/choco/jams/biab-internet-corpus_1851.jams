{
  "annotations": [
    {
      "annotation_metadata": {
        "curator": {
          "name": "",
          "email": ""
        },
        "annotator": {},
        "version": "",
        "corpus": "biab_internet_corpus",
        "annotation_tools": "",
        "annotation_rules": "",
        "validation": "",
        "data_source": ""
      },
      "namespace": "chord",
      "data": [
        {
<<<<<<< HEAD
          "time": 1.0,
=======
          "time": 0.0,
>>>>>>> 5725112b
          "duration": 1.0,
          "value": "G:maj7",
          "confidence": 1
        },
        {
<<<<<<< HEAD
          "time": 1.1,
=======
          "time": 0.1,
>>>>>>> 5725112b
          "duration": 1.0,
          "value": "Bb:(3,5,b7,9)",
          "confidence": 1
        },
        {
<<<<<<< HEAD
          "time": 1.2,
=======
          "time": 0.2,
>>>>>>> 5725112b
          "duration": 1.0,
          "value": "Eb:(3,5,b7,9)",
          "confidence": 1
        },
        {
<<<<<<< HEAD
          "time": 2.0,
=======
          "time": 1.0,
>>>>>>> 5725112b
          "duration": 1.0,
          "value": "D:(3,5,b7,9)",
          "confidence": 1
        },
        {
<<<<<<< HEAD
          "time": 2.1,
=======
          "time": 1.1,
>>>>>>> 5725112b
          "duration": 1.0,
          "value": "G:maj7",
          "confidence": 1
        },
        {
<<<<<<< HEAD
          "time": 2.2,
=======
          "time": 1.2,
>>>>>>> 5725112b
          "duration": 1.0,
          "value": "Bb:(3,5,b7,9)",
          "confidence": 1
        },
        {
<<<<<<< HEAD
          "time": 3.0,
=======
          "time": 2.0,
>>>>>>> 5725112b
          "duration": 1.0,
          "value": "Eb:(3,5,b7,9)",
          "confidence": 1
        },
        {
<<<<<<< HEAD
          "time": 3.1,
=======
          "time": 2.1,
>>>>>>> 5725112b
          "duration": 1.0,
          "value": "D:(3,5,b7,9)",
          "confidence": 1
        },
        {
<<<<<<< HEAD
          "time": 3.2,
=======
          "time": 2.2,
>>>>>>> 5725112b
          "duration": 1.0,
          "value": "G:maj7",
          "confidence": 1
        },
        {
<<<<<<< HEAD
          "time": 4.0,
=======
          "time": 3.0,
>>>>>>> 5725112b
          "duration": 1.0,
          "value": "Bb:(3,5,b7,9)",
          "confidence": 1
        },
        {
<<<<<<< HEAD
          "time": 4.1,
=======
          "time": 3.1,
>>>>>>> 5725112b
          "duration": 1.0,
          "value": "Eb:(3,5,b7,9)",
          "confidence": 1
        },
        {
<<<<<<< HEAD
          "time": 4.2,
=======
          "time": 3.2,
>>>>>>> 5725112b
          "duration": 1.0,
          "value": "D:(3,5,b7,9)",
          "confidence": 1
        },
        {
<<<<<<< HEAD
          "time": 5.0,
=======
          "time": 4.0,
>>>>>>> 5725112b
          "duration": 3.0,
          "value": "Eb:min(b7)",
          "confidence": 1
        },
        {
<<<<<<< HEAD
          "time": 6.0,
=======
          "time": 5.0,
>>>>>>> 5725112b
          "duration": 3.0,
          "value": "Ab:(3,5,b7,9)",
          "confidence": 1
        },
        {
<<<<<<< HEAD
          "time": 7.0,
=======
          "time": 6.0,
>>>>>>> 5725112b
          "duration": 3.0,
          "value": "E:(4,5,b7)",
          "confidence": 1
        },
        {
<<<<<<< HEAD
          "time": 8.0,
=======
          "time": 7.0,
>>>>>>> 5725112b
          "duration": 3.0,
          "value": "E:(4,5,b7)",
          "confidence": 1
        },
        {
<<<<<<< HEAD
          "time": 9.0,
=======
          "time": 8.0,
>>>>>>> 5725112b
          "duration": 3.0,
          "value": "F:(4,5,b7)",
          "confidence": 1
        },
        {
<<<<<<< HEAD
          "time": 10.0,
=======
          "time": 9.0,
>>>>>>> 5725112b
          "duration": 3.0,
          "value": "F:(4,5,b7)",
          "confidence": 1
        },
        {
<<<<<<< HEAD
          "time": 11.0,
=======
          "time": 10.0,
>>>>>>> 5725112b
          "duration": 1.0,
          "value": "G:maj7",
          "confidence": 1
        },
        {
<<<<<<< HEAD
          "time": 11.1,
=======
          "time": 10.1,
>>>>>>> 5725112b
          "duration": 1.0,
          "value": "Bb:(3,5,b7,9)",
          "confidence": 1
        },
        {
<<<<<<< HEAD
          "time": 11.2,
=======
          "time": 10.2,
>>>>>>> 5725112b
          "duration": 1.0,
          "value": "Eb:(3,5,b7,9)",
          "confidence": 1
        },
        {
<<<<<<< HEAD
          "time": 12.0,
=======
          "time": 11.0,
>>>>>>> 5725112b
          "duration": 1.0,
          "value": "D:(3,5,b7,9)",
          "confidence": 1
        },
        {
<<<<<<< HEAD
          "time": 12.1,
=======
          "time": 11.1,
>>>>>>> 5725112b
          "duration": 1.0,
          "value": "G:maj7",
          "confidence": 1
        },
        {
<<<<<<< HEAD
          "time": 12.2,
=======
          "time": 11.2,
>>>>>>> 5725112b
          "duration": 1.0,
          "value": "Bb:(3,5,b7,9)",
          "confidence": 1
        },
        {
<<<<<<< HEAD
          "time": 13.0,
=======
          "time": 12.0,
>>>>>>> 5725112b
          "duration": 1.0,
          "value": "Eb:(3,5,b7,9)",
          "confidence": 1
        },
        {
<<<<<<< HEAD
          "time": 13.1,
=======
          "time": 12.1,
>>>>>>> 5725112b
          "duration": 1.0,
          "value": "D:(3,5,b7,9)",
          "confidence": 1
        },
        {
<<<<<<< HEAD
          "time": 13.2,
=======
          "time": 12.2,
>>>>>>> 5725112b
          "duration": 1.0,
          "value": "G:maj7",
          "confidence": 1
        }
      ],
      "sandbox": {},
      "time": 0,
      "duration": 51.0
    },
    {
      "annotation_metadata": {
        "curator": {
          "name": "",
          "email": ""
        },
        "annotator": {},
        "version": "",
        "corpus": "biab_internet_corpus",
        "annotation_tools": "",
        "annotation_rules": "",
        "validation": "",
        "data_source": ""
      },
      "namespace": "key_mode",
      "data": [
        {
          "time": 0.0,
          "duration": 51.0,
          "value": "G",
          "confidence": 1
        }
      ],
      "sandbox": {},
      "time": 0,
      "duration": 51.0
    }
  ],
  "file_metadata": {
    "title": "Night Dreamer",
    "artist": "",
    "release": "",
    "duration": 51.0,
    "identifiers": {},
    "jams_version": "0.3.4"
  },
  "sandbox": {
    "expanded": false
  }
}<|MERGE_RESOLUTION|>--- conflicted
+++ resolved
@@ -17,271 +17,163 @@
       "namespace": "chord",
       "data": [
         {
-<<<<<<< HEAD
+          "time": 0.0,
+          "duration": 1.0,
+          "value": "G:maj7",
+          "confidence": 1
+        },
+        {
+          "time": 0.1,
+          "duration": 1.0,
+          "value": "Bb:(3,5,b7,9)",
+          "confidence": 1
+        },
+        {
+          "time": 0.2,
+          "duration": 1.0,
+          "value": "Eb:(3,5,b7,9)",
+          "confidence": 1
+        },
+        {
           "time": 1.0,
-=======
-          "time": 0.0,
->>>>>>> 5725112b
-          "duration": 1.0,
-          "value": "G:maj7",
-          "confidence": 1
-        },
-        {
-<<<<<<< HEAD
+          "duration": 1.0,
+          "value": "D:(3,5,b7,9)",
+          "confidence": 1
+        },
+        {
           "time": 1.1,
-=======
-          "time": 0.1,
->>>>>>> 5725112b
-          "duration": 1.0,
-          "value": "Bb:(3,5,b7,9)",
-          "confidence": 1
-        },
-        {
-<<<<<<< HEAD
+          "duration": 1.0,
+          "value": "G:maj7",
+          "confidence": 1
+        },
+        {
           "time": 1.2,
-=======
-          "time": 0.2,
->>>>>>> 5725112b
-          "duration": 1.0,
-          "value": "Eb:(3,5,b7,9)",
-          "confidence": 1
-        },
-        {
-<<<<<<< HEAD
+          "duration": 1.0,
+          "value": "Bb:(3,5,b7,9)",
+          "confidence": 1
+        },
+        {
           "time": 2.0,
-=======
-          "time": 1.0,
->>>>>>> 5725112b
-          "duration": 1.0,
-          "value": "D:(3,5,b7,9)",
-          "confidence": 1
-        },
-        {
-<<<<<<< HEAD
+          "duration": 1.0,
+          "value": "Eb:(3,5,b7,9)",
+          "confidence": 1
+        },
+        {
           "time": 2.1,
-=======
-          "time": 1.1,
->>>>>>> 5725112b
-          "duration": 1.0,
-          "value": "G:maj7",
-          "confidence": 1
-        },
-        {
-<<<<<<< HEAD
+          "duration": 1.0,
+          "value": "D:(3,5,b7,9)",
+          "confidence": 1
+        },
+        {
           "time": 2.2,
-=======
-          "time": 1.2,
->>>>>>> 5725112b
-          "duration": 1.0,
-          "value": "Bb:(3,5,b7,9)",
-          "confidence": 1
-        },
-        {
-<<<<<<< HEAD
+          "duration": 1.0,
+          "value": "G:maj7",
+          "confidence": 1
+        },
+        {
           "time": 3.0,
-=======
-          "time": 2.0,
->>>>>>> 5725112b
-          "duration": 1.0,
-          "value": "Eb:(3,5,b7,9)",
-          "confidence": 1
-        },
-        {
-<<<<<<< HEAD
+          "duration": 1.0,
+          "value": "Bb:(3,5,b7,9)",
+          "confidence": 1
+        },
+        {
           "time": 3.1,
-=======
-          "time": 2.1,
->>>>>>> 5725112b
-          "duration": 1.0,
-          "value": "D:(3,5,b7,9)",
-          "confidence": 1
-        },
-        {
-<<<<<<< HEAD
+          "duration": 1.0,
+          "value": "Eb:(3,5,b7,9)",
+          "confidence": 1
+        },
+        {
           "time": 3.2,
-=======
-          "time": 2.2,
->>>>>>> 5725112b
-          "duration": 1.0,
-          "value": "G:maj7",
-          "confidence": 1
-        },
-        {
-<<<<<<< HEAD
+          "duration": 1.0,
+          "value": "D:(3,5,b7,9)",
+          "confidence": 1
+        },
+        {
           "time": 4.0,
-=======
-          "time": 3.0,
->>>>>>> 5725112b
-          "duration": 1.0,
-          "value": "Bb:(3,5,b7,9)",
-          "confidence": 1
-        },
-        {
-<<<<<<< HEAD
-          "time": 4.1,
-=======
-          "time": 3.1,
->>>>>>> 5725112b
-          "duration": 1.0,
-          "value": "Eb:(3,5,b7,9)",
-          "confidence": 1
-        },
-        {
-<<<<<<< HEAD
-          "time": 4.2,
-=======
-          "time": 3.2,
->>>>>>> 5725112b
-          "duration": 1.0,
-          "value": "D:(3,5,b7,9)",
-          "confidence": 1
-        },
-        {
-<<<<<<< HEAD
+          "duration": 3.0,
+          "value": "Eb:min(b7)",
+          "confidence": 1
+        },
+        {
           "time": 5.0,
-=======
-          "time": 4.0,
->>>>>>> 5725112b
-          "duration": 3.0,
-          "value": "Eb:min(b7)",
-          "confidence": 1
-        },
-        {
-<<<<<<< HEAD
+          "duration": 3.0,
+          "value": "Ab:(3,5,b7,9)",
+          "confidence": 1
+        },
+        {
           "time": 6.0,
-=======
-          "time": 5.0,
->>>>>>> 5725112b
-          "duration": 3.0,
-          "value": "Ab:(3,5,b7,9)",
-          "confidence": 1
-        },
-        {
-<<<<<<< HEAD
+          "duration": 3.0,
+          "value": "E:(4,5,b7)",
+          "confidence": 1
+        },
+        {
           "time": 7.0,
-=======
-          "time": 6.0,
->>>>>>> 5725112b
           "duration": 3.0,
           "value": "E:(4,5,b7)",
           "confidence": 1
         },
         {
-<<<<<<< HEAD
           "time": 8.0,
-=======
-          "time": 7.0,
->>>>>>> 5725112b
-          "duration": 3.0,
-          "value": "E:(4,5,b7)",
-          "confidence": 1
-        },
-        {
-<<<<<<< HEAD
+          "duration": 3.0,
+          "value": "F:(4,5,b7)",
+          "confidence": 1
+        },
+        {
           "time": 9.0,
-=======
-          "time": 8.0,
->>>>>>> 5725112b
           "duration": 3.0,
           "value": "F:(4,5,b7)",
           "confidence": 1
         },
         {
-<<<<<<< HEAD
           "time": 10.0,
-=======
-          "time": 9.0,
->>>>>>> 5725112b
-          "duration": 3.0,
-          "value": "F:(4,5,b7)",
-          "confidence": 1
-        },
-        {
-<<<<<<< HEAD
+          "duration": 1.0,
+          "value": "G:maj7",
+          "confidence": 1
+        },
+        {
+          "time": 10.1,
+          "duration": 1.0,
+          "value": "Bb:(3,5,b7,9)",
+          "confidence": 1
+        },
+        {
+          "time": 10.2,
+          "duration": 1.0,
+          "value": "Eb:(3,5,b7,9)",
+          "confidence": 1
+        },
+        {
           "time": 11.0,
-=======
-          "time": 10.0,
->>>>>>> 5725112b
-          "duration": 1.0,
-          "value": "G:maj7",
-          "confidence": 1
-        },
-        {
-<<<<<<< HEAD
+          "duration": 1.0,
+          "value": "D:(3,5,b7,9)",
+          "confidence": 1
+        },
+        {
           "time": 11.1,
-=======
-          "time": 10.1,
->>>>>>> 5725112b
-          "duration": 1.0,
-          "value": "Bb:(3,5,b7,9)",
-          "confidence": 1
-        },
-        {
-<<<<<<< HEAD
+          "duration": 1.0,
+          "value": "G:maj7",
+          "confidence": 1
+        },
+        {
           "time": 11.2,
-=======
-          "time": 10.2,
->>>>>>> 5725112b
-          "duration": 1.0,
-          "value": "Eb:(3,5,b7,9)",
-          "confidence": 1
-        },
-        {
-<<<<<<< HEAD
+          "duration": 1.0,
+          "value": "Bb:(3,5,b7,9)",
+          "confidence": 1
+        },
+        {
           "time": 12.0,
-=======
-          "time": 11.0,
->>>>>>> 5725112b
-          "duration": 1.0,
-          "value": "D:(3,5,b7,9)",
-          "confidence": 1
-        },
-        {
-<<<<<<< HEAD
+          "duration": 1.0,
+          "value": "Eb:(3,5,b7,9)",
+          "confidence": 1
+        },
+        {
           "time": 12.1,
-=======
-          "time": 11.1,
->>>>>>> 5725112b
-          "duration": 1.0,
-          "value": "G:maj7",
-          "confidence": 1
-        },
-        {
-<<<<<<< HEAD
+          "duration": 1.0,
+          "value": "D:(3,5,b7,9)",
+          "confidence": 1
+        },
+        {
           "time": 12.2,
-=======
-          "time": 11.2,
->>>>>>> 5725112b
-          "duration": 1.0,
-          "value": "Bb:(3,5,b7,9)",
-          "confidence": 1
-        },
-        {
-<<<<<<< HEAD
-          "time": 13.0,
-=======
-          "time": 12.0,
->>>>>>> 5725112b
-          "duration": 1.0,
-          "value": "Eb:(3,5,b7,9)",
-          "confidence": 1
-        },
-        {
-<<<<<<< HEAD
-          "time": 13.1,
-=======
-          "time": 12.1,
->>>>>>> 5725112b
-          "duration": 1.0,
-          "value": "D:(3,5,b7,9)",
-          "confidence": 1
-        },
-        {
-<<<<<<< HEAD
-          "time": 13.2,
-=======
-          "time": 12.2,
->>>>>>> 5725112b
           "duration": 1.0,
           "value": "G:maj7",
           "confidence": 1
