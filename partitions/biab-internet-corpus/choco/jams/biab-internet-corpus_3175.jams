--- conflicted
+++ resolved
@@ -17,52 +17,31 @@
       "namespace": "chord",
       "data": [
         {
-<<<<<<< HEAD
+          "time": 0.0,
+          "duration": 4.0,
+          "value": "D:(3,5,b7)",
+          "confidence": 1
+        },
+        {
           "time": 1.0,
           "duration": 4.0,
-          "value": "D:(3,5,b7)",
-=======
-          "time": 0.0,
-          "duration": 4.0,
-          "value": "D:(3,5,b7)",
-          "confidence": 1
-        },
-        {
-          "time": 1.0,
-          "duration": 4.0,
-          "value": "G:maj",
->>>>>>> 5725112b
+          "value": "G:maj",
           "confidence": 1
         },
         {
           "time": 2.0,
-<<<<<<< HEAD
-          "duration": 4.0,
-=======
           "duration": 3.0,
->>>>>>> 5725112b
-          "value": "G:maj",
-          "confidence": 1
-        },
-        {
-<<<<<<< HEAD
+          "value": "G:maj",
+          "confidence": 1
+        },
+        {
+          "time": 2.3,
+          "duration": 1.0,
+          "value": "G#:dim/Eb",
+          "confidence": 1
+        },
+        {
           "time": 3.0,
-          "duration": 3.0,
-          "value": "G:maj",
-          "confidence": 1
-        },
-        {
-          "time": 3.3,
-          "duration": 1.0,
-          "value": "G#:dim/Eb",
-=======
-          "time": 2.3,
-          "duration": 1.0,
-          "value": "G#:dim/Eb",
-          "confidence": 1
-        },
-        {
-          "time": 3.0,
           "duration": 2.0,
           "value": "D:(3,5,b7)",
           "confidence": 1
@@ -71,45 +50,28 @@
           "time": 3.2,
           "duration": 2.0,
           "value": "G:maj",
->>>>>>> 5725112b
           "confidence": 1
         },
         {
           "time": 4.0,
           "duration": 2.0,
-<<<<<<< HEAD
-          "value": "D:(3,5,b7)",
-=======
           "value": "F:dim",
->>>>>>> 5725112b
           "confidence": 1
         },
         {
           "time": 4.2,
           "duration": 2.0,
-<<<<<<< HEAD
-          "value": "G:maj",
-=======
-          "value": "D:(3,5,b7)",
->>>>>>> 5725112b
+          "value": "D:(3,5,b7)",
           "confidence": 1
         },
         {
           "time": 5.0,
           "duration": 2.0,
-<<<<<<< HEAD
-          "value": "F:dim",
-=======
-          "value": "G#:dim/Eb",
->>>>>>> 5725112b
+          "value": "G#:dim/Eb",
           "confidence": 1
         },
         {
           "time": 5.2,
-<<<<<<< HEAD
-          "duration": 2.0,
-          "value": "D:(3,5,b7)",
-=======
           "duration": 1.0,
           "value": "A:min(b7)",
           "confidence": 1
@@ -118,68 +80,15 @@
           "time": 5.3,
           "duration": 1.0,
           "value": "G#:dim/Eb",
->>>>>>> 5725112b
           "confidence": 1
         },
         {
           "time": 6.0,
-<<<<<<< HEAD
-          "duration": 2.0,
-          "value": "G#:dim/Eb",
-          "confidence": 1
-        },
-        {
-          "time": 6.2,
-          "duration": 1.0,
-          "value": "A:min(b7)",
-          "confidence": 1
-        },
-        {
-          "time": 6.3,
-          "duration": 1.0,
-          "value": "G#:dim/Eb",
-          "confidence": 1
-        },
-        {
-          "time": 7.0,
           "duration": 3.0,
           "value": "A:min",
           "confidence": 1
         },
         {
-          "time": 7.3,
-          "duration": 1.0,
-          "value": "A:min(b7)",
-          "confidence": 1
-        },
-        {
-          "time": 8.0,
-          "duration": 2.0,
-          "value": "C:min(6)",
-          "confidence": 1
-        },
-        {
-          "time": 8.2,
-          "duration": 2.0,
-          "value": "D:(3,5,b7)",
-          "confidence": 1
-        },
-        {
-          "time": 9.0,
-          "duration": 4.0,
-          "value": "D:(3,5,b7)",
-          "confidence": 1
-        },
-        {
-          "time": 10.0,
-          "duration": 4.0,
-          "value": "G:maj",
-=======
-          "duration": 3.0,
-          "value": "A:min",
-          "confidence": 1
-        },
-        {
           "time": 6.3,
           "duration": 1.0,
           "value": "A:min(b7)",
@@ -219,21 +128,10 @@
           "time": 10.3,
           "duration": 1.0,
           "value": "G#:dim/Eb",
->>>>>>> 5725112b
           "confidence": 1
         },
         {
           "time": 11.0,
-<<<<<<< HEAD
-          "duration": 3.0,
-          "value": "G:maj",
-          "confidence": 1
-        },
-        {
-          "time": 11.3,
-          "duration": 1.0,
-          "value": "G#:dim/Eb",
-=======
           "duration": 2.0,
           "value": "D:(3,5,b7)",
           "confidence": 1
@@ -242,50 +140,28 @@
           "time": 11.2,
           "duration": 2.0,
           "value": "G:maj",
->>>>>>> 5725112b
           "confidence": 1
         },
         {
           "time": 12.0,
           "duration": 2.0,
-<<<<<<< HEAD
-          "value": "D:(3,5,b7)",
-=======
           "value": "F:dim",
->>>>>>> 5725112b
           "confidence": 1
         },
         {
           "time": 12.2,
           "duration": 2.0,
-<<<<<<< HEAD
-          "value": "G:maj",
-=======
-          "value": "D:(3,5,b7)",
->>>>>>> 5725112b
+          "value": "D:(3,5,b7)",
           "confidence": 1
         },
         {
           "time": 13.0,
           "duration": 2.0,
-<<<<<<< HEAD
-          "value": "F:dim",
-=======
-          "value": "G#:dim/Eb",
->>>>>>> 5725112b
+          "value": "G#:dim/Eb",
           "confidence": 1
         },
         {
           "time": 13.2,
-<<<<<<< HEAD
-          "duration": 2.0,
-          "value": "D:(3,5,b7)",
-          "confidence": 1
-        },
-        {
-          "time": 14.0,
-          "duration": 2.0,
-=======
           "duration": 1.0,
           "value": "A:min(b7)",
           "confidence": 1
@@ -293,14 +169,10 @@
         {
           "time": 13.3,
           "duration": 1.0,
->>>>>>> 5725112b
-          "value": "G#:dim/Eb",
-          "confidence": 1
-        },
-        {
-<<<<<<< HEAD
-          "time": 14.2,
-=======
+          "value": "G#:dim/Eb",
+          "confidence": 1
+        },
+        {
           "time": 14.0,
           "duration": 3.0,
           "value": "A:min",
@@ -308,24 +180,12 @@
         },
         {
           "time": 14.3,
->>>>>>> 5725112b
-          "duration": 1.0,
-          "value": "A:min(b7)",
-          "confidence": 1
-        },
-        {
-<<<<<<< HEAD
-          "time": 14.3,
-          "duration": 1.0,
-          "value": "G#:dim/Eb",
+          "duration": 1.0,
+          "value": "A:min(b7)",
           "confidence": 1
         },
         {
           "time": 15.0,
-          "duration": 3.0,
-          "value": "A:min",
-=======
-          "time": 15.0,
           "duration": 2.0,
           "value": "C:min(6)",
           "confidence": 1
@@ -334,86 +194,40 @@
           "time": 15.2,
           "duration": 1.0,
           "value": "D:(3,5,b7)",
->>>>>>> 5725112b
           "confidence": 1
         },
         {
           "time": 15.3,
           "duration": 1.0,
-<<<<<<< HEAD
-          "value": "A:min(b7)",
+          "value": "F:(3,5,b7)",
           "confidence": 1
         },
         {
           "time": 16.0,
-          "duration": 2.0,
-          "value": "C:min(6)",
-          "confidence": 1
-        },
-        {
-          "time": 16.2,
-          "duration": 1.0,
-          "value": "D:(3,5,b7)",
-          "confidence": 1
-        },
-        {
-          "time": 16.3,
-          "duration": 1.0,
+          "duration": 4.0,
+          "value": "Bb:maj",
+          "confidence": 1
+        },
+        {
+          "time": 17.0,
+          "duration": 4.0,
           "value": "F:(3,5,b7)",
           "confidence": 1
         },
         {
-          "time": 17.0,
+          "time": 18.0,
           "duration": 4.0,
           "value": "Bb:maj",
           "confidence": 1
         },
         {
-          "time": 18.0,
-          "duration": 4.0,
-          "value": "F:(3,5,b7)",
-          "confidence": 1
-        },
-        {
           "time": 19.0,
           "duration": 4.0,
-          "value": "Bb:maj",
+          "value": "B:dim",
           "confidence": 1
         },
         {
           "time": 20.0,
-          "duration": 4.0,
-          "value": "B:dim",
-=======
-          "value": "F:(3,5,b7)",
-          "confidence": 1
-        },
-        {
-          "time": 16.0,
-          "duration": 4.0,
-          "value": "Bb:maj",
-          "confidence": 1
-        },
-        {
-          "time": 17.0,
-          "duration": 4.0,
-          "value": "F:(3,5,b7)",
-          "confidence": 1
-        },
-        {
-          "time": 18.0,
-          "duration": 4.0,
-          "value": "Bb:maj",
-          "confidence": 1
-        },
-        {
-          "time": 19.0,
-          "duration": 4.0,
-          "value": "B:dim",
-          "confidence": 1
-        },
-        {
-          "time": 20.0,
           "duration": 2.0,
           "value": "D:maj",
           "confidence": 1
@@ -422,93 +236,46 @@
           "time": 20.2,
           "duration": 2.0,
           "value": "B:min",
->>>>>>> 5725112b
           "confidence": 1
         },
         {
           "time": 21.0,
           "duration": 2.0,
-<<<<<<< HEAD
-          "value": "D:maj",
-=======
           "value": "E:min",
->>>>>>> 5725112b
           "confidence": 1
         },
         {
           "time": 21.2,
           "duration": 2.0,
-<<<<<<< HEAD
-          "value": "B:min",
-=======
           "value": "A:(3,5,b7)",
->>>>>>> 5725112b
           "confidence": 1
         },
         {
           "time": 22.0,
           "duration": 2.0,
-<<<<<<< HEAD
-          "value": "E:min",
-=======
-          "value": "A:min(b7)",
->>>>>>> 5725112b
+          "value": "A:min(b7)",
           "confidence": 1
         },
         {
           "time": 22.2,
           "duration": 2.0,
-<<<<<<< HEAD
-          "value": "A:(3,5,b7)",
-=======
-          "value": "D:(3,5,b7)",
->>>>>>> 5725112b
+          "value": "D:(3,5,b7)",
           "confidence": 1
         },
         {
           "time": 23.0,
           "duration": 2.0,
-<<<<<<< HEAD
-          "value": "A:min(b7)",
-=======
           "value": "D:(3,#5)",
->>>>>>> 5725112b
           "confidence": 1
         },
         {
           "time": 23.2,
           "duration": 2.0,
-<<<<<<< HEAD
-          "value": "D:(3,5,b7)",
-=======
           "value": "Eb:dim",
->>>>>>> 5725112b
           "confidence": 1
         },
         {
           "time": 24.0,
-<<<<<<< HEAD
-          "duration": 2.0,
-          "value": "D:(3,#5)",
-          "confidence": 1
-        },
-        {
-          "time": 24.2,
-          "duration": 2.0,
-          "value": "Eb:dim",
-          "confidence": 1
-        },
-        {
-          "time": 25.0,
-          "duration": 4.0,
-          "value": "D:(3,5,b7)",
-          "confidence": 1
-        },
-        {
-          "time": 26.0,
-          "duration": 4.0,
-          "value": "G:maj",
-=======
           "duration": 4.0,
           "value": "D:(3,5,b7)",
           "confidence": 1
@@ -529,21 +296,10 @@
           "time": 26.3,
           "duration": 1.0,
           "value": "G#:dim/Eb",
->>>>>>> 5725112b
           "confidence": 1
         },
         {
           "time": 27.0,
-<<<<<<< HEAD
-          "duration": 3.0,
-          "value": "G:maj",
-          "confidence": 1
-        },
-        {
-          "time": 27.3,
-          "duration": 1.0,
-          "value": "G#:dim/Eb",
-=======
           "duration": 2.0,
           "value": "D:(3,5,b7)",
           "confidence": 1
@@ -552,99 +308,52 @@
           "time": 27.2,
           "duration": 2.0,
           "value": "G:maj",
->>>>>>> 5725112b
           "confidence": 1
         },
         {
           "time": 28.0,
           "duration": 2.0,
-<<<<<<< HEAD
-          "value": "D:(3,5,b7)",
-=======
           "value": "F:dim",
->>>>>>> 5725112b
           "confidence": 1
         },
         {
           "time": 28.2,
           "duration": 2.0,
-<<<<<<< HEAD
-          "value": "G:maj",
-=======
-          "value": "D:(3,5,b7)",
->>>>>>> 5725112b
+          "value": "D:(3,5,b7)",
           "confidence": 1
         },
         {
           "time": 29.0,
           "duration": 2.0,
-<<<<<<< HEAD
-          "value": "F:dim",
-=======
-          "value": "G#:dim/Eb",
->>>>>>> 5725112b
+          "value": "G#:dim/Eb",
           "confidence": 1
         },
         {
           "time": 29.2,
-<<<<<<< HEAD
-          "duration": 2.0,
-          "value": "D:(3,5,b7)",
+          "duration": 1.0,
+          "value": "A:min(b7)",
+          "confidence": 1
+        },
+        {
+          "time": 29.3,
+          "duration": 1.0,
+          "value": "G#:dim/Eb",
           "confidence": 1
         },
         {
           "time": 30.0,
           "duration": 2.0,
-          "value": "G#:dim/Eb",
+          "value": "A:min",
           "confidence": 1
         },
         {
           "time": 30.2,
-          "duration": 1.0,
-          "value": "A:min(b7)",
-          "confidence": 1
-        },
-        {
-          "time": 30.3,
-          "duration": 1.0,
-=======
-          "duration": 1.0,
-          "value": "A:min(b7)",
-          "confidence": 1
-        },
-        {
-          "time": 29.3,
-          "duration": 1.0,
->>>>>>> 5725112b
-          "value": "G#:dim/Eb",
-          "confidence": 1
-        },
-        {
-<<<<<<< HEAD
+          "duration": 2.0,
+          "value": "D:(3,5,b7)",
+          "confidence": 1
+        },
+        {
           "time": 31.0,
-=======
-          "time": 30.0,
->>>>>>> 5725112b
-          "duration": 2.0,
-          "value": "A:min",
-          "confidence": 1
-        },
-        {
-<<<<<<< HEAD
-          "time": 31.2,
-=======
-          "time": 30.2,
->>>>>>> 5725112b
-          "duration": 2.0,
-          "value": "D:(3,5,b7)",
-          "confidence": 1
-        },
-        {
-<<<<<<< HEAD
-          "time": 32.0,
-=======
-          "time": 31.0,
->>>>>>> 5725112b
           "duration": 4.0,
           "value": "G:maj",
           "confidence": 1
