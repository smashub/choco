--- conflicted
+++ resolved
@@ -277,11 +277,7 @@
         {
           "time": 37.0,
           "duration": 4.0,
-<<<<<<< HEAD
-          "value": "G:min(b7)",
-=======
           "value": "C:(3,5,b7)",
->>>>>>> 5725112b
           "confidence": 1
         },
         {
@@ -305,11 +301,7 @@
         {
           "time": 41.0,
           "duration": 4.0,
-<<<<<<< HEAD
-          "value": "F:min(b7)",
-=======
           "value": "Bb:(3,5,b7)",
->>>>>>> 5725112b
           "confidence": 1
         },
         {
@@ -333,11 +325,7 @@
         {
           "time": 45.0,
           "duration": 4.0,
-<<<<<<< HEAD
-          "value": "Eb:dim",
-=======
           "value": "A:(3,5,b7)",
->>>>>>> 5725112b
           "confidence": 1
         },
         {
@@ -359,103 +347,55 @@
           "confidence": 1
         },
         {
-<<<<<<< HEAD
-          "time": 48.1,
-          "duration": 1.0,
-          "value": "C#:min(b7)/Bb",
+          "time": 47.2,
+          "duration": 1.0,
+          "value": "F#:(3,5,b7)/A",
+          "confidence": 1
+        },
+        {
+          "time": 47.3,
+          "duration": 1.0,
+          "value": "C:(3,5,b7)",
+          "confidence": 1
+        },
+        {
+          "time": 48.0,
+          "duration": 2.0,
+          "value": "B:min(b7)",
           "confidence": 1
         },
         {
           "time": 48.2,
-          "duration": 1.0,
-          "value": "F#:(3,5,b7)/A",
-          "confidence": 1
-        },
-        {
-          "time": 48.3,
-          "duration": 1.0,
-          "value": "C:(3,5,b7)",
-=======
-          "time": 47.2,
-          "duration": 1.0,
-          "value": "F#:(3,5,b7)/A",
-          "confidence": 1
-        },
-        {
-          "time": 47.3,
-          "duration": 1.0,
-          "value": "C:(3,5,b7)",
-          "confidence": 1
-        },
-        {
-          "time": 48.0,
-          "duration": 2.0,
-          "value": "B:min(b7)",
->>>>>>> 5725112b
-          "confidence": 1
-        },
-        {
-          "time": 48.2,
-          "duration": 2.0,
-<<<<<<< HEAD
-          "value": "B:min(b7)",
-          "confidence": 1
-        },
-        {
-          "time": 49.2,
-          "duration": 2.0,
-=======
+          "duration": 2.0,
           "value": "E:(3,5,b7)",
           "confidence": 1
         },
         {
           "time": 49.0,
           "duration": 4.0,
->>>>>>> 5725112b
           "value": "E:(3,5,b7)",
           "confidence": 1
         },
         {
           "time": 50.0,
           "duration": 4.0,
-<<<<<<< HEAD
-          "value": "E:(3,5,b7)",
-=======
           "value": "A:(3,5,b7)",
->>>>>>> 5725112b
           "confidence": 1
         },
         {
           "time": 51.0,
           "duration": 4.0,
-<<<<<<< HEAD
-          "value": "A:(3,5,b7)",
-=======
           "value": "A:(3,b5,b7,#9)",
->>>>>>> 5725112b
           "confidence": 1
         },
         {
           "time": 52.0,
           "duration": 4.0,
-<<<<<<< HEAD
-          "value": "A:(3,b5,b7,#9)",
-=======
-          "value": "D:maj7",
->>>>>>> 5725112b
+          "value": "D:maj7",
           "confidence": 1
         },
         {
           "time": 53.0,
-<<<<<<< HEAD
-          "duration": 4.0,
-          "value": "D:maj7",
-          "confidence": 1
-        },
-        {
-          "time": 54.0,
-=======
->>>>>>> 5725112b
           "duration": 2.0,
           "value": "D:(b3,b5,b7)",
           "confidence": 1
