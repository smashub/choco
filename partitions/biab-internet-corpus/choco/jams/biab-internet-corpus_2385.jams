--- conflicted
+++ resolved
@@ -65,15 +65,12 @@
           "confidence": 1
         },
         {
-<<<<<<< HEAD
-=======
           "time": 4.0,
           "duration": 4.0,
           "value": "Bb:maj7",
           "confidence": 1
         },
         {
->>>>>>> 5725112b
           "time": 5.0,
           "duration": 4.0,
           "value": "Bb:maj7",
@@ -82,11 +79,7 @@
         {
           "time": 6.0,
           "duration": 4.0,
-<<<<<<< HEAD
-          "value": "Bb:maj7",
-=======
-          "value": "C:(3,5,b7)",
->>>>>>> 5725112b
+          "value": "C:(3,5,b7)",
           "confidence": 1
         },
         {
@@ -97,10 +90,6 @@
         },
         {
           "time": 8.0,
-<<<<<<< HEAD
-          "duration": 4.0,
-          "value": "C:(3,5,b7)",
-=======
           "duration": 2.0,
           "value": "Eb:maj7",
           "confidence": 1
@@ -109,447 +98,264 @@
           "time": 8.2,
           "duration": 2.0,
           "value": "E:dim",
->>>>>>> 5725112b
           "confidence": 1
         },
         {
           "time": 9.0,
           "duration": 2.0,
-<<<<<<< HEAD
-          "value": "Eb:maj7",
-=======
-          "value": "Bb:maj7",
->>>>>>> 5725112b
+          "value": "Bb:maj7",
           "confidence": 1
         },
         {
           "time": 9.2,
           "duration": 2.0,
-<<<<<<< HEAD
+          "value": "G:(3,5,b7)",
+          "confidence": 1
+        },
+        {
+          "time": 10.0,
+          "duration": 2.0,
+          "value": "C:min(b7)",
+          "confidence": 1
+        },
+        {
+          "time": 10.2,
+          "duration": 2.0,
+          "value": "F:(3,5,b7)",
+          "confidence": 1
+        },
+        {
+          "time": 11.0,
+          "duration": 2.0,
+          "value": "Bb:maj7",
+          "confidence": 1
+        },
+        {
+          "time": 11.2,
+          "duration": 2.0,
+          "value": "F:(3,5,b7)",
+          "confidence": 1
+        },
+        {
+          "time": 12.0,
+          "duration": 4.0,
+          "value": "Bb:maj7",
+          "confidence": 1
+        },
+        {
+          "time": 13.0,
+          "duration": 4.0,
+          "value": "Bb:maj7",
+          "confidence": 1
+        },
+        {
+          "time": 14.0,
+          "duration": 4.0,
+          "value": "C:(3,5,b7)",
+          "confidence": 1
+        },
+        {
+          "time": 15.0,
+          "duration": 4.0,
+          "value": "C:(3,5,b7)",
+          "confidence": 1
+        },
+        {
+          "time": 16.0,
+          "duration": 2.0,
+          "value": "Eb:maj7",
+          "confidence": 1
+        },
+        {
+          "time": 16.2,
+          "duration": 2.0,
           "value": "E:dim",
-=======
+          "confidence": 1
+        },
+        {
+          "time": 17.0,
+          "duration": 2.0,
+          "value": "Bb:maj7",
+          "confidence": 1
+        },
+        {
+          "time": 17.2,
+          "duration": 2.0,
           "value": "G:(3,5,b7)",
->>>>>>> 5725112b
-          "confidence": 1
-        },
-        {
-          "time": 10.0,
-          "duration": 2.0,
-<<<<<<< HEAD
-          "value": "Bb:maj7",
-=======
-          "value": "C:min(b7)",
->>>>>>> 5725112b
-          "confidence": 1
-        },
-        {
-          "time": 10.2,
-          "duration": 2.0,
-<<<<<<< HEAD
+          "confidence": 1
+        },
+        {
+          "time": 18.0,
+          "duration": 2.0,
+          "value": "C:min(b7)",
+          "confidence": 1
+        },
+        {
+          "time": 18.2,
+          "duration": 2.0,
+          "value": "F:(3,5,b7)",
+          "confidence": 1
+        },
+        {
+          "time": 19.0,
+          "duration": 2.0,
+          "value": "Bb:maj7",
+          "confidence": 1
+        },
+        {
+          "time": 19.2,
+          "duration": 2.0,
+          "value": "Bb:(3,5,6)",
+          "confidence": 1
+        },
+        {
+          "time": 20.0,
+          "duration": 2.0,
+          "value": "F:min(b7)",
+          "confidence": 1
+        },
+        {
+          "time": 20.2,
+          "duration": 2.0,
+          "value": "Bb:(3,5,b7)",
+          "confidence": 1
+        },
+        {
+          "time": 21.0,
+          "duration": 4.0,
+          "value": "Eb:maj7",
+          "confidence": 1
+        },
+        {
+          "time": 22.0,
+          "duration": 2.0,
+          "value": "F:min(b7)",
+          "confidence": 1
+        },
+        {
+          "time": 22.2,
+          "duration": 2.0,
+          "value": "Bb:(3,5,b7)",
+          "confidence": 1
+        },
+        {
+          "time": 23.0,
+          "duration": 4.0,
+          "value": "Eb:maj7",
+          "confidence": 1
+        },
+        {
+          "time": 24.0,
+          "duration": 2.0,
+          "value": "G:min(b7)",
+          "confidence": 1
+        },
+        {
+          "time": 24.2,
+          "duration": 2.0,
+          "value": "C:(3,5,b7)",
+          "confidence": 1
+        },
+        {
+          "time": 25.0,
+          "duration": 2.0,
+          "value": "F:maj7",
+          "confidence": 1
+        },
+        {
+          "time": 25.2,
+          "duration": 2.0,
+          "value": "D:(3,5,b7)",
+          "confidence": 1
+        },
+        {
+          "time": 26.0,
+          "duration": 2.0,
+          "value": "G:min(b7)",
+          "confidence": 1
+        },
+        {
+          "time": 26.2,
+          "duration": 2.0,
+          "value": "C:(3,5,b7)",
+          "confidence": 1
+        },
+        {
+          "time": 27.0,
+          "duration": 2.0,
+          "value": "C:min(b7)",
+          "confidence": 1
+        },
+        {
+          "time": 27.2,
+          "duration": 2.0,
+          "value": "F:(3,5,b7)",
+          "confidence": 1
+        },
+        {
+          "time": 28.0,
+          "duration": 4.0,
+          "value": "Bb:maj7",
+          "confidence": 1
+        },
+        {
+          "time": 29.0,
+          "duration": 4.0,
+          "value": "Bb:maj7",
+          "confidence": 1
+        },
+        {
+          "time": 30.0,
+          "duration": 4.0,
+          "value": "C:(3,5,b7)",
+          "confidence": 1
+        },
+        {
+          "time": 31.0,
+          "duration": 4.0,
+          "value": "C:(3,5,b7)",
+          "confidence": 1
+        },
+        {
+          "time": 32.0,
+          "duration": 2.0,
+          "value": "Eb:maj7",
+          "confidence": 1
+        },
+        {
+          "time": 32.2,
+          "duration": 2.0,
+          "value": "E:dim",
+          "confidence": 1
+        },
+        {
+          "time": 33.0,
+          "duration": 2.0,
+          "value": "Bb:maj7",
+          "confidence": 1
+        },
+        {
+          "time": 33.2,
+          "duration": 2.0,
           "value": "G:(3,5,b7)",
-=======
-          "value": "F:(3,5,b7)",
->>>>>>> 5725112b
-          "confidence": 1
-        },
-        {
-          "time": 11.0,
-          "duration": 2.0,
-<<<<<<< HEAD
-          "value": "C:min(b7)",
-=======
-          "value": "Bb:maj7",
->>>>>>> 5725112b
-          "confidence": 1
-        },
-        {
-          "time": 11.2,
-          "duration": 2.0,
-          "value": "F:(3,5,b7)",
-          "confidence": 1
-        },
-        {
-          "time": 12.0,
-<<<<<<< HEAD
-          "duration": 2.0,
-          "value": "Bb:maj7",
-          "confidence": 1
-        },
-        {
-          "time": 12.2,
-          "duration": 2.0,
-          "value": "F:(3,5,b7)",
-=======
-          "duration": 4.0,
-          "value": "Bb:maj7",
->>>>>>> 5725112b
-          "confidence": 1
-        },
-        {
-          "time": 13.0,
-          "duration": 4.0,
-          "value": "Bb:maj7",
-          "confidence": 1
-        },
-        {
-          "time": 14.0,
-          "duration": 4.0,
-<<<<<<< HEAD
-          "value": "Bb:maj7",
-=======
-          "value": "C:(3,5,b7)",
->>>>>>> 5725112b
-          "confidence": 1
-        },
-        {
-          "time": 15.0,
-          "duration": 4.0,
-          "value": "C:(3,5,b7)",
-          "confidence": 1
-        },
-        {
-          "time": 16.0,
-<<<<<<< HEAD
-          "duration": 4.0,
-          "value": "C:(3,5,b7)",
-=======
-          "duration": 2.0,
-          "value": "Eb:maj7",
-          "confidence": 1
-        },
-        {
-          "time": 16.2,
-          "duration": 2.0,
-          "value": "E:dim",
->>>>>>> 5725112b
-          "confidence": 1
-        },
-        {
-          "time": 17.0,
-          "duration": 2.0,
-<<<<<<< HEAD
-          "value": "Eb:maj7",
-=======
-          "value": "Bb:maj7",
->>>>>>> 5725112b
-          "confidence": 1
-        },
-        {
-          "time": 17.2,
-          "duration": 2.0,
-<<<<<<< HEAD
-          "value": "E:dim",
-=======
-          "value": "G:(3,5,b7)",
->>>>>>> 5725112b
-          "confidence": 1
-        },
-        {
-          "time": 18.0,
-          "duration": 2.0,
-<<<<<<< HEAD
-          "value": "Bb:maj7",
-=======
-          "value": "C:min(b7)",
->>>>>>> 5725112b
-          "confidence": 1
-        },
-        {
-          "time": 18.2,
-          "duration": 2.0,
-<<<<<<< HEAD
-          "value": "G:(3,5,b7)",
-=======
-          "value": "F:(3,5,b7)",
->>>>>>> 5725112b
-          "confidence": 1
-        },
-        {
-          "time": 19.0,
-          "duration": 2.0,
-<<<<<<< HEAD
-          "value": "C:min(b7)",
-=======
-          "value": "Bb:maj7",
->>>>>>> 5725112b
-          "confidence": 1
-        },
-        {
-          "time": 19.2,
-          "duration": 2.0,
-<<<<<<< HEAD
-          "value": "F:(3,5,b7)",
-=======
-          "value": "Bb:(3,5,6)",
->>>>>>> 5725112b
-          "confidence": 1
-        },
-        {
-          "time": 20.0,
-          "duration": 2.0,
-<<<<<<< HEAD
-          "value": "Bb:maj7",
-=======
-          "value": "F:min(b7)",
->>>>>>> 5725112b
-          "confidence": 1
-        },
-        {
-          "time": 20.2,
-          "duration": 2.0,
-<<<<<<< HEAD
-          "value": "Bb:(3,5,6)",
-=======
-          "value": "Bb:(3,5,b7)",
->>>>>>> 5725112b
-          "confidence": 1
-        },
-        {
-          "time": 21.0,
-<<<<<<< HEAD
-          "duration": 2.0,
-          "value": "F:min(b7)",
-          "confidence": 1
-        },
-        {
-          "time": 21.2,
-          "duration": 2.0,
-          "value": "Bb:(3,5,b7)",
-=======
-          "duration": 4.0,
-          "value": "Eb:maj7",
->>>>>>> 5725112b
-          "confidence": 1
-        },
-        {
-          "time": 22.0,
-<<<<<<< HEAD
-          "duration": 4.0,
-          "value": "Eb:maj7",
-=======
-          "duration": 2.0,
-          "value": "F:min(b7)",
-          "confidence": 1
-        },
-        {
-          "time": 22.2,
-          "duration": 2.0,
-          "value": "Bb:(3,5,b7)",
->>>>>>> 5725112b
-          "confidence": 1
-        },
-        {
-          "time": 23.0,
-<<<<<<< HEAD
-          "duration": 2.0,
-          "value": "F:min(b7)",
-          "confidence": 1
-        },
-        {
-          "time": 23.2,
-          "duration": 2.0,
-          "value": "Bb:(3,5,b7)",
-=======
-          "duration": 4.0,
-          "value": "Eb:maj7",
->>>>>>> 5725112b
-          "confidence": 1
-        },
-        {
-          "time": 24.0,
-<<<<<<< HEAD
-          "duration": 4.0,
-          "value": "Eb:maj7",
-=======
-          "duration": 2.0,
-          "value": "G:min(b7)",
-          "confidence": 1
-        },
-        {
-          "time": 24.2,
-          "duration": 2.0,
-          "value": "C:(3,5,b7)",
->>>>>>> 5725112b
-          "confidence": 1
-        },
-        {
-          "time": 25.0,
-          "duration": 2.0,
-<<<<<<< HEAD
-          "value": "G:min(b7)",
-=======
-          "value": "F:maj7",
->>>>>>> 5725112b
-          "confidence": 1
-        },
-        {
-          "time": 25.2,
-          "duration": 2.0,
-<<<<<<< HEAD
-          "value": "C:(3,5,b7)",
-=======
-          "value": "D:(3,5,b7)",
->>>>>>> 5725112b
-          "confidence": 1
-        },
-        {
-          "time": 26.0,
-          "duration": 2.0,
-<<<<<<< HEAD
-          "value": "F:maj7",
-=======
-          "value": "G:min(b7)",
->>>>>>> 5725112b
-          "confidence": 1
-        },
-        {
-          "time": 26.2,
-          "duration": 2.0,
-<<<<<<< HEAD
-          "value": "D:(3,5,b7)",
-=======
-          "value": "C:(3,5,b7)",
->>>>>>> 5725112b
-          "confidence": 1
-        },
-        {
-          "time": 27.0,
-          "duration": 2.0,
-<<<<<<< HEAD
-          "value": "G:min(b7)",
-=======
-          "value": "C:min(b7)",
->>>>>>> 5725112b
-          "confidence": 1
-        },
-        {
-          "time": 27.2,
-          "duration": 2.0,
-<<<<<<< HEAD
-          "value": "C:(3,5,b7)",
-=======
-          "value": "F:(3,5,b7)",
->>>>>>> 5725112b
-          "confidence": 1
-        },
-        {
-          "time": 28.0,
-          "duration": 4.0,
-          "value": "Bb:maj7",
-          "confidence": 1
-        },
-        {
-          "time": 29.0,
-          "duration": 4.0,
-          "value": "Bb:maj7",
-          "confidence": 1
-        },
-        {
-          "time": 30.0,
-          "duration": 4.0,
-          "value": "C:(3,5,b7)",
-          "confidence": 1
-        },
-        {
-          "time": 31.0,
-          "duration": 4.0,
-          "value": "C:(3,5,b7)",
-          "confidence": 1
-        },
-        {
-          "time": 32.0,
-          "duration": 2.0,
-<<<<<<< HEAD
-          "value": "C:min(b7)",
-=======
-          "value": "Eb:maj7",
->>>>>>> 5725112b
-          "confidence": 1
-        },
-        {
-          "time": 32.2,
-          "duration": 2.0,
-<<<<<<< HEAD
-          "value": "F:(3,5,b7)",
-          "confidence": 1
-        },
-        {
-          "time": 29.0,
-          "duration": 4.0,
-          "value": "Bb:maj7",
-          "confidence": 1
-        },
-        {
-          "time": 30.0,
-          "duration": 4.0,
-          "value": "Bb:maj7",
-          "confidence": 1
-        },
-        {
-          "time": 31.0,
-          "duration": 4.0,
-          "value": "C:(3,5,b7)",
-          "confidence": 1
-        },
-        {
-          "time": 32.0,
-          "duration": 4.0,
-          "value": "C:(3,5,b7)",
-          "confidence": 1
-        },
-        {
-          "time": 33.0,
-          "duration": 2.0,
-          "value": "Eb:maj7",
-=======
-          "value": "E:dim",
-          "confidence": 1
-        },
-        {
-          "time": 33.0,
-          "duration": 2.0,
-          "value": "Bb:maj7",
->>>>>>> 5725112b
-          "confidence": 1
-        },
-        {
-          "time": 33.2,
-          "duration": 2.0,
-<<<<<<< HEAD
-          "value": "E:dim",
-=======
-          "value": "G:(3,5,b7)",
->>>>>>> 5725112b
           "confidence": 1
         },
         {
           "time": 34.0,
           "duration": 2.0,
-<<<<<<< HEAD
-          "value": "Bb:maj7",
-=======
-          "value": "C:min(b7)",
->>>>>>> 5725112b
+          "value": "C:min(b7)",
           "confidence": 1
         },
         {
           "time": 34.2,
           "duration": 2.0,
-<<<<<<< HEAD
-          "value": "G:(3,5,b7)",
-=======
-          "value": "F:(3,5,b7)",
->>>>>>> 5725112b
+          "value": "F:(3,5,b7)",
           "confidence": 1
         },
         {
           "time": 35.0,
           "duration": 2.0,
-<<<<<<< HEAD
-          "value": "C:min(b7)",
-=======
-          "value": "Bb:maj7",
->>>>>>> 5725112b
+          "value": "Bb:maj7",
           "confidence": 1
         },
         {
@@ -560,101 +366,54 @@
         },
         {
           "time": 36.0,
-<<<<<<< HEAD
-          "duration": 2.0,
-          "value": "Bb:maj7",
-          "confidence": 1
-        },
-        {
-          "time": 36.2,
-          "duration": 2.0,
-          "value": "F:(3,5,b7)",
-          "confidence": 1
-        },
-        {
-          "time": 37.0,
-=======
->>>>>>> 5725112b
           "duration": 1.0,
           "value": "Bb:(3,5,b7)",
           "confidence": 1
         },
         {
-<<<<<<< HEAD
-          "time": 37.1,
-=======
           "time": 36.1,
->>>>>>> 5725112b
           "duration": 1.0,
           "value": "A:(3,5,b7)",
           "confidence": 1
         },
         {
-<<<<<<< HEAD
-          "time": 37.2,
-=======
           "time": 36.2,
->>>>>>> 5725112b
           "duration": 1.0,
           "value": "Ab:(3,5,b7)",
           "confidence": 1
         },
         {
-<<<<<<< HEAD
-          "time": 37.3,
-=======
           "time": 36.3,
->>>>>>> 5725112b
           "duration": 1.0,
           "value": "G:(3,5,b7)",
           "confidence": 1
         },
         {
-<<<<<<< HEAD
+          "time": 37.0,
+          "duration": 4.0,
+          "value": "C:min(b7)",
+          "confidence": 1
+        },
+        {
           "time": 38.0,
-=======
-          "time": 37.0,
->>>>>>> 5725112b
-          "duration": 4.0,
-          "value": "C:min(b7)",
-          "confidence": 1
-        },
-        {
-<<<<<<< HEAD
+          "duration": 4.0,
+          "value": "F:(3,b5,#5,b7,b9,#9)",
+          "confidence": 1
+        },
+        {
           "time": 39.0,
-=======
-          "time": 38.0,
->>>>>>> 5725112b
-          "duration": 4.0,
-          "value": "F:(3,b5,#5,b7,b9,#9)",
-          "confidence": 1
-        },
-        {
-<<<<<<< HEAD
+          "duration": 2.0,
+          "value": "Bb:(3,b5,b7)",
+          "confidence": 1
+        },
+        {
+          "time": 39.2,
+          "duration": 2.0,
+          "value": "Bb:(3,b5,b7)",
+          "confidence": 1
+        },
+        {
           "time": 40.0,
-=======
-          "time": 39.0,
->>>>>>> 5725112b
-          "duration": 2.0,
-          "value": "Bb:(3,b5,b7)",
-          "confidence": 1
-        },
-        {
-<<<<<<< HEAD
-          "time": 40.2,
-=======
-          "time": 39.2,
->>>>>>> 5725112b
-          "duration": 2.0,
-          "value": "Bb:(3,b5,b7)",
-          "confidence": 1
-        },
-        {
-<<<<<<< HEAD
-          "time": 41.0,
-=======
-          "time": 40.0,
->>>>>>> 5725112b
           "duration": 4.0,
           "value": "E:(3,5,b7,#9)",
           "confidence": 1
