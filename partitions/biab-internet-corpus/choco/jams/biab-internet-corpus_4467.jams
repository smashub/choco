--- conflicted
+++ resolved
@@ -253,11 +253,7 @@
         {
           "time": 24.0,
           "duration": 2.0,
-<<<<<<< HEAD
-          "value": "G:min(b7)",
-=======
           "value": "G:maj7",
->>>>>>> 5725112b
           "confidence": 1
         },
         {
@@ -304,29 +300,14 @@
         },
         {
           "time": 28.0,
-<<<<<<< HEAD
-          "duration": 2.0,
-          "value": "G:min(b7)",
-          "confidence": 1
-        },
-        {
-          "time": 28.2,
-          "duration": 2.0,
-          "value": "C:(3,5,b7)",
-=======
-          "duration": 4.0,
-          "value": "F:min(b7)",
->>>>>>> 5725112b
+          "duration": 4.0,
+          "value": "F:min(b7)",
           "confidence": 1
         },
         {
           "time": 29.0,
           "duration": 4.0,
-<<<<<<< HEAD
-          "value": "F:min(b7)",
-=======
           "value": "Bb:(3,5,b7)",
->>>>>>> 5725112b
           "confidence": 1
         },
         {
@@ -349,15 +330,6 @@
         },
         {
           "time": 33.0,
-<<<<<<< HEAD
-          "duration": 4.0,
-          "value": "F:min(b7)",
-          "confidence": 1
-        },
-        {
-          "time": 34.0,
-=======
->>>>>>> 5725112b
           "duration": 2.0,
           "value": "D:(b3,b5,b7)",
           "confidence": 1
