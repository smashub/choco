{
  "annotations": [
    {
      "annotation_metadata": {
        "curator": {
          "name": "",
          "email": ""
        },
        "annotator": {},
        "version": "",
        "corpus": "biab_internet_corpus",
        "annotation_tools": "",
        "annotation_rules": "",
        "validation": "",
        "data_source": ""
      },
      "namespace": "chord",
      "data": [
        {
          "time": 0.0,
          "duration": 4.0,
          "value": "E:min(b7)",
          "confidence": 1
        },
        {
          "time": 1.0,
          "duration": 4.0,
<<<<<<< HEAD
          "value": "E:min(b7)",
=======
          "value": "F#:min(b7)/D",
>>>>>>> 5725112b
          "confidence": 1
        },
        {
          "time": 2.0,
          "duration": 4.0,
<<<<<<< HEAD
          "value": "F#:min(b7)/D",
=======
          "value": "G:maj7",
>>>>>>> 5725112b
          "confidence": 1
        },
        {
          "time": 3.0,
          "duration": 4.0,
<<<<<<< HEAD
          "value": "G:maj7",
=======
          "value": "F#:min(b7)/D",
>>>>>>> 5725112b
          "confidence": 1
        },
        {
          "time": 4.0,
          "duration": 4.0,
<<<<<<< HEAD
          "value": "F#:min(b7)/D",
=======
          "value": "E:min(b7)",
>>>>>>> 5725112b
          "confidence": 1
        },
        {
          "time": 5.0,
          "duration": 4.0,
<<<<<<< HEAD
          "value": "E:min(b7)",
=======
          "value": "F#:min(b7)/D",
>>>>>>> 5725112b
          "confidence": 1
        },
        {
          "time": 6.0,
          "duration": 4.0,
<<<<<<< HEAD
          "value": "F#:min(b7)/D",
=======
          "value": "G:maj7",
>>>>>>> 5725112b
          "confidence": 1
        },
        {
          "time": 7.0,
          "duration": 4.0,
<<<<<<< HEAD
          "value": "G:maj7",
=======
          "value": "F#:min(b7)/D",
>>>>>>> 5725112b
          "confidence": 1
        },
        {
          "time": 8.0,
          "duration": 4.0,
<<<<<<< HEAD
          "value": "F#:min(b7)/D",
=======
          "value": "E:min(b7)",
>>>>>>> 5725112b
          "confidence": 1
        },
        {
          "time": 9.0,
          "duration": 4.0,
<<<<<<< HEAD
          "value": "E:min(b7)",
=======
          "value": "F#:min(b7)/D",
>>>>>>> 5725112b
          "confidence": 1
        },
        {
          "time": 10.0,
          "duration": 4.0,
<<<<<<< HEAD
          "value": "F#:min(b7)/D",
=======
          "value": "G:maj7",
>>>>>>> 5725112b
          "confidence": 1
        },
        {
          "time": 11.0,
          "duration": 4.0,
<<<<<<< HEAD
          "value": "G:maj7",
=======
          "value": "F#:min(b7)/D",
>>>>>>> 5725112b
          "confidence": 1
        },
        {
          "time": 12.0,
          "duration": 4.0,
<<<<<<< HEAD
          "value": "F#:min(b7)/D",
=======
          "value": "E:min(b7,9)",
>>>>>>> 5725112b
          "confidence": 1
        },
        {
          "time": 13.0,
          "duration": 4.0,
<<<<<<< HEAD
          "value": "E:min(b7,9)",
=======
          "value": "D:maj9",
>>>>>>> 5725112b
          "confidence": 1
        },
        {
          "time": 14.0,
          "duration": 4.0,
<<<<<<< HEAD
          "value": "D:maj9",
=======
          "value": "C:maj9",
>>>>>>> 5725112b
          "confidence": 1
        },
        {
          "time": 15.0,
          "duration": 4.0,
          "value": "C:maj9",
          "confidence": 1
        },
        {
          "time": 16.0,
          "duration": 4.0,
<<<<<<< HEAD
          "value": "C:maj9",
=======
          "value": "B:maj7",
>>>>>>> 5725112b
          "confidence": 1
        },
        {
          "time": 17.0,
          "duration": 4.0,
<<<<<<< HEAD
          "value": "B:maj7",
=======
          "value": "B:maj9",
>>>>>>> 5725112b
          "confidence": 1
        },
        {
          "time": 18.0,
          "duration": 4.0,
<<<<<<< HEAD
          "value": "B:maj9",
=======
          "value": "E:min(b7)",
>>>>>>> 5725112b
          "confidence": 1
        },
        {
          "time": 19.0,
          "duration": 4.0,
<<<<<<< HEAD
          "value": "E:min(b7)",
=======
          "value": "F#:min(b7)/D",
>>>>>>> 5725112b
          "confidence": 1
        },
        {
          "time": 20.0,
          "duration": 4.0,
<<<<<<< HEAD
          "value": "F#:min(b7)/D",
=======
          "value": "G:maj7",
>>>>>>> 5725112b
          "confidence": 1
        },
        {
          "time": 21.0,
          "duration": 4.0,
<<<<<<< HEAD
          "value": "G:maj7",
=======
          "value": "F#:min(b7)/D",
>>>>>>> 5725112b
          "confidence": 1
        },
        {
          "time": 22.0,
          "duration": 4.0,
<<<<<<< HEAD
          "value": "F#:min(b7)/D",
=======
          "value": "E:min(b7)",
>>>>>>> 5725112b
          "confidence": 1
        },
        {
          "time": 23.0,
          "duration": 4.0,
<<<<<<< HEAD
          "value": "E:min(b7)",
=======
          "value": "F#:min(b7)/D",
>>>>>>> 5725112b
          "confidence": 1
        },
        {
          "time": 24.0,
          "duration": 4.0,
<<<<<<< HEAD
          "value": "F#:min(b7)/D",
=======
          "value": "G:maj7",
>>>>>>> 5725112b
          "confidence": 1
        },
        {
          "time": 25.0,
          "duration": 4.0,
<<<<<<< HEAD
          "value": "G:maj7",
=======
          "value": "F#:min(b7)/D",
>>>>>>> 5725112b
          "confidence": 1
        },
        {
          "time": 26.0,
          "duration": 4.0,
<<<<<<< HEAD
          "value": "F#:min(b7)/D",
=======
          "value": "E:min(b7,9)",
>>>>>>> 5725112b
          "confidence": 1
        },
        {
          "time": 27.0,
          "duration": 4.0,
<<<<<<< HEAD
          "value": "E:min(b7,9)",
=======
          "value": "D:maj9",
>>>>>>> 5725112b
          "confidence": 1
        },
        {
          "time": 28.0,
          "duration": 4.0,
<<<<<<< HEAD
          "value": "D:maj9",
=======
          "value": "C:maj9",
>>>>>>> 5725112b
          "confidence": 1
        },
        {
          "time": 29.0,
          "duration": 4.0,
          "value": "C:maj9",
          "confidence": 1
        },
        {
          "time": 30.0,
          "duration": 4.0,
<<<<<<< HEAD
          "value": "C:maj9",
=======
          "value": "B:maj7",
>>>>>>> 5725112b
          "confidence": 1
        },
        {
          "time": 31.0,
          "duration": 4.0,
<<<<<<< HEAD
          "value": "B:maj7",
=======
          "value": "B:maj9",
>>>>>>> 5725112b
          "confidence": 1
        },
        {
          "time": 32.0,
          "duration": 4.0,
<<<<<<< HEAD
          "value": "B:maj9",
=======
          "value": "C:maj9",
>>>>>>> 5725112b
          "confidence": 1
        },
        {
          "time": 33.0,
          "duration": 4.0,
          "value": "C:maj9",
          "confidence": 1
        },
        {
          "time": 34.0,
          "duration": 4.0,
<<<<<<< HEAD
          "value": "C:maj9",
=======
          "value": "D:min(b7,9)",
>>>>>>> 5725112b
          "confidence": 1
        },
        {
          "time": 35.0,
          "duration": 4.0,
          "value": "D:min(b7,9)",
          "confidence": 1
        },
        {
          "time": 36.0,
          "duration": 4.0,
<<<<<<< HEAD
          "value": "D:min(b7,9)",
=======
          "value": "E:min(b7)",
>>>>>>> 5725112b
          "confidence": 1
        },
        {
          "time": 37.0,
          "duration": 4.0,
          "value": "E:min(b7)",
          "confidence": 1
        },
        {
          "time": 38.0,
          "duration": 4.0,
<<<<<<< HEAD
          "value": "E:min(b7)",
=======
          "value": "F:maj7",
>>>>>>> 5725112b
          "confidence": 1
        },
        {
          "time": 39.0,
<<<<<<< HEAD
          "duration": 4.0,
          "value": "F:maj7",
=======
          "duration": 2.0,
          "value": "F#:(b3,b5,b7)/D",
          "confidence": 1
        },
        {
          "time": 39.2,
          "duration": 2.0,
          "value": "B:(3,5,b7,9,11,13)",
>>>>>>> 5725112b
          "confidence": 1
        },
        {
          "time": 40.0,
<<<<<<< HEAD
          "duration": 2.0,
          "value": "F#:(b3,b5,b7)/D",
          "confidence": 1
        },
        {
          "time": 40.2,
          "duration": 2.0,
          "value": "B:(3,5,b7,9,11,13)",
=======
          "duration": 4.0,
          "value": "E:maj7",
>>>>>>> 5725112b
          "confidence": 1
        },
        {
          "time": 41.0,
          "duration": 4.0,
          "value": "E:maj7",
          "confidence": 1
        },
        {
          "time": 42.0,
          "duration": 4.0,
<<<<<<< HEAD
          "value": "E:maj7",
=======
          "value": "E:min(b7)",
>>>>>>> 5725112b
          "confidence": 1
        },
        {
          "time": 43.0,
          "duration": 4.0,
<<<<<<< HEAD
          "value": "E:min(b7)",
=======
          "value": "F#:min(b7)/D",
>>>>>>> 5725112b
          "confidence": 1
        },
        {
          "time": 44.0,
          "duration": 4.0,
<<<<<<< HEAD
          "value": "F#:min(b7)/D",
=======
          "value": "G:maj7",
>>>>>>> 5725112b
          "confidence": 1
        },
        {
          "time": 45.0,
          "duration": 4.0,
<<<<<<< HEAD
          "value": "G:maj7",
=======
          "value": "F#:min(b7)/D",
>>>>>>> 5725112b
          "confidence": 1
        },
        {
          "time": 46.0,
          "duration": 4.0,
<<<<<<< HEAD
          "value": "F#:min(b7)/D",
=======
          "value": "E:min(b7)",
>>>>>>> 5725112b
          "confidence": 1
        },
        {
          "time": 47.0,
          "duration": 4.0,
<<<<<<< HEAD
          "value": "E:min(b7)",
=======
          "value": "F#:min(b7)/D",
>>>>>>> 5725112b
          "confidence": 1
        },
        {
          "time": 48.0,
          "duration": 4.0,
<<<<<<< HEAD
          "value": "F#:min(b7)/D",
=======
          "value": "G:maj7",
>>>>>>> 5725112b
          "confidence": 1
        },
        {
          "time": 49.0,
          "duration": 4.0,
<<<<<<< HEAD
          "value": "G:maj7",
=======
          "value": "F#:min(b7)/D",
>>>>>>> 5725112b
          "confidence": 1
        },
        {
          "time": 50.0,
          "duration": 4.0,
<<<<<<< HEAD
          "value": "F#:min(b7)/D",
=======
          "value": "E:min(b7,9)",
>>>>>>> 5725112b
          "confidence": 1
        },
        {
          "time": 51.0,
          "duration": 4.0,
<<<<<<< HEAD
          "value": "E:min(b7,9)",
=======
          "value": "D:maj9",
>>>>>>> 5725112b
          "confidence": 1
        },
        {
          "time": 52.0,
          "duration": 4.0,
<<<<<<< HEAD
          "value": "D:maj9",
=======
          "value": "C:maj9",
>>>>>>> 5725112b
          "confidence": 1
        },
        {
          "time": 53.0,
          "duration": 4.0,
          "value": "C:maj9",
          "confidence": 1
        },
        {
          "time": 54.0,
          "duration": 4.0,
<<<<<<< HEAD
          "value": "C:maj9",
          "confidence": 1
        },
        {
          "time": 55.0,
          "duration": 4.0,
=======
>>>>>>> 5725112b
          "value": "B:maj9",
          "confidence": 1
        }
      ],
      "sandbox": {},
      "time": 0,
      "duration": 220.0
    },
    {
      "annotation_metadata": {
        "curator": {
          "name": "",
          "email": ""
        },
        "annotator": {},
        "version": "",
        "corpus": "biab_internet_corpus",
        "annotation_tools": "",
        "annotation_rules": "",
        "validation": "",
        "data_source": ""
      },
      "namespace": "key_mode",
      "data": [
        {
          "time": 0.0,
          "duration": 220.0,
          "value": "D",
          "confidence": 1
        }
      ],
      "sandbox": {},
      "time": 0,
      "duration": 220.0
    }
  ],
  "file_metadata": {
    "title": "New Faces [omit Pno]                              ",
    "artist": "",
    "release": "",
    "duration": 220.0,
    "identifiers": {},
    "jams_version": "0.3.4"
  },
  "sandbox": {
    "expanded": false
  }
}<|MERGE_RESOLUTION|>--- conflicted
+++ resolved
@@ -25,313 +25,193 @@
         {
           "time": 1.0,
           "duration": 4.0,
-<<<<<<< HEAD
-          "value": "E:min(b7)",
-=======
-          "value": "F#:min(b7)/D",
->>>>>>> 5725112b
+          "value": "F#:min(b7)/D",
           "confidence": 1
         },
         {
           "time": 2.0,
           "duration": 4.0,
-<<<<<<< HEAD
-          "value": "F#:min(b7)/D",
-=======
-          "value": "G:maj7",
->>>>>>> 5725112b
+          "value": "G:maj7",
           "confidence": 1
         },
         {
           "time": 3.0,
           "duration": 4.0,
-<<<<<<< HEAD
-          "value": "G:maj7",
-=======
-          "value": "F#:min(b7)/D",
->>>>>>> 5725112b
+          "value": "F#:min(b7)/D",
           "confidence": 1
         },
         {
           "time": 4.0,
           "duration": 4.0,
-<<<<<<< HEAD
-          "value": "F#:min(b7)/D",
-=======
-          "value": "E:min(b7)",
->>>>>>> 5725112b
+          "value": "E:min(b7)",
           "confidence": 1
         },
         {
           "time": 5.0,
           "duration": 4.0,
-<<<<<<< HEAD
-          "value": "E:min(b7)",
-=======
-          "value": "F#:min(b7)/D",
->>>>>>> 5725112b
+          "value": "F#:min(b7)/D",
           "confidence": 1
         },
         {
           "time": 6.0,
           "duration": 4.0,
-<<<<<<< HEAD
-          "value": "F#:min(b7)/D",
-=======
-          "value": "G:maj7",
->>>>>>> 5725112b
+          "value": "G:maj7",
           "confidence": 1
         },
         {
           "time": 7.0,
           "duration": 4.0,
-<<<<<<< HEAD
-          "value": "G:maj7",
-=======
-          "value": "F#:min(b7)/D",
->>>>>>> 5725112b
+          "value": "F#:min(b7)/D",
           "confidence": 1
         },
         {
           "time": 8.0,
           "duration": 4.0,
-<<<<<<< HEAD
-          "value": "F#:min(b7)/D",
-=======
-          "value": "E:min(b7)",
->>>>>>> 5725112b
+          "value": "E:min(b7)",
           "confidence": 1
         },
         {
           "time": 9.0,
           "duration": 4.0,
-<<<<<<< HEAD
-          "value": "E:min(b7)",
-=======
-          "value": "F#:min(b7)/D",
->>>>>>> 5725112b
+          "value": "F#:min(b7)/D",
           "confidence": 1
         },
         {
           "time": 10.0,
           "duration": 4.0,
-<<<<<<< HEAD
-          "value": "F#:min(b7)/D",
-=======
-          "value": "G:maj7",
->>>>>>> 5725112b
+          "value": "G:maj7",
           "confidence": 1
         },
         {
           "time": 11.0,
           "duration": 4.0,
-<<<<<<< HEAD
-          "value": "G:maj7",
-=======
-          "value": "F#:min(b7)/D",
->>>>>>> 5725112b
+          "value": "F#:min(b7)/D",
           "confidence": 1
         },
         {
           "time": 12.0,
           "duration": 4.0,
-<<<<<<< HEAD
-          "value": "F#:min(b7)/D",
-=======
           "value": "E:min(b7,9)",
->>>>>>> 5725112b
           "confidence": 1
         },
         {
           "time": 13.0,
           "duration": 4.0,
-<<<<<<< HEAD
+          "value": "D:maj9",
+          "confidence": 1
+        },
+        {
+          "time": 14.0,
+          "duration": 4.0,
+          "value": "C:maj9",
+          "confidence": 1
+        },
+        {
+          "time": 15.0,
+          "duration": 4.0,
+          "value": "C:maj9",
+          "confidence": 1
+        },
+        {
+          "time": 16.0,
+          "duration": 4.0,
+          "value": "B:maj7",
+          "confidence": 1
+        },
+        {
+          "time": 17.0,
+          "duration": 4.0,
+          "value": "B:maj9",
+          "confidence": 1
+        },
+        {
+          "time": 18.0,
+          "duration": 4.0,
+          "value": "E:min(b7)",
+          "confidence": 1
+        },
+        {
+          "time": 19.0,
+          "duration": 4.0,
+          "value": "F#:min(b7)/D",
+          "confidence": 1
+        },
+        {
+          "time": 20.0,
+          "duration": 4.0,
+          "value": "G:maj7",
+          "confidence": 1
+        },
+        {
+          "time": 21.0,
+          "duration": 4.0,
+          "value": "F#:min(b7)/D",
+          "confidence": 1
+        },
+        {
+          "time": 22.0,
+          "duration": 4.0,
+          "value": "E:min(b7)",
+          "confidence": 1
+        },
+        {
+          "time": 23.0,
+          "duration": 4.0,
+          "value": "F#:min(b7)/D",
+          "confidence": 1
+        },
+        {
+          "time": 24.0,
+          "duration": 4.0,
+          "value": "G:maj7",
+          "confidence": 1
+        },
+        {
+          "time": 25.0,
+          "duration": 4.0,
+          "value": "F#:min(b7)/D",
+          "confidence": 1
+        },
+        {
+          "time": 26.0,
+          "duration": 4.0,
           "value": "E:min(b7,9)",
-=======
+          "confidence": 1
+        },
+        {
+          "time": 27.0,
+          "duration": 4.0,
           "value": "D:maj9",
->>>>>>> 5725112b
-          "confidence": 1
-        },
-        {
-          "time": 14.0,
-          "duration": 4.0,
-<<<<<<< HEAD
-          "value": "D:maj9",
-=======
-          "value": "C:maj9",
->>>>>>> 5725112b
-          "confidence": 1
-        },
-        {
-          "time": 15.0,
-          "duration": 4.0,
-          "value": "C:maj9",
-          "confidence": 1
-        },
-        {
-          "time": 16.0,
-          "duration": 4.0,
-<<<<<<< HEAD
-          "value": "C:maj9",
-=======
+          "confidence": 1
+        },
+        {
+          "time": 28.0,
+          "duration": 4.0,
+          "value": "C:maj9",
+          "confidence": 1
+        },
+        {
+          "time": 29.0,
+          "duration": 4.0,
+          "value": "C:maj9",
+          "confidence": 1
+        },
+        {
+          "time": 30.0,
+          "duration": 4.0,
           "value": "B:maj7",
->>>>>>> 5725112b
-          "confidence": 1
-        },
-        {
-          "time": 17.0,
-          "duration": 4.0,
-<<<<<<< HEAD
-          "value": "B:maj7",
-=======
+          "confidence": 1
+        },
+        {
+          "time": 31.0,
+          "duration": 4.0,
           "value": "B:maj9",
->>>>>>> 5725112b
-          "confidence": 1
-        },
-        {
-          "time": 18.0,
-          "duration": 4.0,
-<<<<<<< HEAD
-          "value": "B:maj9",
-=======
-          "value": "E:min(b7)",
->>>>>>> 5725112b
-          "confidence": 1
-        },
-        {
-          "time": 19.0,
-          "duration": 4.0,
-<<<<<<< HEAD
-          "value": "E:min(b7)",
-=======
-          "value": "F#:min(b7)/D",
->>>>>>> 5725112b
-          "confidence": 1
-        },
-        {
-          "time": 20.0,
-          "duration": 4.0,
-<<<<<<< HEAD
-          "value": "F#:min(b7)/D",
-=======
-          "value": "G:maj7",
->>>>>>> 5725112b
-          "confidence": 1
-        },
-        {
-          "time": 21.0,
-          "duration": 4.0,
-<<<<<<< HEAD
-          "value": "G:maj7",
-=======
-          "value": "F#:min(b7)/D",
->>>>>>> 5725112b
-          "confidence": 1
-        },
-        {
-          "time": 22.0,
-          "duration": 4.0,
-<<<<<<< HEAD
-          "value": "F#:min(b7)/D",
-=======
-          "value": "E:min(b7)",
->>>>>>> 5725112b
-          "confidence": 1
-        },
-        {
-          "time": 23.0,
-          "duration": 4.0,
-<<<<<<< HEAD
-          "value": "E:min(b7)",
-=======
-          "value": "F#:min(b7)/D",
->>>>>>> 5725112b
-          "confidence": 1
-        },
-        {
-          "time": 24.0,
-          "duration": 4.0,
-<<<<<<< HEAD
-          "value": "F#:min(b7)/D",
-=======
-          "value": "G:maj7",
->>>>>>> 5725112b
-          "confidence": 1
-        },
-        {
-          "time": 25.0,
-          "duration": 4.0,
-<<<<<<< HEAD
-          "value": "G:maj7",
-=======
-          "value": "F#:min(b7)/D",
->>>>>>> 5725112b
-          "confidence": 1
-        },
-        {
-          "time": 26.0,
-          "duration": 4.0,
-<<<<<<< HEAD
-          "value": "F#:min(b7)/D",
-=======
-          "value": "E:min(b7,9)",
->>>>>>> 5725112b
-          "confidence": 1
-        },
-        {
-          "time": 27.0,
-          "duration": 4.0,
-<<<<<<< HEAD
-          "value": "E:min(b7,9)",
-=======
-          "value": "D:maj9",
->>>>>>> 5725112b
-          "confidence": 1
-        },
-        {
-          "time": 28.0,
-          "duration": 4.0,
-<<<<<<< HEAD
-          "value": "D:maj9",
-=======
-          "value": "C:maj9",
->>>>>>> 5725112b
-          "confidence": 1
-        },
-        {
-          "time": 29.0,
-          "duration": 4.0,
-          "value": "C:maj9",
-          "confidence": 1
-        },
-        {
-          "time": 30.0,
-          "duration": 4.0,
-<<<<<<< HEAD
-          "value": "C:maj9",
-=======
-          "value": "B:maj7",
->>>>>>> 5725112b
-          "confidence": 1
-        },
-        {
-          "time": 31.0,
-          "duration": 4.0,
-<<<<<<< HEAD
-          "value": "B:maj7",
-=======
-          "value": "B:maj9",
->>>>>>> 5725112b
           "confidence": 1
         },
         {
           "time": 32.0,
           "duration": 4.0,
-<<<<<<< HEAD
-          "value": "B:maj9",
-=======
-          "value": "C:maj9",
->>>>>>> 5725112b
+          "value": "C:maj9",
           "confidence": 1
         },
         {
@@ -343,11 +223,7 @@
         {
           "time": 34.0,
           "duration": 4.0,
-<<<<<<< HEAD
-          "value": "C:maj9",
-=======
           "value": "D:min(b7,9)",
->>>>>>> 5725112b
           "confidence": 1
         },
         {
@@ -359,11 +235,7 @@
         {
           "time": 36.0,
           "duration": 4.0,
-<<<<<<< HEAD
-          "value": "D:min(b7,9)",
-=======
-          "value": "E:min(b7)",
->>>>>>> 5725112b
+          "value": "E:min(b7)",
           "confidence": 1
         },
         {
@@ -375,19 +247,11 @@
         {
           "time": 38.0,
           "duration": 4.0,
-<<<<<<< HEAD
-          "value": "E:min(b7)",
-=======
           "value": "F:maj7",
->>>>>>> 5725112b
           "confidence": 1
         },
         {
           "time": 39.0,
-<<<<<<< HEAD
-          "duration": 4.0,
-          "value": "F:maj7",
-=======
           "duration": 2.0,
           "value": "F#:(b3,b5,b7)/D",
           "confidence": 1
@@ -396,24 +260,12 @@
           "time": 39.2,
           "duration": 2.0,
           "value": "B:(3,5,b7,9,11,13)",
->>>>>>> 5725112b
           "confidence": 1
         },
         {
           "time": 40.0,
-<<<<<<< HEAD
-          "duration": 2.0,
-          "value": "F#:(b3,b5,b7)/D",
-          "confidence": 1
-        },
-        {
-          "time": 40.2,
-          "duration": 2.0,
-          "value": "B:(3,5,b7,9,11,13)",
-=======
           "duration": 4.0,
           "value": "E:maj7",
->>>>>>> 5725112b
           "confidence": 1
         },
         {
@@ -425,111 +277,67 @@
         {
           "time": 42.0,
           "duration": 4.0,
-<<<<<<< HEAD
-          "value": "E:maj7",
-=======
-          "value": "E:min(b7)",
->>>>>>> 5725112b
+          "value": "E:min(b7)",
           "confidence": 1
         },
         {
           "time": 43.0,
           "duration": 4.0,
-<<<<<<< HEAD
-          "value": "E:min(b7)",
-=======
-          "value": "F#:min(b7)/D",
->>>>>>> 5725112b
+          "value": "F#:min(b7)/D",
           "confidence": 1
         },
         {
           "time": 44.0,
           "duration": 4.0,
-<<<<<<< HEAD
-          "value": "F#:min(b7)/D",
-=======
-          "value": "G:maj7",
->>>>>>> 5725112b
+          "value": "G:maj7",
           "confidence": 1
         },
         {
           "time": 45.0,
           "duration": 4.0,
-<<<<<<< HEAD
-          "value": "G:maj7",
-=======
-          "value": "F#:min(b7)/D",
->>>>>>> 5725112b
+          "value": "F#:min(b7)/D",
           "confidence": 1
         },
         {
           "time": 46.0,
           "duration": 4.0,
-<<<<<<< HEAD
-          "value": "F#:min(b7)/D",
-=======
-          "value": "E:min(b7)",
->>>>>>> 5725112b
+          "value": "E:min(b7)",
           "confidence": 1
         },
         {
           "time": 47.0,
           "duration": 4.0,
-<<<<<<< HEAD
-          "value": "E:min(b7)",
-=======
-          "value": "F#:min(b7)/D",
->>>>>>> 5725112b
+          "value": "F#:min(b7)/D",
           "confidence": 1
         },
         {
           "time": 48.0,
           "duration": 4.0,
-<<<<<<< HEAD
-          "value": "F#:min(b7)/D",
-=======
-          "value": "G:maj7",
->>>>>>> 5725112b
+          "value": "G:maj7",
           "confidence": 1
         },
         {
           "time": 49.0,
           "duration": 4.0,
-<<<<<<< HEAD
-          "value": "G:maj7",
-=======
-          "value": "F#:min(b7)/D",
->>>>>>> 5725112b
+          "value": "F#:min(b7)/D",
           "confidence": 1
         },
         {
           "time": 50.0,
           "duration": 4.0,
-<<<<<<< HEAD
-          "value": "F#:min(b7)/D",
-=======
           "value": "E:min(b7,9)",
->>>>>>> 5725112b
           "confidence": 1
         },
         {
           "time": 51.0,
           "duration": 4.0,
-<<<<<<< HEAD
-          "value": "E:min(b7,9)",
-=======
           "value": "D:maj9",
->>>>>>> 5725112b
           "confidence": 1
         },
         {
           "time": 52.0,
           "duration": 4.0,
-<<<<<<< HEAD
-          "value": "D:maj9",
-=======
-          "value": "C:maj9",
->>>>>>> 5725112b
+          "value": "C:maj9",
           "confidence": 1
         },
         {
@@ -541,15 +349,6 @@
         {
           "time": 54.0,
           "duration": 4.0,
-<<<<<<< HEAD
-          "value": "C:maj9",
-          "confidence": 1
-        },
-        {
-          "time": 55.0,
-          "duration": 4.0,
-=======
->>>>>>> 5725112b
           "value": "B:maj9",
           "confidence": 1
         }
