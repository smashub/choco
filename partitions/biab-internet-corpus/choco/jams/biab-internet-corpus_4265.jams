--- conflicted
+++ resolved
@@ -133,11 +133,7 @@
         {
           "time": 15.0,
           "duration": 4.0,
-<<<<<<< HEAD
-          "value": "F:min(b7)",
-=======
           "value": "Bb:(3,b5,#5,b7,b9,#9)",
->>>>>>> 5725112b
           "confidence": 1
         },
         {
@@ -149,11 +145,7 @@
         {
           "time": 17.0,
           "duration": 4.0,
-<<<<<<< HEAD
-          "value": "Bb:min(b7)",
-=======
-          "value": "Eb:(3,5,b7,9)",
->>>>>>> 5725112b
+          "value": "Eb:(3,5,b7,9)",
           "confidence": 1
         },
         {
@@ -177,21 +169,13 @@
         {
           "time": 21.0,
           "duration": 4.0,
-<<<<<<< HEAD
-          "value": "C:min(b7)",
-=======
           "value": "G:(3,b5,b7,b9)",
->>>>>>> 5725112b
           "confidence": 1
         },
         {
           "time": 22.0,
           "duration": 4.0,
-<<<<<<< HEAD
-          "value": "G:(3,b5,b7,b9)",
-=======
           "value": "F:(3,5,b7,9)",
->>>>>>> 5725112b
           "confidence": 1
         },
         {
@@ -203,15 +187,6 @@
         {
           "time": 24.0,
           "duration": 4.0,
-<<<<<<< HEAD
-          "value": "Bb:(3,b5,b7,b9)",
-          "confidence": 1
-        },
-        {
-          "time": 25.0,
-          "duration": 4.0,
-=======
->>>>>>> 5725112b
           "value": "Eb:maj7",
           "confidence": 1
         },
