--- conflicted
+++ resolved
@@ -17,181 +17,109 @@
       "namespace": "chord",
       "data": [
         {
-<<<<<<< HEAD
-          "time": 1.0,
-=======
           "time": 0.0,
->>>>>>> 5725112b
           "duration": 3.0,
           "value": "G:maj",
           "confidence": 1
         },
         {
-<<<<<<< HEAD
-          "time": 2.0,
-=======
           "time": 1.0,
->>>>>>> 5725112b
           "duration": 1.0,
           "value": "G:maj",
           "confidence": 1
         },
         {
-<<<<<<< HEAD
-          "time": 2.1,
-=======
           "time": 1.1,
->>>>>>> 5725112b
           "duration": 1.0,
           "value": "D:maj",
           "confidence": 1
         },
         {
-<<<<<<< HEAD
-          "time": 2.2,
-=======
           "time": 1.2,
->>>>>>> 5725112b
           "duration": 1.0,
           "value": "G:maj",
           "confidence": 1
         },
         {
-<<<<<<< HEAD
-          "time": 3.0,
-=======
           "time": 2.0,
->>>>>>> 5725112b
           "duration": 1.0,
           "value": "D:(3,5,b7)",
           "confidence": 1
         },
         {
-<<<<<<< HEAD
-          "time": 3.1,
-=======
           "time": 2.1,
->>>>>>> 5725112b
           "duration": 2.0,
           "value": "G:maj",
           "confidence": 1
         },
         {
-<<<<<<< HEAD
-          "time": 4.0,
-=======
           "time": 3.0,
->>>>>>> 5725112b
           "duration": 1.0,
           "value": "D:maj",
           "confidence": 1
         },
         {
-<<<<<<< HEAD
-          "time": 4.1,
-=======
           "time": 3.1,
->>>>>>> 5725112b
           "duration": 2.0,
           "value": "G:maj",
           "confidence": 1
         },
         {
-<<<<<<< HEAD
-          "time": 5.0,
-=======
           "time": 4.0,
->>>>>>> 5725112b
           "duration": 1.0,
           "value": "D:(3,5,b7)",
           "confidence": 1
         },
         {
-<<<<<<< HEAD
-          "time": 5.1,
-=======
           "time": 4.1,
->>>>>>> 5725112b
           "duration": 2.0,
           "value": "G:maj",
           "confidence": 1
         },
         {
-<<<<<<< HEAD
-          "time": 6.0,
-=======
           "time": 5.0,
->>>>>>> 5725112b
           "duration": 1.0,
           "value": "G:maj",
           "confidence": 1
         },
         {
-<<<<<<< HEAD
-          "time": 6.1,
-=======
           "time": 5.1,
->>>>>>> 5725112b
           "duration": 2.0,
           "value": "D:(3,5,b7)",
           "confidence": 1
         },
         {
-<<<<<<< HEAD
-          "time": 7.0,
-=======
           "time": 6.0,
->>>>>>> 5725112b
           "duration": 1.0,
           "value": "C:maj",
           "confidence": 1
         },
         {
-<<<<<<< HEAD
-          "time": 7.1,
-=======
           "time": 6.1,
->>>>>>> 5725112b
           "duration": 2.0,
           "value": "G:maj",
           "confidence": 1
         },
         {
-<<<<<<< HEAD
-          "time": 8.0,
-=======
           "time": 7.0,
->>>>>>> 5725112b
           "duration": 2.0,
           "value": "G:maj",
           "confidence": 1
         },
         {
-<<<<<<< HEAD
-          "time": 8.2,
-=======
           "time": 7.2,
->>>>>>> 5725112b
           "duration": 1.0,
           "value": "G:maj",
           "confidence": 1
         },
         {
-<<<<<<< HEAD
-          "time": 9.0,
-=======
           "time": 8.0,
->>>>>>> 5725112b
           "duration": 1.0,
           "value": "D:(3,5,b7)",
           "confidence": 1
         },
         {
-<<<<<<< HEAD
-          "time": 9.1,
-=======
           "time": 8.1,
->>>>>>> 5725112b
           "duration": 2.0,
           "value": "G:maj",
           "confidence": 1
