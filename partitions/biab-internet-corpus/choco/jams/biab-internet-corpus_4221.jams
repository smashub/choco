{
  "annotations": [
    {
      "annotation_metadata": {
        "curator": {
          "name": "",
          "email": ""
        },
        "annotator": {},
        "version": "",
        "corpus": "biab_internet_corpus",
        "annotation_tools": "",
        "annotation_rules": "",
        "validation": "",
        "data_source": ""
      },
      "namespace": "chord",
      "data": [
        {
          "time": 0.0,
          "duration": 2.0,
          "value": "D:maj",
          "confidence": 1
        },
        {
          "time": 0.2,
          "duration": 2.0,
          "value": "G:maj",
          "confidence": 1
        },
        {
          "time": 1.0,
          "duration": 4.0,
          "value": "A:min",
          "confidence": 1
        },
        {
          "time": 2.0,
          "duration": 2.0,
          "value": "D:maj",
          "confidence": 1
        },
        {
          "time": 2.2,
          "duration": 2.0,
          "value": "G:maj",
          "confidence": 1
        },
        {
          "time": 3.0,
          "duration": 4.0,
          "value": "A:min",
          "confidence": 1
        },
        {
          "time": 4.0,
          "duration": 2.0,
          "value": "D:maj",
          "confidence": 1
        },
        {
          "time": 4.2,
          "duration": 2.0,
          "value": "G:maj",
          "confidence": 1
        },
        {
          "time": 5.0,
          "duration": 4.0,
          "value": "A:min",
          "confidence": 1
        },
        {
          "time": 6.0,
          "duration": 2.0,
          "value": "D:maj",
          "confidence": 1
        },
        {
          "time": 6.2,
          "duration": 2.0,
          "value": "G:maj",
          "confidence": 1
        },
        {
          "time": 7.0,
          "duration": 4.0,
          "value": "D:maj",
          "confidence": 1
        },
        {
          "time": 8.0,
          "duration": 4.0,
          "value": "D:maj",
          "confidence": 1
        },
        {
          "time": 9.0,
          "duration": 4.0,
          "value": "A:min",
          "confidence": 1
        },
        {
          "time": 10.0,
          "duration": 2.0,
          "value": "F:(3,5,b7,9)",
          "confidence": 1
        },
        {
          "time": 10.2,
          "duration": 2.0,
          "value": "G:min",
          "confidence": 1
        },
        {
          "time": 11.0,
          "duration": 4.0,
          "value": "G:maj",
          "confidence": 1
        },
        {
          "time": 12.0,
          "duration": 4.0,
          "value": "G:maj/D",
          "confidence": 1
        },
        {
          "time": 13.0,
          "duration": 4.0,
          "value": "A:min",
          "confidence": 1
        },
        {
          "time": 14.0,
          "duration": 2.0,
          "value": "D:maj",
          "confidence": 1
        },
        {
          "time": 14.2,
          "duration": 2.0,
          "value": "F:(3,5,b7,9)",
          "confidence": 1
        },
        {
          "time": 15.0,
          "duration": 2.0,
          "value": "G:maj",
          "confidence": 1
        },
        {
          "time": 15.2,
          "duration": 2.0,
          "value": "D:maj",
          "confidence": 1
        },
        {
          "time": 16.0,
          "duration": 4.0,
          "value": "D:maj",
          "confidence": 1
        },
        {
          "time": 17.0,
          "duration": 4.0,
          "value": "A:min",
          "confidence": 1
        },
        {
          "time": 18.0,
          "duration": 2.0,
          "value": "G:maj/D",
          "confidence": 1
        },
        {
          "time": 18.2,
          "duration": 2.0,
          "value": "G:min",
          "confidence": 1
        },
        {
          "time": 19.0,
          "duration": 4.0,
          "value": "G:maj",
          "confidence": 1
        },
        {
          "time": 20.0,
          "duration": 4.0,
          "value": "A:(4,5)",
          "confidence": 1
        },
        {
          "time": 21.0,
          "duration": 4.0,
          "value": "A:min",
          "confidence": 1
        },
        {
          "time": 22.0,
          "duration": 2.0,
          "value": "D:maj",
          "confidence": 1
        },
        {
          "time": 22.2,
          "duration": 2.0,
          "value": "F:(3,5,b7,9)",
          "confidence": 1
        },
        {
          "time": 23.0,
          "duration": 2.0,
          "value": "G:maj",
          "confidence": 1
        },
        {
          "time": 23.2,
          "duration": 2.0,
          "value": "A:dim",
          "confidence": 1
        },
        {
          "time": 24.0,
          "duration": 2.0,
          "value": "G:(4,5)",
          "confidence": 1
        },
        {
          "time": 24.2,
          "duration": 2.0,
          "value": "A:(3,5,b7)",
          "confidence": 1
        },
        {
          "time": 25.0,
          "duration": 4.0,
          "value": "A:(3,5,b7)",
          "confidence": 1
        },
        {
          "time": 26.0,
          "duration": 1.0,
          "value": "B:maj",
          "confidence": 1
        },
        {
<<<<<<< HEAD
          "time": 27.1,
=======
          "time": 26.1,
>>>>>>> 5725112b
          "duration": 3.0,
          "value": "G:min",
          "confidence": 1
        },
        {
          "time": 27.0,
          "duration": 4.0,
          "value": "G:maj",
          "confidence": 1
        },
        {
          "time": 28.0,
          "duration": 2.0,
          "value": "D:maj",
          "confidence": 1
        },
        {
          "time": 28.2,
          "duration": 2.0,
          "value": "A:(3,5,b7)",
          "confidence": 1
        },
        {
          "time": 29.0,
          "duration": 4.0,
          "value": "A:(3,5,b7)",
          "confidence": 1
        },
        {
          "time": 30.0,
          "duration": 1.0,
          "value": "B:maj",
          "confidence": 1
        },
        {
<<<<<<< HEAD
          "time": 31.1,
=======
          "time": 30.1,
>>>>>>> 5725112b
          "duration": 3.0,
          "value": "G:min",
          "confidence": 1
        },
        {
          "time": 31.0,
          "duration": 2.0,
          "value": "G:maj",
          "confidence": 1
        },
        {
          "time": 31.2,
          "duration": 2.0,
          "value": "D:(3,5,b7)",
          "confidence": 1
        },
        {
          "time": 32.0,
          "duration": 4.0,
          "value": "A:(4,5)",
          "confidence": 1
        },
        {
          "time": 33.0,
          "duration": 4.0,
          "value": "A:min",
          "confidence": 1
        },
        {
          "time": 34.0,
          "duration": 2.0,
          "value": "F:(3,5,b7,9)",
          "confidence": 1
        },
        {
          "time": 34.2,
          "duration": 2.0,
          "value": "G:min",
          "confidence": 1
        },
        {
          "time": 35.0,
          "duration": 4.0,
          "value": "G:maj",
          "confidence": 1
        },
        {
          "time": 36.0,
          "duration": 4.0,
          "value": "A:(4,5)",
          "confidence": 1
        },
        {
          "time": 37.0,
          "duration": 4.0,
          "value": "A:min",
          "confidence": 1
        },
        {
          "time": 38.0,
          "duration": 2.0,
          "value": "D:maj",
          "confidence": 1
        },
        {
          "time": 38.2,
          "duration": 2.0,
          "value": "F:(3,5,b7,9)",
          "confidence": 1
        },
        {
          "time": 39.0,
          "duration": 2.0,
          "value": "G:maj",
          "confidence": 1
        },
        {
          "time": 39.2,
          "duration": 2.0,
          "value": "A:dim",
          "confidence": 1
        },
        {
          "time": 40.0,
          "duration": 1.0,
          "value": "D:(3,5,b7)",
          "confidence": 1
        },
        {
<<<<<<< HEAD
          "time": 41.1,
=======
          "time": 40.1,
>>>>>>> 5725112b
          "duration": 1.0,
          "value": "G:min",
          "confidence": 1
        },
        {
<<<<<<< HEAD
          "time": 41.2,
=======
          "time": 40.2,
>>>>>>> 5725112b
          "duration": 2.0,
          "value": "G:maj",
          "confidence": 1
        },
        {
          "time": 41.0,
          "duration": 4.0,
          "value": "G:maj",
          "confidence": 1
        }
      ],
      "sandbox": {},
      "time": 0,
      "duration": 168.0
    },
    {
      "annotation_metadata": {
        "curator": {
          "name": "",
          "email": ""
        },
        "annotator": {},
        "version": "",
        "corpus": "biab_internet_corpus",
        "annotation_tools": "",
        "annotation_rules": "",
        "validation": "",
        "data_source": ""
      },
      "namespace": "key_mode",
      "data": [
        {
          "time": 0.0,
          "duration": 168.0,
          "value": "G",
          "confidence": 1
        }
      ],
      "sandbox": {},
      "time": 0,
      "duration": 168.0
    }
  ],
  "file_metadata": {
    "title": "Along Came Cain - J. Pumphandle",
    "artist": "",
    "release": "",
    "duration": 168.0,
    "identifiers": {},
    "jams_version": "0.3.4"
  },
  "sandbox": {
    "expanded": false
  }
}<|MERGE_RESOLUTION|>--- conflicted
+++ resolved
@@ -245,11 +245,7 @@
           "confidence": 1
         },
         {
-<<<<<<< HEAD
-          "time": 27.1,
-=======
           "time": 26.1,
->>>>>>> 5725112b
           "duration": 3.0,
           "value": "G:min",
           "confidence": 1
@@ -285,11 +281,7 @@
           "confidence": 1
         },
         {
-<<<<<<< HEAD
-          "time": 31.1,
-=======
           "time": 30.1,
->>>>>>> 5725112b
           "duration": 3.0,
           "value": "G:min",
           "confidence": 1
@@ -379,21 +371,13 @@
           "confidence": 1
         },
         {
-<<<<<<< HEAD
-          "time": 41.1,
-=======
           "time": 40.1,
->>>>>>> 5725112b
           "duration": 1.0,
           "value": "G:min",
           "confidence": 1
         },
         {
-<<<<<<< HEAD
-          "time": 41.2,
-=======
           "time": 40.2,
->>>>>>> 5725112b
           "duration": 2.0,
           "value": "G:maj",
           "confidence": 1
