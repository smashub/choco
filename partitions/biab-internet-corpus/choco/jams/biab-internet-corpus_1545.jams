--- conflicted
+++ resolved
@@ -25,19 +25,11 @@
         {
           "time": 1.0,
           "duration": 4.0,
-<<<<<<< HEAD
-          "value": "A:(4,5)",
-=======
-          "value": "A:min",
->>>>>>> 5725112b
+          "value": "A:min",
           "confidence": 1
         },
         {
           "time": 2.0,
-<<<<<<< HEAD
-          "duration": 4.0,
-          "value": "A:min",
-=======
           "duration": 2.0,
           "value": "F:(3,5,b7,9)",
           "confidence": 1
@@ -46,52 +38,28 @@
           "time": 2.2,
           "duration": 2.0,
           "value": "G:min",
->>>>>>> 5725112b
           "confidence": 1
         },
         {
           "time": 3.0,
-<<<<<<< HEAD
-          "duration": 2.0,
-          "value": "F:(3,5,b7,9)",
-          "confidence": 1
-        },
-        {
-          "time": 3.2,
-          "duration": 2.0,
-          "value": "G:min",
-=======
-          "duration": 4.0,
-          "value": "G:maj",
->>>>>>> 5725112b
+          "duration": 4.0,
+          "value": "G:maj",
           "confidence": 1
         },
         {
           "time": 4.0,
           "duration": 4.0,
-<<<<<<< HEAD
-          "value": "G:maj",
-=======
-          "value": "A:(4,5)",
->>>>>>> 5725112b
+          "value": "A:(4,5)",
           "confidence": 1
         },
         {
           "time": 5.0,
           "duration": 4.0,
-<<<<<<< HEAD
-          "value": "A:(4,5)",
-=======
-          "value": "A:min",
->>>>>>> 5725112b
+          "value": "A:min",
           "confidence": 1
         },
         {
           "time": 6.0,
-<<<<<<< HEAD
-          "duration": 4.0,
-          "value": "A:min",
-=======
           "duration": 2.0,
           "value": "D:maj",
           "confidence": 1
@@ -100,220 +68,105 @@
           "time": 6.2,
           "duration": 2.0,
           "value": "F:(3,5,b7,9)",
->>>>>>> 5725112b
           "confidence": 1
         },
         {
           "time": 7.0,
           "duration": 2.0,
-<<<<<<< HEAD
+          "value": "G:maj",
+          "confidence": 1
+        },
+        {
+          "time": 7.2,
+          "duration": 2.0,
+          "value": "A:dim",
+          "confidence": 1
+        },
+        {
+          "time": 8.0,
+          "duration": 4.0,
+          "value": "A:(4,5)",
+          "confidence": 1
+        },
+        {
+          "time": 9.0,
+          "duration": 4.0,
+          "value": "A:min",
+          "confidence": 1
+        },
+        {
+          "time": 10.0,
+          "duration": 2.0,
+          "value": "F:(3,5,b7,9)",
+          "confidence": 1
+        },
+        {
+          "time": 10.2,
+          "duration": 2.0,
+          "value": "G:min",
+          "confidence": 1
+        },
+        {
+          "time": 11.0,
+          "duration": 4.0,
+          "value": "G:maj",
+          "confidence": 1
+        },
+        {
+          "time": 12.0,
+          "duration": 4.0,
+          "value": "A:(4,5)",
+          "confidence": 1
+        },
+        {
+          "time": 13.0,
+          "duration": 4.0,
+          "value": "A:min",
+          "confidence": 1
+        },
+        {
+          "time": 14.0,
+          "duration": 2.0,
           "value": "D:maj",
-=======
-          "value": "G:maj",
->>>>>>> 5725112b
-          "confidence": 1
-        },
-        {
-          "time": 7.2,
-          "duration": 2.0,
-<<<<<<< HEAD
-          "value": "F:(3,5,b7,9)",
-=======
+          "confidence": 1
+        },
+        {
+          "time": 14.2,
+          "duration": 2.0,
+          "value": "F:(3,5,b7,9)",
+          "confidence": 1
+        },
+        {
+          "time": 15.0,
+          "duration": 2.0,
+          "value": "G:maj",
+          "confidence": 1
+        },
+        {
+          "time": 15.2,
+          "duration": 2.0,
           "value": "A:dim",
->>>>>>> 5725112b
-          "confidence": 1
-        },
-        {
-          "time": 8.0,
-<<<<<<< HEAD
-          "duration": 2.0,
-          "value": "G:maj",
-          "confidence": 1
-        },
-        {
-          "time": 8.2,
-          "duration": 2.0,
-          "value": "A:dim",
-=======
-          "duration": 4.0,
-          "value": "A:(4,5)",
->>>>>>> 5725112b
-          "confidence": 1
-        },
-        {
-          "time": 9.0,
-          "duration": 4.0,
-<<<<<<< HEAD
-          "value": "A:(4,5)",
-=======
-          "value": "A:min",
->>>>>>> 5725112b
-          "confidence": 1
-        },
-        {
-          "time": 10.0,
-<<<<<<< HEAD
-          "duration": 4.0,
-          "value": "A:min",
-=======
-          "duration": 2.0,
-          "value": "F:(3,5,b7,9)",
-          "confidence": 1
-        },
-        {
-          "time": 10.2,
-          "duration": 2.0,
-          "value": "G:min",
->>>>>>> 5725112b
-          "confidence": 1
-        },
-        {
-          "time": 11.0,
-<<<<<<< HEAD
-          "duration": 2.0,
-          "value": "F:(3,5,b7,9)",
-          "confidence": 1
-        },
-        {
-          "time": 11.2,
-          "duration": 2.0,
-          "value": "G:min",
-          "confidence": 1
-        },
-        {
-          "time": 12.0,
-          "duration": 4.0,
-          "value": "G:maj",
-          "confidence": 1
-        },
-        {
-          "time": 13.0,
-          "duration": 4.0,
-          "value": "A:(4,5)",
-          "confidence": 1
-        },
-        {
-          "time": 14.0,
-          "duration": 4.0,
-          "value": "A:min",
-=======
-          "duration": 4.0,
-          "value": "G:maj",
-          "confidence": 1
-        },
-        {
-          "time": 12.0,
-          "duration": 4.0,
-          "value": "A:(4,5)",
-          "confidence": 1
-        },
-        {
-          "time": 13.0,
-          "duration": 4.0,
-          "value": "A:min",
-          "confidence": 1
-        },
-        {
-          "time": 14.0,
-          "duration": 2.0,
-          "value": "D:maj",
-          "confidence": 1
-        },
-        {
-          "time": 14.2,
-          "duration": 2.0,
-          "value": "F:(3,5,b7,9)",
->>>>>>> 5725112b
-          "confidence": 1
-        },
-        {
-          "time": 15.0,
-          "duration": 2.0,
-<<<<<<< HEAD
-          "value": "D:maj",
-=======
-          "value": "G:maj",
->>>>>>> 5725112b
-          "confidence": 1
-        },
-        {
-          "time": 15.2,
-          "duration": 2.0,
-<<<<<<< HEAD
-          "value": "F:(3,5,b7,9)",
-=======
-          "value": "A:dim",
->>>>>>> 5725112b
           "confidence": 1
         },
         {
           "time": 16.0,
           "duration": 2.0,
-<<<<<<< HEAD
-          "value": "G:maj",
+          "value": "G:(4,5)",
           "confidence": 1
         },
         {
           "time": 16.2,
           "duration": 2.0,
-          "value": "A:dim",
+          "value": "A:(3,5,b7)",
           "confidence": 1
         },
         {
           "time": 17.0,
-          "duration": 2.0,
-          "value": "G:(4,5)",
-          "confidence": 1
-        },
-        {
-          "time": 17.2,
-=======
-          "value": "G:(4,5)",
-          "confidence": 1
-        },
-        {
-          "time": 16.2,
->>>>>>> 5725112b
-          "duration": 2.0,
+          "duration": 4.0,
           "value": "A:(3,5,b7)",
           "confidence": 1
         },
         {
-          "time": 17.0,
-          "duration": 4.0,
-          "value": "A:(3,5,b7)",
-          "confidence": 1
-        },
-        {
-<<<<<<< HEAD
-          "time": 19.0,
-          "duration": 1.0,
-          "value": "B:maj",
-          "confidence": 1
-        },
-        {
-          "time": 19.1,
-          "duration": 3.0,
-          "value": "G:min",
-          "confidence": 1
-        },
-        {
-          "time": 20.0,
-          "duration": 4.0,
-          "value": "G:maj",
-          "confidence": 1
-        },
-        {
-          "time": 21.0,
-          "duration": 2.0,
-          "value": "G:(4,5)",
-          "confidence": 1
-        },
-        {
-          "time": 21.2,
-          "duration": 2.0,
-          "value": "A:(3,5,b7)",
-=======
           "time": 18.0,
           "duration": 1.0,
           "value": "B:maj",
@@ -329,7 +182,6 @@
           "time": 19.0,
           "duration": 4.0,
           "value": "G:maj",
->>>>>>> 5725112b
           "confidence": 1
         },
         {
@@ -339,59 +191,6 @@
           "confidence": 1
         },
         {
-<<<<<<< HEAD
-          "time": 23.0,
-          "duration": 1.0,
-          "value": "B:maj",
-          "confidence": 1
-        },
-        {
-          "time": 23.1,
-          "duration": 3.0,
-          "value": "G:min",
-          "confidence": 1
-        },
-        {
-          "time": 24.0,
-          "duration": 2.0,
-          "value": "G:maj",
-          "confidence": 1
-        },
-        {
-          "time": 24.2,
-          "duration": 2.0,
-          "value": "D:(3,5,b7)",
-          "confidence": 1
-        },
-        {
-          "time": 25.0,
-          "duration": 4.0,
-          "value": "A:(4,5)",
-          "confidence": 1
-        },
-        {
-          "time": 26.0,
-          "duration": 4.0,
-          "value": "A:min",
-          "confidence": 1
-        },
-        {
-          "time": 27.0,
-          "duration": 2.0,
-          "value": "F:(3,5,b7,9)",
-          "confidence": 1
-        },
-        {
-          "time": 27.2,
-          "duration": 2.0,
-          "value": "G:min",
-          "confidence": 1
-        },
-        {
-          "time": 28.0,
-          "duration": 4.0,
-          "value": "G:maj",
-=======
           "time": 20.2,
           "duration": 2.0,
           "value": "A:(3,5,b7)",
@@ -425,7 +224,6 @@
           "time": 23.2,
           "duration": 2.0,
           "value": "D:(3,5,b7)",
->>>>>>> 5725112b
           "confidence": 1
         },
         {
@@ -438,107 +236,76 @@
           "time": 25.0,
           "duration": 4.0,
           "value": "A:min",
-<<<<<<< HEAD
+          "confidence": 1
+        },
+        {
+          "time": 26.0,
+          "duration": 2.0,
+          "value": "F:(3,5,b7,9)",
+          "confidence": 1
+        },
+        {
+          "time": 26.2,
+          "duration": 2.0,
+          "value": "G:min",
+          "confidence": 1
+        },
+        {
+          "time": 27.0,
+          "duration": 4.0,
+          "value": "G:maj",
+          "confidence": 1
+        },
+        {
+          "time": 28.0,
+          "duration": 4.0,
+          "value": "A:(4,5)",
+          "confidence": 1
+        },
+        {
+          "time": 29.0,
+          "duration": 4.0,
+          "value": "A:min",
+          "confidence": 1
+        },
+        {
+          "time": 30.0,
+          "duration": 2.0,
+          "value": "D:maj",
+          "confidence": 1
+        },
+        {
+          "time": 30.2,
+          "duration": 2.0,
+          "value": "F:(3,5,b7,9)",
           "confidence": 1
         },
         {
           "time": 31.0,
           "duration": 2.0,
-          "value": "D:maj",
-=======
->>>>>>> 5725112b
-          "confidence": 1
-        },
-        {
-          "time": 26.0,
-          "duration": 2.0,
-          "value": "F:(3,5,b7,9)",
-          "confidence": 1
-        },
-        {
-          "time": 26.2,
-          "duration": 2.0,
-<<<<<<< HEAD
-          "value": "G:maj",
-          "confidence": 1
-        },
-        {
-          "time": 32.2,
+          "value": "G:maj",
+          "confidence": 1
+        },
+        {
+          "time": 31.2,
           "duration": 2.0,
           "value": "A:dim",
           "confidence": 1
         },
         {
-          "time": 33.0,
-=======
-          "value": "G:min",
-          "confidence": 1
-        },
-        {
-          "time": 27.0,
-          "duration": 4.0,
-          "value": "G:maj",
-          "confidence": 1
-        },
-        {
-          "time": 28.0,
-          "duration": 4.0,
-          "value": "A:(4,5)",
-          "confidence": 1
-        },
-        {
-          "time": 29.0,
-          "duration": 4.0,
-          "value": "A:min",
-          "confidence": 1
-        },
-        {
-          "time": 30.0,
-          "duration": 2.0,
-          "value": "D:maj",
-          "confidence": 1
-        },
-        {
-          "time": 30.2,
-          "duration": 2.0,
-          "value": "F:(3,5,b7,9)",
-          "confidence": 1
-        },
-        {
-          "time": 31.0,
-          "duration": 2.0,
-          "value": "G:maj",
-          "confidence": 1
-        },
-        {
-          "time": 31.2,
-          "duration": 2.0,
-          "value": "A:dim",
-          "confidence": 1
-        },
-        {
           "time": 32.0,
->>>>>>> 5725112b
           "duration": 1.0,
           "value": "D:(3,5,b7)",
           "confidence": 1
         },
         {
-<<<<<<< HEAD
-          "time": 33.1,
-=======
           "time": 32.1,
->>>>>>> 5725112b
           "duration": 1.0,
           "value": "G:min",
           "confidence": 1
         },
         {
-<<<<<<< HEAD
-          "time": 33.2,
-=======
           "time": 32.2,
->>>>>>> 5725112b
           "duration": 2.0,
           "value": "G:maj",
           "confidence": 1
