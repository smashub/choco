--- conflicted
+++ resolved
@@ -65,11 +65,7 @@
           "confidence": 1
         },
         {
-<<<<<<< HEAD
-          "time": 4.3,
-=======
           "time": 3.3,
->>>>>>> 5725112b
           "duration": 1.0,
           "value": "B:(3,5,b7)",
           "confidence": 1
@@ -257,233 +253,137 @@
         {
           "time": 22.0,
           "duration": 4.0,
-<<<<<<< HEAD
+          "value": "C:maj",
+          "confidence": 1
+        },
+        {
+          "time": 23.0,
+          "duration": 4.0,
+          "value": "C:(3,5,b7)",
+          "confidence": 1
+        },
+        {
+          "time": 24.0,
+          "duration": 4.0,
+          "value": "F:maj",
+          "confidence": 1
+        },
+        {
+          "time": 25.0,
+          "duration": 4.0,
+          "value": "C:maj",
+          "confidence": 1
+        },
+        {
+          "time": 26.0,
+          "duration": 4.0,
+          "value": "E:(3,5,b7)",
+          "confidence": 1
+        },
+        {
+          "time": 27.0,
+          "duration": 4.0,
+          "value": "A:min(b7)",
+          "confidence": 1
+        },
+        {
+          "time": 28.0,
+          "duration": 2.0,
+          "value": "D:(3,5,b7)",
+          "confidence": 1
+        },
+        {
+          "time": 28.2,
+          "duration": 2.0,
+          "value": "A:min(b7)",
+          "confidence": 1
+        },
+        {
+          "time": 29.0,
+          "duration": 4.0,
+          "value": "D:(3,5,b7,9)",
+          "confidence": 1
+        },
+        {
+          "time": 30.0,
+          "duration": 4.0,
+          "value": "G:(3,5,b7)",
+          "confidence": 1
+        },
+        {
+          "time": 31.0,
+          "duration": 4.0,
+          "value": "G:(3,5,b7)",
+          "confidence": 1
+        },
+        {
+          "time": 32.0,
+          "duration": 4.0,
+          "value": "C:maj",
+          "confidence": 1
+        },
+        {
+          "time": 33.0,
+          "duration": 4.0,
+          "value": "G:(3,5,b7)",
+          "confidence": 1
+        },
+        {
+          "time": 34.0,
+          "duration": 4.0,
+          "value": "C:maj",
+          "confidence": 1
+        },
+        {
+          "time": 35.0,
+          "duration": 4.0,
+          "value": "C:(3,5,b7)",
+          "confidence": 1
+        },
+        {
+          "time": 36.0,
+          "duration": 4.0,
+          "value": "F:maj",
+          "confidence": 1
+        },
+        {
+          "time": 37.0,
+          "duration": 4.0,
           "value": "F#:dim/D",
-=======
-          "value": "C:maj",
->>>>>>> 5725112b
-          "confidence": 1
-        },
-        {
-          "time": 23.0,
-          "duration": 4.0,
-<<<<<<< HEAD
-          "value": "C:maj",
-=======
+          "confidence": 1
+        },
+        {
+          "time": 38.0,
+          "duration": 4.0,
+          "value": "C:maj",
+          "confidence": 1
+        },
+        {
+          "time": 39.0,
+          "duration": 4.0,
           "value": "C:(3,5,b7)",
->>>>>>> 5725112b
-          "confidence": 1
-        },
-        {
-          "time": 24.0,
-          "duration": 4.0,
-<<<<<<< HEAD
-          "value": "C:(3,5,b7)",
-=======
+          "confidence": 1
+        },
+        {
+          "time": 40.0,
+          "duration": 4.0,
           "value": "F:maj",
->>>>>>> 5725112b
-          "confidence": 1
-        },
-        {
-          "time": 25.0,
-          "duration": 4.0,
-<<<<<<< HEAD
-          "value": "F:maj",
-=======
-          "value": "C:maj",
->>>>>>> 5725112b
-          "confidence": 1
-        },
-        {
-          "time": 26.0,
-          "duration": 4.0,
-<<<<<<< HEAD
-          "value": "C:maj",
-=======
+          "confidence": 1
+        },
+        {
+          "time": 41.0,
+          "duration": 4.0,
+          "value": "C:maj",
+          "confidence": 1
+        },
+        {
+          "time": 42.0,
+          "duration": 4.0,
           "value": "E:(3,5,b7)",
->>>>>>> 5725112b
-          "confidence": 1
-        },
-        {
-          "time": 27.0,
-          "duration": 4.0,
-<<<<<<< HEAD
-          "value": "E:(3,5,b7)",
-=======
-          "value": "A:min(b7)",
->>>>>>> 5725112b
-          "confidence": 1
-        },
-        {
-          "time": 28.0,
-<<<<<<< HEAD
-          "duration": 4.0,
-          "value": "A:min(b7)",
-=======
-          "duration": 2.0,
-          "value": "D:(3,5,b7)",
->>>>>>> 5725112b
-          "confidence": 1
-        },
-        {
-          "time": 28.2,
-          "duration": 2.0,
-<<<<<<< HEAD
-          "value": "D:(3,5,b7)",
-          "confidence": 1
-        },
-        {
-          "time": 29.2,
-          "duration": 2.0,
-          "value": "A:min(b7)",
-=======
-          "value": "A:min(b7)",
-          "confidence": 1
-        },
-        {
-          "time": 29.0,
-          "duration": 4.0,
-          "value": "D:(3,5,b7,9)",
->>>>>>> 5725112b
-          "confidence": 1
-        },
-        {
-          "time": 30.0,
-          "duration": 4.0,
-<<<<<<< HEAD
-          "value": "D:(3,5,b7,9)",
-=======
-          "value": "G:(3,5,b7)",
->>>>>>> 5725112b
-          "confidence": 1
-        },
-        {
-          "time": 31.0,
-          "duration": 4.0,
-          "value": "G:(3,5,b7)",
-          "confidence": 1
-        },
-        {
-          "time": 32.0,
-          "duration": 4.0,
-<<<<<<< HEAD
-          "value": "G:(3,5,b7)",
-=======
-          "value": "C:maj",
->>>>>>> 5725112b
-          "confidence": 1
-        },
-        {
-          "time": 33.0,
-          "duration": 4.0,
-<<<<<<< HEAD
-          "value": "C:maj",
-=======
-          "value": "G:(3,5,b7)",
->>>>>>> 5725112b
-          "confidence": 1
-        },
-        {
-          "time": 34.0,
-          "duration": 4.0,
-<<<<<<< HEAD
-          "value": "G:(3,5,b7)",
-=======
-          "value": "C:maj",
->>>>>>> 5725112b
-          "confidence": 1
-        },
-        {
-          "time": 35.0,
-          "duration": 4.0,
-<<<<<<< HEAD
-          "value": "C:maj",
-=======
-          "value": "C:(3,5,b7)",
->>>>>>> 5725112b
-          "confidence": 1
-        },
-        {
-          "time": 36.0,
-          "duration": 4.0,
-<<<<<<< HEAD
-          "value": "C:(3,5,b7)",
-=======
-          "value": "F:maj",
->>>>>>> 5725112b
-          "confidence": 1
-        },
-        {
-          "time": 37.0,
-          "duration": 4.0,
-<<<<<<< HEAD
-          "value": "F:maj",
-=======
-          "value": "F#:dim/D",
->>>>>>> 5725112b
-          "confidence": 1
-        },
-        {
-          "time": 38.0,
-          "duration": 4.0,
-<<<<<<< HEAD
-          "value": "F#:dim/D",
-=======
-          "value": "C:maj",
->>>>>>> 5725112b
-          "confidence": 1
-        },
-        {
-          "time": 39.0,
-          "duration": 4.0,
-<<<<<<< HEAD
-          "value": "C:maj",
-=======
-          "value": "C:(3,5,b7)",
->>>>>>> 5725112b
-          "confidence": 1
-        },
-        {
-          "time": 40.0,
-          "duration": 4.0,
-<<<<<<< HEAD
-          "value": "C:(3,5,b7)",
-=======
-          "value": "F:maj",
->>>>>>> 5725112b
-          "confidence": 1
-        },
-        {
-          "time": 41.0,
-          "duration": 4.0,
-<<<<<<< HEAD
-          "value": "F:maj",
-=======
-          "value": "C:maj",
->>>>>>> 5725112b
-          "confidence": 1
-        },
-        {
-          "time": 42.0,
-          "duration": 4.0,
-<<<<<<< HEAD
-          "value": "C:maj",
-=======
-          "value": "E:(3,5,b7)",
->>>>>>> 5725112b
           "confidence": 1
         },
         {
           "time": 43.0,
-<<<<<<< HEAD
-          "duration": 4.0,
-          "value": "E:(3,5,b7)",
-          "confidence": 1
-        },
-        {
-          "time": 44.0,
-=======
->>>>>>> 5725112b
           "duration": 2.0,
           "value": "A:min(b7)",
           "confidence": 1
