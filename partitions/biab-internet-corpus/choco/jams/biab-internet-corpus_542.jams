{
  "annotations": [
    {
      "annotation_metadata": {
        "curator": {
          "name": "",
          "email": ""
        },
        "annotator": {},
        "version": "",
        "corpus": "biab_internet_corpus",
        "annotation_tools": "",
        "annotation_rules": "",
        "validation": "",
        "data_source": ""
      },
      "namespace": "chord",
      "data": [
        {
          "time": 0.0,
          "duration": 4.0,
          "value": "D:min(b7)",
          "confidence": 1
        },
        {
          "time": 1.0,
          "duration": 4.0,
          "value": "G:(3,5,b7,9)",
          "confidence": 1
        },
        {
          "time": 2.0,
          "duration": 4.0,
          "value": "D:min(b7)",
          "confidence": 1
        },
        {
          "time": 3.0,
          "duration": 4.0,
          "value": "G:(3,5,b7,9)",
          "confidence": 1
        },
        {
          "time": 4.0,
          "duration": 4.0,
          "value": "D:min(b7)",
          "confidence": 1
        },
        {
          "time": 5.0,
          "duration": 4.0,
          "value": "G:(3,5,b7,9)",
          "confidence": 1
        },
        {
          "time": 6.0,
          "duration": 4.0,
          "value": "D:min(b7)",
          "confidence": 1
        },
        {
          "time": 7.0,
          "duration": 2.0,
          "value": "G:(3,5,b7,9)",
          "confidence": 1
        },
        {
          "time": 7.2,
          "duration": 2.0,
          "value": "G:(3,5,b7)",
          "confidence": 1
        },
        {
          "time": 8.0,
          "duration": 4.0,
          "value": "C:maj7",
          "confidence": 1
        },
        {
          "time": 9.0,
          "duration": 4.0,
          "value": "A:min(b7)",
          "confidence": 1
        },
        {
          "time": 10.0,
          "duration": 2.0,
          "value": "D:min(b7)",
          "confidence": 1
        },
        {
          "time": 10.2,
          "duration": 2.0,
          "value": "G:(3,5,b7,9)",
          "confidence": 1
        },
        {
          "time": 11.0,
          "duration": 2.0,
          "value": "D:min(b7)",
          "confidence": 1
        },
        {
          "time": 11.2,
          "duration": 2.0,
          "value": "G:(3,5,b7,9)",
          "confidence": 1
        },
        {
          "time": 12.0,
          "duration": 4.0,
          "value": "C:maj7",
          "confidence": 1
        },
        {
          "time": 13.0,
          "duration": 4.0,
          "value": "A:min(b7)",
          "confidence": 1
        },
        {
          "time": 14.0,
          "duration": 4.0,
<<<<<<< HEAD
          "value": "A:min(b7)",
=======
          "value": "Ab:min(b7)",
>>>>>>> 5725112b
          "confidence": 1
        },
        {
          "time": 15.0,
          "duration": 4.0,
<<<<<<< HEAD
          "value": "Ab:min(b7)",
=======
          "value": "Db:(3,5,b7,9)",
>>>>>>> 5725112b
          "confidence": 1
        },
        {
          "time": 16.0,
          "duration": 4.0,
          "value": "D:min(b7)",
          "confidence": 1
        },
        {
          "time": 17.0,
          "duration": 4.0,
<<<<<<< HEAD
          "value": "D:min(b7)",
=======
          "value": "G:(3,5,b7,9)",
>>>>>>> 5725112b
          "confidence": 1
        },
        {
          "time": 18.0,
          "duration": 4.0,
          "value": "D:min(b7)",
          "confidence": 1
        },
        {
          "time": 19.0,
          "duration": 4.0,
<<<<<<< HEAD
          "value": "D:min(b7)",
=======
          "value": "G:(3,5,b7,9)",
>>>>>>> 5725112b
          "confidence": 1
        },
        {
          "time": 20.0,
          "duration": 4.0,
          "value": "D:min(b7)",
          "confidence": 1
        },
        {
          "time": 21.0,
          "duration": 4.0,
<<<<<<< HEAD
          "value": "D:min(b7)",
=======
          "value": "G:(3,5,b7,9)",
>>>>>>> 5725112b
          "confidence": 1
        },
        {
          "time": 22.0,
          "duration": 4.0,
          "value": "D:min(b7)",
          "confidence": 1
        },
        {
          "time": 23.0,
<<<<<<< HEAD
          "duration": 4.0,
          "value": "D:min(b7)",
          "confidence": 1
        },
        {
          "time": 24.0,
=======
>>>>>>> 5725112b
          "duration": 2.0,
          "value": "G:(3,5,b7,9)",
          "confidence": 1
        },
        {
          "time": 23.2,
          "duration": 2.0,
          "value": "G:(3,5,b7)",
          "confidence": 1
        },
        {
          "time": 24.0,
          "duration": 4.0,
          "value": "C:maj7",
          "confidence": 1
        },
        {
          "time": 25.0,
          "duration": 4.0,
          "value": "A:min(b7)",
          "confidence": 1
        },
        {
          "time": 26.0,
          "duration": 4.0,
          "value": "D:(3,5,b7,9)",
          "confidence": 1
        },
        {
          "time": 27.0,
          "duration": 4.0,
          "value": "D:(3,5,b7,9)",
          "confidence": 1
        },
        {
          "time": 28.0,
          "duration": 2.0,
          "value": "D:min(b7)",
          "confidence": 1
        },
        {
          "time": 28.2,
          "duration": 2.0,
          "value": "G:(3,5,b7,9)",
          "confidence": 1
        },
        {
          "time": 29.0,
          "duration": 2.0,
          "value": "D:min(b7)",
          "confidence": 1
        },
        {
          "time": 29.2,
          "duration": 2.0,
          "value": "G:(3,5,b7,9,11,13)",
          "confidence": 1
        },
        {
          "time": 30.0,
          "duration": 4.0,
          "value": "C:(3,5,6)",
          "confidence": 1
        },
        {
          "time": 31.0,
          "duration": 4.0,
          "value": "C:(3,5,6)",
          "confidence": 1
        },
        {
          "time": 32.0,
          "duration": 4.0,
          "value": "C:(3,5,6,9)",
          "confidence": 1
        }
      ],
      "sandbox": {},
      "time": 0,
      "duration": 132.0
    },
    {
      "annotation_metadata": {
        "curator": {
          "name": "",
          "email": ""
        },
        "annotator": {},
        "version": "",
        "corpus": "biab_internet_corpus",
        "annotation_tools": "",
        "annotation_rules": "",
        "validation": "",
        "data_source": ""
      },
      "namespace": "key_mode",
      "data": [
        {
          "time": 0.0,
          "duration": 132.0,
          "value": "C",
          "confidence": 1
        }
      ],
      "sandbox": {},
      "time": 0,
      "duration": 132.0
    }
  ],
  "file_metadata": {
    "title": "Dearly Beloved 2",
    "artist": "",
    "release": "",
    "duration": 132.0,
    "identifiers": {},
    "jams_version": "0.3.4"
  },
  "sandbox": {
    "expanded": false
  }
}<|MERGE_RESOLUTION|>--- conflicted
+++ resolved
@@ -121,21 +121,13 @@
         {
           "time": 14.0,
           "duration": 4.0,
-<<<<<<< HEAD
-          "value": "A:min(b7)",
-=======
           "value": "Ab:min(b7)",
->>>>>>> 5725112b
           "confidence": 1
         },
         {
           "time": 15.0,
           "duration": 4.0,
-<<<<<<< HEAD
-          "value": "Ab:min(b7)",
-=======
           "value": "Db:(3,5,b7,9)",
->>>>>>> 5725112b
           "confidence": 1
         },
         {
@@ -147,11 +139,7 @@
         {
           "time": 17.0,
           "duration": 4.0,
-<<<<<<< HEAD
-          "value": "D:min(b7)",
-=======
-          "value": "G:(3,5,b7,9)",
->>>>>>> 5725112b
+          "value": "G:(3,5,b7,9)",
           "confidence": 1
         },
         {
@@ -163,11 +151,7 @@
         {
           "time": 19.0,
           "duration": 4.0,
-<<<<<<< HEAD
-          "value": "D:min(b7)",
-=======
-          "value": "G:(3,5,b7,9)",
->>>>>>> 5725112b
+          "value": "G:(3,5,b7,9)",
           "confidence": 1
         },
         {
@@ -179,11 +163,7 @@
         {
           "time": 21.0,
           "duration": 4.0,
-<<<<<<< HEAD
-          "value": "D:min(b7)",
-=======
-          "value": "G:(3,5,b7,9)",
->>>>>>> 5725112b
+          "value": "G:(3,5,b7,9)",
           "confidence": 1
         },
         {
@@ -194,15 +174,6 @@
         },
         {
           "time": 23.0,
-<<<<<<< HEAD
-          "duration": 4.0,
-          "value": "D:min(b7)",
-          "confidence": 1
-        },
-        {
-          "time": 24.0,
-=======
->>>>>>> 5725112b
           "duration": 2.0,
           "value": "G:(3,5,b7,9)",
           "confidence": 1
