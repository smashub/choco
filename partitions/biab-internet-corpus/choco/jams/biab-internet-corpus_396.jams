{
  "annotations": [
    {
      "annotation_metadata": {
        "curator": {
          "name": "",
          "email": ""
        },
        "annotator": {},
        "version": "",
        "corpus": "biab_internet_corpus",
        "annotation_tools": "",
        "annotation_rules": "",
        "validation": "",
        "data_source": ""
      },
      "namespace": "chord",
      "data": [
        {
          "time": 0.0,
          "duration": 4.0,
          "value": "D:(3,5,b7)",
          "confidence": 1
        },
        {
          "time": 1.0,
          "duration": 4.0,
          "value": "D:(3,5,b7)",
          "confidence": 1
        },
        {
          "time": 2.0,
          "duration": 4.0,
          "value": "D:(3,5,b7)",
          "confidence": 1
        },
        {
          "time": 3.0,
          "duration": 4.0,
          "value": "D:(3,5,b7)",
          "confidence": 1
        },
        {
          "time": 4.0,
          "duration": 4.0,
          "value": "D:(3,5,b7)",
          "confidence": 1
        },
        {
          "time": 5.0,
          "duration": 4.0,
          "value": "D:(3,5,b7)",
          "confidence": 1
        },
        {
          "time": 6.0,
          "duration": 4.0,
          "value": "D:(3,5,b7)",
          "confidence": 1
        },
        {
          "time": 7.0,
          "duration": 4.0,
          "value": "D:(3,5,b7)",
          "confidence": 1
        },
        {
          "time": 8.0,
          "duration": 4.0,
          "value": "D:(3,5,b7)",
          "confidence": 1
        },
        {
          "time": 9.0,
          "duration": 4.0,
          "value": "D:(3,5,b7)",
          "confidence": 1
        },
        {
          "time": 10.0,
          "duration": 4.0,
          "value": "D:(3,5,b7)",
          "confidence": 1
        },
        {
          "time": 11.0,
          "duration": 4.0,
          "value": "D:(3,5,b7)",
          "confidence": 1
        },
        {
          "time": 12.0,
          "duration": 4.0,
          "value": "D:(3,5,b7)",
          "confidence": 1
        },
        {
          "time": 13.0,
          "duration": 4.0,
          "value": "D:(3,5,b7)",
          "confidence": 1
        },
        {
          "time": 14.0,
          "duration": 4.0,
          "value": "D:(3,5,b7)",
          "confidence": 1
        },
        {
          "time": 15.0,
          "duration": 4.0,
          "value": "D:(3,5,b7)",
          "confidence": 1
        },
        {
          "time": 16.0,
          "duration": 4.0,
          "value": "D:(3,5,b7)",
          "confidence": 1
        },
        {
          "time": 17.0,
          "duration": 4.0,
          "value": "D:(3,5,b7)",
          "confidence": 1
        },
        {
          "time": 18.0,
          "duration": 4.0,
          "value": "D:(3,5,b7)",
          "confidence": 1
        },
        {
          "time": 19.0,
          "duration": 4.0,
          "value": "D:(3,5,b7)",
          "confidence": 1
        },
        {
          "time": 20.0,
          "duration": 4.0,
          "value": "G:maj",
          "confidence": 1
        },
        {
          "time": 21.0,
          "duration": 4.0,
          "value": "G:maj",
          "confidence": 1
        },
        {
          "time": 22.0,
          "duration": 3.0,
          "value": "G:maj",
          "confidence": 1
        },
        {
<<<<<<< HEAD
          "time": 23.3,
=======
          "time": 22.3,
>>>>>>> 5725112b
          "duration": 1.0,
          "value": "G:(3,5,b7)",
          "confidence": 1
        },
        {
          "time": 23.0,
          "duration": 4.0,
          "value": "G:maj",
          "confidence": 1
        },
        {
          "time": 24.0,
          "duration": 1.0,
          "value": "G:dim",
          "confidence": 1
        },
        {
<<<<<<< HEAD
          "time": 25.1,
=======
          "time": 24.1,
>>>>>>> 5725112b
          "duration": 3.0,
          "value": "G:maj",
          "confidence": 1
        },
        {
          "time": 25.0,
          "duration": 1.0,
          "value": "A:min",
          "confidence": 1
        },
        {
<<<<<<< HEAD
          "time": 26.1,
=======
          "time": 25.1,
>>>>>>> 5725112b
          "duration": 1.0,
          "value": "B:min",
          "confidence": 1
        },
        {
<<<<<<< HEAD
          "time": 26.2,
=======
          "time": 25.2,
>>>>>>> 5725112b
          "duration": 1.0,
          "value": "A:min",
          "confidence": 1
        },
        {
          "time": 25.3,
          "duration": 1.0,
          "value": "F:maj",
          "confidence": 1
        },
        {
          "time": 26.0,
          "duration": 4.0,
          "value": "G:maj",
          "confidence": 1
        },
        {
          "time": 27.0,
          "duration": 4.0,
          "value": "G:maj",
          "confidence": 1
        },
        {
          "time": 28.0,
          "duration": 4.0,
          "value": "G:maj",
          "confidence": 1
        },
        {
          "time": 29.0,
          "duration": 4.0,
          "value": "G:maj",
          "confidence": 1
        },
        {
          "time": 30.0,
          "duration": 3.0,
          "value": "G:maj",
          "confidence": 1
        },
        {
<<<<<<< HEAD
          "time": 31.3,
=======
          "time": 30.3,
>>>>>>> 5725112b
          "duration": 1.0,
          "value": "G:(3,5,b7)",
          "confidence": 1
        },
        {
          "time": 31.0,
          "duration": 4.0,
          "value": "G:(3,5,b7)",
          "confidence": 1
        },
        {
          "time": 32.0,
          "duration": 1.0,
          "value": "G:dim",
          "confidence": 1
        },
        {
<<<<<<< HEAD
          "time": 33.1,
=======
          "time": 32.1,
>>>>>>> 5725112b
          "duration": 3.0,
          "value": "G:maj",
          "confidence": 1
        },
        {
          "time": 33.0,
          "duration": 2.0,
          "value": "A:(3,5,b7)",
          "confidence": 1
        },
        {
          "time": 33.2,
          "duration": 1.0,
          "value": "D:(3,5,b7,9)",
          "confidence": 1
        },
        {
          "time": 33.3,
          "duration": 1.0,
          "value": "D:(3,5,b7,b9)",
          "confidence": 1
        },
        {
          "time": 34.0,
          "duration": 4.0,
          "value": "G:maj",
          "confidence": 1
        },
        {
          "time": 35.0,
          "duration": 2.0,
          "value": "G:maj",
          "confidence": 1
        },
        {
          "time": 35.2,
          "duration": 1.0,
          "value": "A:dim",
          "confidence": 1
        },
        {
          "time": 35.3,
          "duration": 1.0,
          "value": "G:(3,5,b7)",
          "confidence": 1
        },
        {
          "time": 36.0,
          "duration": 4.0,
          "value": "C:maj",
          "confidence": 1
        },
        {
          "time": 37.0,
          "duration": 4.0,
          "value": "C:maj",
          "confidence": 1
        },
        {
          "time": 38.0,
          "duration": 4.0,
          "value": "G:maj",
          "confidence": 1
        },
        {
          "time": 39.0,
          "duration": 4.0,
          "value": "G:maj",
          "confidence": 1
        },
        {
          "time": 40.0,
          "duration": 1.0,
          "value": "D:(3,5,b7)",
          "confidence": 1
        },
        {
<<<<<<< HEAD
          "time": 41.1,
=======
          "time": 40.1,
>>>>>>> 5725112b
          "duration": 1.0,
          "value": "B:min",
          "confidence": 1
        },
        {
<<<<<<< HEAD
          "time": 41.2,
=======
          "time": 40.2,
>>>>>>> 5725112b
          "duration": 2.0,
          "value": "D:(3,5,b7)",
          "confidence": 1
        },
        {
          "time": 41.0,
          "duration": 2.0,
          "value": "G:maj",
          "confidence": 1
        },
        {
          "time": 41.2,
          "duration": 2.0,
          "value": "D:(3,5,b7)",
          "confidence": 1
        },
        {
          "time": 42.0,
          "duration": 4.0,
          "value": "G:maj",
          "confidence": 1
        },
        {
          "time": 43.0,
          "duration": 2.0,
          "value": "G:maj",
          "confidence": 1
        },
        {
          "time": 43.2,
          "duration": 1.0,
          "value": "A:dim",
          "confidence": 1
        },
        {
          "time": 43.3,
          "duration": 1.0,
          "value": "G:maj",
          "confidence": 1
        },
        {
          "time": 44.0,
          "duration": 4.0,
          "value": "C:maj",
          "confidence": 1
        },
        {
          "time": 45.0,
          "duration": 4.0,
          "value": "C:maj",
          "confidence": 1
        },
        {
          "time": 46.0,
          "duration": 4.0,
          "value": "G:maj",
          "confidence": 1
        },
        {
          "time": 47.0,
          "duration": 4.0,
          "value": "G:maj",
          "confidence": 1
        },
        {
          "time": 48.0,
          "duration": 1.0,
          "value": "A:min",
          "confidence": 1
        },
        {
<<<<<<< HEAD
          "time": 49.1,
=======
          "time": 48.1,
>>>>>>> 5725112b
          "duration": 1.0,
          "value": "B:min",
          "confidence": 1
        },
        {
<<<<<<< HEAD
          "time": 49.2,
=======
          "time": 48.2,
>>>>>>> 5725112b
          "duration": 1.0,
          "value": "C:maj",
          "confidence": 1
        },
        {
          "time": 48.3,
          "duration": 1.0,
          "value": "D:maj",
          "confidence": 1
        },
        {
          "time": 49.0,
          "duration": 2.0,
          "value": "A:(3,5,b7,9)",
          "confidence": 1
        },
        {
          "time": 49.2,
          "duration": 1.0,
          "value": "D:(3,5,b7)",
          "confidence": 1
        },
        {
          "time": 49.3,
          "duration": 1.0,
          "value": "D:(3,5,b7,b9)",
          "confidence": 1
        },
        {
          "time": 50.0,
          "duration": 4.0,
          "value": "G:maj",
          "confidence": 1
        },
        {
          "time": 51.0,
          "duration": 4.0,
          "value": "G:maj",
          "confidence": 1
        },
        {
          "time": 52.0,
          "duration": 4.0,
          "value": "G:maj",
          "confidence": 1
        },
        {
          "time": 53.0,
          "duration": 4.0,
          "value": "G:maj",
          "confidence": 1
        },
        {
          "time": 54.0,
          "duration": 3.0,
          "value": "G:maj",
          "confidence": 1
        },
        {
<<<<<<< HEAD
          "time": 55.3,
=======
          "time": 54.3,
>>>>>>> 5725112b
          "duration": 1.0,
          "value": "G:(3,5,b7)",
          "confidence": 1
        },
        {
          "time": 55.0,
          "duration": 4.0,
          "value": "G:(3,5,b7)",
          "confidence": 1
        },
        {
          "time": 56.0,
          "duration": 1.0,
          "value": "G:dim",
          "confidence": 1
        },
        {
<<<<<<< HEAD
          "time": 57.1,
=======
          "time": 56.1,
>>>>>>> 5725112b
          "duration": 3.0,
          "value": "G:maj",
          "confidence": 1
        },
        {
          "time": 57.0,
          "duration": 1.0,
          "value": "D:(3,5,b7)",
          "confidence": 1
        },
        {
<<<<<<< HEAD
          "time": 58.1,
=======
          "time": 57.1,
>>>>>>> 5725112b
          "duration": 1.0,
          "value": "D:min",
          "confidence": 1
        },
        {
<<<<<<< HEAD
          "time": 58.2,
=======
          "time": 57.2,
>>>>>>> 5725112b
          "duration": 2.0,
          "value": "D:(3,5,b7)",
          "confidence": 1
        },
        {
          "time": 58.0,
          "duration": 4.0,
          "value": "G:maj",
          "confidence": 1
        },
        {
          "time": 59.0,
          "duration": 4.0,
          "value": "G:maj",
          "confidence": 1
        },
        {
          "time": 60.0,
          "duration": 4.0,
          "value": "G:maj",
          "confidence": 1
        },
        {
          "time": 61.0,
          "duration": 4.0,
          "value": "G:maj",
          "confidence": 1
        },
        {
          "time": 62.0,
          "duration": 4.0,
          "value": "G:maj",
          "confidence": 1
        },
        {
          "time": 63.0,
          "duration": 4.0,
          "value": "G:maj",
          "confidence": 1
        },
        {
          "time": 64.0,
          "duration": 1.0,
          "value": "G:dim",
          "confidence": 1
        },
        {
<<<<<<< HEAD
          "time": 65.1,
=======
          "time": 64.1,
>>>>>>> 5725112b
          "duration": 3.0,
          "value": "G:maj",
          "confidence": 1
        },
        {
          "time": 65.0,
          "duration": 2.0,
          "value": "A:(3,5,b7)",
          "confidence": 1
        },
        {
          "time": 65.2,
          "duration": 1.0,
          "value": "D:(3,5,b7)",
          "confidence": 1
        },
        {
          "time": 65.3,
          "duration": 1.0,
          "value": "D:(3,5,b7,b9)",
          "confidence": 1
        },
        {
          "time": 66.0,
          "duration": 4.0,
          "value": "G:maj",
          "confidence": 1
        },
        {
          "time": 67.0,
          "duration": 4.0,
          "value": "G:maj",
          "confidence": 1
        },
        {
          "time": 68.0,
          "duration": 4.0,
          "value": "G:maj",
          "confidence": 1
        }
      ],
      "sandbox": {},
      "time": 0,
      "duration": 276.0
    },
    {
      "annotation_metadata": {
        "curator": {
          "name": "",
          "email": ""
        },
        "annotator": {},
        "version": "",
        "corpus": "biab_internet_corpus",
        "annotation_tools": "",
        "annotation_rules": "",
        "validation": "",
        "data_source": ""
      },
      "namespace": "key_mode",
      "data": [
        {
          "time": 0.0,
          "duration": 276.0,
          "value": "G",
          "confidence": 1
        }
      ],
      "sandbox": {},
      "time": 0,
      "duration": 276.0
    }
  ],
  "file_metadata": {
    "title": "The Wedding Samba",
    "artist": "",
    "release": "",
    "duration": 276.0,
    "identifiers": {},
    "jams_version": "0.3.4"
  },
  "sandbox": {
    "expanded": false
  }
}<|MERGE_RESOLUTION|>--- conflicted
+++ resolved
@@ -155,11 +155,7 @@
           "confidence": 1
         },
         {
-<<<<<<< HEAD
-          "time": 23.3,
-=======
           "time": 22.3,
->>>>>>> 5725112b
           "duration": 1.0,
           "value": "G:(3,5,b7)",
           "confidence": 1
@@ -177,37 +173,25 @@
           "confidence": 1
         },
         {
-<<<<<<< HEAD
+          "time": 24.1,
+          "duration": 3.0,
+          "value": "G:maj",
+          "confidence": 1
+        },
+        {
+          "time": 25.0,
+          "duration": 1.0,
+          "value": "A:min",
+          "confidence": 1
+        },
+        {
           "time": 25.1,
-=======
-          "time": 24.1,
->>>>>>> 5725112b
-          "duration": 3.0,
-          "value": "G:maj",
-          "confidence": 1
-        },
-        {
-          "time": 25.0,
-          "duration": 1.0,
-          "value": "A:min",
-          "confidence": 1
-        },
-        {
-<<<<<<< HEAD
-          "time": 26.1,
-=======
-          "time": 25.1,
->>>>>>> 5725112b
           "duration": 1.0,
           "value": "B:min",
           "confidence": 1
         },
         {
-<<<<<<< HEAD
-          "time": 26.2,
-=======
           "time": 25.2,
->>>>>>> 5725112b
           "duration": 1.0,
           "value": "A:min",
           "confidence": 1
@@ -249,11 +233,7 @@
           "confidence": 1
         },
         {
-<<<<<<< HEAD
-          "time": 31.3,
-=======
           "time": 30.3,
->>>>>>> 5725112b
           "duration": 1.0,
           "value": "G:(3,5,b7)",
           "confidence": 1
@@ -271,11 +251,7 @@
           "confidence": 1
         },
         {
-<<<<<<< HEAD
-          "time": 33.1,
-=======
           "time": 32.1,
->>>>>>> 5725112b
           "duration": 3.0,
           "value": "G:maj",
           "confidence": 1
@@ -353,33 +329,25 @@
           "confidence": 1
         },
         {
-<<<<<<< HEAD
-          "time": 41.1,
-=======
           "time": 40.1,
->>>>>>> 5725112b
           "duration": 1.0,
           "value": "B:min",
           "confidence": 1
         },
         {
-<<<<<<< HEAD
+          "time": 40.2,
+          "duration": 2.0,
+          "value": "D:(3,5,b7)",
+          "confidence": 1
+        },
+        {
+          "time": 41.0,
+          "duration": 2.0,
+          "value": "G:maj",
+          "confidence": 1
+        },
+        {
           "time": 41.2,
-=======
-          "time": 40.2,
->>>>>>> 5725112b
-          "duration": 2.0,
-          "value": "D:(3,5,b7)",
-          "confidence": 1
-        },
-        {
-          "time": 41.0,
-          "duration": 2.0,
-          "value": "G:maj",
-          "confidence": 1
-        },
-        {
-          "time": 41.2,
           "duration": 2.0,
           "value": "D:(3,5,b7)",
           "confidence": 1
@@ -439,21 +407,13 @@
           "confidence": 1
         },
         {
-<<<<<<< HEAD
-          "time": 49.1,
-=======
           "time": 48.1,
->>>>>>> 5725112b
           "duration": 1.0,
           "value": "B:min",
           "confidence": 1
         },
         {
-<<<<<<< HEAD
-          "time": 49.2,
-=======
           "time": 48.2,
->>>>>>> 5725112b
           "duration": 1.0,
           "value": "C:maj",
           "confidence": 1
@@ -513,11 +473,7 @@
           "confidence": 1
         },
         {
-<<<<<<< HEAD
-          "time": 55.3,
-=======
           "time": 54.3,
->>>>>>> 5725112b
           "duration": 1.0,
           "value": "G:(3,5,b7)",
           "confidence": 1
@@ -535,37 +491,25 @@
           "confidence": 1
         },
         {
-<<<<<<< HEAD
+          "time": 56.1,
+          "duration": 3.0,
+          "value": "G:maj",
+          "confidence": 1
+        },
+        {
+          "time": 57.0,
+          "duration": 1.0,
+          "value": "D:(3,5,b7)",
+          "confidence": 1
+        },
+        {
           "time": 57.1,
-=======
-          "time": 56.1,
->>>>>>> 5725112b
-          "duration": 3.0,
-          "value": "G:maj",
-          "confidence": 1
-        },
-        {
-          "time": 57.0,
-          "duration": 1.0,
-          "value": "D:(3,5,b7)",
-          "confidence": 1
-        },
-        {
-<<<<<<< HEAD
-          "time": 58.1,
-=======
-          "time": 57.1,
->>>>>>> 5725112b
           "duration": 1.0,
           "value": "D:min",
           "confidence": 1
         },
         {
-<<<<<<< HEAD
-          "time": 58.2,
-=======
           "time": 57.2,
->>>>>>> 5725112b
           "duration": 2.0,
           "value": "D:(3,5,b7)",
           "confidence": 1
@@ -613,11 +557,7 @@
           "confidence": 1
         },
         {
-<<<<<<< HEAD
-          "time": 65.1,
-=======
           "time": 64.1,
->>>>>>> 5725112b
           "duration": 3.0,
           "value": "G:maj",
           "confidence": 1
