--- conflicted
+++ resolved
@@ -245,11 +245,7 @@
           "confidence": 1
         },
         {
-<<<<<<< HEAD
-          "time": 32.3,
-=======
           "time": 31.3,
->>>>>>> 5725112b
           "duration": 1.0,
           "value": "C:maj",
           "confidence": 1
@@ -261,11 +257,7 @@
           "confidence": 1
         },
         {
-<<<<<<< HEAD
-          "time": 33.3,
-=======
           "time": 32.3,
->>>>>>> 5725112b
           "duration": 1.0,
           "value": "C:maj",
           "confidence": 1
@@ -421,11 +413,7 @@
           "confidence": 1
         },
         {
-<<<<<<< HEAD
-          "time": 55.3,
-=======
           "time": 54.3,
->>>>>>> 5725112b
           "duration": 1.0,
           "value": "C:maj",
           "confidence": 1
@@ -437,11 +425,7 @@
           "confidence": 1
         },
         {
-<<<<<<< HEAD
-          "time": 56.3,
-=======
           "time": 55.3,
->>>>>>> 5725112b
           "duration": 1.0,
           "value": "C:maj",
           "confidence": 1
