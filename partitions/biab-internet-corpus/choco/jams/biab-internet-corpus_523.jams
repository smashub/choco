{
  "annotations": [
    {
      "annotation_metadata": {
        "curator": {
          "name": "",
          "email": ""
        },
        "annotator": {},
        "version": "",
        "corpus": "biab_internet_corpus",
        "annotation_tools": "",
        "annotation_rules": "",
        "validation": "",
        "data_source": ""
      },
      "namespace": "chord",
      "data": [
        {
          "time": 0.0,
          "duration": 1.0,
          "value": "F:maj",
          "confidence": 1
        },
        {
<<<<<<< HEAD
          "time": 1.1,
=======
          "time": 0.1,
>>>>>>> 5725112b
          "duration": 1.0,
          "value": "F:maj/Eb",
          "confidence": 1
        },
        {
<<<<<<< HEAD
          "time": 1.2,
=======
          "time": 0.2,
>>>>>>> 5725112b
          "duration": 1.0,
          "value": "Bb:maj/D",
          "confidence": 1
        },
        {
          "time": 0.3,
          "duration": 1.0,
          "value": "Bb:min/Db",
          "confidence": 1
        },
        {
          "time": 1.0,
          "duration": 1.0,
          "value": "F:maj/C",
          "confidence": 1
        },
        {
<<<<<<< HEAD
          "time": 2.1,
=======
          "time": 1.1,
>>>>>>> 5725112b
          "duration": 1.0,
          "value": "Db:dim",
          "confidence": 1
        },
        {
<<<<<<< HEAD
          "time": 2.2,
=======
          "time": 1.2,
>>>>>>> 5725112b
          "duration": 1.0,
          "value": "D:min",
          "confidence": 1
        },
        {
          "time": 1.3,
          "duration": 1.0,
          "value": "Eb:dim",
          "confidence": 1
        },
        {
          "time": 2.0,
          "duration": 2.0,
          "value": "C:maj/E",
          "confidence": 1
        },
        {
          "time": 2.2,
          "duration": 2.0,
          "value": "F:maj",
          "confidence": 1
        },
        {
          "time": 3.0,
          "duration": 1.0,
          "value": "Gb:(b3,b5,b7)",
          "confidence": 1
        },
        {
<<<<<<< HEAD
          "time": 4.1,
=======
          "time": 3.1,
>>>>>>> 5725112b
          "duration": 1.0,
          "value": "G:(3,5,b7)",
          "confidence": 1
        },
        {
<<<<<<< HEAD
          "time": 4.2,
=======
          "time": 3.2,
>>>>>>> 5725112b
          "duration": 2.0,
          "value": "C:(4,5,b7)",
          "confidence": 1
        },
        {
          "time": 4.0,
          "duration": 1.0,
          "value": "F:maj",
          "confidence": 1
        },
        {
<<<<<<< HEAD
          "time": 5.1,
=======
          "time": 4.1,
>>>>>>> 5725112b
          "duration": 1.0,
          "value": "F:(3,5,b7)/C",
          "confidence": 1
        },
        {
<<<<<<< HEAD
          "time": 5.2,
=======
          "time": 4.2,
>>>>>>> 5725112b
          "duration": 1.0,
          "value": "Bb:(3,5,6)",
          "confidence": 1
        },
        {
          "time": 4.3,
          "duration": 1.0,
          "value": "G:(b3,b5,b7)",
          "confidence": 1
        },
        {
          "time": 5.0,
          "duration": 1.0,
          "value": "F:maj/A",
          "confidence": 1
        },
        {
<<<<<<< HEAD
          "time": 6.1,
=======
          "time": 5.1,
>>>>>>> 5725112b
          "duration": 1.0,
          "value": "Db:dim",
          "confidence": 1
        },
        {
<<<<<<< HEAD
          "time": 6.2,
=======
          "time": 5.2,
>>>>>>> 5725112b
          "duration": 1.0,
          "value": "D:min",
          "confidence": 1
        },
        {
          "time": 5.3,
          "duration": 1.0,
          "value": "E:(b3,b5,b7)",
          "confidence": 1
        },
        {
          "time": 6.0,
          "duration": 1.0,
          "value": "G:min",
          "confidence": 1
        },
        {
<<<<<<< HEAD
          "time": 7.1,
=======
          "time": 6.1,
>>>>>>> 5725112b
          "duration": 1.0,
          "value": "F:maj/A",
          "confidence": 1
        },
        {
<<<<<<< HEAD
          "time": 7.2,
=======
          "time": 6.2,
>>>>>>> 5725112b
          "duration": 1.0,
          "value": "B:(b3,b5,b7)",
          "confidence": 1
        },
        {
          "time": 6.3,
          "duration": 1.0,
          "value": "C:(3,5,b7)",
          "confidence": 1
        },
        {
          "time": 7.0,
          "duration": 1.0,
          "value": "B:(b3,b5,b7)",
          "confidence": 1
        },
        {
<<<<<<< HEAD
          "time": 8.1,
=======
          "time": 7.1,
>>>>>>> 5725112b
          "duration": 1.0,
          "value": "G:(3,5,b7,9)",
          "confidence": 1
        },
        {
<<<<<<< HEAD
          "time": 8.2,
=======
          "time": 7.2,
>>>>>>> 5725112b
          "duration": 2.0,
          "value": "C:(4,5,b7)",
          "confidence": 1
        },
        {
          "time": 8.0,
          "duration": 1.0,
          "value": "F:maj",
          "confidence": 1
        },
        {
<<<<<<< HEAD
          "time": 9.1,
=======
          "time": 8.1,
>>>>>>> 5725112b
          "duration": 1.0,
          "value": "F:(3,5,b7)/A",
          "confidence": 1
        },
        {
<<<<<<< HEAD
          "time": 9.2,
=======
          "time": 8.2,
>>>>>>> 5725112b
          "duration": 1.0,
          "value": "Bb:(3,5,6)",
          "confidence": 1
        },
        {
          "time": 8.3,
          "duration": 1.0,
          "value": "Bb:min(6)/Db",
          "confidence": 1
        },
        {
          "time": 9.0,
          "duration": 1.0,
          "value": "F:maj/C",
          "confidence": 1
        },
        {
<<<<<<< HEAD
          "time": 10.1,
=======
          "time": 9.1,
>>>>>>> 5725112b
          "duration": 1.0,
          "value": "Db:dim",
          "confidence": 1
        },
        {
<<<<<<< HEAD
          "time": 10.2,
=======
          "time": 9.2,
>>>>>>> 5725112b
          "duration": 1.0,
          "value": "D:min",
          "confidence": 1
        },
        {
          "time": 9.3,
          "duration": 1.0,
          "value": "E:(b3,b5,b7)",
          "confidence": 1
        },
        {
          "time": 10.0,
          "duration": 1.0,
          "value": "G:min",
          "confidence": 1
        },
        {
<<<<<<< HEAD
          "time": 11.1,
=======
          "time": 10.1,
>>>>>>> 5725112b
          "duration": 1.0,
          "value": "F:maj/A",
          "confidence": 1
        },
        {
<<<<<<< HEAD
          "time": 11.2,
=======
          "time": 10.2,
>>>>>>> 5725112b
          "duration": 1.0,
          "value": "B:(b3,b5,b7)",
          "confidence": 1
        },
        {
          "time": 10.3,
          "duration": 1.0,
          "value": "C:(3,5,b7)",
          "confidence": 1
        },
        {
          "time": 11.0,
          "duration": 1.0,
          "value": "G:(3,5,b7,9)",
          "confidence": 1
        },
        {
<<<<<<< HEAD
          "time": 12.1,
=======
          "time": 11.1,
>>>>>>> 5725112b
          "duration": 1.0,
          "value": "C:(3,5,b7)",
          "confidence": 1
        },
        {
<<<<<<< HEAD
          "time": 12.2,
=======
          "time": 11.2,
>>>>>>> 5725112b
          "duration": 1.0,
          "value": "Bb:maj/F",
          "confidence": 1
        },
        {
          "time": 11.3,
          "duration": 1.0,
          "value": "F:maj",
          "confidence": 1
        },
        {
          "time": 12.0,
          "duration": 4.0,
          "value": "F:maj",
          "confidence": 1
        }
      ],
      "sandbox": {},
      "time": 0,
      "duration": 52.0
    },
    {
      "annotation_metadata": {
        "curator": {
          "name": "",
          "email": ""
        },
        "annotator": {},
        "version": "",
        "corpus": "biab_internet_corpus",
        "annotation_tools": "",
        "annotation_rules": "",
        "validation": "",
        "data_source": ""
      },
      "namespace": "key_mode",
      "data": [
        {
          "time": 0.0,
          "duration": 52.0,
          "value": "F",
          "confidence": 1
        }
      ],
      "sandbox": {},
      "time": 0,
      "duration": 52.0
    }
  ],
  "file_metadata": {
    "title": "A CANDLE FOR YOUR BIRTHDAY CAKE  [-pno]                 ",
    "artist": "",
    "release": "",
    "duration": 52.0,
    "identifiers": {},
    "jams_version": "0.3.4"
  },
  "sandbox": {
    "expanded": false
  }
}<|MERGE_RESOLUTION|>--- conflicted
+++ resolved
@@ -23,53 +23,37 @@
           "confidence": 1
         },
         {
-<<<<<<< HEAD
+          "time": 0.1,
+          "duration": 1.0,
+          "value": "F:maj/Eb",
+          "confidence": 1
+        },
+        {
+          "time": 0.2,
+          "duration": 1.0,
+          "value": "Bb:maj/D",
+          "confidence": 1
+        },
+        {
+          "time": 0.3,
+          "duration": 1.0,
+          "value": "Bb:min/Db",
+          "confidence": 1
+        },
+        {
+          "time": 1.0,
+          "duration": 1.0,
+          "value": "F:maj/C",
+          "confidence": 1
+        },
+        {
           "time": 1.1,
-=======
-          "time": 0.1,
->>>>>>> 5725112b
-          "duration": 1.0,
-          "value": "F:maj/Eb",
-          "confidence": 1
-        },
-        {
-<<<<<<< HEAD
+          "duration": 1.0,
+          "value": "Db:dim",
+          "confidence": 1
+        },
+        {
           "time": 1.2,
-=======
-          "time": 0.2,
->>>>>>> 5725112b
-          "duration": 1.0,
-          "value": "Bb:maj/D",
-          "confidence": 1
-        },
-        {
-          "time": 0.3,
-          "duration": 1.0,
-          "value": "Bb:min/Db",
-          "confidence": 1
-        },
-        {
-          "time": 1.0,
-          "duration": 1.0,
-          "value": "F:maj/C",
-          "confidence": 1
-        },
-        {
-<<<<<<< HEAD
-          "time": 2.1,
-=======
-          "time": 1.1,
->>>>>>> 5725112b
-          "duration": 1.0,
-          "value": "Db:dim",
-          "confidence": 1
-        },
-        {
-<<<<<<< HEAD
-          "time": 2.2,
-=======
-          "time": 1.2,
->>>>>>> 5725112b
           "duration": 1.0,
           "value": "D:min",
           "confidence": 1
@@ -99,21 +83,13 @@
           "confidence": 1
         },
         {
-<<<<<<< HEAD
-          "time": 4.1,
-=======
           "time": 3.1,
->>>>>>> 5725112b
           "duration": 1.0,
           "value": "G:(3,5,b7)",
           "confidence": 1
         },
         {
-<<<<<<< HEAD
-          "time": 4.2,
-=======
           "time": 3.2,
->>>>>>> 5725112b
           "duration": 2.0,
           "value": "C:(4,5,b7)",
           "confidence": 1
@@ -125,117 +101,85 @@
           "confidence": 1
         },
         {
-<<<<<<< HEAD
+          "time": 4.1,
+          "duration": 1.0,
+          "value": "F:(3,5,b7)/C",
+          "confidence": 1
+        },
+        {
+          "time": 4.2,
+          "duration": 1.0,
+          "value": "Bb:(3,5,6)",
+          "confidence": 1
+        },
+        {
+          "time": 4.3,
+          "duration": 1.0,
+          "value": "G:(b3,b5,b7)",
+          "confidence": 1
+        },
+        {
+          "time": 5.0,
+          "duration": 1.0,
+          "value": "F:maj/A",
+          "confidence": 1
+        },
+        {
           "time": 5.1,
-=======
-          "time": 4.1,
->>>>>>> 5725112b
-          "duration": 1.0,
-          "value": "F:(3,5,b7)/C",
-          "confidence": 1
-        },
-        {
-<<<<<<< HEAD
+          "duration": 1.0,
+          "value": "Db:dim",
+          "confidence": 1
+        },
+        {
           "time": 5.2,
-=======
-          "time": 4.2,
->>>>>>> 5725112b
-          "duration": 1.0,
-          "value": "Bb:(3,5,6)",
-          "confidence": 1
-        },
-        {
-          "time": 4.3,
-          "duration": 1.0,
-          "value": "G:(b3,b5,b7)",
-          "confidence": 1
-        },
-        {
-          "time": 5.0,
+          "duration": 1.0,
+          "value": "D:min",
+          "confidence": 1
+        },
+        {
+          "time": 5.3,
+          "duration": 1.0,
+          "value": "E:(b3,b5,b7)",
+          "confidence": 1
+        },
+        {
+          "time": 6.0,
+          "duration": 1.0,
+          "value": "G:min",
+          "confidence": 1
+        },
+        {
+          "time": 6.1,
           "duration": 1.0,
           "value": "F:maj/A",
           "confidence": 1
         },
         {
-<<<<<<< HEAD
-          "time": 6.1,
-=======
-          "time": 5.1,
->>>>>>> 5725112b
-          "duration": 1.0,
-          "value": "Db:dim",
-          "confidence": 1
-        },
-        {
-<<<<<<< HEAD
           "time": 6.2,
-=======
-          "time": 5.2,
->>>>>>> 5725112b
-          "duration": 1.0,
-          "value": "D:min",
-          "confidence": 1
-        },
-        {
-          "time": 5.3,
-          "duration": 1.0,
-          "value": "E:(b3,b5,b7)",
-          "confidence": 1
-        },
-        {
-          "time": 6.0,
-          "duration": 1.0,
-          "value": "G:min",
-          "confidence": 1
-        },
-        {
-<<<<<<< HEAD
+          "duration": 1.0,
+          "value": "B:(b3,b5,b7)",
+          "confidence": 1
+        },
+        {
+          "time": 6.3,
+          "duration": 1.0,
+          "value": "C:(3,5,b7)",
+          "confidence": 1
+        },
+        {
+          "time": 7.0,
+          "duration": 1.0,
+          "value": "B:(b3,b5,b7)",
+          "confidence": 1
+        },
+        {
           "time": 7.1,
-=======
-          "time": 6.1,
->>>>>>> 5725112b
-          "duration": 1.0,
-          "value": "F:maj/A",
-          "confidence": 1
-        },
-        {
-<<<<<<< HEAD
+          "duration": 1.0,
+          "value": "G:(3,5,b7,9)",
+          "confidence": 1
+        },
+        {
           "time": 7.2,
-=======
-          "time": 6.2,
->>>>>>> 5725112b
-          "duration": 1.0,
-          "value": "B:(b3,b5,b7)",
-          "confidence": 1
-        },
-        {
-          "time": 6.3,
-          "duration": 1.0,
-          "value": "C:(3,5,b7)",
-          "confidence": 1
-        },
-        {
-          "time": 7.0,
-          "duration": 1.0,
-          "value": "B:(b3,b5,b7)",
-          "confidence": 1
-        },
-        {
-<<<<<<< HEAD
-          "time": 8.1,
-=======
-          "time": 7.1,
->>>>>>> 5725112b
-          "duration": 1.0,
-          "value": "G:(3,5,b7,9)",
-          "confidence": 1
-        },
-        {
-<<<<<<< HEAD
-          "time": 8.2,
-=======
-          "time": 7.2,
->>>>>>> 5725112b
           "duration": 2.0,
           "value": "C:(4,5,b7)",
           "confidence": 1
@@ -247,117 +191,85 @@
           "confidence": 1
         },
         {
-<<<<<<< HEAD
+          "time": 8.1,
+          "duration": 1.0,
+          "value": "F:(3,5,b7)/A",
+          "confidence": 1
+        },
+        {
+          "time": 8.2,
+          "duration": 1.0,
+          "value": "Bb:(3,5,6)",
+          "confidence": 1
+        },
+        {
+          "time": 8.3,
+          "duration": 1.0,
+          "value": "Bb:min(6)/Db",
+          "confidence": 1
+        },
+        {
+          "time": 9.0,
+          "duration": 1.0,
+          "value": "F:maj/C",
+          "confidence": 1
+        },
+        {
           "time": 9.1,
-=======
-          "time": 8.1,
->>>>>>> 5725112b
-          "duration": 1.0,
-          "value": "F:(3,5,b7)/A",
-          "confidence": 1
-        },
-        {
-<<<<<<< HEAD
+          "duration": 1.0,
+          "value": "Db:dim",
+          "confidence": 1
+        },
+        {
           "time": 9.2,
-=======
-          "time": 8.2,
->>>>>>> 5725112b
-          "duration": 1.0,
-          "value": "Bb:(3,5,6)",
-          "confidence": 1
-        },
-        {
-          "time": 8.3,
-          "duration": 1.0,
-          "value": "Bb:min(6)/Db",
-          "confidence": 1
-        },
-        {
-          "time": 9.0,
-          "duration": 1.0,
-          "value": "F:maj/C",
-          "confidence": 1
-        },
-        {
-<<<<<<< HEAD
+          "duration": 1.0,
+          "value": "D:min",
+          "confidence": 1
+        },
+        {
+          "time": 9.3,
+          "duration": 1.0,
+          "value": "E:(b3,b5,b7)",
+          "confidence": 1
+        },
+        {
+          "time": 10.0,
+          "duration": 1.0,
+          "value": "G:min",
+          "confidence": 1
+        },
+        {
           "time": 10.1,
-=======
-          "time": 9.1,
->>>>>>> 5725112b
-          "duration": 1.0,
-          "value": "Db:dim",
-          "confidence": 1
-        },
-        {
-<<<<<<< HEAD
+          "duration": 1.0,
+          "value": "F:maj/A",
+          "confidence": 1
+        },
+        {
           "time": 10.2,
-=======
-          "time": 9.2,
->>>>>>> 5725112b
-          "duration": 1.0,
-          "value": "D:min",
-          "confidence": 1
-        },
-        {
-          "time": 9.3,
-          "duration": 1.0,
-          "value": "E:(b3,b5,b7)",
-          "confidence": 1
-        },
-        {
-          "time": 10.0,
-          "duration": 1.0,
-          "value": "G:min",
-          "confidence": 1
-        },
-        {
-<<<<<<< HEAD
+          "duration": 1.0,
+          "value": "B:(b3,b5,b7)",
+          "confidence": 1
+        },
+        {
+          "time": 10.3,
+          "duration": 1.0,
+          "value": "C:(3,5,b7)",
+          "confidence": 1
+        },
+        {
+          "time": 11.0,
+          "duration": 1.0,
+          "value": "G:(3,5,b7,9)",
+          "confidence": 1
+        },
+        {
           "time": 11.1,
-=======
-          "time": 10.1,
->>>>>>> 5725112b
-          "duration": 1.0,
-          "value": "F:maj/A",
-          "confidence": 1
-        },
-        {
-<<<<<<< HEAD
+          "duration": 1.0,
+          "value": "C:(3,5,b7)",
+          "confidence": 1
+        },
+        {
           "time": 11.2,
-=======
-          "time": 10.2,
->>>>>>> 5725112b
-          "duration": 1.0,
-          "value": "B:(b3,b5,b7)",
-          "confidence": 1
-        },
-        {
-          "time": 10.3,
-          "duration": 1.0,
-          "value": "C:(3,5,b7)",
-          "confidence": 1
-        },
-        {
-          "time": 11.0,
-          "duration": 1.0,
-          "value": "G:(3,5,b7,9)",
-          "confidence": 1
-        },
-        {
-<<<<<<< HEAD
-          "time": 12.1,
-=======
-          "time": 11.1,
->>>>>>> 5725112b
-          "duration": 1.0,
-          "value": "C:(3,5,b7)",
-          "confidence": 1
-        },
-        {
-<<<<<<< HEAD
-          "time": 12.2,
-=======
-          "time": 11.2,
->>>>>>> 5725112b
           "duration": 1.0,
           "value": "Bb:maj/F",
           "confidence": 1
