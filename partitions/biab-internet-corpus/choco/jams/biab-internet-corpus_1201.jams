{
  "annotations": [
    {
      "annotation_metadata": {
        "curator": {
          "name": "",
          "email": ""
        },
        "annotator": {},
        "version": "",
        "corpus": "biab_internet_corpus",
        "annotation_tools": "",
        "annotation_rules": "",
        "validation": "",
        "data_source": ""
      },
      "namespace": "chord",
      "data": [
        {
          "time": 0.0,
          "duration": 4.0,
          "value": "C:maj",
          "confidence": 1
        },
        {
          "time": 1.0,
          "duration": 2.0,
          "value": "F:maj",
          "confidence": 1
        },
        {
          "time": 1.2,
          "duration": 2.0,
          "value": "C:maj",
          "confidence": 1
        },
        {
<<<<<<< HEAD
          "time": 3.0,
=======
          "time": 2.0,
>>>>>>> 5725112b
          "duration": 2.0,
          "value": "A:maj",
          "confidence": 1
        },
        {
<<<<<<< HEAD
          "time": 3.2,
=======
          "time": 2.2,
>>>>>>> 5725112b
          "duration": 2.0,
          "value": "D:min",
          "confidence": 1
        },
        {
<<<<<<< HEAD
          "time": 4.0,
=======
          "time": 3.0,
>>>>>>> 5725112b
          "duration": 1.0,
          "value": "G:maj",
          "confidence": 1
        },
        {
<<<<<<< HEAD
          "time": 4.1,
=======
          "time": 3.1,
>>>>>>> 5725112b
          "duration": 1.0,
          "value": "C:maj",
          "confidence": 1
        },
        {
<<<<<<< HEAD
          "time": 4.2,
=======
          "time": 3.2,
>>>>>>> 5725112b
          "duration": 2.0,
          "value": "G:maj",
          "confidence": 1
        },
        {
<<<<<<< HEAD
          "time": 5.0,
=======
          "time": 4.0,
>>>>>>> 5725112b
          "duration": 4.0,
          "value": "C:maj",
          "confidence": 1
        },
        {
<<<<<<< HEAD
          "time": 6.0,
=======
          "time": 5.0,
>>>>>>> 5725112b
          "duration": 1.0,
          "value": "C:maj",
          "confidence": 1
        },
        {
<<<<<<< HEAD
          "time": 6.1,
=======
          "time": 5.1,
>>>>>>> 5725112b
          "duration": 1.0,
          "value": "F:min",
          "confidence": 1
        },
        {
<<<<<<< HEAD
          "time": 6.2,
=======
          "time": 5.2,
>>>>>>> 5725112b
          "duration": 2.0,
          "value": "C:maj",
          "confidence": 1
        },
        {
<<<<<<< HEAD
          "time": 7.0,
=======
          "time": 6.0,
>>>>>>> 5725112b
          "duration": 4.0,
          "value": "C:maj",
          "confidence": 1
        },
        {
<<<<<<< HEAD
          "time": 8.0,
=======
          "time": 7.0,
>>>>>>> 5725112b
          "duration": 1.0,
          "value": "F:maj",
          "confidence": 1
        },
        {
<<<<<<< HEAD
          "time": 8.1,
=======
          "time": 7.1,
>>>>>>> 5725112b
          "duration": 1.0,
          "value": "C:maj",
          "confidence": 1
        },
        {
<<<<<<< HEAD
          "time": 8.2,
=======
          "time": 7.2,
>>>>>>> 5725112b
          "duration": 2.0,
          "value": "G:maj",
          "confidence": 1
        },
        {
<<<<<<< HEAD
          "time": 9.0,
=======
          "time": 8.0,
>>>>>>> 5725112b
          "duration": 1.0,
          "value": "F:maj",
          "confidence": 1
        },
        {
<<<<<<< HEAD
          "time": 9.1,
=======
          "time": 8.1,
>>>>>>> 5725112b
          "duration": 2.0,
          "value": "G:maj",
          "confidence": 1
        },
        {
<<<<<<< HEAD
          "time": 9.3,
=======
          "time": 8.3,
>>>>>>> 5725112b
          "duration": 1.0,
          "value": "C:maj",
          "confidence": 1
        }
      ],
      "sandbox": {},
      "time": 0,
      "duration": 41.0
    },
    {
      "annotation_metadata": {
        "curator": {
          "name": "",
          "email": ""
        },
        "annotator": {},
        "version": "",
        "corpus": "biab_internet_corpus",
        "annotation_tools": "",
        "annotation_rules": "",
        "validation": "",
        "data_source": ""
      },
      "namespace": "key_mode",
      "data": [
        {
          "time": 0.0,
          "duration": 41.0,
          "value": "C",
          "confidence": 1
        }
      ],
      "sandbox": {},
      "time": 0,
      "duration": 41.0
    }
  ],
  "file_metadata": {
    "title": "Det er i dag et vejr",
    "artist": "",
    "release": "",
    "duration": 41.0,
    "identifiers": {},
    "jams_version": "0.3.4"
  },
  "sandbox": {
    "expanded": false
  }
}<|MERGE_RESOLUTION|>--- conflicted
+++ resolved
@@ -35,161 +35,97 @@
           "confidence": 1
         },
         {
-<<<<<<< HEAD
-          "time": 3.0,
-=======
           "time": 2.0,
->>>>>>> 5725112b
           "duration": 2.0,
           "value": "A:maj",
           "confidence": 1
         },
         {
-<<<<<<< HEAD
-          "time": 3.2,
-=======
           "time": 2.2,
->>>>>>> 5725112b
           "duration": 2.0,
           "value": "D:min",
           "confidence": 1
         },
         {
-<<<<<<< HEAD
-          "time": 4.0,
-=======
           "time": 3.0,
->>>>>>> 5725112b
           "duration": 1.0,
           "value": "G:maj",
           "confidence": 1
         },
         {
-<<<<<<< HEAD
-          "time": 4.1,
-=======
           "time": 3.1,
->>>>>>> 5725112b
           "duration": 1.0,
           "value": "C:maj",
           "confidence": 1
         },
         {
-<<<<<<< HEAD
-          "time": 4.2,
-=======
           "time": 3.2,
->>>>>>> 5725112b
           "duration": 2.0,
           "value": "G:maj",
           "confidence": 1
         },
         {
-<<<<<<< HEAD
-          "time": 5.0,
-=======
           "time": 4.0,
->>>>>>> 5725112b
           "duration": 4.0,
           "value": "C:maj",
           "confidence": 1
         },
         {
-<<<<<<< HEAD
-          "time": 6.0,
-=======
           "time": 5.0,
->>>>>>> 5725112b
           "duration": 1.0,
           "value": "C:maj",
           "confidence": 1
         },
         {
-<<<<<<< HEAD
-          "time": 6.1,
-=======
           "time": 5.1,
->>>>>>> 5725112b
           "duration": 1.0,
           "value": "F:min",
           "confidence": 1
         },
         {
-<<<<<<< HEAD
-          "time": 6.2,
-=======
           "time": 5.2,
->>>>>>> 5725112b
           "duration": 2.0,
           "value": "C:maj",
           "confidence": 1
         },
         {
-<<<<<<< HEAD
-          "time": 7.0,
-=======
           "time": 6.0,
->>>>>>> 5725112b
           "duration": 4.0,
           "value": "C:maj",
           "confidence": 1
         },
         {
-<<<<<<< HEAD
-          "time": 8.0,
-=======
           "time": 7.0,
->>>>>>> 5725112b
           "duration": 1.0,
           "value": "F:maj",
           "confidence": 1
         },
         {
-<<<<<<< HEAD
-          "time": 8.1,
-=======
           "time": 7.1,
->>>>>>> 5725112b
           "duration": 1.0,
           "value": "C:maj",
           "confidence": 1
         },
         {
-<<<<<<< HEAD
-          "time": 8.2,
-=======
           "time": 7.2,
->>>>>>> 5725112b
           "duration": 2.0,
           "value": "G:maj",
           "confidence": 1
         },
         {
-<<<<<<< HEAD
-          "time": 9.0,
-=======
           "time": 8.0,
->>>>>>> 5725112b
           "duration": 1.0,
           "value": "F:maj",
           "confidence": 1
         },
         {
-<<<<<<< HEAD
-          "time": 9.1,
-=======
           "time": 8.1,
->>>>>>> 5725112b
           "duration": 2.0,
           "value": "G:maj",
           "confidence": 1
         },
         {
-<<<<<<< HEAD
-          "time": 9.3,
-=======
           "time": 8.3,
->>>>>>> 5725112b
           "duration": 1.0,
           "value": "C:maj",
           "confidence": 1
