--- conflicted
+++ resolved
@@ -95,11 +95,7 @@
           "confidence": 1
         },
         {
-<<<<<<< HEAD
-          "time": 12.3,
-=======
           "time": 11.3,
->>>>>>> 5725112b
           "duration": 1.0,
           "value": "F:(3,5,b7)",
           "confidence": 1
@@ -393,11 +389,7 @@
           "confidence": 1
         },
         {
-<<<<<<< HEAD
-          "time": 52.3,
-=======
           "time": 51.3,
->>>>>>> 5725112b
           "duration": 1.0,
           "value": "Bb:(3,5,b7)",
           "confidence": 1
@@ -481,11 +473,7 @@
           "confidence": 1
         },
         {
-<<<<<<< HEAD
-          "time": 64.3,
-=======
           "time": 63.3,
->>>>>>> 5725112b
           "duration": 1.0,
           "value": "Bb:(3,5,b7)",
           "confidence": 1
