--- conflicted
+++ resolved
@@ -30,47 +30,24 @@
         },
         {
           "time": 1.0,
-<<<<<<< HEAD
-          "duration": 2.0,
-          "value": "A:maj",
-          "confidence": 1
-        },
-        {
-          "time": 1.2,
-          "duration": 2.0,
-          "value": "A:maj/Ab",
-=======
-          "duration": 4.0,
-          "value": "F#:min/D",
->>>>>>> 5725112b
+          "duration": 4.0,
+          "value": "F#:min/D",
           "confidence": 1
         },
         {
           "time": 2.0,
           "duration": 4.0,
-<<<<<<< HEAD
-          "value": "F#:min/D",
-=======
-          "value": "A:maj",
->>>>>>> 5725112b
+          "value": "A:maj",
           "confidence": 1
         },
         {
           "time": 3.0,
           "duration": 4.0,
-<<<<<<< HEAD
-          "value": "A:maj",
-=======
-          "value": "F#:min/D",
->>>>>>> 5725112b
+          "value": "F#:min/D",
           "confidence": 1
         },
         {
           "time": 4.0,
-<<<<<<< HEAD
-          "duration": 4.0,
-          "value": "F#:min/D",
-=======
           "duration": 2.0,
           "value": "A:maj",
           "confidence": 1
@@ -79,45 +56,22 @@
           "time": 4.2,
           "duration": 2.0,
           "value": "A:(3,5,b7)",
->>>>>>> 5725112b
           "confidence": 1
         },
         {
           "time": 5.0,
-<<<<<<< HEAD
-          "duration": 2.0,
-          "value": "A:maj",
-          "confidence": 1
-        },
-        {
-          "time": 5.2,
-          "duration": 2.0,
-          "value": "A:(3,5,b7)",
+          "duration": 4.0,
+          "value": "D:maj",
           "confidence": 1
         },
         {
           "time": 6.0,
           "duration": 4.0,
-          "value": "D:maj",
+          "value": "F#:min/D",
           "confidence": 1
         },
         {
           "time": 7.0,
-          "duration": 4.0,
-          "value": "F#:min/D",
-=======
-          "duration": 4.0,
-          "value": "D:maj",
-          "confidence": 1
-        },
-        {
-          "time": 6.0,
-          "duration": 4.0,
-          "value": "F#:min/D",
-          "confidence": 1
-        },
-        {
-          "time": 7.0,
           "duration": 2.0,
           "value": "B:maj",
           "confidence": 1
@@ -126,301 +80,162 @@
           "time": 7.2,
           "duration": 2.0,
           "value": "D:maj",
->>>>>>> 5725112b
           "confidence": 1
         },
         {
           "time": 8.0,
           "duration": 2.0,
-<<<<<<< HEAD
+          "value": "A:maj",
+          "confidence": 1
+        },
+        {
+          "time": 8.2,
+          "duration": 2.0,
+          "value": "E:maj",
+          "confidence": 1
+        },
+        {
+          "time": 9.0,
+          "duration": 4.0,
+          "value": "F#:min/D",
+          "confidence": 1
+        },
+        {
+          "time": 10.0,
+          "duration": 4.0,
+          "value": "A:maj",
+          "confidence": 1
+        },
+        {
+          "time": 11.0,
+          "duration": 4.0,
+          "value": "F#:min/D",
+          "confidence": 1
+        },
+        {
+          "time": 12.0,
+          "duration": 2.0,
+          "value": "A:maj",
+          "confidence": 1
+        },
+        {
+          "time": 12.2,
+          "duration": 2.0,
+          "value": "A:(3,5,b7)",
+          "confidence": 1
+        },
+        {
+          "time": 13.0,
+          "duration": 4.0,
+          "value": "D:maj",
+          "confidence": 1
+        },
+        {
+          "time": 14.0,
+          "duration": 4.0,
+          "value": "F#:min/D",
+          "confidence": 1
+        },
+        {
+          "time": 15.0,
+          "duration": 2.0,
           "value": "B:maj",
           "confidence": 1
         },
         {
-          "time": 8.2,
-          "duration": 2.0,
-          "value": "D:maj",
-          "confidence": 1
-        },
-        {
-          "time": 9.0,
-          "duration": 2.0,
-          "value": "A:maj",
-          "confidence": 1
-        },
-        {
-          "time": 9.2,
-          "duration": 2.0,
-          "value": "E:maj",
-=======
-          "value": "A:maj",
-          "confidence": 1
-        },
-        {
-          "time": 8.2,
-          "duration": 2.0,
-          "value": "E:maj",
-          "confidence": 1
-        },
-        {
-          "time": 9.0,
-          "duration": 4.0,
-          "value": "F#:min/D",
->>>>>>> 5725112b
-          "confidence": 1
-        },
-        {
-          "time": 10.0,
-          "duration": 4.0,
-<<<<<<< HEAD
-          "value": "F#:min/D",
-=======
-          "value": "A:maj",
->>>>>>> 5725112b
-          "confidence": 1
-        },
-        {
-          "time": 11.0,
-          "duration": 4.0,
-<<<<<<< HEAD
-          "value": "A:maj",
-=======
-          "value": "F#:min/D",
->>>>>>> 5725112b
-          "confidence": 1
-        },
-        {
-          "time": 12.0,
-<<<<<<< HEAD
-          "duration": 4.0,
-          "value": "F#:min/D",
-=======
-          "duration": 2.0,
-          "value": "A:maj",
->>>>>>> 5725112b
-          "confidence": 1
-        },
-        {
-          "time": 13.0,
-          "duration": 2.0,
-<<<<<<< HEAD
-          "value": "A:maj",
-          "confidence": 1
-        },
-        {
-          "time": 13.2,
-          "duration": 2.0,
-          "value": "A:(3,5,b7)",
-=======
-          "value": "A:(3,5,b7)",
-          "confidence": 1
-        },
-        {
-          "time": 13.0,
-          "duration": 4.0,
-          "value": "D:maj",
->>>>>>> 5725112b
-          "confidence": 1
-        },
-        {
-          "time": 14.0,
-          "duration": 4.0,
-<<<<<<< HEAD
-          "value": "D:maj",
-=======
-          "value": "F#:min/D",
->>>>>>> 5725112b
-          "confidence": 1
-        },
-        {
-          "time": 15.0,
-<<<<<<< HEAD
-          "duration": 4.0,
-          "value": "F#:min/D",
-=======
-          "duration": 2.0,
+          "time": 15.2,
+          "duration": 2.0,
+          "value": "D:maj",
+          "confidence": 1
+        },
+        {
+          "time": 16.0,
+          "duration": 2.0,
+          "value": "A:maj",
+          "confidence": 1
+        },
+        {
+          "time": 16.2,
+          "duration": 2.0,
+          "value": "C#:maj/C",
+          "confidence": 1
+        },
+        {
+          "time": 17.0,
+          "duration": 4.0,
+          "value": "F#:min/D",
+          "confidence": 1
+        },
+        {
+          "time": 18.0,
+          "duration": 2.0,
+          "value": "A:maj",
+          "confidence": 1
+        },
+        {
+          "time": 18.2,
+          "duration": 2.0,
+          "value": "C#:maj/C",
+          "confidence": 1
+        },
+        {
+          "time": 19.0,
+          "duration": 4.0,
+          "value": "F#:min/D",
+          "confidence": 1
+        },
+        {
+          "time": 20.0,
+          "duration": 2.0,
+          "value": "A:maj",
+          "confidence": 1
+        },
+        {
+          "time": 20.2,
+          "duration": 2.0,
+          "value": "A:(3,5,b7)",
+          "confidence": 1
+        },
+        {
+          "time": 21.0,
+          "duration": 4.0,
+          "value": "D:maj",
+          "confidence": 1
+        },
+        {
+          "time": 22.0,
+          "duration": 4.0,
+          "value": "F#:min/D",
+          "confidence": 1
+        },
+        {
+          "time": 23.0,
+          "duration": 4.0,
           "value": "B:maj",
           "confidence": 1
         },
         {
-          "time": 15.2,
-          "duration": 2.0,
-          "value": "D:maj",
->>>>>>> 5725112b
-          "confidence": 1
-        },
-        {
-          "time": 16.0,
-          "duration": 2.0,
-<<<<<<< HEAD
-          "value": "B:maj",
-=======
-          "value": "A:maj",
->>>>>>> 5725112b
-          "confidence": 1
-        },
-        {
-          "time": 16.2,
-          "duration": 2.0,
-<<<<<<< HEAD
-          "value": "D:maj",
-=======
-          "value": "C#:maj/C",
->>>>>>> 5725112b
-          "confidence": 1
-        },
-        {
-          "time": 17.0,
-<<<<<<< HEAD
-          "duration": 2.0,
-          "value": "A:maj",
-=======
-          "duration": 4.0,
-          "value": "F#:min/D",
->>>>>>> 5725112b
-          "confidence": 1
-        },
-        {
-          "time": 17.2,
-          "duration": 2.0,
-<<<<<<< HEAD
-          "value": "C#:maj/C",
-          "confidence": 1
-        },
-        {
-          "time": 18.0,
-          "duration": 4.0,
-          "value": "F#:min/D",
-          "confidence": 1
-        },
-        {
-          "time": 19.0,
-          "duration": 2.0,
-          "value": "A:maj",
-          "confidence": 1
-        },
-        {
-          "time": 19.2,
-          "duration": 2.0,
-          "value": "C#:maj/C",
-=======
-          "value": "A:maj",
-          "confidence": 1
-        },
-        {
-          "time": 18.2,
-          "duration": 2.0,
-          "value": "C#:maj/C",
-          "confidence": 1
-        },
-        {
-          "time": 19.0,
-          "duration": 4.0,
-          "value": "F#:min/D",
->>>>>>> 5725112b
-          "confidence": 1
-        },
-        {
-          "time": 20.0,
-<<<<<<< HEAD
-          "duration": 4.0,
-          "value": "F#:min/D",
-          "confidence": 1
-        },
-        {
-          "time": 21.0,
-          "duration": 2.0,
-          "value": "A:maj",
-          "confidence": 1
-        },
-        {
-          "time": 21.2,
-          "duration": 2.0,
-          "value": "A:(3,5,b7)",
-=======
-          "duration": 2.0,
-          "value": "A:maj",
-          "confidence": 1
-        },
-        {
-          "time": 20.2,
-          "duration": 2.0,
-          "value": "A:(3,5,b7)",
-          "confidence": 1
-        },
-        {
-          "time": 21.0,
-          "duration": 4.0,
-          "value": "D:maj",
->>>>>>> 5725112b
-          "confidence": 1
-        },
-        {
-          "time": 22.0,
-          "duration": 4.0,
-<<<<<<< HEAD
-          "value": "D:maj",
-=======
-          "value": "F#:min/D",
->>>>>>> 5725112b
-          "confidence": 1
-        },
-        {
-          "time": 23.0,
-          "duration": 4.0,
-<<<<<<< HEAD
-          "value": "F#:min/D",
-=======
-          "value": "B:maj",
->>>>>>> 5725112b
-          "confidence": 1
-        },
-        {
           "time": 24.0,
-<<<<<<< HEAD
-          "duration": 4.0,
-          "value": "B:maj",
+          "duration": 2.0,
+          "value": "D:maj",
+          "confidence": 1
+        },
+        {
+          "time": 24.2,
+          "duration": 1.0,
+          "value": "A:maj",
+          "confidence": 1
+        },
+        {
+          "time": 24.3,
+          "duration": 1.0,
+          "value": "C#:min/C",
           "confidence": 1
         },
         {
           "time": 25.0,
-          "duration": 2.0,
-          "value": "D:maj",
-          "confidence": 1
-        },
-        {
-          "time": 25.2,
-          "duration": 1.0,
-          "value": "A:maj",
-          "confidence": 1
-        },
-        {
-          "time": 25.3,
-          "duration": 1.0,
-=======
-          "duration": 2.0,
-          "value": "D:maj",
-          "confidence": 1
-        },
-        {
-          "time": 24.2,
-          "duration": 1.0,
-          "value": "A:maj",
-          "confidence": 1
-        },
-        {
-          "time": 24.3,
-          "duration": 1.0,
->>>>>>> 5725112b
-          "value": "C#:min/C",
-          "confidence": 1
-        },
-        {
-          "time": 25.0,
-          "duration": 4.0,
-          "value": "F#:min/D",
-<<<<<<< HEAD
-=======
+          "duration": 4.0,
+          "value": "F#:min/D",
           "confidence": 1
         },
         {
@@ -433,462 +248,250 @@
           "time": 26.3,
           "duration": 1.0,
           "value": "C#:min/C",
->>>>>>> 5725112b
           "confidence": 1
         },
         {
           "time": 27.0,
-<<<<<<< HEAD
-          "duration": 3.0,
-          "value": "A:maj",
-          "confidence": 1
-        },
-        {
-          "time": 27.3,
-          "duration": 1.0,
+          "duration": 4.0,
+          "value": "F#:min/D",
+          "confidence": 1
+        },
+        {
+          "time": 28.0,
+          "duration": 2.0,
+          "value": "A:maj",
+          "confidence": 1
+        },
+        {
+          "time": 28.2,
+          "duration": 2.0,
+          "value": "A:(3,5,b7)",
+          "confidence": 1
+        },
+        {
+          "time": 29.0,
+          "duration": 4.0,
+          "value": "D:maj",
+          "confidence": 1
+        },
+        {
+          "time": 30.0,
+          "duration": 4.0,
+          "value": "F#:min/D",
+          "confidence": 1
+        },
+        {
+          "time": 31.0,
+          "duration": 2.0,
+          "value": "B:maj",
+          "confidence": 1
+        },
+        {
+          "time": 31.2,
+          "duration": 2.0,
+          "value": "D:maj",
+          "confidence": 1
+        },
+        {
+          "time": 32.0,
+          "duration": 4.0,
+          "value": "A:maj",
+          "confidence": 1
+        },
+        {
+          "time": 33.0,
+          "duration": 2.0,
           "value": "C#:min/C",
-=======
-          "duration": 4.0,
-          "value": "F#:min/D",
->>>>>>> 5725112b
-          "confidence": 1
-        },
-        {
-          "time": 28.0,
-<<<<<<< HEAD
-          "duration": 4.0,
-          "value": "F#:min/D",
-=======
-          "duration": 2.0,
-          "value": "A:maj",
->>>>>>> 5725112b
-          "confidence": 1
-        },
-        {
-          "time": 29.0,
-          "duration": 2.0,
-<<<<<<< HEAD
-          "value": "A:maj",
-          "confidence": 1
-        },
-        {
-          "time": 29.2,
-          "duration": 2.0,
-          "value": "A:(3,5,b7)",
-=======
-          "value": "A:(3,5,b7)",
-          "confidence": 1
-        },
-        {
-          "time": 29.0,
-          "duration": 4.0,
-          "value": "D:maj",
->>>>>>> 5725112b
-          "confidence": 1
-        },
-        {
-          "time": 30.0,
-          "duration": 4.0,
-<<<<<<< HEAD
-          "value": "D:maj",
-=======
-          "value": "F#:min/D",
->>>>>>> 5725112b
-          "confidence": 1
-        },
-        {
-          "time": 31.0,
-<<<<<<< HEAD
-          "duration": 4.0,
-          "value": "F#:min/D",
-          "confidence": 1
-        },
-        {
-          "time": 32.0,
+          "confidence": 1
+        },
+        {
+          "time": 33.2,
+          "duration": 2.0,
+          "value": "A:maj",
+          "confidence": 1
+        },
+        {
+          "time": 34.0,
+          "duration": 4.0,
+          "value": "D:maj",
+          "confidence": 1
+        },
+        {
+          "time": 35.0,
+          "duration": 4.0,
+          "value": "B:min",
+          "confidence": 1
+        },
+        {
+          "time": 36.0,
+          "duration": 4.0,
+          "value": "F#:min/D",
+          "confidence": 1
+        },
+        {
+          "time": 37.0,
+          "duration": 2.0,
+          "value": "A:maj",
+          "confidence": 1
+        },
+        {
+          "time": 37.2,
+          "duration": 1.0,
+          "value": "E:min(b7)",
+          "confidence": 1
+        },
+        {
+          "time": 37.3,
+          "duration": 1.0,
+          "value": "A:(3,5,b7)",
+          "confidence": 1
+        },
+        {
+          "time": 38.0,
+          "duration": 4.0,
+          "value": "D:maj",
+          "confidence": 1
+        },
+        {
+          "time": 39.0,
+          "duration": 4.0,
+          "value": "B:min",
+          "confidence": 1
+        },
+        {
+          "time": 40.0,
+          "duration": 2.0,
+          "value": "E:maj",
+          "confidence": 1
+        },
+        {
+          "time": 40.2,
+          "duration": 2.0,
+          "value": "C#:maj/C",
+          "confidence": 1
+        },
+        {
+          "time": 41.0,
+          "duration": 4.0,
+          "value": "F#:min/D",
+          "confidence": 1
+        },
+        {
+          "time": 42.0,
+          "duration": 4.0,
+          "value": "A:maj",
+          "confidence": 1
+        },
+        {
+          "time": 43.0,
+          "duration": 4.0,
+          "value": "F#:min/D",
+          "confidence": 1
+        },
+        {
+          "time": 44.0,
+          "duration": 2.0,
+          "value": "A:maj",
+          "confidence": 1
+        },
+        {
+          "time": 44.2,
+          "duration": 2.0,
+          "value": "A:(3,5,b7)",
+          "confidence": 1
+        },
+        {
+          "time": 45.0,
+          "duration": 4.0,
+          "value": "D:maj",
+          "confidence": 1
+        },
+        {
+          "time": 46.0,
+          "duration": 4.0,
+          "value": "F#:min/D",
+          "confidence": 1
+        },
+        {
+          "time": 47.0,
           "duration": 2.0,
           "value": "B:maj",
           "confidence": 1
         },
         {
-          "time": 32.2,
-          "duration": 2.0,
-          "value": "D:maj",
-=======
-          "duration": 2.0,
-          "value": "B:maj",
-          "confidence": 1
-        },
-        {
-          "time": 31.2,
-          "duration": 2.0,
-          "value": "D:maj",
-          "confidence": 1
-        },
-        {
-          "time": 32.0,
-          "duration": 4.0,
-          "value": "A:maj",
->>>>>>> 5725112b
-          "confidence": 1
-        },
-        {
-          "time": 33.0,
-<<<<<<< HEAD
-          "duration": 4.0,
-=======
+          "time": 47.2,
+          "duration": 2.0,
+          "value": "E:maj",
+          "confidence": 1
+        },
+        {
+          "time": 48.0,
+          "duration": 2.0,
+          "value": "A:maj",
+          "confidence": 1
+        },
+        {
+          "time": 48.2,
+          "duration": 2.0,
+          "value": "E:maj",
+          "confidence": 1
+        },
+        {
+          "time": 49.0,
+          "duration": 2.0,
+          "value": "F#:min/D",
+          "confidence": 1
+        },
+        {
+          "time": 49.2,
+          "duration": 2.0,
+          "value": "A:(3,5,b7)",
+          "confidence": 1
+        },
+        {
+          "time": 50.0,
+          "duration": 2.0,
+          "value": "D:maj",
+          "confidence": 1
+        },
+        {
+          "time": 50.2,
           "duration": 2.0,
           "value": "C#:min/C",
           "confidence": 1
         },
         {
-          "time": 33.2,
-          "duration": 2.0,
->>>>>>> 5725112b
-          "value": "A:maj",
-          "confidence": 1
-        },
-        {
-          "time": 34.0,
-<<<<<<< HEAD
-          "duration": 2.0,
-          "value": "C#:min/C",
-          "confidence": 1
-        },
-        {
-          "time": 34.2,
-          "duration": 2.0,
-          "value": "A:maj",
-=======
-          "duration": 4.0,
-          "value": "D:maj",
->>>>>>> 5725112b
-          "confidence": 1
-        },
-        {
-          "time": 35.0,
-          "duration": 4.0,
-<<<<<<< HEAD
-          "value": "D:maj",
-          "confidence": 1
-        },
-        {
-          "time": 36.0,
-          "duration": 4.0,
-=======
->>>>>>> 5725112b
+          "time": 51.0,
+          "duration": 2.0,
           "value": "B:min",
           "confidence": 1
         },
         {
-<<<<<<< HEAD
-          "time": 37.0,
-=======
-          "time": 36.0,
->>>>>>> 5725112b
-          "duration": 4.0,
-          "value": "F#:min/D",
-          "confidence": 1
-        },
-        {
-<<<<<<< HEAD
-          "time": 38.0,
-          "duration": 2.0,
-          "value": "A:maj",
-          "confidence": 1
-        },
-        {
-          "time": 38.2,
-          "duration": 1.0,
-          "value": "E:min(b7)",
-          "confidence": 1
-        },
-        {
-          "time": 38.3,
-          "duration": 1.0,
-          "value": "A:(3,5,b7)",
-          "confidence": 1
-        },
-        {
-          "time": 39.0,
-          "duration": 4.0,
-          "value": "D:maj",
-          "confidence": 1
-        },
-        {
-          "time": 40.0,
-          "duration": 4.0,
-          "value": "B:min",
-          "confidence": 1
-        },
-        {
-          "time": 41.0,
-          "duration": 2.0,
+          "time": 51.2,
+          "duration": 1.0,
           "value": "E:maj",
           "confidence": 1
         },
         {
-          "time": 41.2,
-          "duration": 2.0,
-          "value": "C#:maj/C",
-          "confidence": 1
-        },
-        {
-          "time": 42.0,
-          "duration": 4.0,
-          "value": "F#:min/D",
-          "confidence": 1
-        },
-        {
-          "time": 43.0,
-          "duration": 4.0,
-          "value": "A:maj",
-          "confidence": 1
-        },
-        {
-          "time": 44.0,
-          "duration": 4.0,
-          "value": "F#:min/D",
-          "confidence": 1
-        },
-        {
-          "time": 45.0,
-          "duration": 2.0,
-          "value": "A:maj",
-          "confidence": 1
-        },
-        {
-          "time": 45.2,
-          "duration": 2.0,
-          "value": "A:(3,5,b7)",
-          "confidence": 1
-        },
-        {
-          "time": 46.0,
-=======
-          "time": 37.0,
-          "duration": 2.0,
-          "value": "A:maj",
-          "confidence": 1
-        },
-        {
-          "time": 37.2,
-          "duration": 1.0,
-          "value": "E:min(b7)",
-          "confidence": 1
-        },
-        {
-          "time": 37.3,
-          "duration": 1.0,
-          "value": "A:(3,5,b7)",
-          "confidence": 1
-        },
-        {
-          "time": 38.0,
-          "duration": 4.0,
-          "value": "D:maj",
-          "confidence": 1
-        },
-        {
-          "time": 39.0,
-          "duration": 4.0,
-          "value": "B:min",
-          "confidence": 1
-        },
-        {
-          "time": 40.0,
-          "duration": 2.0,
-          "value": "E:maj",
-          "confidence": 1
-        },
-        {
-          "time": 40.2,
-          "duration": 2.0,
-          "value": "C#:maj/C",
-          "confidence": 1
-        },
-        {
-          "time": 41.0,
-          "duration": 4.0,
-          "value": "F#:min/D",
-          "confidence": 1
-        },
-        {
-          "time": 42.0,
-          "duration": 4.0,
-          "value": "A:maj",
-          "confidence": 1
-        },
-        {
-          "time": 43.0,
-          "duration": 4.0,
-          "value": "F#:min/D",
-          "confidence": 1
-        },
-        {
-          "time": 44.0,
-          "duration": 2.0,
-          "value": "A:maj",
-          "confidence": 1
-        },
-        {
-          "time": 44.2,
-          "duration": 2.0,
-          "value": "A:(3,5,b7)",
-          "confidence": 1
-        },
-        {
-          "time": 45.0,
->>>>>>> 5725112b
-          "duration": 4.0,
-          "value": "D:maj",
-          "confidence": 1
-        },
-        {
-<<<<<<< HEAD
-          "time": 47.0,
-=======
-          "time": 46.0,
->>>>>>> 5725112b
-          "duration": 4.0,
-          "value": "F#:min/D",
-          "confidence": 1
-        },
-        {
-<<<<<<< HEAD
-          "time": 48.0,
-=======
-          "time": 47.0,
->>>>>>> 5725112b
-          "duration": 2.0,
-          "value": "B:maj",
-          "confidence": 1
-        },
-        {
-<<<<<<< HEAD
-          "time": 48.2,
-=======
-          "time": 47.2,
->>>>>>> 5725112b
-          "duration": 2.0,
-          "value": "E:maj",
-          "confidence": 1
-        },
-        {
-<<<<<<< HEAD
-          "time": 49.0,
-=======
-          "time": 48.0,
->>>>>>> 5725112b
-          "duration": 2.0,
-          "value": "A:maj",
-          "confidence": 1
-        },
-        {
-<<<<<<< HEAD
-          "time": 49.2,
-=======
-          "time": 48.2,
->>>>>>> 5725112b
-          "duration": 2.0,
-          "value": "E:maj",
-          "confidence": 1
-        },
-        {
-<<<<<<< HEAD
-          "time": 50.0,
-=======
-          "time": 49.0,
->>>>>>> 5725112b
-          "duration": 2.0,
-          "value": "F#:min/D",
-          "confidence": 1
-        },
-        {
-<<<<<<< HEAD
-          "time": 50.2,
-=======
-          "time": 49.2,
->>>>>>> 5725112b
-          "duration": 2.0,
-          "value": "A:(3,5,b7)",
-          "confidence": 1
-        },
-        {
-<<<<<<< HEAD
-          "time": 51.0,
-=======
-          "time": 50.0,
->>>>>>> 5725112b
-          "duration": 2.0,
-          "value": "D:maj",
-          "confidence": 1
-        },
-        {
-<<<<<<< HEAD
-          "time": 51.2,
-=======
-          "time": 50.2,
->>>>>>> 5725112b
-          "duration": 2.0,
-          "value": "C#:min/C",
-          "confidence": 1
-        },
-        {
-<<<<<<< HEAD
+          "time": 51.3,
+          "duration": 1.0,
+          "value": "D:maj",
+          "confidence": 1
+        },
+        {
           "time": 52.0,
-=======
-          "time": 51.0,
->>>>>>> 5725112b
-          "duration": 2.0,
-          "value": "B:min",
-          "confidence": 1
-        },
-        {
-<<<<<<< HEAD
-          "time": 52.2,
-=======
-          "time": 51.2,
->>>>>>> 5725112b
-          "duration": 1.0,
-          "value": "E:maj",
-          "confidence": 1
-        },
-        {
-<<<<<<< HEAD
-          "time": 52.3,
-=======
-          "time": 51.3,
->>>>>>> 5725112b
-          "duration": 1.0,
-          "value": "D:maj",
-          "confidence": 1
-        },
-        {
-<<<<<<< HEAD
+          "duration": 4.0,
+          "value": "F#:maj/D",
+          "confidence": 1
+        },
+        {
           "time": 53.0,
-=======
-          "time": 52.0,
->>>>>>> 5725112b
           "duration": 4.0,
           "value": "F#:maj/D",
           "confidence": 1
         },
         {
-<<<<<<< HEAD
           "time": 54.0,
-=======
-          "time": 53.0,
->>>>>>> 5725112b
-          "duration": 4.0,
-          "value": "F#:maj/D",
-          "confidence": 1
-        },
-        {
-<<<<<<< HEAD
-          "time": 55.0,
-=======
-          "time": 54.0,
->>>>>>> 5725112b
           "duration": 4.0,
           "value": "F#:maj/D",
           "confidence": 1
