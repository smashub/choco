{
  "annotations": [
    {
      "annotation_metadata": {
        "curator": {
          "name": "",
          "email": ""
        },
        "annotator": {},
        "version": "",
        "corpus": "biab_internet_corpus",
        "annotation_tools": "",
        "annotation_rules": "",
        "validation": "",
        "data_source": ""
      },
      "namespace": "chord",
      "data": [
        {
<<<<<<< HEAD
          "time": 1.0,
          "duration": 4.0,
          "value": "Eb:maj7/Bb",
=======
          "time": 0.0,
          "duration": 4.0,
          "value": "Eb:maj7/Bb",
          "confidence": 1
        },
        {
          "time": 1.0,
          "duration": 4.0,
          "value": "C:(3,5,b7)",
>>>>>>> 5725112b
          "confidence": 1
        },
        {
          "time": 2.0,
          "duration": 4.0,
<<<<<<< HEAD
          "value": "C:(3,5,b7)",
=======
          "value": "F:min(b7)",
>>>>>>> 5725112b
          "confidence": 1
        },
        {
          "time": 3.0,
          "duration": 4.0,
<<<<<<< HEAD
          "value": "F:min(b7)",
=======
          "value": "Bb:(3,5,b7,9,11,13)",
>>>>>>> 5725112b
          "confidence": 1
        },
        {
          "time": 4.0,
          "duration": 4.0,
<<<<<<< HEAD
          "value": "Bb:(3,5,b7,9,11,13)",
=======
          "value": "Eb:maj7",
>>>>>>> 5725112b
          "confidence": 1
        },
        {
          "time": 5.0,
          "duration": 4.0,
<<<<<<< HEAD
          "value": "Eb:maj7",
=======
          "value": "C:(3,5,b7,b9)",
>>>>>>> 5725112b
          "confidence": 1
        },
        {
          "time": 6.0,
<<<<<<< HEAD
          "duration": 4.0,
          "value": "C:(3,5,b7,b9)",
=======
          "duration": 2.0,
          "value": "F:min(b7)",
          "confidence": 1
        },
        {
          "time": 6.2,
          "duration": 2.0,
          "value": "Bb:(3,5,b7,b9,11,13)",
>>>>>>> 5725112b
          "confidence": 1
        },
        {
          "time": 7.0,
<<<<<<< HEAD
          "duration": 2.0,
          "value": "F:min(b7)",
          "confidence": 1
        },
        {
          "time": 7.2,
          "duration": 2.0,
          "value": "Bb:(3,5,b7,b9,11,13)",
=======
          "duration": 4.0,
          "value": "Eb:maj7",
>>>>>>> 5725112b
          "confidence": 1
        },
        {
          "time": 8.0,
          "duration": 4.0,
<<<<<<< HEAD
          "value": "Eb:maj7",
=======
          "value": "B:(3,5,b7,9,#11,13)",
>>>>>>> 5725112b
          "confidence": 1
        },
        {
          "time": 9.0,
          "duration": 4.0,
          "value": "B:(3,5,b7,9,#11,13)",
          "confidence": 1
        },
        {
          "time": 10.0,
          "duration": 4.0,
<<<<<<< HEAD
          "value": "B:(3,5,b7,9,#11,13)",
=======
          "value": "C:min(b7,9,11)",
>>>>>>> 5725112b
          "confidence": 1
        },
        {
          "time": 11.0,
          "duration": 4.0,
          "value": "C:min(b7,9,11)",
          "confidence": 1
        },
        {
          "time": 12.0,
          "duration": 4.0,
<<<<<<< HEAD
          "value": "C:min(b7,9,11)",
=======
          "value": "B:(3,5,b7,9,#11,13)",
>>>>>>> 5725112b
          "confidence": 1
        },
        {
          "time": 13.0,
          "duration": 4.0,
          "value": "B:(3,5,b7,9,#11,13)",
          "confidence": 1
        },
        {
          "time": 14.0,
          "duration": 4.0,
<<<<<<< HEAD
          "value": "B:(3,5,b7,9,#11,13)",
=======
          "value": "C:min(b7,9,11)",
>>>>>>> 5725112b
          "confidence": 1
        },
        {
          "time": 15.0,
          "duration": 4.0,
          "value": "C:min(b7,9,11)",
          "confidence": 1
        },
        {
          "time": 16.0,
          "duration": 4.0,
<<<<<<< HEAD
          "value": "C:min(b7,9,11)",
=======
          "value": "A:(b3,b5,b7)",
>>>>>>> 5725112b
          "confidence": 1
        },
        {
          "time": 17.0,
          "duration": 4.0,
<<<<<<< HEAD
          "value": "A:(b3,b5,b7)",
=======
          "value": "D:(3,5,b7,b9)",
>>>>>>> 5725112b
          "confidence": 1
        },
        {
          "time": 18.0,
          "duration": 4.0,
<<<<<<< HEAD
          "value": "D:(3,5,b7,b9)",
=======
          "value": "G:min(b7)",
>>>>>>> 5725112b
          "confidence": 1
        },
        {
          "time": 19.0,
<<<<<<< HEAD
          "duration": 4.0,
          "value": "G:min(b7)",
          "confidence": 1
        },
        {
          "time": 20.0,
          "duration": 1.0,
          "value": "C:(3,5,b7,9)",
          "confidence": 1
        },
        {
          "time": 20.1,
          "duration": 1.0,
          "value": "Bb:maj/D",
=======
          "duration": 1.0,
          "value": "C:(3,5,b7,9)",
          "confidence": 1
        },
        {
          "time": 19.1,
          "duration": 1.0,
          "value": "Bb:maj/D",
          "confidence": 1
        },
        {
          "time": 19.2,
          "duration": 1.0,
          "value": "Eb:min",
>>>>>>> 5725112b
          "confidence": 1
        },
        {
          "time": 20.2,
          "duration": 1.0,
<<<<<<< HEAD
          "value": "Eb:min",
          "confidence": 1
        },
        {
          "time": 20.3,
          "duration": 1.0,
          "value": "C:(3,5,b7)",
=======
          "value": "C:(3,5,b7)",
          "confidence": 1
        },
        {
          "time": 20.0,
          "duration": 4.0,
          "value": "C:min(b7,9)",
>>>>>>> 5725112b
          "confidence": 1
        },
        {
          "time": 21.0,
          "duration": 4.0,
<<<<<<< HEAD
          "value": "C:min(b7,9)",
=======
          "value": "B:(3,5,b7,#9)",
>>>>>>> 5725112b
          "confidence": 1
        },
        {
          "time": 22.0,
          "duration": 4.0,
<<<<<<< HEAD
          "value": "B:(3,5,b7,#9)",
=======
          "value": "Bb:maj9",
>>>>>>> 5725112b
          "confidence": 1
        },
        {
          "time": 23.0,
          "duration": 4.0,
          "value": "Bb:maj9",
          "confidence": 1
        },
        {
          "time": 24.0,
          "duration": 4.0,
<<<<<<< HEAD
          "value": "Bb:maj9",
=======
          "value": "B:(3,5,b7,9,#11,13)",
>>>>>>> 5725112b
          "confidence": 1
        },
        {
          "time": 25.0,
          "duration": 4.0,
          "value": "B:(3,5,b7,9,#11,13)",
          "confidence": 1
        },
        {
          "time": 26.0,
          "duration": 4.0,
<<<<<<< HEAD
          "value": "B:(3,5,b7,9,#11,13)",
=======
          "value": "C:min(b7,9,11)",
>>>>>>> 5725112b
          "confidence": 1
        },
        {
          "time": 27.0,
          "duration": 4.0,
          "value": "C:min(b7,9,11)",
          "confidence": 1
        },
        {
          "time": 28.0,
          "duration": 4.0,
<<<<<<< HEAD
          "value": "C:min(b7,9,11)",
=======
          "value": "B:(3,5,b7,9,#11,13)",
>>>>>>> 5725112b
          "confidence": 1
        },
        {
          "time": 29.0,
          "duration": 4.0,
          "value": "B:(3,5,b7,9,#11,13)",
          "confidence": 1
        },
        {
          "time": 30.0,
          "duration": 4.0,
<<<<<<< HEAD
          "value": "B:(3,5,b7,9,#11,13)",
=======
          "value": "C:min(b7,9,11)",
>>>>>>> 5725112b
          "confidence": 1
        },
        {
          "time": 31.0,
          "duration": 4.0,
          "value": "C:min(b7,9,11)",
          "confidence": 1
        },
        {
          "time": 32.0,
          "duration": 4.0,
<<<<<<< HEAD
          "value": "C:min(b7,9,11)",
=======
          "value": "A:(b3,b5,b7)",
>>>>>>> 5725112b
          "confidence": 1
        },
        {
          "time": 33.0,
          "duration": 4.0,
<<<<<<< HEAD
          "value": "A:(b3,b5,b7)",
=======
          "value": "D:(3,5,b7,b9)",
>>>>>>> 5725112b
          "confidence": 1
        },
        {
          "time": 34.0,
          "duration": 4.0,
<<<<<<< HEAD
          "value": "D:(3,5,b7,b9)",
          "confidence": 1
        },
        {
          "time": 35.0,
          "duration": 4.0,
          "value": "G:min(b7)",
          "confidence": 1
        },
        {
          "time": 36.0,
          "duration": 1.0,
          "value": "C:(3,5,b7,9)",
          "confidence": 1
        },
        {
          "time": 36.1,
          "duration": 1.0,
          "value": "Bb:maj/D",
          "confidence": 1
        },
        {
          "time": 36.2,
          "duration": 1.0,
          "value": "Eb:min",
          "confidence": 1
        },
        {
          "time": 36.3,
          "duration": 1.0,
          "value": "C:(3,5,b7)",
          "confidence": 1
        },
        {
          "time": 37.0,
          "duration": 4.0,
          "value": "C:min(b7,9)",
=======
          "value": "G:min(b7)",
          "confidence": 1
        },
        {
          "time": 35.0,
          "duration": 1.0,
          "value": "C:(3,5,b7,9)",
          "confidence": 1
        },
        {
          "time": 35.1,
          "duration": 1.0,
          "value": "Bb:maj/D",
          "confidence": 1
        },
        {
          "time": 35.2,
          "duration": 1.0,
          "value": "Eb:min",
          "confidence": 1
        },
        {
          "time": 35.3,
          "duration": 1.0,
          "value": "C:(3,5,b7)",
          "confidence": 1
        },
        {
          "time": 36.0,
          "duration": 4.0,
          "value": "C:min(b7,9)",
          "confidence": 1
        },
        {
          "time": 37.0,
          "duration": 4.0,
          "value": "B:(3,5,b7,#9)",
>>>>>>> 5725112b
          "confidence": 1
        },
        {
          "time": 38.0,
          "duration": 4.0,
<<<<<<< HEAD
          "value": "B:(3,5,b7,#9)",
=======
          "value": "Bb:maj9",
>>>>>>> 5725112b
          "confidence": 1
        },
        {
          "time": 39.0,
          "duration": 4.0,
          "value": "Bb:maj9",
          "confidence": 1
        },
        {
          "time": 40.0,
          "duration": 4.0,
<<<<<<< HEAD
          "value": "Bb:maj9",
=======
          "value": "Eb:min(b7)",
>>>>>>> 5725112b
          "confidence": 1
        },
        {
          "time": 41.0,
          "duration": 4.0,
<<<<<<< HEAD
          "value": "Eb:min(b7)",
=======
          "value": "Ab:(3,5,b7)",
>>>>>>> 5725112b
          "confidence": 1
        },
        {
          "time": 42.0,
          "duration": 4.0,
<<<<<<< HEAD
          "value": "Ab:(3,5,b7)",
=======
          "value": "Db:maj7",
>>>>>>> 5725112b
          "confidence": 1
        },
        {
          "time": 43.0,
          "duration": 4.0,
<<<<<<< HEAD
          "value": "Db:maj7",
=======
          "value": "Bb:min(b7)",
>>>>>>> 5725112b
          "confidence": 1
        },
        {
          "time": 44.0,
          "duration": 4.0,
<<<<<<< HEAD
          "value": "Bb:min(b7)",
=======
          "value": "Eb:min(b7)",
>>>>>>> 5725112b
          "confidence": 1
        },
        {
          "time": 45.0,
          "duration": 4.0,
<<<<<<< HEAD
          "value": "Eb:min(b7)",
=======
          "value": "Ab:(3,5,b7)",
>>>>>>> 5725112b
          "confidence": 1
        },
        {
          "time": 46.0,
<<<<<<< HEAD
          "duration": 4.0,
          "value": "Ab:(3,5,b7)",
=======
          "duration": 1.0,
          "value": "Ab:(3,5,b7)",
          "confidence": 1
        },
        {
          "time": 46.1,
          "duration": 3.0,
          "value": "C:min(b7,9,11)",
>>>>>>> 5725112b
          "confidence": 1
        },
        {
          "time": 47.0,
<<<<<<< HEAD
          "duration": 1.0,
          "value": "Ab:(3,5,b7)",
          "confidence": 1
        },
        {
          "time": 47.1,
          "duration": 3.0,
          "value": "C:min(b7,9,11)",
=======
          "duration": 4.0,
          "value": "F:(3,5,b7,9,11,13)",
>>>>>>> 5725112b
          "confidence": 1
        },
        {
          "time": 48.0,
          "duration": 4.0,
<<<<<<< HEAD
          "value": "F:(3,5,b7,9,11,13)",
=======
          "value": "B:(3,5,b7,9,#11,13)",
>>>>>>> 5725112b
          "confidence": 1
        },
        {
          "time": 49.0,
          "duration": 4.0,
          "value": "B:(3,5,b7,9,#11,13)",
          "confidence": 1
        },
        {
          "time": 50.0,
          "duration": 4.0,
<<<<<<< HEAD
          "value": "B:(3,5,b7,9,#11,13)",
=======
          "value": "C:min(b7,9,11)",
>>>>>>> 5725112b
          "confidence": 1
        },
        {
          "time": 51.0,
          "duration": 4.0,
          "value": "C:min(b7,9,11)",
          "confidence": 1
        },
        {
          "time": 52.0,
          "duration": 4.0,
<<<<<<< HEAD
          "value": "C:min(b7,9,11)",
=======
          "value": "B:(3,5,b7,9,#11,13)",
>>>>>>> 5725112b
          "confidence": 1
        },
        {
          "time": 53.0,
          "duration": 4.0,
          "value": "B:(3,5,b7,9,#11,13)",
          "confidence": 1
        },
        {
          "time": 54.0,
          "duration": 4.0,
<<<<<<< HEAD
          "value": "B:(3,5,b7,9,#11,13)",
=======
          "value": "C:min(b7,9,11)",
>>>>>>> 5725112b
          "confidence": 1
        },
        {
          "time": 55.0,
          "duration": 4.0,
          "value": "C:min(b7,9,11)",
          "confidence": 1
        },
        {
          "time": 56.0,
          "duration": 4.0,
<<<<<<< HEAD
          "value": "C:min(b7,9,11)",
=======
          "value": "A:(b3,b5,b7)",
>>>>>>> 5725112b
          "confidence": 1
        },
        {
          "time": 57.0,
          "duration": 4.0,
<<<<<<< HEAD
          "value": "A:(b3,b5,b7)",
=======
          "value": "D:(3,5,b7,b9)",
>>>>>>> 5725112b
          "confidence": 1
        },
        {
          "time": 58.0,
          "duration": 4.0,
<<<<<<< HEAD
          "value": "D:(3,5,b7,b9)",
=======
          "value": "G:min(b7)",
>>>>>>> 5725112b
          "confidence": 1
        },
        {
          "time": 59.0,
<<<<<<< HEAD
          "duration": 4.0,
          "value": "G:min(b7)",
          "confidence": 1
        },
        {
          "time": 60.0,
=======
>>>>>>> 5725112b
          "duration": 1.0,
          "value": "C:(3,5,b7,9)",
          "confidence": 1
        },
        {
<<<<<<< HEAD
          "time": 60.1,
=======
          "time": 59.1,
>>>>>>> 5725112b
          "duration": 1.0,
          "value": "Bb:maj/D",
          "confidence": 1
        },
        {
<<<<<<< HEAD
          "time": 60.2,
=======
          "time": 59.2,
>>>>>>> 5725112b
          "duration": 1.0,
          "value": "Eb:min",
          "confidence": 1
        },
        {
<<<<<<< HEAD
          "time": 60.3,
=======
          "time": 59.3,
>>>>>>> 5725112b
          "duration": 1.0,
          "value": "C:(3,5,b7)",
          "confidence": 1
        },
        {
<<<<<<< HEAD
          "time": 61.0,
=======
          "time": 60.0,
>>>>>>> 5725112b
          "duration": 4.0,
          "value": "C:min(b7,9)",
          "confidence": 1
        },
        {
<<<<<<< HEAD
          "time": 62.0,
=======
          "time": 61.0,
>>>>>>> 5725112b
          "duration": 4.0,
          "value": "B:(3,5,b7,#9)",
          "confidence": 1
        },
        {
<<<<<<< HEAD
          "time": 63.0,
=======
          "time": 62.0,
>>>>>>> 5725112b
          "duration": 4.0,
          "value": "Bb:maj9",
          "confidence": 1
        },
        {
<<<<<<< HEAD
          "time": 64.0,
=======
          "time": 63.0,
>>>>>>> 5725112b
          "duration": 4.0,
          "value": "Bb:maj9",
          "confidence": 1
        },
        {
<<<<<<< HEAD
          "time": 65.0,
=======
          "time": 64.0,
>>>>>>> 5725112b
          "duration": 4.0,
          "value": "B:maj7",
          "confidence": 1
        },
        {
<<<<<<< HEAD
          "time": 66.0,
=======
          "time": 65.0,
>>>>>>> 5725112b
          "duration": 4.0,
          "value": "B:maj7",
          "confidence": 1
        },
        {
<<<<<<< HEAD
          "time": 67.0,
=======
          "time": 66.0,
>>>>>>> 5725112b
          "duration": 4.0,
          "value": "Bb:maj7",
          "confidence": 1
        },
        {
<<<<<<< HEAD
          "time": 68.0,
=======
          "time": 67.0,
>>>>>>> 5725112b
          "duration": 4.0,
          "value": "Bb:maj7",
          "confidence": 1
        },
        {
<<<<<<< HEAD
          "time": 69.0,
=======
          "time": 68.0,
>>>>>>> 5725112b
          "duration": 4.0,
          "value": "B:maj7",
          "confidence": 1
        },
        {
<<<<<<< HEAD
          "time": 70.0,
=======
          "time": 69.0,
>>>>>>> 5725112b
          "duration": 4.0,
          "value": "B:maj7",
          "confidence": 1
        },
        {
<<<<<<< HEAD
          "time": 71.0,
=======
          "time": 70.0,
>>>>>>> 5725112b
          "duration": 4.0,
          "value": "Bb:maj7",
          "confidence": 1
        },
        {
<<<<<<< HEAD
          "time": 72.0,
=======
          "time": 71.0,
>>>>>>> 5725112b
          "duration": 4.0,
          "value": "Bb:maj7",
          "confidence": 1
        },
        {
<<<<<<< HEAD
          "time": 73.0,
=======
          "time": 72.0,
>>>>>>> 5725112b
          "duration": 4.0,
          "value": "B:maj7",
          "confidence": 1
        },
        {
<<<<<<< HEAD
          "time": 74.0,
=======
          "time": 73.0,
>>>>>>> 5725112b
          "duration": 4.0,
          "value": "B:maj7",
          "confidence": 1
        },
        {
<<<<<<< HEAD
          "time": 75.0,
=======
          "time": 74.0,
>>>>>>> 5725112b
          "duration": 1.0,
          "value": "A:maj7",
          "confidence": 1
        },
        {
<<<<<<< HEAD
          "time": 75.1,
=======
          "time": 74.1,
>>>>>>> 5725112b
          "duration": 3.0,
          "value": "Bb:maj7",
          "confidence": 1
        },
        {
<<<<<<< HEAD
          "time": 76.0,
=======
          "time": 75.0,
>>>>>>> 5725112b
          "duration": 4.0,
          "value": "Bb:maj7",
          "confidence": 1
        }
      ],
      "sandbox": {},
      "time": 0,
      "duration": 304.0
    },
    {
      "annotation_metadata": {
        "curator": {
          "name": "",
          "email": ""
        },
        "annotator": {},
        "version": "",
        "corpus": "biab_internet_corpus",
        "annotation_tools": "",
        "annotation_rules": "",
        "validation": "",
        "data_source": ""
      },
      "namespace": "key_mode",
      "data": [
        {
          "time": 0.0,
          "duration": 304.0,
          "value": "Eb",
          "confidence": 1
        }
      ],
      "sandbox": {},
      "time": 0,
      "duration": 304.0
    }
  ],
  "file_metadata": {
    "title": "Gregory Is Here",
    "artist": "",
    "release": "",
    "duration": 304.0,
    "identifiers": {},
    "jams_version": "0.3.4"
  },
  "sandbox": {
    "expanded": false
  }
}<|MERGE_RESOLUTION|>--- conflicted
+++ resolved
@@ -17,69 +17,43 @@
       "namespace": "chord",
       "data": [
         {
-<<<<<<< HEAD
+          "time": 0.0,
+          "duration": 4.0,
+          "value": "Eb:maj7/Bb",
+          "confidence": 1
+        },
+        {
           "time": 1.0,
           "duration": 4.0,
-          "value": "Eb:maj7/Bb",
-=======
-          "time": 0.0,
-          "duration": 4.0,
-          "value": "Eb:maj7/Bb",
-          "confidence": 1
-        },
-        {
-          "time": 1.0,
-          "duration": 4.0,
           "value": "C:(3,5,b7)",
->>>>>>> 5725112b
           "confidence": 1
         },
         {
           "time": 2.0,
           "duration": 4.0,
-<<<<<<< HEAD
-          "value": "C:(3,5,b7)",
-=======
           "value": "F:min(b7)",
->>>>>>> 5725112b
           "confidence": 1
         },
         {
           "time": 3.0,
           "duration": 4.0,
-<<<<<<< HEAD
-          "value": "F:min(b7)",
-=======
           "value": "Bb:(3,5,b7,9,11,13)",
->>>>>>> 5725112b
           "confidence": 1
         },
         {
           "time": 4.0,
           "duration": 4.0,
-<<<<<<< HEAD
-          "value": "Bb:(3,5,b7,9,11,13)",
-=======
           "value": "Eb:maj7",
->>>>>>> 5725112b
           "confidence": 1
         },
         {
           "time": 5.0,
           "duration": 4.0,
-<<<<<<< HEAD
-          "value": "Eb:maj7",
-=======
           "value": "C:(3,5,b7,b9)",
->>>>>>> 5725112b
           "confidence": 1
         },
         {
           "time": 6.0,
-<<<<<<< HEAD
-          "duration": 4.0,
-          "value": "C:(3,5,b7,b9)",
-=======
           "duration": 2.0,
           "value": "F:min(b7)",
           "confidence": 1
@@ -88,34 +62,18 @@
           "time": 6.2,
           "duration": 2.0,
           "value": "Bb:(3,5,b7,b9,11,13)",
->>>>>>> 5725112b
           "confidence": 1
         },
         {
           "time": 7.0,
-<<<<<<< HEAD
-          "duration": 2.0,
-          "value": "F:min(b7)",
-          "confidence": 1
-        },
-        {
-          "time": 7.2,
-          "duration": 2.0,
-          "value": "Bb:(3,5,b7,b9,11,13)",
-=======
           "duration": 4.0,
           "value": "Eb:maj7",
->>>>>>> 5725112b
           "confidence": 1
         },
         {
           "time": 8.0,
           "duration": 4.0,
-<<<<<<< HEAD
-          "value": "Eb:maj7",
-=======
-          "value": "B:(3,5,b7,9,#11,13)",
->>>>>>> 5725112b
+          "value": "B:(3,5,b7,9,#11,13)",
           "confidence": 1
         },
         {
@@ -127,11 +85,7 @@
         {
           "time": 10.0,
           "duration": 4.0,
-<<<<<<< HEAD
-          "value": "B:(3,5,b7,9,#11,13)",
-=======
-          "value": "C:min(b7,9,11)",
->>>>>>> 5725112b
+          "value": "C:min(b7,9,11)",
           "confidence": 1
         },
         {
@@ -143,11 +97,7 @@
         {
           "time": 12.0,
           "duration": 4.0,
-<<<<<<< HEAD
-          "value": "C:min(b7,9,11)",
-=======
-          "value": "B:(3,5,b7,9,#11,13)",
->>>>>>> 5725112b
+          "value": "B:(3,5,b7,9,#11,13)",
           "confidence": 1
         },
         {
@@ -159,11 +109,7 @@
         {
           "time": 14.0,
           "duration": 4.0,
-<<<<<<< HEAD
-          "value": "B:(3,5,b7,9,#11,13)",
-=======
-          "value": "C:min(b7,9,11)",
->>>>>>> 5725112b
+          "value": "C:min(b7,9,11)",
           "confidence": 1
         },
         {
@@ -175,364 +121,221 @@
         {
           "time": 16.0,
           "duration": 4.0,
-<<<<<<< HEAD
-          "value": "C:min(b7,9,11)",
-=======
           "value": "A:(b3,b5,b7)",
->>>>>>> 5725112b
           "confidence": 1
         },
         {
           "time": 17.0,
           "duration": 4.0,
-<<<<<<< HEAD
+          "value": "D:(3,5,b7,b9)",
+          "confidence": 1
+        },
+        {
+          "time": 18.0,
+          "duration": 4.0,
+          "value": "G:min(b7)",
+          "confidence": 1
+        },
+        {
+          "time": 19.0,
+          "duration": 1.0,
+          "value": "C:(3,5,b7,9)",
+          "confidence": 1
+        },
+        {
+          "time": 19.1,
+          "duration": 1.0,
+          "value": "Bb:maj/D",
+          "confidence": 1
+        },
+        {
+          "time": 19.2,
+          "duration": 1.0,
+          "value": "Eb:min",
+          "confidence": 1
+        },
+        {
+          "time": 19.3,
+          "duration": 1.0,
+          "value": "C:(3,5,b7)",
+          "confidence": 1
+        },
+        {
+          "time": 20.0,
+          "duration": 4.0,
+          "value": "C:min(b7,9)",
+          "confidence": 1
+        },
+        {
+          "time": 21.0,
+          "duration": 4.0,
+          "value": "B:(3,5,b7,#9)",
+          "confidence": 1
+        },
+        {
+          "time": 22.0,
+          "duration": 4.0,
+          "value": "Bb:maj9",
+          "confidence": 1
+        },
+        {
+          "time": 23.0,
+          "duration": 4.0,
+          "value": "Bb:maj9",
+          "confidence": 1
+        },
+        {
+          "time": 24.0,
+          "duration": 4.0,
+          "value": "B:(3,5,b7,9,#11,13)",
+          "confidence": 1
+        },
+        {
+          "time": 25.0,
+          "duration": 4.0,
+          "value": "B:(3,5,b7,9,#11,13)",
+          "confidence": 1
+        },
+        {
+          "time": 26.0,
+          "duration": 4.0,
+          "value": "C:min(b7,9,11)",
+          "confidence": 1
+        },
+        {
+          "time": 27.0,
+          "duration": 4.0,
+          "value": "C:min(b7,9,11)",
+          "confidence": 1
+        },
+        {
+          "time": 28.0,
+          "duration": 4.0,
+          "value": "B:(3,5,b7,9,#11,13)",
+          "confidence": 1
+        },
+        {
+          "time": 29.0,
+          "duration": 4.0,
+          "value": "B:(3,5,b7,9,#11,13)",
+          "confidence": 1
+        },
+        {
+          "time": 30.0,
+          "duration": 4.0,
+          "value": "C:min(b7,9,11)",
+          "confidence": 1
+        },
+        {
+          "time": 31.0,
+          "duration": 4.0,
+          "value": "C:min(b7,9,11)",
+          "confidence": 1
+        },
+        {
+          "time": 32.0,
+          "duration": 4.0,
           "value": "A:(b3,b5,b7)",
-=======
+          "confidence": 1
+        },
+        {
+          "time": 33.0,
+          "duration": 4.0,
           "value": "D:(3,5,b7,b9)",
->>>>>>> 5725112b
-          "confidence": 1
-        },
-        {
-          "time": 18.0,
-          "duration": 4.0,
-<<<<<<< HEAD
-          "value": "D:(3,5,b7,b9)",
-=======
+          "confidence": 1
+        },
+        {
+          "time": 34.0,
+          "duration": 4.0,
           "value": "G:min(b7)",
->>>>>>> 5725112b
-          "confidence": 1
-        },
-        {
-          "time": 19.0,
-<<<<<<< HEAD
-          "duration": 4.0,
-          "value": "G:min(b7)",
-          "confidence": 1
-        },
-        {
-          "time": 20.0,
+          "confidence": 1
+        },
+        {
+          "time": 35.0,
           "duration": 1.0,
           "value": "C:(3,5,b7,9)",
           "confidence": 1
         },
         {
-          "time": 20.1,
+          "time": 35.1,
           "duration": 1.0,
           "value": "Bb:maj/D",
-=======
-          "duration": 1.0,
-          "value": "C:(3,5,b7,9)",
-          "confidence": 1
-        },
-        {
-          "time": 19.1,
-          "duration": 1.0,
-          "value": "Bb:maj/D",
-          "confidence": 1
-        },
-        {
-          "time": 19.2,
+          "confidence": 1
+        },
+        {
+          "time": 35.2,
           "duration": 1.0,
           "value": "Eb:min",
->>>>>>> 5725112b
-          "confidence": 1
-        },
-        {
-          "time": 20.2,
-          "duration": 1.0,
-<<<<<<< HEAD
-          "value": "Eb:min",
-          "confidence": 1
-        },
-        {
-          "time": 20.3,
+          "confidence": 1
+        },
+        {
+          "time": 35.3,
           "duration": 1.0,
           "value": "C:(3,5,b7)",
-=======
-          "value": "C:(3,5,b7)",
-          "confidence": 1
-        },
-        {
-          "time": 20.0,
+          "confidence": 1
+        },
+        {
+          "time": 36.0,
           "duration": 4.0,
           "value": "C:min(b7,9)",
->>>>>>> 5725112b
-          "confidence": 1
-        },
-        {
-          "time": 21.0,
-          "duration": 4.0,
-<<<<<<< HEAD
-          "value": "C:min(b7,9)",
-=======
+          "confidence": 1
+        },
+        {
+          "time": 37.0,
+          "duration": 4.0,
           "value": "B:(3,5,b7,#9)",
->>>>>>> 5725112b
-          "confidence": 1
-        },
-        {
-          "time": 22.0,
-          "duration": 4.0,
-<<<<<<< HEAD
-          "value": "B:(3,5,b7,#9)",
-=======
+          "confidence": 1
+        },
+        {
+          "time": 38.0,
+          "duration": 4.0,
           "value": "Bb:maj9",
->>>>>>> 5725112b
-          "confidence": 1
-        },
-        {
-          "time": 23.0,
+          "confidence": 1
+        },
+        {
+          "time": 39.0,
           "duration": 4.0,
           "value": "Bb:maj9",
           "confidence": 1
         },
         {
-          "time": 24.0,
-          "duration": 4.0,
-<<<<<<< HEAD
-          "value": "Bb:maj9",
-=======
-          "value": "B:(3,5,b7,9,#11,13)",
->>>>>>> 5725112b
-          "confidence": 1
-        },
-        {
-          "time": 25.0,
-          "duration": 4.0,
-          "value": "B:(3,5,b7,9,#11,13)",
-          "confidence": 1
-        },
-        {
-          "time": 26.0,
-          "duration": 4.0,
-<<<<<<< HEAD
-          "value": "B:(3,5,b7,9,#11,13)",
-=======
-          "value": "C:min(b7,9,11)",
->>>>>>> 5725112b
-          "confidence": 1
-        },
-        {
-          "time": 27.0,
-          "duration": 4.0,
-          "value": "C:min(b7,9,11)",
-          "confidence": 1
-        },
-        {
-          "time": 28.0,
-          "duration": 4.0,
-<<<<<<< HEAD
-          "value": "C:min(b7,9,11)",
-=======
-          "value": "B:(3,5,b7,9,#11,13)",
->>>>>>> 5725112b
-          "confidence": 1
-        },
-        {
-          "time": 29.0,
-          "duration": 4.0,
-          "value": "B:(3,5,b7,9,#11,13)",
-          "confidence": 1
-        },
-        {
-          "time": 30.0,
-          "duration": 4.0,
-<<<<<<< HEAD
-          "value": "B:(3,5,b7,9,#11,13)",
-=======
-          "value": "C:min(b7,9,11)",
->>>>>>> 5725112b
-          "confidence": 1
-        },
-        {
-          "time": 31.0,
-          "duration": 4.0,
-          "value": "C:min(b7,9,11)",
-          "confidence": 1
-        },
-        {
-          "time": 32.0,
-          "duration": 4.0,
-<<<<<<< HEAD
-          "value": "C:min(b7,9,11)",
-=======
-          "value": "A:(b3,b5,b7)",
->>>>>>> 5725112b
-          "confidence": 1
-        },
-        {
-          "time": 33.0,
-          "duration": 4.0,
-<<<<<<< HEAD
-          "value": "A:(b3,b5,b7)",
-=======
-          "value": "D:(3,5,b7,b9)",
->>>>>>> 5725112b
-          "confidence": 1
-        },
-        {
-          "time": 34.0,
-          "duration": 4.0,
-<<<<<<< HEAD
-          "value": "D:(3,5,b7,b9)",
-          "confidence": 1
-        },
-        {
-          "time": 35.0,
-          "duration": 4.0,
-          "value": "G:min(b7)",
-          "confidence": 1
-        },
-        {
-          "time": 36.0,
-          "duration": 1.0,
-          "value": "C:(3,5,b7,9)",
-          "confidence": 1
-        },
-        {
-          "time": 36.1,
-          "duration": 1.0,
-          "value": "Bb:maj/D",
-          "confidence": 1
-        },
-        {
-          "time": 36.2,
-          "duration": 1.0,
-          "value": "Eb:min",
-          "confidence": 1
-        },
-        {
-          "time": 36.3,
-          "duration": 1.0,
-          "value": "C:(3,5,b7)",
-          "confidence": 1
-        },
-        {
-          "time": 37.0,
-          "duration": 4.0,
-          "value": "C:min(b7,9)",
-=======
-          "value": "G:min(b7)",
-          "confidence": 1
-        },
-        {
-          "time": 35.0,
-          "duration": 1.0,
-          "value": "C:(3,5,b7,9)",
-          "confidence": 1
-        },
-        {
-          "time": 35.1,
-          "duration": 1.0,
-          "value": "Bb:maj/D",
-          "confidence": 1
-        },
-        {
-          "time": 35.2,
-          "duration": 1.0,
-          "value": "Eb:min",
-          "confidence": 1
-        },
-        {
-          "time": 35.3,
-          "duration": 1.0,
-          "value": "C:(3,5,b7)",
-          "confidence": 1
-        },
-        {
-          "time": 36.0,
-          "duration": 4.0,
-          "value": "C:min(b7,9)",
-          "confidence": 1
-        },
-        {
-          "time": 37.0,
-          "duration": 4.0,
-          "value": "B:(3,5,b7,#9)",
->>>>>>> 5725112b
-          "confidence": 1
-        },
-        {
-          "time": 38.0,
-          "duration": 4.0,
-<<<<<<< HEAD
-          "value": "B:(3,5,b7,#9)",
-=======
-          "value": "Bb:maj9",
->>>>>>> 5725112b
-          "confidence": 1
-        },
-        {
-          "time": 39.0,
-          "duration": 4.0,
-          "value": "Bb:maj9",
-          "confidence": 1
-        },
-        {
           "time": 40.0,
           "duration": 4.0,
-<<<<<<< HEAD
-          "value": "Bb:maj9",
-=======
           "value": "Eb:min(b7)",
->>>>>>> 5725112b
           "confidence": 1
         },
         {
           "time": 41.0,
           "duration": 4.0,
-<<<<<<< HEAD
+          "value": "Ab:(3,5,b7)",
+          "confidence": 1
+        },
+        {
+          "time": 42.0,
+          "duration": 4.0,
+          "value": "Db:maj7",
+          "confidence": 1
+        },
+        {
+          "time": 43.0,
+          "duration": 4.0,
+          "value": "Bb:min(b7)",
+          "confidence": 1
+        },
+        {
+          "time": 44.0,
+          "duration": 4.0,
           "value": "Eb:min(b7)",
-=======
+          "confidence": 1
+        },
+        {
+          "time": 45.0,
+          "duration": 4.0,
           "value": "Ab:(3,5,b7)",
->>>>>>> 5725112b
-          "confidence": 1
-        },
-        {
-          "time": 42.0,
-          "duration": 4.0,
-<<<<<<< HEAD
-          "value": "Ab:(3,5,b7)",
-=======
-          "value": "Db:maj7",
->>>>>>> 5725112b
-          "confidence": 1
-        },
-        {
-          "time": 43.0,
-          "duration": 4.0,
-<<<<<<< HEAD
-          "value": "Db:maj7",
-=======
-          "value": "Bb:min(b7)",
->>>>>>> 5725112b
-          "confidence": 1
-        },
-        {
-          "time": 44.0,
-          "duration": 4.0,
-<<<<<<< HEAD
-          "value": "Bb:min(b7)",
-=======
-          "value": "Eb:min(b7)",
->>>>>>> 5725112b
-          "confidence": 1
-        },
-        {
-          "time": 45.0,
-          "duration": 4.0,
-<<<<<<< HEAD
-          "value": "Eb:min(b7)",
-=======
-          "value": "Ab:(3,5,b7)",
->>>>>>> 5725112b
           "confidence": 1
         },
         {
           "time": 46.0,
-<<<<<<< HEAD
-          "duration": 4.0,
-          "value": "Ab:(3,5,b7)",
-=======
           "duration": 1.0,
           "value": "Ab:(3,5,b7)",
           "confidence": 1
@@ -541,34 +344,18 @@
           "time": 46.1,
           "duration": 3.0,
           "value": "C:min(b7,9,11)",
->>>>>>> 5725112b
           "confidence": 1
         },
         {
           "time": 47.0,
-<<<<<<< HEAD
-          "duration": 1.0,
-          "value": "Ab:(3,5,b7)",
-          "confidence": 1
-        },
-        {
-          "time": 47.1,
-          "duration": 3.0,
-          "value": "C:min(b7,9,11)",
-=======
           "duration": 4.0,
           "value": "F:(3,5,b7,9,11,13)",
->>>>>>> 5725112b
           "confidence": 1
         },
         {
           "time": 48.0,
           "duration": 4.0,
-<<<<<<< HEAD
-          "value": "F:(3,5,b7,9,11,13)",
-=======
-          "value": "B:(3,5,b7,9,#11,13)",
->>>>>>> 5725112b
+          "value": "B:(3,5,b7,9,#11,13)",
           "confidence": 1
         },
         {
@@ -580,11 +367,7 @@
         {
           "time": 50.0,
           "duration": 4.0,
-<<<<<<< HEAD
-          "value": "B:(3,5,b7,9,#11,13)",
-=======
-          "value": "C:min(b7,9,11)",
->>>>>>> 5725112b
+          "value": "C:min(b7,9,11)",
           "confidence": 1
         },
         {
@@ -596,11 +379,7 @@
         {
           "time": 52.0,
           "duration": 4.0,
-<<<<<<< HEAD
-          "value": "C:min(b7,9,11)",
-=======
-          "value": "B:(3,5,b7,9,#11,13)",
->>>>>>> 5725112b
+          "value": "B:(3,5,b7,9,#11,13)",
           "confidence": 1
         },
         {
@@ -612,11 +391,7 @@
         {
           "time": 54.0,
           "duration": 4.0,
-<<<<<<< HEAD
-          "value": "B:(3,5,b7,9,#11,13)",
-=======
-          "value": "C:min(b7,9,11)",
->>>>>>> 5725112b
+          "value": "C:min(b7,9,11)",
           "confidence": 1
         },
         {
@@ -628,244 +403,143 @@
         {
           "time": 56.0,
           "duration": 4.0,
-<<<<<<< HEAD
-          "value": "C:min(b7,9,11)",
-=======
           "value": "A:(b3,b5,b7)",
->>>>>>> 5725112b
           "confidence": 1
         },
         {
           "time": 57.0,
           "duration": 4.0,
-<<<<<<< HEAD
-          "value": "A:(b3,b5,b7)",
-=======
           "value": "D:(3,5,b7,b9)",
->>>>>>> 5725112b
           "confidence": 1
         },
         {
           "time": 58.0,
           "duration": 4.0,
-<<<<<<< HEAD
-          "value": "D:(3,5,b7,b9)",
-=======
           "value": "G:min(b7)",
->>>>>>> 5725112b
           "confidence": 1
         },
         {
           "time": 59.0,
-<<<<<<< HEAD
-          "duration": 4.0,
-          "value": "G:min(b7)",
+          "duration": 1.0,
+          "value": "C:(3,5,b7,9)",
+          "confidence": 1
+        },
+        {
+          "time": 59.1,
+          "duration": 1.0,
+          "value": "Bb:maj/D",
+          "confidence": 1
+        },
+        {
+          "time": 59.2,
+          "duration": 1.0,
+          "value": "Eb:min",
+          "confidence": 1
+        },
+        {
+          "time": 59.3,
+          "duration": 1.0,
+          "value": "C:(3,5,b7)",
           "confidence": 1
         },
         {
           "time": 60.0,
-=======
->>>>>>> 5725112b
-          "duration": 1.0,
-          "value": "C:(3,5,b7,9)",
-          "confidence": 1
-        },
-        {
-<<<<<<< HEAD
-          "time": 60.1,
-=======
-          "time": 59.1,
->>>>>>> 5725112b
-          "duration": 1.0,
-          "value": "Bb:maj/D",
-          "confidence": 1
-        },
-        {
-<<<<<<< HEAD
-          "time": 60.2,
-=======
-          "time": 59.2,
->>>>>>> 5725112b
-          "duration": 1.0,
-          "value": "Eb:min",
-          "confidence": 1
-        },
-        {
-<<<<<<< HEAD
-          "time": 60.3,
-=======
-          "time": 59.3,
->>>>>>> 5725112b
-          "duration": 1.0,
-          "value": "C:(3,5,b7)",
-          "confidence": 1
-        },
-        {
-<<<<<<< HEAD
+          "duration": 4.0,
+          "value": "C:min(b7,9)",
+          "confidence": 1
+        },
+        {
           "time": 61.0,
-=======
-          "time": 60.0,
->>>>>>> 5725112b
-          "duration": 4.0,
-          "value": "C:min(b7,9)",
-          "confidence": 1
-        },
-        {
-<<<<<<< HEAD
+          "duration": 4.0,
+          "value": "B:(3,5,b7,#9)",
+          "confidence": 1
+        },
+        {
           "time": 62.0,
-=======
-          "time": 61.0,
->>>>>>> 5725112b
-          "duration": 4.0,
-          "value": "B:(3,5,b7,#9)",
-          "confidence": 1
-        },
-        {
-<<<<<<< HEAD
+          "duration": 4.0,
+          "value": "Bb:maj9",
+          "confidence": 1
+        },
+        {
           "time": 63.0,
-=======
-          "time": 62.0,
->>>>>>> 5725112b
           "duration": 4.0,
           "value": "Bb:maj9",
           "confidence": 1
         },
         {
-<<<<<<< HEAD
           "time": 64.0,
-=======
-          "time": 63.0,
->>>>>>> 5725112b
-          "duration": 4.0,
-          "value": "Bb:maj9",
-          "confidence": 1
-        },
-        {
-<<<<<<< HEAD
+          "duration": 4.0,
+          "value": "B:maj7",
+          "confidence": 1
+        },
+        {
           "time": 65.0,
-=======
-          "time": 64.0,
->>>>>>> 5725112b
           "duration": 4.0,
           "value": "B:maj7",
           "confidence": 1
         },
         {
-<<<<<<< HEAD
           "time": 66.0,
-=======
-          "time": 65.0,
->>>>>>> 5725112b
+          "duration": 4.0,
+          "value": "Bb:maj7",
+          "confidence": 1
+        },
+        {
+          "time": 67.0,
+          "duration": 4.0,
+          "value": "Bb:maj7",
+          "confidence": 1
+        },
+        {
+          "time": 68.0,
           "duration": 4.0,
           "value": "B:maj7",
           "confidence": 1
         },
         {
-<<<<<<< HEAD
-          "time": 67.0,
-=======
-          "time": 66.0,
->>>>>>> 5725112b
+          "time": 69.0,
+          "duration": 4.0,
+          "value": "B:maj7",
+          "confidence": 1
+        },
+        {
+          "time": 70.0,
           "duration": 4.0,
           "value": "Bb:maj7",
           "confidence": 1
         },
         {
-<<<<<<< HEAD
-          "time": 68.0,
-=======
-          "time": 67.0,
->>>>>>> 5725112b
+          "time": 71.0,
           "duration": 4.0,
           "value": "Bb:maj7",
           "confidence": 1
         },
         {
-<<<<<<< HEAD
-          "time": 69.0,
-=======
-          "time": 68.0,
->>>>>>> 5725112b
+          "time": 72.0,
           "duration": 4.0,
           "value": "B:maj7",
           "confidence": 1
         },
         {
-<<<<<<< HEAD
-          "time": 70.0,
-=======
-          "time": 69.0,
->>>>>>> 5725112b
+          "time": 73.0,
           "duration": 4.0,
           "value": "B:maj7",
           "confidence": 1
         },
         {
-<<<<<<< HEAD
-          "time": 71.0,
-=======
-          "time": 70.0,
->>>>>>> 5725112b
-          "duration": 4.0,
-          "value": "Bb:maj7",
-          "confidence": 1
-        },
-        {
-<<<<<<< HEAD
-          "time": 72.0,
-=======
-          "time": 71.0,
->>>>>>> 5725112b
-          "duration": 4.0,
-          "value": "Bb:maj7",
-          "confidence": 1
-        },
-        {
-<<<<<<< HEAD
-          "time": 73.0,
-=======
-          "time": 72.0,
->>>>>>> 5725112b
-          "duration": 4.0,
-          "value": "B:maj7",
-          "confidence": 1
-        },
-        {
-<<<<<<< HEAD
           "time": 74.0,
-=======
-          "time": 73.0,
->>>>>>> 5725112b
-          "duration": 4.0,
-          "value": "B:maj7",
-          "confidence": 1
-        },
-        {
-<<<<<<< HEAD
-          "time": 75.0,
-=======
-          "time": 74.0,
->>>>>>> 5725112b
           "duration": 1.0,
           "value": "A:maj7",
           "confidence": 1
         },
         {
-<<<<<<< HEAD
-          "time": 75.1,
-=======
           "time": 74.1,
->>>>>>> 5725112b
           "duration": 3.0,
           "value": "Bb:maj7",
           "confidence": 1
         },
         {
-<<<<<<< HEAD
-          "time": 76.0,
-=======
           "time": 75.0,
->>>>>>> 5725112b
           "duration": 4.0,
           "value": "Bb:maj7",
           "confidence": 1
