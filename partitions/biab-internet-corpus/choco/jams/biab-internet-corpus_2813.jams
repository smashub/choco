{
  "annotations": [
    {
      "annotation_metadata": {
        "curator": {
          "name": "",
          "email": ""
        },
        "annotator": {},
        "version": "",
        "corpus": "biab_internet_corpus",
        "annotation_tools": "",
        "annotation_rules": "",
        "validation": "",
        "data_source": ""
      },
      "namespace": "chord",
      "data": [
        {
          "time": 0.0,
          "duration": 4.0,
          "value": "Eb:maj7",
          "confidence": 1
        },
        {
          "time": 1.0,
          "duration": 4.0,
<<<<<<< HEAD
          "value": "Eb:maj7",
=======
          "value": "E:(3,5,b7)",
>>>>>>> 5725112b
          "confidence": 1
        },
        {
          "time": 2.0,
          "duration": 4.0,
<<<<<<< HEAD
          "value": "E:(3,5,b7)",
=======
          "value": "Eb:maj7",
>>>>>>> 5725112b
          "confidence": 1
        },
        {
          "time": 3.0,
          "duration": 4.0,
<<<<<<< HEAD
          "value": "Eb:maj7",
=======
          "value": "E:(3,5,b7)",
>>>>>>> 5725112b
          "confidence": 1
        },
        {
          "time": 4.0,
          "duration": 4.0,
<<<<<<< HEAD
          "value": "E:(3,5,b7)",
=======
          "value": "Eb:maj7",
>>>>>>> 5725112b
          "confidence": 1
        },
        {
          "time": 5.0,
          "duration": 4.0,
          "value": "Eb:maj7",
          "confidence": 1
        },
        {
          "time": 6.0,
          "duration": 4.0,
<<<<<<< HEAD
          "value": "Eb:maj7",
=======
          "value": "F:(3,5,b7)",
>>>>>>> 5725112b
          "confidence": 1
        },
        {
          "time": 7.0,
          "duration": 4.0,
          "value": "F:(3,5,b7)",
          "confidence": 1
        },
        {
          "time": 8.0,
          "duration": 4.0,
<<<<<<< HEAD
          "value": "F:(3,5,b7)",
=======
          "value": "F:min(b7)",
>>>>>>> 5725112b
          "confidence": 1
        },
        {
          "time": 9.0,
          "duration": 4.0,
<<<<<<< HEAD
          "value": "F:min(b7)",
=======
          "value": "E:(3,5,b7)",
>>>>>>> 5725112b
          "confidence": 1
        },
        {
          "time": 10.0,
          "duration": 4.0,
<<<<<<< HEAD
          "value": "E:(3,5,b7)",
=======
          "value": "Eb:maj7",
>>>>>>> 5725112b
          "confidence": 1
        },
        {
          "time": 11.0,
          "duration": 4.0,
<<<<<<< HEAD
          "value": "Eb:maj7",
=======
          "value": "E:(3,5,b7)",
>>>>>>> 5725112b
          "confidence": 1
        },
        {
          "time": 12.0,
          "duration": 4.0,
<<<<<<< HEAD
          "value": "E:(3,5,b7)",
=======
          "value": "Eb:maj7",
>>>>>>> 5725112b
          "confidence": 1
        },
        {
          "time": 13.0,
          "duration": 4.0,
          "value": "Eb:maj7",
          "confidence": 1
        },
        {
          "time": 14.0,
          "duration": 4.0,
<<<<<<< HEAD
          "value": "Eb:maj7",
=======
          "value": "F:(3,5,b7)",
>>>>>>> 5725112b
          "confidence": 1
        },
        {
          "time": 15.0,
          "duration": 4.0,
          "value": "F:(3,5,b7)",
          "confidence": 1
        },
        {
          "time": 16.0,
          "duration": 4.0,
<<<<<<< HEAD
          "value": "F:(3,5,b7)",
=======
          "value": "F:min(b7)",
>>>>>>> 5725112b
          "confidence": 1
        },
        {
          "time": 17.0,
          "duration": 4.0,
<<<<<<< HEAD
          "value": "F:min(b7)",
=======
          "value": "E:(3,5,b7)",
>>>>>>> 5725112b
          "confidence": 1
        },
        {
          "time": 18.0,
          "duration": 4.0,
<<<<<<< HEAD
          "value": "E:(3,5,b7)",
=======
          "value": "Eb:maj7",
>>>>>>> 5725112b
          "confidence": 1
        },
        {
          "time": 19.0,
          "duration": 4.0,
          "value": "Eb:maj7",
          "confidence": 1
        },
        {
          "time": 20.0,
          "duration": 4.0,
<<<<<<< HEAD
          "value": "Eb:maj7",
=======
          "value": "E:maj7",
>>>>>>> 5725112b
          "confidence": 1
        },
        {
          "time": 21.0,
          "duration": 4.0,
          "value": "E:maj7",
          "confidence": 1
        },
        {
          "time": 22.0,
          "duration": 4.0,
<<<<<<< HEAD
          "value": "E:maj7",
=======
          "value": "A:(3,5,b7)",
>>>>>>> 5725112b
          "confidence": 1
        },
        {
          "time": 23.0,
          "duration": 4.0,
          "value": "A:(3,5,b7)",
          "confidence": 1
        },
        {
          "time": 24.0,
          "duration": 4.0,
<<<<<<< HEAD
          "value": "A:(3,5,b7)",
=======
          "value": "E:min(b7)",
>>>>>>> 5725112b
          "confidence": 1
        },
        {
          "time": 25.0,
          "duration": 4.0,
          "value": "E:min(b7)",
          "confidence": 1
        },
        {
          "time": 26.0,
          "duration": 4.0,
<<<<<<< HEAD
          "value": "E:min(b7)",
=======
          "value": "C:(3,5,b7)",
>>>>>>> 5725112b
          "confidence": 1
        },
        {
          "time": 27.0,
          "duration": 4.0,
          "value": "C:(3,5,b7)",
          "confidence": 1
        },
        {
          "time": 28.0,
          "duration": 4.0,
<<<<<<< HEAD
          "value": "C:(3,5,b7)",
=======
          "value": "F:min(b7)",
>>>>>>> 5725112b
          "confidence": 1
        },
        {
          "time": 29.0,
          "duration": 4.0,
          "value": "F:min(b7)",
          "confidence": 1
        },
        {
          "time": 30.0,
          "duration": 4.0,
<<<<<<< HEAD
          "value": "F:min(b7)",
=======
          "value": "Db:(3,5,b7)",
>>>>>>> 5725112b
          "confidence": 1
        },
        {
          "time": 31.0,
          "duration": 4.0,
          "value": "Db:(3,5,b7)",
          "confidence": 1
        },
        {
          "time": 32.0,
          "duration": 4.0,
<<<<<<< HEAD
          "value": "Db:(3,5,b7)",
=======
          "value": "G:min(b7)",
>>>>>>> 5725112b
          "confidence": 1
        },
        {
          "time": 33.0,
          "duration": 4.0,
<<<<<<< HEAD
          "value": "G:min(b7)",
=======
          "value": "C:(3,5,b7,b9)",
>>>>>>> 5725112b
          "confidence": 1
        },
        {
          "time": 34.0,
          "duration": 4.0,
<<<<<<< HEAD
          "value": "C:(3,5,b7,b9)",
=======
          "value": "F:min(b7)",
>>>>>>> 5725112b
          "confidence": 1
        },
        {
          "time": 35.0,
          "duration": 4.0,
<<<<<<< HEAD
          "value": "F:min(b7)",
=======
          "value": "Bb:(3,5,b7,b9)",
>>>>>>> 5725112b
          "confidence": 1
        },
        {
          "time": 36.0,
          "duration": 4.0,
<<<<<<< HEAD
          "value": "Bb:(3,5,b7,b9)",
=======
          "value": "Eb:maj7",
>>>>>>> 5725112b
          "confidence": 1
        },
        {
          "time": 37.0,
          "duration": 4.0,
          "value": "Eb:maj7",
          "confidence": 1
        },
        {
          "time": 38.0,
          "duration": 4.0,
<<<<<<< HEAD
          "value": "Eb:maj7",
=======
          "value": "F:(3,5,b7)",
>>>>>>> 5725112b
          "confidence": 1
        },
        {
          "time": 39.0,
          "duration": 4.0,
          "value": "F:(3,5,b7)",
          "confidence": 1
        },
        {
          "time": 40.0,
          "duration": 4.0,
<<<<<<< HEAD
          "value": "F:(3,5,b7)",
=======
          "value": "F:min(b7)",
>>>>>>> 5725112b
          "confidence": 1
        },
        {
          "time": 41.0,
          "duration": 4.0,
<<<<<<< HEAD
          "value": "F:min(b7)",
=======
          "value": "E:(3,5,b7)",
>>>>>>> 5725112b
          "confidence": 1
        },
        {
          "time": 42.0,
          "duration": 4.0,
<<<<<<< HEAD
          "value": "E:(3,5,b7)",
=======
          "value": "Eb:maj7",
>>>>>>> 5725112b
          "confidence": 1
        },
        {
          "time": 43.0,
          "duration": 4.0,
<<<<<<< HEAD
          "value": "Eb:maj7",
=======
          "value": "E:(3,5,b7)",
>>>>>>> 5725112b
          "confidence": 1
        },
        {
          "time": 44.0,
          "duration": 4.0,
<<<<<<< HEAD
          "value": "E:(3,5,b7)",
=======
          "value": "Eb:maj7",
>>>>>>> 5725112b
          "confidence": 1
        },
        {
          "time": 45.0,
          "duration": 4.0,
<<<<<<< HEAD
          "value": "Eb:maj7",
=======
          "value": "E:(3,5,b7)",
>>>>>>> 5725112b
          "confidence": 1
        },
        {
          "time": 46.0,
          "duration": 4.0,
<<<<<<< HEAD
          "value": "E:(3,5,b7)",
=======
          "value": "Eb:maj7",
>>>>>>> 5725112b
          "confidence": 1
        },
        {
          "time": 47.0,
          "duration": 4.0,
<<<<<<< HEAD
          "value": "Eb:maj7",
=======
          "value": "E:(3,5,b7)",
>>>>>>> 5725112b
          "confidence": 1
        },
        {
          "time": 48.0,
          "duration": 4.0,
<<<<<<< HEAD
          "value": "E:(3,5,b7)",
          "confidence": 1
        },
        {
          "time": 49.0,
          "duration": 4.0,
=======
>>>>>>> 5725112b
          "value": "Eb:maj7",
          "confidence": 1
        }
      ],
      "sandbox": {},
      "time": 0,
      "duration": 196.0
    },
    {
      "annotation_metadata": {
        "curator": {
          "name": "",
          "email": ""
        },
        "annotator": {},
        "version": "",
        "corpus": "biab_internet_corpus",
        "annotation_tools": "",
        "annotation_rules": "",
        "validation": "",
        "data_source": ""
      },
      "namespace": "key_mode",
      "data": [
        {
          "time": 0.0,
          "duration": 196.0,
          "value": "Eb",
          "confidence": 1
        }
      ],
      "sandbox": {},
      "time": 0,
      "duration": 196.0
    }
  ],
  "file_metadata": {
    "title": "Girl From Ipanema (Antonio Carlos Jobim)",
    "artist": "",
    "release": "",
    "duration": 196.0,
    "identifiers": {},
    "jams_version": "0.3.4"
  },
  "sandbox": {
    "expanded": false
  }
}<|MERGE_RESOLUTION|>--- conflicted
+++ resolved
@@ -25,41 +25,25 @@
         {
           "time": 1.0,
           "duration": 4.0,
-<<<<<<< HEAD
-          "value": "Eb:maj7",
-=======
-          "value": "E:(3,5,b7)",
->>>>>>> 5725112b
+          "value": "E:(3,5,b7)",
           "confidence": 1
         },
         {
           "time": 2.0,
           "duration": 4.0,
-<<<<<<< HEAD
-          "value": "E:(3,5,b7)",
-=======
-          "value": "Eb:maj7",
->>>>>>> 5725112b
+          "value": "Eb:maj7",
           "confidence": 1
         },
         {
           "time": 3.0,
           "duration": 4.0,
-<<<<<<< HEAD
-          "value": "Eb:maj7",
-=======
-          "value": "E:(3,5,b7)",
->>>>>>> 5725112b
+          "value": "E:(3,5,b7)",
           "confidence": 1
         },
         {
           "time": 4.0,
           "duration": 4.0,
-<<<<<<< HEAD
-          "value": "E:(3,5,b7)",
-=======
-          "value": "Eb:maj7",
->>>>>>> 5725112b
+          "value": "Eb:maj7",
           "confidence": 1
         },
         {
@@ -71,11 +55,7 @@
         {
           "time": 6.0,
           "duration": 4.0,
-<<<<<<< HEAD
-          "value": "Eb:maj7",
-=======
-          "value": "F:(3,5,b7)",
->>>>>>> 5725112b
+          "value": "F:(3,5,b7)",
           "confidence": 1
         },
         {
@@ -87,51 +67,31 @@
         {
           "time": 8.0,
           "duration": 4.0,
-<<<<<<< HEAD
-          "value": "F:(3,5,b7)",
-=======
-          "value": "F:min(b7)",
->>>>>>> 5725112b
+          "value": "F:min(b7)",
           "confidence": 1
         },
         {
           "time": 9.0,
           "duration": 4.0,
-<<<<<<< HEAD
-          "value": "F:min(b7)",
-=======
-          "value": "E:(3,5,b7)",
->>>>>>> 5725112b
+          "value": "E:(3,5,b7)",
           "confidence": 1
         },
         {
           "time": 10.0,
           "duration": 4.0,
-<<<<<<< HEAD
-          "value": "E:(3,5,b7)",
-=======
-          "value": "Eb:maj7",
->>>>>>> 5725112b
+          "value": "Eb:maj7",
           "confidence": 1
         },
         {
           "time": 11.0,
           "duration": 4.0,
-<<<<<<< HEAD
-          "value": "Eb:maj7",
-=======
-          "value": "E:(3,5,b7)",
->>>>>>> 5725112b
+          "value": "E:(3,5,b7)",
           "confidence": 1
         },
         {
           "time": 12.0,
           "duration": 4.0,
-<<<<<<< HEAD
-          "value": "E:(3,5,b7)",
-=======
-          "value": "Eb:maj7",
->>>>>>> 5725112b
+          "value": "Eb:maj7",
           "confidence": 1
         },
         {
@@ -143,11 +103,7 @@
         {
           "time": 14.0,
           "duration": 4.0,
-<<<<<<< HEAD
-          "value": "Eb:maj7",
-=======
-          "value": "F:(3,5,b7)",
->>>>>>> 5725112b
+          "value": "F:(3,5,b7)",
           "confidence": 1
         },
         {
@@ -159,31 +115,19 @@
         {
           "time": 16.0,
           "duration": 4.0,
-<<<<<<< HEAD
-          "value": "F:(3,5,b7)",
-=======
-          "value": "F:min(b7)",
->>>>>>> 5725112b
+          "value": "F:min(b7)",
           "confidence": 1
         },
         {
           "time": 17.0,
           "duration": 4.0,
-<<<<<<< HEAD
-          "value": "F:min(b7)",
-=======
-          "value": "E:(3,5,b7)",
->>>>>>> 5725112b
+          "value": "E:(3,5,b7)",
           "confidence": 1
         },
         {
           "time": 18.0,
           "duration": 4.0,
-<<<<<<< HEAD
-          "value": "E:(3,5,b7)",
-=======
-          "value": "Eb:maj7",
->>>>>>> 5725112b
+          "value": "Eb:maj7",
           "confidence": 1
         },
         {
@@ -195,11 +139,7 @@
         {
           "time": 20.0,
           "duration": 4.0,
-<<<<<<< HEAD
-          "value": "Eb:maj7",
-=======
           "value": "E:maj7",
->>>>>>> 5725112b
           "confidence": 1
         },
         {
@@ -211,11 +151,7 @@
         {
           "time": 22.0,
           "duration": 4.0,
-<<<<<<< HEAD
-          "value": "E:maj7",
-=======
           "value": "A:(3,5,b7)",
->>>>>>> 5725112b
           "confidence": 1
         },
         {
@@ -227,11 +163,7 @@
         {
           "time": 24.0,
           "duration": 4.0,
-<<<<<<< HEAD
-          "value": "A:(3,5,b7)",
-=======
           "value": "E:min(b7)",
->>>>>>> 5725112b
           "confidence": 1
         },
         {
@@ -243,11 +175,7 @@
         {
           "time": 26.0,
           "duration": 4.0,
-<<<<<<< HEAD
-          "value": "E:min(b7)",
-=======
           "value": "C:(3,5,b7)",
->>>>>>> 5725112b
           "confidence": 1
         },
         {
@@ -259,11 +187,7 @@
         {
           "time": 28.0,
           "duration": 4.0,
-<<<<<<< HEAD
-          "value": "C:(3,5,b7)",
-=======
-          "value": "F:min(b7)",
->>>>>>> 5725112b
+          "value": "F:min(b7)",
           "confidence": 1
         },
         {
@@ -275,11 +199,7 @@
         {
           "time": 30.0,
           "duration": 4.0,
-<<<<<<< HEAD
-          "value": "F:min(b7)",
-=======
           "value": "Db:(3,5,b7)",
->>>>>>> 5725112b
           "confidence": 1
         },
         {
@@ -291,51 +211,31 @@
         {
           "time": 32.0,
           "duration": 4.0,
-<<<<<<< HEAD
-          "value": "Db:(3,5,b7)",
-=======
           "value": "G:min(b7)",
->>>>>>> 5725112b
           "confidence": 1
         },
         {
           "time": 33.0,
           "duration": 4.0,
-<<<<<<< HEAD
-          "value": "G:min(b7)",
-=======
           "value": "C:(3,5,b7,b9)",
->>>>>>> 5725112b
           "confidence": 1
         },
         {
           "time": 34.0,
           "duration": 4.0,
-<<<<<<< HEAD
-          "value": "C:(3,5,b7,b9)",
-=======
-          "value": "F:min(b7)",
->>>>>>> 5725112b
+          "value": "F:min(b7)",
           "confidence": 1
         },
         {
           "time": 35.0,
           "duration": 4.0,
-<<<<<<< HEAD
-          "value": "F:min(b7)",
-=======
           "value": "Bb:(3,5,b7,b9)",
->>>>>>> 5725112b
           "confidence": 1
         },
         {
           "time": 36.0,
           "duration": 4.0,
-<<<<<<< HEAD
-          "value": "Bb:(3,5,b7,b9)",
-=======
-          "value": "Eb:maj7",
->>>>>>> 5725112b
+          "value": "Eb:maj7",
           "confidence": 1
         },
         {
@@ -347,11 +247,7 @@
         {
           "time": 38.0,
           "duration": 4.0,
-<<<<<<< HEAD
-          "value": "Eb:maj7",
-=======
-          "value": "F:(3,5,b7)",
->>>>>>> 5725112b
+          "value": "F:(3,5,b7)",
           "confidence": 1
         },
         {
@@ -363,95 +259,54 @@
         {
           "time": 40.0,
           "duration": 4.0,
-<<<<<<< HEAD
-          "value": "F:(3,5,b7)",
-=======
-          "value": "F:min(b7)",
->>>>>>> 5725112b
+          "value": "F:min(b7)",
           "confidence": 1
         },
         {
           "time": 41.0,
           "duration": 4.0,
-<<<<<<< HEAD
-          "value": "F:min(b7)",
-=======
-          "value": "E:(3,5,b7)",
->>>>>>> 5725112b
+          "value": "E:(3,5,b7)",
           "confidence": 1
         },
         {
           "time": 42.0,
           "duration": 4.0,
-<<<<<<< HEAD
-          "value": "E:(3,5,b7)",
-=======
-          "value": "Eb:maj7",
->>>>>>> 5725112b
+          "value": "Eb:maj7",
           "confidence": 1
         },
         {
           "time": 43.0,
           "duration": 4.0,
-<<<<<<< HEAD
-          "value": "Eb:maj7",
-=======
-          "value": "E:(3,5,b7)",
->>>>>>> 5725112b
+          "value": "E:(3,5,b7)",
           "confidence": 1
         },
         {
           "time": 44.0,
           "duration": 4.0,
-<<<<<<< HEAD
-          "value": "E:(3,5,b7)",
-=======
-          "value": "Eb:maj7",
->>>>>>> 5725112b
+          "value": "Eb:maj7",
           "confidence": 1
         },
         {
           "time": 45.0,
           "duration": 4.0,
-<<<<<<< HEAD
-          "value": "Eb:maj7",
-=======
-          "value": "E:(3,5,b7)",
->>>>>>> 5725112b
+          "value": "E:(3,5,b7)",
           "confidence": 1
         },
         {
           "time": 46.0,
           "duration": 4.0,
-<<<<<<< HEAD
-          "value": "E:(3,5,b7)",
-=======
-          "value": "Eb:maj7",
->>>>>>> 5725112b
+          "value": "Eb:maj7",
           "confidence": 1
         },
         {
           "time": 47.0,
           "duration": 4.0,
-<<<<<<< HEAD
-          "value": "Eb:maj7",
-=======
-          "value": "E:(3,5,b7)",
->>>>>>> 5725112b
+          "value": "E:(3,5,b7)",
           "confidence": 1
         },
         {
           "time": 48.0,
           "duration": 4.0,
-<<<<<<< HEAD
-          "value": "E:(3,5,b7)",
-          "confidence": 1
-        },
-        {
-          "time": 49.0,
-          "duration": 4.0,
-=======
->>>>>>> 5725112b
           "value": "Eb:maj7",
           "confidence": 1
         }
