--- conflicted
+++ resolved
@@ -227,11 +227,7 @@
           "confidence": 1
         },
         {
-<<<<<<< HEAD
-          "time": 26.3,
-=======
           "time": 25.3,
->>>>>>> 5725112b
           "duration": 1.0,
           "value": "Bb:(3,#5)",
           "confidence": 1
@@ -249,11 +245,7 @@
           "confidence": 1
         },
         {
-<<<<<<< HEAD
-          "time": 28.3,
-=======
           "time": 27.3,
->>>>>>> 5725112b
           "duration": 1.0,
           "value": "E:dim",
           "confidence": 1
@@ -289,59 +281,43 @@
           "confidence": 1
         },
         {
-<<<<<<< HEAD
+          "time": 32.1,
+          "duration": 1.0,
+          "value": "C:min",
+          "confidence": 1
+        },
+        {
+          "time": 32.2,
+          "duration": 2.0,
+          "value": "C:min",
+          "confidence": 1
+        },
+        {
+          "time": 33.0,
+          "duration": 1.0,
+          "value": "G:min",
+          "confidence": 1
+        },
+        {
           "time": 33.1,
-=======
-          "time": 32.1,
->>>>>>> 5725112b
-          "duration": 1.0,
-          "value": "C:min",
-          "confidence": 1
-        },
-        {
-<<<<<<< HEAD
+          "duration": 1.0,
+          "value": "G:min",
+          "confidence": 1
+        },
+        {
           "time": 33.2,
-=======
-          "time": 32.2,
->>>>>>> 5725112b
-          "duration": 2.0,
-          "value": "C:min",
-          "confidence": 1
-        },
-        {
-          "time": 33.0,
-          "duration": 1.0,
+          "duration": 2.0,
           "value": "G:min",
           "confidence": 1
         },
         {
-<<<<<<< HEAD
-          "time": 34.1,
-=======
-          "time": 33.1,
->>>>>>> 5725112b
-          "duration": 1.0,
-          "value": "G:min",
-          "confidence": 1
-        },
-        {
-<<<<<<< HEAD
+          "time": 34.0,
+          "duration": 2.0,
+          "value": "F:(3,5,b7)",
+          "confidence": 1
+        },
+        {
           "time": 34.2,
-=======
-          "time": 33.2,
->>>>>>> 5725112b
-          "duration": 2.0,
-          "value": "G:min",
-          "confidence": 1
-        },
-        {
-          "time": 34.0,
-          "duration": 2.0,
-          "value": "F:(3,5,b7)",
-          "confidence": 1
-        },
-        {
-          "time": 34.2,
           "duration": 2.0,
           "value": "Bb:(3,5,b7)",
           "confidence": 1
@@ -401,21 +377,13 @@
           "confidence": 1
         },
         {
-<<<<<<< HEAD
-          "time": 40.1,
-=======
           "time": 39.1,
->>>>>>> 5725112b
-          "duration": 1.0,
-          "value": "C:(3,5,b7)",
-          "confidence": 1
-        },
-        {
-<<<<<<< HEAD
-          "time": 40.2,
-=======
+          "duration": 1.0,
+          "value": "C:(3,5,b7)",
+          "confidence": 1
+        },
+        {
           "time": 39.2,
->>>>>>> 5725112b
           "duration": 2.0,
           "value": "F:(3,5,b7)",
           "confidence": 1
@@ -631,11 +599,7 @@
           "confidence": 1
         },
         {
-<<<<<<< HEAD
-          "time": 66.3,
-=======
           "time": 65.3,
->>>>>>> 5725112b
           "duration": 1.0,
           "value": "Eb:min",
           "confidence": 1
@@ -647,11 +611,7 @@
           "confidence": 1
         },
         {
-<<<<<<< HEAD
-          "time": 67.3,
-=======
           "time": 66.3,
->>>>>>> 5725112b
           "duration": 1.0,
           "value": "Ab:maj",
           "confidence": 1
