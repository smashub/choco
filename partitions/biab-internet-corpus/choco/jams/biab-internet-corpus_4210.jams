--- conflicted
+++ resolved
@@ -287,21 +287,13 @@
           "confidence": 1
         },
         {
-<<<<<<< HEAD
-          "time": 21.1,
-=======
           "time": 20.1,
->>>>>>> 5725112b
           "duration": 1.0,
           "value": "F:min",
           "confidence": 1
         },
         {
-<<<<<<< HEAD
-          "time": 21.2,
-=======
           "time": 20.2,
->>>>>>> 5725112b
           "duration": 1.0,
           "value": "E:(3,5,b7)",
           "confidence": 1
@@ -315,11 +307,7 @@
         {
           "time": 21.0,
           "duration": 4.0,
-<<<<<<< HEAD
-          "value": "D:(3,5,b7,,#11)",
-=======
           "value": "D:(3,5,b7,#11)",
->>>>>>> 5725112b
           "confidence": 1
         },
         {
