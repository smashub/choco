{
  "annotations": [
    {
      "annotation_metadata": {
        "curator": {
          "name": "",
          "email": ""
        },
        "annotator": {},
        "version": "",
        "corpus": "biab_internet_corpus",
        "annotation_tools": "",
        "annotation_rules": "",
        "validation": "",
        "data_source": ""
      },
      "namespace": "chord",
      "data": [
        {
          "time": 0.0,
          "duration": 4.0,
          "value": "F:min(b7)",
          "confidence": 1
        },
        {
          "time": 1.0,
          "duration": 4.0,
          "value": "Bb:(3,5,b7)",
          "confidence": 1
        },
        {
          "time": 2.0,
          "duration": 4.0,
          "value": "Eb:maj7",
          "confidence": 1
        },
        {
          "time": 3.0,
          "duration": 2.0,
          "value": "G:(b3,b5,b7)",
          "confidence": 1
        },
        {
          "time": 3.2,
          "duration": 2.0,
          "value": "C:(3,5,b7,b9)",
          "confidence": 1
        },
        {
          "time": 4.0,
          "duration": 4.0,
          "value": "F:min(b7)",
          "confidence": 1
        },
        {
          "time": 5.0,
          "duration": 4.0,
<<<<<<< HEAD
          "value": "F:min(b7)",
=======
          "value": "Bb:(3,5,b7)",
>>>>>>> 5725112b
          "confidence": 1
        },
        {
          "time": 6.0,
          "duration": 4.0,
          "value": "Eb:maj7",
          "confidence": 1
        },
        {
          "time": 7.0,
          "duration": 4.0,
          "value": "C:min(b7)",
          "confidence": 1
        },
        {
          "time": 8.0,
          "duration": 4.0,
<<<<<<< HEAD
          "value": "C:min(b7)",
=======
          "value": "F:min(b7)",
>>>>>>> 5725112b
          "confidence": 1
        },
        {
          "time": 9.0,
          "duration": 4.0,
<<<<<<< HEAD
          "value": "F:min(b7)",
=======
          "value": "Bb:(3,5,b7)",
>>>>>>> 5725112b
          "confidence": 1
        },
        {
          "time": 10.0,
          "duration": 4.0,
          "value": "G:min(b7)",
          "confidence": 1
        },
        {
          "time": 11.0,
          "duration": 4.0,
<<<<<<< HEAD
          "value": "G:min(b7)",
=======
          "value": "C:(3,5,b7)",
>>>>>>> 5725112b
          "confidence": 1
        },
        {
          "time": 12.0,
          "duration": 4.0,
          "value": "F:min(b7)",
          "confidence": 1
        },
        {
          "time": 13.0,
          "duration": 4.0,
<<<<<<< HEAD
          "value": "F:min(b7)",
          "confidence": 1
        },
        {
          "time": 14.0,
          "duration": 4.0,
=======
>>>>>>> 5725112b
          "value": "Bb:(3,5,b7)",
          "confidence": 1
        },
        {
          "time": 14.0,
          "duration": 4.0,
          "value": "Eb:maj7",
          "confidence": 1
        },
        {
          "time": 15.0,
          "duration": 2.0,
          "value": "G:(b3,b5,b7)",
          "confidence": 1
        },
        {
          "time": 15.2,
          "duration": 2.0,
          "value": "C:(3,5,b7,b9)",
          "confidence": 1
        },
        {
          "time": 16.0,
          "duration": 4.0,
          "value": "F:min(b7)",
          "confidence": 1
        },
        {
          "time": 17.0,
          "duration": 4.0,
          "value": "Bb:(3,5,b7)",
          "confidence": 1
        },
        {
          "time": 18.0,
          "duration": 4.0,
          "value": "Eb:maj7",
          "confidence": 1
        },
        {
          "time": 19.0,
          "duration": 2.0,
          "value": "G:(b3,b5,b7)",
          "confidence": 1
        },
        {
          "time": 19.2,
          "duration": 2.0,
          "value": "C:(3,5,b7,b9)",
          "confidence": 1
        },
        {
          "time": 20.0,
          "duration": 4.0,
          "value": "F:(b3,b5,b7)",
          "confidence": 1
        },
        {
          "time": 21.0,
          "duration": 4.0,
          "value": "Bb:(3,5,b7,b9)",
          "confidence": 1
        },
        {
          "time": 22.0,
          "duration": 2.0,
          "value": "D:maj7",
          "confidence": 1
        },
        {
          "time": 22.2,
          "duration": 2.0,
          "value": "Eb:maj7",
          "confidence": 1
        },
        {
          "time": 23.0,
          "duration": 4.0,
          "value": "Eb:maj7",
          "confidence": 1
        },
        {
          "time": 24.0,
          "duration": 4.0,
          "value": "D:min(b7)",
          "confidence": 1
        },
        {
          "time": 25.0,
          "duration": 4.0,
          "value": "G:(3,5,b7)",
          "confidence": 1
        },
        {
          "time": 26.0,
          "duration": 2.0,
          "value": "B:maj",
          "confidence": 1
        },
        {
          "time": 26.2,
          "duration": 2.0,
          "value": "C:maj7",
          "confidence": 1
        },
        {
          "time": 27.0,
          "duration": 4.0,
          "value": "C:maj7",
          "confidence": 1
        },
        {
          "time": 28.0,
          "duration": 4.0,
          "value": "F:min(b7)",
          "confidence": 1
        },
        {
          "time": 29.0,
          "duration": 4.0,
          "value": "Bb:(3,5,b7)",
          "confidence": 1
        },
        {
          "time": 30.0,
          "duration": 4.0,
          "value": "Eb:maj7",
          "confidence": 1
        },
        {
          "time": 31.0,
          "duration": 2.0,
          "value": "G:(b3,b5,b7)",
          "confidence": 1
        },
        {
          "time": 31.2,
          "duration": 2.0,
          "value": "C:(3,5,b7)",
          "confidence": 1
        },
        {
          "time": 32.0,
          "duration": 4.0,
          "value": "F:min(b7)",
          "confidence": 1
        },
        {
          "time": 33.0,
          "duration": 4.0,
          "value": "Bb:(3,5,b7)",
          "confidence": 1
        },
        {
          "time": 34.0,
          "duration": 4.0,
          "value": "G:min(b7)",
          "confidence": 1
        },
        {
          "time": 35.0,
          "duration": 4.0,
          "value": "C:(3,5,b7)",
          "confidence": 1
        },
        {
          "time": 36.0,
          "duration": 4.0,
          "value": "F:min(b7)",
          "confidence": 1
        },
        {
          "time": 37.0,
          "duration": 4.0,
          "value": "Bb:(3,5,b7)",
          "confidence": 1
        },
        {
          "time": 38.0,
          "duration": 2.0,
          "value": "G:min(b7)",
          "confidence": 1
        },
        {
          "time": 38.2,
          "duration": 2.0,
          "value": "Gb:(3,5,b7)",
          "confidence": 1
        },
        {
          "time": 39.0,
          "duration": 2.0,
          "value": "F:min(b7)",
          "confidence": 1
        },
        {
          "time": 39.2,
          "duration": 2.0,
          "value": "Bb:(3,5,b7)",
          "confidence": 1
        },
        {
          "time": 40.0,
          "duration": 4.0,
          "value": "A:(b3,b5,b7)",
          "confidence": 1
        },
        {
          "time": 41.0,
          "duration": 4.0,
          "value": "Ab:dim",
          "confidence": 1
        },
        {
          "time": 42.0,
          "duration": 4.0,
          "value": "G:min(b7)",
          "confidence": 1
        },
        {
          "time": 43.0,
          "duration": 4.0,
          "value": "C:(3,5,b7)",
          "confidence": 1
        },
        {
          "time": 44.0,
          "duration": 4.0,
          "value": "F:min(b7)",
          "confidence": 1
        },
        {
          "time": 45.0,
          "duration": 4.0,
          "value": "Bb:(3,5,b7)",
          "confidence": 1
        },
        {
          "time": 46.0,
          "duration": 4.0,
          "value": "Eb:maj7",
          "confidence": 1
        },
        {
          "time": 47.0,
          "duration": 2.0,
          "value": "Bb:min(b7)",
          "confidence": 1
        },
        {
          "time": 47.2,
          "duration": 2.0,
          "value": "Eb:(3,5,b7)",
          "confidence": 1
        },
        {
          "time": 48.0,
          "duration": 4.0,
          "value": "Ab:maj7",
          "confidence": 1
        },
        {
          "time": 49.0,
          "duration": 4.0,
          "value": "Db:maj7",
          "confidence": 1
        },
        {
          "time": 50.0,
          "duration": 4.0,
          "value": "Eb:maj7",
          "confidence": 1
        },
        {
          "time": 51.0,
          "duration": 2.0,
          "value": "G:(b3,b5,b7)",
          "confidence": 1
        },
        {
          "time": 51.2,
          "duration": 2.0,
          "value": "C:(3,5,b7,b9)",
          "confidence": 1
        },
        {
          "time": 52.0,
          "duration": 4.0,
          "value": "F:min(b7)",
          "confidence": 1
        },
        {
          "time": 53.0,
          "duration": 4.0,
          "value": "Bb:(3,5,b7,b9)",
          "confidence": 1
        },
        {
          "time": 54.0,
          "duration": 4.0,
          "value": "Eb:maj7",
          "confidence": 1
        },
        {
          "time": 55.0,
          "duration": 2.0,
          "value": "G:min(b7)",
          "confidence": 1
        },
        {
          "time": 55.2,
          "duration": 2.0,
          "value": "C:(3,5,b7)",
          "confidence": 1
        },
        {
          "time": 56.0,
          "duration": 4.0,
          "value": "F:min(b7)",
          "confidence": 1
        },
        {
          "time": 57.0,
          "duration": 4.0,
          "value": "Bb:(3,5,b7,b9)",
          "confidence": 1
        },
        {
          "time": 58.0,
          "duration": 4.0,
          "value": "Eb:(3,5,6,9)",
          "confidence": 1
        }
      ],
      "sandbox": {},
      "time": 0,
      "duration": 236.0
    },
    {
      "annotation_metadata": {
        "curator": {
          "name": "",
          "email": ""
        },
        "annotator": {},
        "version": "",
        "corpus": "biab_internet_corpus",
        "annotation_tools": "",
        "annotation_rules": "",
        "validation": "",
        "data_source": ""
      },
      "namespace": "key_mode",
      "data": [
        {
          "time": 0.0,
          "duration": 236.0,
          "value": "Eb",
          "confidence": 1
        }
      ],
      "sandbox": {},
      "time": 0,
      "duration": 236.0
    }
  ],
  "file_metadata": {
    "title": "I've Got You Under My Skin",
    "artist": "",
    "release": "",
    "duration": 236.0,
    "identifiers": {},
    "jams_version": "0.3.4"
  },
  "sandbox": {
    "expanded": false
  }
}<|MERGE_RESOLUTION|>--- conflicted
+++ resolved
@@ -55,11 +55,7 @@
         {
           "time": 5.0,
           "duration": 4.0,
-<<<<<<< HEAD
-          "value": "F:min(b7)",
-=======
-          "value": "Bb:(3,5,b7)",
->>>>>>> 5725112b
+          "value": "Bb:(3,5,b7)",
           "confidence": 1
         },
         {
@@ -77,21 +73,13 @@
         {
           "time": 8.0,
           "duration": 4.0,
-<<<<<<< HEAD
-          "value": "C:min(b7)",
-=======
-          "value": "F:min(b7)",
->>>>>>> 5725112b
+          "value": "F:min(b7)",
           "confidence": 1
         },
         {
           "time": 9.0,
           "duration": 4.0,
-<<<<<<< HEAD
-          "value": "F:min(b7)",
-=======
-          "value": "Bb:(3,5,b7)",
->>>>>>> 5725112b
+          "value": "Bb:(3,5,b7)",
           "confidence": 1
         },
         {
@@ -103,11 +91,7 @@
         {
           "time": 11.0,
           "duration": 4.0,
-<<<<<<< HEAD
-          "value": "G:min(b7)",
-=======
           "value": "C:(3,5,b7)",
->>>>>>> 5725112b
           "confidence": 1
         },
         {
@@ -119,15 +103,6 @@
         {
           "time": 13.0,
           "duration": 4.0,
-<<<<<<< HEAD
-          "value": "F:min(b7)",
-          "confidence": 1
-        },
-        {
-          "time": 14.0,
-          "duration": 4.0,
-=======
->>>>>>> 5725112b
           "value": "Bb:(3,5,b7)",
           "confidence": 1
         },
