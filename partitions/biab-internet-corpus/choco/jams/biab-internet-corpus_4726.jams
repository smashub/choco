{
  "annotations": [
    {
      "annotation_metadata": {
        "curator": {
          "name": "",
          "email": ""
        },
        "annotator": {},
        "version": "",
        "corpus": "biab_internet_corpus",
        "annotation_tools": "",
        "annotation_rules": "",
        "validation": "",
        "data_source": ""
      },
      "namespace": "chord",
      "data": [
        {
          "time": 0.0,
          "duration": 4.0,
          "value": "Bb:maj7",
          "confidence": 1
        },
        {
          "time": 1.0,
          "duration": 2.0,
          "value": "C:(3,5,b7,9)",
          "confidence": 1
        },
        {
          "time": 1.2,
          "duration": 1.0,
          "value": "C:min(b7)",
          "confidence": 1
        },
        {
          "time": 1.3,
          "duration": 1.0,
          "value": "F:(3,5,b7)",
          "confidence": 1
        },
        {
          "time": 2.0,
          "duration": 4.0,
          "value": "Bb:(3,5,6)",
          "confidence": 1
        },
        {
          "time": 3.0,
          "duration": 2.0,
          "value": "C:min(b7)",
          "confidence": 1
        },
        {
          "time": 3.2,
          "duration": 2.0,
          "value": "F:(3,5,b7)",
          "confidence": 1
        },
        {
          "time": 4.0,
          "duration": 4.0,
          "value": "Bb:maj7",
          "confidence": 1
        },
        {
          "time": 5.0,
          "duration": 2.0,
          "value": "C:min(b7)",
          "confidence": 1
        },
        {
          "time": 5.2,
          "duration": 2.0,
          "value": "F:(3,5,b7)",
          "confidence": 1
        },
        {
          "time": 6.0,
          "duration": 4.0,
          "value": "Bb:maj7",
          "confidence": 1
        },
        {
          "time": 7.0,
          "duration": 1.0,
          "value": "G:min(b7)",
          "confidence": 1
        },
        {
<<<<<<< HEAD
          "time": 8.1,
=======
          "time": 7.1,
>>>>>>> 5725112b
          "duration": 1.0,
          "value": "Gb:min(b7)",
          "confidence": 1
        },
        {
<<<<<<< HEAD
          "time": 8.2,
=======
          "time": 7.2,
>>>>>>> 5725112b
          "duration": 1.0,
          "value": "F:min(b7)",
          "confidence": 1
        },
        {
          "time": 7.3,
          "duration": 1.0,
          "value": "Bb:(3,5,b7)",
          "confidence": 1
        },
        {
          "time": 8.0,
          "duration": 4.0,
          "value": "Eb:maj7",
          "confidence": 1
        },
        {
          "time": 9.0,
          "duration": 2.0,
          "value": "F:min(b7)",
          "confidence": 1
        },
        {
          "time": 9.2,
          "duration": 2.0,
          "value": "Bb:(3,5,b7)",
          "confidence": 1
        },
        {
          "time": 10.0,
          "duration": 4.0,
          "value": "Eb:maj7",
          "confidence": 1
        },
        {
          "time": 11.0,
          "duration": 2.0,
          "value": "G:min(b7)",
          "confidence": 1
        },
        {
          "time": 11.2,
          "duration": 2.0,
          "value": "C:(3,5,b7)",
          "confidence": 1
        },
        {
          "time": 12.0,
          "duration": 4.0,
          "value": "F:maj7",
          "confidence": 1
        },
        {
          "time": 13.0,
          "duration": 4.0,
          "value": "A:(3,5,b7,b9)",
          "confidence": 1
        },
        {
          "time": 14.0,
          "duration": 2.0,
          "value": "D:min(b7)",
          "confidence": 1
        },
        {
          "time": 14.2,
          "duration": 2.0,
          "value": "G:min(b7)",
          "confidence": 1
        },
        {
          "time": 15.0,
          "duration": 2.0,
          "value": "A:(b3,b5,b7)",
          "confidence": 1
        },
        {
          "time": 15.2,
          "duration": 2.0,
          "value": "D:(3,5,b7,b9)",
          "confidence": 1
        },
        {
          "time": 16.0,
          "duration": 2.0,
          "value": "G:min",
          "confidence": 1
        },
        {
          "time": 16.2,
          "duration": 2.0,
          "value": "G:min(b7)",
          "confidence": 1
        },
        {
          "time": 17.0,
          "duration": 4.0,
          "value": "C:(3,5,b7)",
          "confidence": 1
        },
        {
          "time": 18.0,
          "duration": 4.0,
          "value": "F:(3,5,b7)",
          "confidence": 1
        },
        {
          "time": 19.0,
          "duration": 2.0,
          "value": "C:(3,5,b7,9)",
          "confidence": 1
        },
        {
          "time": 19.2,
          "duration": 1.0,
          "value": "C:min(b7)",
          "confidence": 1
        },
        {
          "time": 19.3,
          "duration": 1.0,
          "value": "F:(3,5,b7)",
          "confidence": 1
        },
        {
          "time": 20.0,
          "duration": 4.0,
          "value": "Bb:maj7",
          "confidence": 1
        },
        {
          "time": 21.0,
          "duration": 2.0,
          "value": "C:min(b7)",
          "confidence": 1
        },
        {
          "time": 21.2,
          "duration": 2.0,
          "value": "F:(3,5,b7)",
          "confidence": 1
        },
        {
          "time": 22.0,
          "duration": 4.0,
          "value": "Bb:maj7",
          "confidence": 1
        },
        {
          "time": 23.0,
          "duration": 1.0,
          "value": "G:min(b7)",
          "confidence": 1
        },
        {
<<<<<<< HEAD
          "time": 24.1,
=======
          "time": 23.1,
>>>>>>> 5725112b
          "duration": 1.0,
          "value": "Gb:min(b7)",
          "confidence": 1
        },
        {
<<<<<<< HEAD
          "time": 24.2,
=======
          "time": 23.2,
>>>>>>> 5725112b
          "duration": 1.0,
          "value": "F:min(b7)",
          "confidence": 1
        },
        {
          "time": 23.3,
          "duration": 1.0,
          "value": "Bb:(3,5,b7)",
          "confidence": 1
        },
        {
          "time": 24.0,
          "duration": 4.0,
          "value": "Eb:maj7",
          "confidence": 1
        },
        {
          "time": 25.0,
          "duration": 2.0,
          "value": "F:min(b7)",
          "confidence": 1
        },
        {
          "time": 25.2,
          "duration": 2.0,
          "value": "Bb:(3,5,b7)",
          "confidence": 1
        },
        {
          "time": 26.0,
          "duration": 4.0,
          "value": "Eb:maj7",
          "confidence": 1
        },
        {
          "time": 27.0,
          "duration": 2.0,
          "value": "G:min(b7)",
          "confidence": 1
        },
        {
          "time": 27.2,
          "duration": 2.0,
          "value": "C:(3,5,b7)",
          "confidence": 1
        },
        {
          "time": 28.0,
          "duration": 4.0,
          "value": "Bb:maj7",
          "confidence": 1
        },
        {
          "time": 29.0,
          "duration": 4.0,
          "value": "D:(3,5,b7)",
          "confidence": 1
        },
        {
          "time": 30.0,
          "duration": 2.0,
          "value": "Eb:maj7",
          "confidence": 1
        },
        {
          "time": 30.2,
          "duration": 1.0,
          "value": "C:(3,5,b7)",
          "confidence": 1
        },
        {
          "time": 30.3,
          "duration": 1.0,
          "value": "G:(3,5,b7)",
          "confidence": 1
        },
        {
          "time": 31.0,
          "duration": 2.0,
          "value": "Eb:min(b7)",
          "confidence": 1
        },
        {
          "time": 31.2,
          "duration": 2.0,
          "value": "Ab:(3,5,b7)",
          "confidence": 1
        },
        {
          "time": 32.0,
          "duration": 4.0,
          "value": "Bb:maj7",
          "confidence": 1
        },
        {
          "time": 33.0,
          "duration": 2.0,
          "value": "C:(3,5,b7,9)",
          "confidence": 1
        },
        {
          "time": 33.2,
          "duration": 1.0,
          "value": "C:min(b7)",
          "confidence": 1
        },
        {
          "time": 33.3,
          "duration": 1.0,
          "value": "F:(3,5,b7)",
          "confidence": 1
        },
        {
          "time": 34.0,
          "duration": 4.0,
          "value": "Bb:(3,5,6)",
          "confidence": 1
        },
        {
          "time": 35.0,
          "duration": 2.0,
          "value": "C:min(b7)",
          "confidence": 1
        },
        {
          "time": 35.2,
          "duration": 2.0,
          "value": "F:(3,5,b7)",
          "confidence": 1
        },
        {
          "time": 36.0,
          "duration": 4.0,
          "value": "Bb:maj7",
          "confidence": 1
        },
        {
          "time": 37.0,
          "duration": 2.0,
          "value": "C:min(b7)",
          "confidence": 1
        },
        {
          "time": 37.2,
          "duration": 2.0,
          "value": "F:(3,5,b7)",
          "confidence": 1
        },
        {
          "time": 38.0,
          "duration": 4.0,
          "value": "Bb:maj7",
          "confidence": 1
        },
        {
          "time": 39.0,
          "duration": 1.0,
          "value": "G:min(b7)",
          "confidence": 1
        },
        {
<<<<<<< HEAD
          "time": 40.1,
=======
          "time": 39.1,
>>>>>>> 5725112b
          "duration": 1.0,
          "value": "Gb:min(b7)",
          "confidence": 1
        },
        {
<<<<<<< HEAD
          "time": 40.2,
=======
          "time": 39.2,
>>>>>>> 5725112b
          "duration": 1.0,
          "value": "F:min(b7)",
          "confidence": 1
        },
        {
          "time": 39.3,
          "duration": 1.0,
          "value": "Bb:(3,5,b7)",
          "confidence": 1
        },
        {
          "time": 40.0,
          "duration": 4.0,
          "value": "Eb:maj7",
          "confidence": 1
        },
        {
          "time": 41.0,
          "duration": 2.0,
          "value": "F:min(b7)",
          "confidence": 1
        },
        {
          "time": 41.2,
          "duration": 2.0,
          "value": "Bb:(3,5,b7)",
          "confidence": 1
        },
        {
          "time": 42.0,
          "duration": 4.0,
          "value": "Eb:maj7",
          "confidence": 1
        },
        {
          "time": 43.0,
          "duration": 2.0,
          "value": "G:min(b7)",
          "confidence": 1
        },
        {
          "time": 43.2,
          "duration": 2.0,
          "value": "C:(3,5,b7)",
          "confidence": 1
        },
        {
          "time": 44.0,
          "duration": 4.0,
          "value": "Bb:maj7",
          "confidence": 1
        },
        {
          "time": 45.0,
          "duration": 2.0,
          "value": "C:min(b7)",
          "confidence": 1
        },
        {
          "time": 45.2,
          "duration": 2.0,
          "value": "F:(3,5,b7)",
          "confidence": 1
        },
        {
          "time": 46.0,
          "duration": 4.0,
          "value": "Bb:maj7",
          "confidence": 1
        },
        {
          "time": 47.0,
          "duration": 1.0,
          "value": "G:min(b7)",
          "confidence": 1
        },
        {
<<<<<<< HEAD
          "time": 48.1,
=======
          "time": 47.1,
>>>>>>> 5725112b
          "duration": 1.0,
          "value": "Gb:min(b7)",
          "confidence": 1
        },
        {
<<<<<<< HEAD
          "time": 48.2,
=======
          "time": 47.2,
>>>>>>> 5725112b
          "duration": 1.0,
          "value": "F:min(b7)",
          "confidence": 1
        },
        {
          "time": 47.3,
          "duration": 1.0,
          "value": "Bb:(3,5,b7)",
          "confidence": 1
        },
        {
          "time": 48.0,
          "duration": 4.0,
          "value": "Eb:maj7",
          "confidence": 1
        },
        {
          "time": 49.0,
          "duration": 2.0,
          "value": "F:min(b7)",
          "confidence": 1
        },
        {
          "time": 49.2,
          "duration": 2.0,
          "value": "Bb:(3,5,b7)",
          "confidence": 1
        },
        {
          "time": 50.0,
          "duration": 4.0,
          "value": "Eb:maj7",
          "confidence": 1
        },
        {
          "time": 51.0,
          "duration": 2.0,
          "value": "G:min(b7)",
          "confidence": 1
        },
        {
          "time": 51.2,
          "duration": 2.0,
          "value": "C:(3,5,b7)",
          "confidence": 1
        },
        {
          "time": 52.0,
          "duration": 4.0,
          "value": "F:maj7",
          "confidence": 1
        },
        {
          "time": 53.0,
          "duration": 4.0,
          "value": "A:(3,5,b7,b9)",
          "confidence": 1
        },
        {
          "time": 54.0,
          "duration": 2.0,
          "value": "D:min(b7)",
          "confidence": 1
        },
        {
          "time": 54.2,
          "duration": 2.0,
          "value": "G:min(b7)",
          "confidence": 1
        },
        {
          "time": 55.0,
          "duration": 2.0,
          "value": "A:(b3,b5,b7)",
          "confidence": 1
        },
        {
          "time": 55.2,
          "duration": 2.0,
          "value": "D:(3,5,b7,b9)",
          "confidence": 1
        },
        {
          "time": 56.0,
          "duration": 2.0,
          "value": "G:min",
          "confidence": 1
        },
        {
          "time": 56.2,
          "duration": 2.0,
          "value": "G:min(b7)",
          "confidence": 1
        },
        {
          "time": 57.0,
          "duration": 4.0,
          "value": "C:(3,5,b7)",
          "confidence": 1
        },
        {
          "time": 58.0,
          "duration": 4.0,
          "value": "F:(3,5,b7)",
          "confidence": 1
        },
        {
          "time": 59.0,
          "duration": 2.0,
          "value": "C:(3,5,b7,9)",
          "confidence": 1
        },
        {
          "time": 59.2,
          "duration": 1.0,
          "value": "C:min(b7)",
          "confidence": 1
        },
        {
          "time": 59.3,
          "duration": 1.0,
          "value": "F:(3,5,b7)",
          "confidence": 1
        },
        {
          "time": 60.0,
          "duration": 4.0,
          "value": "Bb:maj7",
          "confidence": 1
        },
        {
          "time": 61.0,
          "duration": 4.0,
          "value": "D:(3,5,b7)",
          "confidence": 1
        },
        {
          "time": 62.0,
          "duration": 2.0,
          "value": "Eb:maj7",
          "confidence": 1
        },
        {
          "time": 62.2,
          "duration": 1.0,
          "value": "C:(3,5,b7)",
          "confidence": 1
        },
        {
          "time": 62.3,
          "duration": 1.0,
          "value": "G:(3,5,b7)",
          "confidence": 1
        },
        {
          "time": 63.0,
          "duration": 2.0,
          "value": "Eb:min(b7)",
          "confidence": 1
        },
        {
          "time": 63.2,
          "duration": 2.0,
          "value": "Ab:(3,5,b7)",
          "confidence": 1
        },
        {
          "time": 64.0,
          "duration": 4.0,
          "value": "Bb:maj7",
          "confidence": 1
        },
        {
          "time": 65.0,
          "duration": 2.0,
          "value": "C:(3,5,b7,9)",
          "confidence": 1
        },
        {
          "time": 65.2,
          "duration": 1.0,
          "value": "C:min(b7)",
          "confidence": 1
        },
        {
          "time": 65.3,
          "duration": 1.0,
          "value": "F:(3,5,b7)",
          "confidence": 1
        },
        {
          "time": 66.0,
          "duration": 4.0,
          "value": "Bb:(3,5,6)",
          "confidence": 1
        }
      ],
      "sandbox": {},
      "time": 0,
      "duration": 268.0
    },
    {
      "annotation_metadata": {
        "curator": {
          "name": "",
          "email": ""
        },
        "annotator": {},
        "version": "",
        "corpus": "biab_internet_corpus",
        "annotation_tools": "",
        "annotation_rules": "",
        "validation": "",
        "data_source": ""
      },
      "namespace": "key_mode",
      "data": [
        {
          "time": 0.0,
          "duration": 268.0,
          "value": "Bb",
          "confidence": 1
        }
      ],
      "sandbox": {},
      "time": 0,
      "duration": 268.0
    }
  ],
  "file_metadata": {
    "title": "Could It Be You - Cole Porter",
    "artist": "",
    "release": "",
    "duration": 268.0,
    "identifiers": {},
    "jams_version": "0.3.4"
  },
  "sandbox": {
    "expanded": false
  }
}<|MERGE_RESOLUTION|>--- conflicted
+++ resolved
@@ -89,21 +89,13 @@
           "confidence": 1
         },
         {
-<<<<<<< HEAD
-          "time": 8.1,
-=======
           "time": 7.1,
->>>>>>> 5725112b
           "duration": 1.0,
           "value": "Gb:min(b7)",
           "confidence": 1
         },
         {
-<<<<<<< HEAD
-          "time": 8.2,
-=======
           "time": 7.2,
->>>>>>> 5725112b
           "duration": 1.0,
           "value": "F:min(b7)",
           "confidence": 1
@@ -259,21 +251,13 @@
           "confidence": 1
         },
         {
-<<<<<<< HEAD
-          "time": 24.1,
-=======
           "time": 23.1,
->>>>>>> 5725112b
           "duration": 1.0,
           "value": "Gb:min(b7)",
           "confidence": 1
         },
         {
-<<<<<<< HEAD
-          "time": 24.2,
-=======
           "time": 23.2,
->>>>>>> 5725112b
           "duration": 1.0,
           "value": "F:min(b7)",
           "confidence": 1
@@ -435,21 +419,13 @@
           "confidence": 1
         },
         {
-<<<<<<< HEAD
-          "time": 40.1,
-=======
           "time": 39.1,
->>>>>>> 5725112b
           "duration": 1.0,
           "value": "Gb:min(b7)",
           "confidence": 1
         },
         {
-<<<<<<< HEAD
-          "time": 40.2,
-=======
           "time": 39.2,
->>>>>>> 5725112b
           "duration": 1.0,
           "value": "F:min(b7)",
           "confidence": 1
@@ -527,21 +503,13 @@
           "confidence": 1
         },
         {
-<<<<<<< HEAD
-          "time": 48.1,
-=======
           "time": 47.1,
->>>>>>> 5725112b
           "duration": 1.0,
           "value": "Gb:min(b7)",
           "confidence": 1
         },
         {
-<<<<<<< HEAD
-          "time": 48.2,
-=======
           "time": 47.2,
->>>>>>> 5725112b
           "duration": 1.0,
           "value": "F:min(b7)",
           "confidence": 1
