{
  "annotations": [
    {
      "annotation_metadata": {
        "curator": {
          "name": "",
          "email": ""
        },
        "annotator": {},
        "version": "",
        "corpus": "biab_internet_corpus",
        "annotation_tools": "",
        "annotation_rules": "",
        "validation": "",
        "data_source": ""
      },
      "namespace": "chord",
      "data": [
        {
<<<<<<< HEAD
          "time": 1.0,
          "duration": 4.0,
          "value": "E:maj",
          "confidence": 1
        },
        {
          "time": 2.0,
          "duration": 4.0,
          "value": "A:maj",
          "confidence": 1
        },
        {
          "time": 3.0,
          "duration": 4.0,
          "value": "F#:(3,5,b7)/D",
=======
          "time": 0.0,
          "duration": 4.0,
          "value": "E:maj",
>>>>>>> 5725112b
          "confidence": 1
        },
        {
          "time": 1.0,
          "duration": 4.0,
<<<<<<< HEAD
          "value": "B:maj",
          "confidence": 1
        },
        {
          "time": 5.0,
          "duration": 2.0,
          "value": "A:maj",
          "confidence": 1
        },
        {
          "time": 5.2,
          "duration": 2.0,
          "value": "E:maj",
=======
          "value": "A:maj",
          "confidence": 1
        },
        {
          "time": 2.0,
          "duration": 4.0,
          "value": "F#:(3,5,b7)/D",
>>>>>>> 5725112b
          "confidence": 1
        },
        {
          "time": 3.0,
          "duration": 4.0,
<<<<<<< HEAD
          "value": "A:maj",
          "confidence": 1
        },
        {
          "time": 7.0,
          "duration": 3.0,
          "value": "E:maj",
          "confidence": 1
        },
        {
          "time": 7.3,
          "duration": 1.0,
          "value": "F#:(3,5,b7)/D",
          "confidence": 1
        },
        {
          "time": 8.0,
          "duration": 4.0,
          "value": "B:(3,5,b7)",
          "confidence": 1
        },
        {
          "time": 9.0,
          "duration": 4.0,
=======
          "value": "B:maj",
          "confidence": 1
        },
        {
          "time": 4.0,
          "duration": 2.0,
          "value": "A:maj",
          "confidence": 1
        },
        {
          "time": 4.2,
          "duration": 2.0,
>>>>>>> 5725112b
          "value": "E:maj",
          "confidence": 1
        },
        {
          "time": 5.0,
          "duration": 4.0,
          "value": "A:maj",
          "confidence": 1
        },
        {
<<<<<<< HEAD
          "time": 11.0,
          "duration": 4.0,
          "value": "F#:(3,5,b7)/D",
          "confidence": 1
        },
        {
          "time": 12.0,
          "duration": 4.0,
          "value": "B:maj",
          "confidence": 1
        },
        {
          "time": 13.0,
          "duration": 2.0,
          "value": "A:maj",
          "confidence": 1
        },
        {
          "time": 13.2,
          "duration": 2.0,
          "value": "E:maj",
          "confidence": 1
        },
        {
          "time": 14.0,
=======
          "time": 6.0,
          "duration": 3.0,
          "value": "E:maj",
          "confidence": 1
        },
        {
          "time": 6.3,
          "duration": 1.0,
          "value": "F#:(3,5,b7)/D",
          "confidence": 1
        },
        {
          "time": 7.0,
          "duration": 4.0,
          "value": "B:(3,5,b7)",
          "confidence": 1
        },
        {
          "time": 8.0,
          "duration": 4.0,
          "value": "E:maj",
          "confidence": 1
        },
        {
          "time": 9.0,
          "duration": 4.0,
          "value": "A:maj",
          "confidence": 1
        },
        {
          "time": 10.0,
          "duration": 4.0,
          "value": "F#:(3,5,b7)/D",
          "confidence": 1
        },
        {
          "time": 11.0,
          "duration": 4.0,
          "value": "B:maj",
          "confidence": 1
        },
        {
          "time": 12.0,
          "duration": 2.0,
          "value": "A:maj",
          "confidence": 1
        },
        {
          "time": 12.2,
          "duration": 2.0,
          "value": "E:maj",
          "confidence": 1
        },
        {
          "time": 13.0,
>>>>>>> 5725112b
          "duration": 4.0,
          "value": "A:maj",
          "confidence": 1
        },
        {
<<<<<<< HEAD
          "time": 15.0,
=======
          "time": 14.0,
>>>>>>> 5725112b
          "duration": 3.0,
          "value": "E:maj",
          "confidence": 1
        },
        {
<<<<<<< HEAD
          "time": 15.3,
=======
          "time": 14.3,
>>>>>>> 5725112b
          "duration": 1.0,
          "value": "B:(3,5,b7)",
          "confidence": 1
        },
        {
<<<<<<< HEAD
          "time": 16.0,
=======
          "time": 15.0,
>>>>>>> 5725112b
          "duration": 2.0,
          "value": "E:maj",
          "confidence": 1
        },
        {
<<<<<<< HEAD
          "time": 16.2,
=======
          "time": 15.2,
>>>>>>> 5725112b
          "duration": 2.0,
          "value": "B:(3,5,b7,9)",
          "confidence": 1
        }
      ],
      "sandbox": {},
      "time": 0,
      "duration": 66.0
    },
    {
      "annotation_metadata": {
        "curator": {
          "name": "",
          "email": ""
        },
        "annotator": {},
        "version": "",
        "corpus": "biab_internet_corpus",
        "annotation_tools": "",
        "annotation_rules": "",
        "validation": "",
        "data_source": ""
      },
      "namespace": "key_mode",
      "data": [
        {
          "time": 0.0,
          "duration": 66.0,
          "value": "E",
          "confidence": 1
        }
      ],
      "sandbox": {},
      "time": 0,
      "duration": 66.0
    }
  ],
  "file_metadata": {
    "title": "Heigh-ho, Morey, Churchill",
    "artist": "",
    "release": "",
    "duration": 66.0,
    "identifiers": {},
    "jams_version": "0.3.4"
  },
  "sandbox": {
    "expanded": false
  }
}<|MERGE_RESOLUTION|>--- conflicted
+++ resolved
@@ -17,47 +17,14 @@
       "namespace": "chord",
       "data": [
         {
-<<<<<<< HEAD
-          "time": 1.0,
+          "time": 0.0,
           "duration": 4.0,
           "value": "E:maj",
           "confidence": 1
         },
         {
-          "time": 2.0,
-          "duration": 4.0,
-          "value": "A:maj",
-          "confidence": 1
-        },
-        {
-          "time": 3.0,
-          "duration": 4.0,
-          "value": "F#:(3,5,b7)/D",
-=======
-          "time": 0.0,
-          "duration": 4.0,
-          "value": "E:maj",
->>>>>>> 5725112b
-          "confidence": 1
-        },
-        {
           "time": 1.0,
           "duration": 4.0,
-<<<<<<< HEAD
-          "value": "B:maj",
-          "confidence": 1
-        },
-        {
-          "time": 5.0,
-          "duration": 2.0,
-          "value": "A:maj",
-          "confidence": 1
-        },
-        {
-          "time": 5.2,
-          "duration": 2.0,
-          "value": "E:maj",
-=======
           "value": "A:maj",
           "confidence": 1
         },
@@ -65,38 +32,11 @@
           "time": 2.0,
           "duration": 4.0,
           "value": "F#:(3,5,b7)/D",
->>>>>>> 5725112b
           "confidence": 1
         },
         {
           "time": 3.0,
           "duration": 4.0,
-<<<<<<< HEAD
-          "value": "A:maj",
-          "confidence": 1
-        },
-        {
-          "time": 7.0,
-          "duration": 3.0,
-          "value": "E:maj",
-          "confidence": 1
-        },
-        {
-          "time": 7.3,
-          "duration": 1.0,
-          "value": "F#:(3,5,b7)/D",
-          "confidence": 1
-        },
-        {
-          "time": 8.0,
-          "duration": 4.0,
-          "value": "B:(3,5,b7)",
-          "confidence": 1
-        },
-        {
-          "time": 9.0,
-          "duration": 4.0,
-=======
           "value": "B:maj",
           "confidence": 1
         },
@@ -109,7 +49,6 @@
         {
           "time": 4.2,
           "duration": 2.0,
->>>>>>> 5725112b
           "value": "E:maj",
           "confidence": 1
         },
@@ -120,33 +59,6 @@
           "confidence": 1
         },
         {
-<<<<<<< HEAD
-          "time": 11.0,
-          "duration": 4.0,
-          "value": "F#:(3,5,b7)/D",
-          "confidence": 1
-        },
-        {
-          "time": 12.0,
-          "duration": 4.0,
-          "value": "B:maj",
-          "confidence": 1
-        },
-        {
-          "time": 13.0,
-          "duration": 2.0,
-          "value": "A:maj",
-          "confidence": 1
-        },
-        {
-          "time": 13.2,
-          "duration": 2.0,
-          "value": "E:maj",
-          "confidence": 1
-        },
-        {
-          "time": 14.0,
-=======
           "time": 6.0,
           "duration": 3.0,
           "value": "E:maj",
@@ -202,47 +114,30 @@
         },
         {
           "time": 13.0,
->>>>>>> 5725112b
           "duration": 4.0,
           "value": "A:maj",
           "confidence": 1
         },
         {
-<<<<<<< HEAD
-          "time": 15.0,
-=======
           "time": 14.0,
->>>>>>> 5725112b
           "duration": 3.0,
           "value": "E:maj",
           "confidence": 1
         },
         {
-<<<<<<< HEAD
-          "time": 15.3,
-=======
           "time": 14.3,
->>>>>>> 5725112b
           "duration": 1.0,
           "value": "B:(3,5,b7)",
           "confidence": 1
         },
         {
-<<<<<<< HEAD
-          "time": 16.0,
-=======
           "time": 15.0,
->>>>>>> 5725112b
           "duration": 2.0,
           "value": "E:maj",
           "confidence": 1
         },
         {
-<<<<<<< HEAD
-          "time": 16.2,
-=======
           "time": 15.2,
->>>>>>> 5725112b
           "duration": 2.0,
           "value": "B:(3,5,b7,9)",
           "confidence": 1
