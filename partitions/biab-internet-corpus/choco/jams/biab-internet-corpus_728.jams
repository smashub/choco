{
  "annotations": [
    {
      "annotation_metadata": {
        "curator": {
          "name": "",
          "email": ""
        },
        "annotator": {},
        "version": "",
        "corpus": "biab_internet_corpus",
        "annotation_tools": "",
        "annotation_rules": "",
        "validation": "",
        "data_source": ""
      },
      "namespace": "chord",
      "data": [
        {
          "time": 0.0,
          "duration": 2.0,
          "value": "C:maj",
          "confidence": 1
        },
        {
          "time": 0.2,
          "duration": 2.0,
          "value": "A:min",
          "confidence": 1
        },
        {
          "time": 1.0,
          "duration": 2.0,
          "value": "D:min(b7)",
          "confidence": 1
        },
        {
          "time": 1.2,
          "duration": 2.0,
          "value": "G:(3,5,b7)",
          "confidence": 1
        },
        {
          "time": 2.0,
          "duration": 2.0,
<<<<<<< HEAD
          "value": "D:min(b7)",
=======
          "value": "C:maj",
>>>>>>> 5725112b
          "confidence": 1
        },
        {
          "time": 2.2,
          "duration": 2.0,
          "value": "A:min",
          "confidence": 1
        },
        {
          "time": 3.0,
          "duration": 2.0,
          "value": "D:min(b7)",
          "confidence": 1
        },
        {
          "time": 3.2,
          "duration": 2.0,
          "value": "G:(3,5,b7)",
          "confidence": 1
        },
        {
          "time": 4.0,
          "duration": 2.0,
<<<<<<< HEAD
          "value": "D:min(b7)",
=======
          "value": "C:maj",
>>>>>>> 5725112b
          "confidence": 1
        },
        {
          "time": 4.2,
          "duration": 2.0,
          "value": "A:min",
          "confidence": 1
        },
        {
          "time": 5.0,
          "duration": 2.0,
          "value": "D:min(b7)",
          "confidence": 1
        },
        {
          "time": 5.2,
          "duration": 2.0,
          "value": "G:(3,5,b7)",
          "confidence": 1
        },
        {
          "time": 6.0,
          "duration": 2.0,
<<<<<<< HEAD
          "value": "D:min(b7)",
=======
          "value": "C:maj",
>>>>>>> 5725112b
          "confidence": 1
        },
        {
          "time": 6.2,
          "duration": 2.0,
          "value": "A:min",
          "confidence": 1
        },
        {
          "time": 7.0,
          "duration": 2.0,
          "value": "D:min(b7)",
          "confidence": 1
        },
        {
          "time": 7.2,
          "duration": 2.0,
          "value": "G:(3,5,b7)",
          "confidence": 1
        },
        {
          "time": 8.0,
          "duration": 2.0,
<<<<<<< HEAD
          "value": "D:min(b7)",
=======
          "value": "C:maj",
>>>>>>> 5725112b
          "confidence": 1
        },
        {
          "time": 8.2,
          "duration": 2.0,
          "value": "A:min",
          "confidence": 1
        },
        {
          "time": 9.0,
          "duration": 2.0,
          "value": "D:min(b7)",
          "confidence": 1
        },
        {
          "time": 9.2,
          "duration": 2.0,
          "value": "G:(3,5,b7)",
          "confidence": 1
        },
        {
          "time": 10.0,
          "duration": 2.0,
<<<<<<< HEAD
          "value": "D:min(b7)",
=======
          "value": "C:maj",
>>>>>>> 5725112b
          "confidence": 1
        },
        {
          "time": 10.2,
          "duration": 2.0,
          "value": "A:min",
          "confidence": 1
        },
        {
          "time": 11.0,
          "duration": 2.0,
          "value": "D:min(b7)",
          "confidence": 1
        },
        {
          "time": 11.2,
          "duration": 2.0,
          "value": "G:(3,5,b7)",
          "confidence": 1
        },
        {
          "time": 12.0,
          "duration": 2.0,
<<<<<<< HEAD
          "value": "D:min(b7)",
=======
          "value": "C:maj",
>>>>>>> 5725112b
          "confidence": 1
        },
        {
          "time": 12.2,
          "duration": 2.0,
          "value": "A:min",
          "confidence": 1
        },
        {
          "time": 13.0,
          "duration": 2.0,
          "value": "D:min(b7)",
          "confidence": 1
        },
        {
          "time": 13.2,
          "duration": 2.0,
          "value": "G:(3,5,b7)",
          "confidence": 1
        },
        {
          "time": 14.0,
          "duration": 2.0,
<<<<<<< HEAD
          "value": "D:min(b7)",
=======
          "value": "C:maj",
>>>>>>> 5725112b
          "confidence": 1
        },
        {
          "time": 14.2,
          "duration": 2.0,
          "value": "F:maj",
          "confidence": 1
        },
        {
          "time": 15.0,
          "duration": 2.0,
          "value": "C:maj",
          "confidence": 1
        },
        {
          "time": 15.2,
          "duration": 2.0,
          "value": "C:(3,5,b7)",
          "confidence": 1
        },
        {
          "time": 16.0,
          "duration": 4.0,
          "value": "F:maj",
          "confidence": 1
        },
        {
          "time": 17.0,
          "duration": 4.0,
          "value": "F:maj",
          "confidence": 1
        },
        {
          "time": 18.0,
          "duration": 4.0,
          "value": "C:maj",
          "confidence": 1
        },
        {
          "time": 19.0,
          "duration": 4.0,
          "value": "C:maj",
          "confidence": 1
        },
        {
          "time": 20.0,
          "duration": 4.0,
          "value": "F:maj",
          "confidence": 1
        },
        {
          "time": 21.0,
          "duration": 4.0,
          "value": "F:maj",
          "confidence": 1
        },
        {
          "time": 22.0,
          "duration": 4.0,
          "value": "D:(3,5,b7)",
          "confidence": 1
        },
        {
          "time": 23.0,
          "duration": 4.0,
          "value": "G:(3,5,b7)",
          "confidence": 1
        },
        {
          "time": 24.0,
          "duration": 2.0,
          "value": "C:maj",
          "confidence": 1
        },
        {
          "time": 24.2,
          "duration": 2.0,
          "value": "A:min",
          "confidence": 1
        },
        {
          "time": 25.0,
          "duration": 2.0,
          "value": "D:min(b7)",
          "confidence": 1
        },
        {
          "time": 25.2,
          "duration": 2.0,
          "value": "G:(3,5,b7)",
          "confidence": 1
        },
        {
          "time": 26.0,
          "duration": 2.0,
          "value": "C:maj",
          "confidence": 1
        },
        {
          "time": 26.2,
          "duration": 2.0,
          "value": "A:min",
          "confidence": 1
        },
        {
          "time": 27.0,
          "duration": 2.0,
          "value": "D:min(b7)",
          "confidence": 1
        },
        {
          "time": 27.2,
          "duration": 2.0,
          "value": "G:(3,5,b7)",
          "confidence": 1
        },
        {
          "time": 28.0,
          "duration": 2.0,
          "value": "C:maj",
          "confidence": 1
        },
        {
          "time": 28.2,
          "duration": 2.0,
          "value": "A:min",
          "confidence": 1
        },
        {
          "time": 29.0,
          "duration": 2.0,
          "value": "D:min(b7)",
          "confidence": 1
        },
        {
          "time": 29.2,
          "duration": 2.0,
          "value": "G:(3,5,b7)",
          "confidence": 1
        },
        {
          "time": 30.0,
          "duration": 2.0,
          "value": "C:maj",
          "confidence": 1
        },
        {
          "time": 30.2,
          "duration": 2.0,
          "value": "F:maj",
          "confidence": 1
        },
        {
          "time": 31.0,
          "duration": 4.0,
          "value": "C:maj",
          "confidence": 1
        },
        {
          "time": 32.0,
          "duration": 4.0,
          "value": "C:maj",
          "confidence": 1
        }
      ],
      "sandbox": {},
      "time": 0,
      "duration": 132.0
    },
    {
      "annotation_metadata": {
        "curator": {
          "name": "",
          "email": ""
        },
        "annotator": {},
        "version": "",
        "corpus": "biab_internet_corpus",
        "annotation_tools": "",
        "annotation_rules": "",
        "validation": "",
        "data_source": ""
      },
      "namespace": "key_mode",
      "data": [
        {
          "time": 0.0,
          "duration": 132.0,
          "value": "C",
          "confidence": 1
        }
      ],
      "sandbox": {},
      "time": 0,
      "duration": 132.0
    }
  ],
  "file_metadata": {
    "title": "WHY DO FOOLS FALL IN LOVE                            ",
    "artist": "",
    "release": "",
    "duration": 132.0,
    "identifiers": {},
    "jams_version": "0.3.4"
  },
  "sandbox": {
    "expanded": false
  }
}<|MERGE_RESOLUTION|>--- conflicted
+++ resolved
@@ -43,11 +43,7 @@
         {
           "time": 2.0,
           "duration": 2.0,
-<<<<<<< HEAD
-          "value": "D:min(b7)",
-=======
-          "value": "C:maj",
->>>>>>> 5725112b
+          "value": "C:maj",
           "confidence": 1
         },
         {
@@ -71,11 +67,7 @@
         {
           "time": 4.0,
           "duration": 2.0,
-<<<<<<< HEAD
-          "value": "D:min(b7)",
-=======
-          "value": "C:maj",
->>>>>>> 5725112b
+          "value": "C:maj",
           "confidence": 1
         },
         {
@@ -99,11 +91,7 @@
         {
           "time": 6.0,
           "duration": 2.0,
-<<<<<<< HEAD
-          "value": "D:min(b7)",
-=======
-          "value": "C:maj",
->>>>>>> 5725112b
+          "value": "C:maj",
           "confidence": 1
         },
         {
@@ -127,11 +115,7 @@
         {
           "time": 8.0,
           "duration": 2.0,
-<<<<<<< HEAD
-          "value": "D:min(b7)",
-=======
-          "value": "C:maj",
->>>>>>> 5725112b
+          "value": "C:maj",
           "confidence": 1
         },
         {
@@ -155,11 +139,7 @@
         {
           "time": 10.0,
           "duration": 2.0,
-<<<<<<< HEAD
-          "value": "D:min(b7)",
-=======
-          "value": "C:maj",
->>>>>>> 5725112b
+          "value": "C:maj",
           "confidence": 1
         },
         {
@@ -183,11 +163,7 @@
         {
           "time": 12.0,
           "duration": 2.0,
-<<<<<<< HEAD
-          "value": "D:min(b7)",
-=======
-          "value": "C:maj",
->>>>>>> 5725112b
+          "value": "C:maj",
           "confidence": 1
         },
         {
@@ -211,11 +187,7 @@
         {
           "time": 14.0,
           "duration": 2.0,
-<<<<<<< HEAD
-          "value": "D:min(b7)",
-=======
-          "value": "C:maj",
->>>>>>> 5725112b
+          "value": "C:maj",
           "confidence": 1
         },
         {
