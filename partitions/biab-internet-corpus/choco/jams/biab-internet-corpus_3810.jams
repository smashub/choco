{
  "annotations": [
    {
      "annotation_metadata": {
        "curator": {
          "name": "",
          "email": ""
        },
        "annotator": {},
        "version": "",
        "corpus": "biab_internet_corpus",
        "annotation_tools": "",
        "annotation_rules": "",
        "validation": "",
        "data_source": ""
      },
      "namespace": "chord",
      "data": [
        {
          "time": 0.0,
          "duration": 4.0,
          "value": "Ab:maj7",
          "confidence": 1
        },
        {
          "time": 1.0,
          "duration": 2.0,
          "value": "Bb:min(b7)",
          "confidence": 1
        },
        {
          "time": 1.2,
          "duration": 2.0,
          "value": "Eb:(3,5,b7,b9)",
          "confidence": 1
        },
        {
          "time": 2.0,
          "duration": 4.0,
          "value": "Ab:maj7",
          "confidence": 1
        },
        {
          "time": 3.0,
          "duration": 2.0,
          "value": "Eb:min(b7)",
          "confidence": 1
        },
        {
          "time": 3.2,
          "duration": 2.0,
          "value": "Ab:(3,5,b7,9,11,13)",
          "confidence": 1
        },
        {
          "time": 4.0,
          "duration": 4.0,
          "value": "Db:maj7",
<<<<<<< HEAD
=======
          "confidence": 1
        },
        {
          "time": 5.0,
          "duration": 2.0,
          "value": "D:min(b7,9)",
          "confidence": 1
        },
        {
          "time": 5.2,
          "duration": 2.0,
          "value": "G:(3,5,b7,9,11,13)",
>>>>>>> 5725112b
          "confidence": 1
        },
        {
          "time": 6.0,
<<<<<<< HEAD
          "duration": 2.0,
          "value": "D:min(b7,9)",
          "confidence": 1
        },
        {
          "time": 6.2,
          "duration": 2.0,
          "value": "G:(3,5,b7,9,11,13)",
=======
          "duration": 4.0,
          "value": "Ab:maj7",
>>>>>>> 5725112b
          "confidence": 1
        },
        {
          "time": 7.0,
          "duration": 4.0,
<<<<<<< HEAD
          "value": "Ab:maj7",
=======
          "value": "F:(3,#5,b7,#9)",
>>>>>>> 5725112b
          "confidence": 1
        },
        {
          "time": 8.0,
          "duration": 4.0,
<<<<<<< HEAD
          "value": "F:(3,#5,b7,#9)",
=======
          "value": "Bb:min(b7,9)",
>>>>>>> 5725112b
          "confidence": 1
        },
        {
          "time": 9.0,
          "duration": 4.0,
<<<<<<< HEAD
          "value": "Bb:min(b7,9)",
=======
          "value": "Eb:(3,5,b7,9)",
>>>>>>> 5725112b
          "confidence": 1
        },
        {
          "time": 10.0,
          "duration": 4.0,
<<<<<<< HEAD
          "value": "Eb:(3,5,b7,9)",
=======
          "value": "C:min(b7,9)",
          "confidence": 1
        },
        {
          "time": 11.0,
          "duration": 4.0,
          "value": "F:(3,5,b7,9)",
>>>>>>> 5725112b
          "confidence": 1
        },
        {
          "time": 12.0,
          "duration": 4.0,
<<<<<<< HEAD
          "value": "C:min(b7,9)",
          "confidence": 1
        },
        {
          "time": 12.0,
          "duration": 4.0,
          "value": "F:(3,5,b7,9)",
          "confidence": 1
        },
        {
          "time": 13.0,
          "duration": 4.0,
          "value": "D:min(b7,9)",
          "confidence": 1
        },
        {
          "time": 14.0,
          "duration": 4.0,
          "value": "G:(3,5,b7,9)",
          "confidence": 1
        },
        {
          "time": 15.0,
          "duration": 2.0,
          "value": "C:min(b7)",
          "confidence": 1
        },
        {
          "time": 15.2,
          "duration": 2.0,
          "value": "F:(3,#5,b7)",
=======
          "value": "D:min(b7,9)",
          "confidence": 1
        },
        {
          "time": 13.0,
          "duration": 4.0,
          "value": "G:(3,5,b7,9)",
          "confidence": 1
        },
        {
          "time": 14.0,
          "duration": 2.0,
          "value": "C:min(b7)",
          "confidence": 1
        },
        {
          "time": 14.2,
          "duration": 2.0,
          "value": "F:(3,#5,b7)",
          "confidence": 1
        },
        {
          "time": 15.0,
          "duration": 2.0,
          "value": "Bb:min(b7)",
          "confidence": 1
        },
        {
          "time": 15.2,
          "duration": 2.0,
          "value": "Eb:(3,5,b7,b9)",
>>>>>>> 5725112b
          "confidence": 1
        },
        {
          "time": 16.0,
<<<<<<< HEAD
          "duration": 2.0,
          "value": "Bb:min(b7)",
          "confidence": 1
        },
        {
          "time": 16.2,
          "duration": 2.0,
          "value": "Eb:(3,5,b7,b9)",
=======
          "duration": 4.0,
          "value": "Ab:maj7",
>>>>>>> 5725112b
          "confidence": 1
        },
        {
          "time": 17.0,
<<<<<<< HEAD
          "duration": 4.0,
          "value": "Ab:maj7",
=======
          "duration": 2.0,
          "value": "Bb:min(b7)",
          "confidence": 1
        },
        {
          "time": 17.2,
          "duration": 2.0,
          "value": "Eb:(3,5,b7,b9)",
>>>>>>> 5725112b
          "confidence": 1
        },
        {
          "time": 18.0,
<<<<<<< HEAD
          "duration": 2.0,
          "value": "Bb:min(b7)",
          "confidence": 1
        },
        {
          "time": 18.2,
          "duration": 2.0,
          "value": "Eb:(3,5,b7,b9)",
=======
          "duration": 4.0,
          "value": "Ab:maj7",
>>>>>>> 5725112b
          "confidence": 1
        },
        {
          "time": 19.0,
<<<<<<< HEAD
          "duration": 4.0,
          "value": "Ab:maj7",
=======
          "duration": 2.0,
          "value": "Eb:min(b7)",
          "confidence": 1
        },
        {
          "time": 19.2,
          "duration": 2.0,
          "value": "Ab:(3,5,b7,9,11,13)",
>>>>>>> 5725112b
          "confidence": 1
        },
        {
          "time": 20.0,
<<<<<<< HEAD
          "duration": 2.0,
          "value": "Eb:min(b7)",
          "confidence": 1
        },
        {
          "time": 20.2,
          "duration": 2.0,
          "value": "Ab:(3,5,b7,9,11,13)",
=======
          "duration": 4.0,
          "value": "Db:maj7",
>>>>>>> 5725112b
          "confidence": 1
        },
        {
          "time": 21.0,
<<<<<<< HEAD
          "duration": 4.0,
          "value": "Db:maj7",
=======
          "duration": 2.0,
          "value": "D:min(b7,9)",
          "confidence": 1
        },
        {
          "time": 21.2,
          "duration": 2.0,
          "value": "G:(3,5,b7,9,11,13)",
>>>>>>> 5725112b
          "confidence": 1
        },
        {
          "time": 22.0,
<<<<<<< HEAD
          "duration": 2.0,
          "value": "D:min(b7,9)",
          "confidence": 1
        },
        {
          "time": 22.2,
          "duration": 2.0,
          "value": "G:(3,5,b7,9,11,13)",
=======
          "duration": 4.0,
          "value": "Ab:maj7",
>>>>>>> 5725112b
          "confidence": 1
        },
        {
          "time": 23.0,
          "duration": 4.0,
<<<<<<< HEAD
          "value": "Ab:maj7",
=======
          "value": "F:(3,#5,b7,#9)",
>>>>>>> 5725112b
          "confidence": 1
        },
        {
          "time": 24.0,
          "duration": 4.0,
<<<<<<< HEAD
          "value": "F:(3,#5,b7,#9)",
=======
          "value": "Bb:min(b7,9)",
>>>>>>> 5725112b
          "confidence": 1
        },
        {
          "time": 25.0,
          "duration": 4.0,
<<<<<<< HEAD
          "value": "Bb:min(b7,9)",
=======
          "value": "Eb:(3,5,b7,9)",
>>>>>>> 5725112b
          "confidence": 1
        },
        {
          "time": 26.0,
          "duration": 4.0,
<<<<<<< HEAD
          "value": "Eb:(3,5,b7,9)",
=======
          "value": "C:(b3,b5,b7)",
>>>>>>> 5725112b
          "confidence": 1
        },
        {
          "time": 27.0,
          "duration": 4.0,
<<<<<<< HEAD
          "value": "C:(b3,b5,b7)",
=======
          "value": "F:(3,#5,b7,#9)",
>>>>>>> 5725112b
          "confidence": 1
        },
        {
          "time": 28.0,
          "duration": 4.0,
<<<<<<< HEAD
          "value": "F:(3,#5,b7,#9)",
=======
          "value": "Bb:min(b7)",
>>>>>>> 5725112b
          "confidence": 1
        },
        {
          "time": 29.0,
<<<<<<< HEAD
          "duration": 4.0,
          "value": "Bb:min(b7)",
=======
          "duration": 2.0,
          "value": "Eb:(4,5,b7,9)",
          "confidence": 1
        },
        {
          "time": 29.2,
          "duration": 2.0,
          "value": "Eb:(3,5,b7,9)",
>>>>>>> 5725112b
          "confidence": 1
        },
        {
          "time": 30.0,
<<<<<<< HEAD
          "duration": 2.0,
          "value": "Eb:(4,5,b7,9)",
          "confidence": 1
        },
        {
          "time": 30.2,
          "duration": 2.0,
          "value": "Eb:(3,5,b7,9)",
=======
          "duration": 4.0,
          "value": "Ab:maj7",
>>>>>>> 5725112b
          "confidence": 1
        },
        {
          "time": 31.0,
<<<<<<< HEAD
          "duration": 4.0,
          "value": "Ab:maj7",
=======
          "duration": 2.0,
          "value": "Bb:min(b7)",
          "confidence": 1
        },
        {
          "time": 31.2,
          "duration": 2.0,
          "value": "Eb:(3,5,b7,b9)",
>>>>>>> 5725112b
          "confidence": 1
        },
        {
          "time": 32.0,
<<<<<<< HEAD
          "duration": 2.0,
          "value": "Bb:min(b7)",
          "confidence": 1
        },
        {
          "time": 32.2,
          "duration": 2.0,
          "value": "Eb:(3,5,b7,b9)",
=======
          "duration": 4.0,
          "value": "Ab:maj7",
>>>>>>> 5725112b
          "confidence": 1
        },
        {
          "time": 33.0,
<<<<<<< HEAD
          "duration": 4.0,
          "value": "Ab:maj7",
=======
          "duration": 2.0,
          "value": "Bb:min(b7)",
          "confidence": 1
        },
        {
          "time": 33.2,
          "duration": 2.0,
          "value": "Eb:(3,5,b7,b9)",
>>>>>>> 5725112b
          "confidence": 1
        },
        {
          "time": 34.0,
<<<<<<< HEAD
          "duration": 2.0,
          "value": "Bb:min(b7)",
          "confidence": 1
        },
        {
          "time": 34.2,
          "duration": 2.0,
          "value": "Eb:(3,5,b7,b9)",
=======
          "duration": 4.0,
          "value": "Ab:maj7",
>>>>>>> 5725112b
          "confidence": 1
        },
        {
          "time": 35.0,
<<<<<<< HEAD
          "duration": 4.0,
          "value": "Ab:maj7",
=======
          "duration": 2.0,
          "value": "Bb:min(b7)",
          "confidence": 1
        },
        {
          "time": 35.2,
          "duration": 2.0,
          "value": "Eb:(3,5,b7,b9)",
>>>>>>> 5725112b
          "confidence": 1
        },
        {
          "time": 36.0,
<<<<<<< HEAD
          "duration": 2.0,
          "value": "Bb:min(b7)",
          "confidence": 1
        },
        {
          "time": 36.2,
          "duration": 2.0,
          "value": "Eb:(3,5,b7,b9)",
=======
          "duration": 4.0,
          "value": "Ab:maj7",
>>>>>>> 5725112b
          "confidence": 1
        },
        {
          "time": 37.0,
<<<<<<< HEAD
          "duration": 4.0,
          "value": "Ab:maj7",
          "confidence": 1
        },
        {
          "time": 38.0,
          "duration": 2.0,
          "value": "Bb:min(b7)",
          "confidence": 1
        },
        {
          "time": 38.2,
=======
          "duration": 2.0,
          "value": "Bb:min(b7)",
          "confidence": 1
        },
        {
          "time": 37.2,
>>>>>>> 5725112b
          "duration": 2.0,
          "value": "Eb:(3,5,b7,b9)",
          "confidence": 1
        },
        {
<<<<<<< HEAD
          "time": 39.0,
=======
          "time": 38.0,
>>>>>>> 5725112b
          "duration": 2.0,
          "value": "Ab:maj7",
          "confidence": 1
        },
        {
<<<<<<< HEAD
          "time": 39.2,
=======
          "time": 38.2,
>>>>>>> 5725112b
          "duration": 2.0,
          "value": "Ab:maj7",
          "confidence": 1
        },
        {
<<<<<<< HEAD
          "time": 40.0,
=======
          "time": 39.0,
>>>>>>> 5725112b
          "duration": 4.0,
          "value": "Ab:maj7",
          "confidence": 1
        }
      ],
      "sandbox": {},
      "time": 0,
      "duration": 160.0
    },
    {
      "annotation_metadata": {
        "curator": {
          "name": "",
          "email": ""
        },
        "annotator": {},
        "version": "",
        "corpus": "biab_internet_corpus",
        "annotation_tools": "",
        "annotation_rules": "",
        "validation": "",
        "data_source": ""
      },
      "namespace": "key_mode",
      "data": [
        {
          "time": 0.0,
          "duration": 160.0,
          "value": "Ab",
          "confidence": 1
        }
      ],
      "sandbox": {},
      "time": 0,
      "duration": 160.0
    }
  ],
  "file_metadata": {
    "title": "Ceora",
    "artist": "",
    "release": "",
    "duration": 160.0,
    "identifiers": {},
    "jams_version": "0.3.4"
  },
  "sandbox": {
    "expanded": false
  }
}<|MERGE_RESOLUTION|>--- conflicted
+++ resolved
@@ -56,8 +56,6 @@
           "time": 4.0,
           "duration": 4.0,
           "value": "Db:maj7",
-<<<<<<< HEAD
-=======
           "confidence": 1
         },
         {
@@ -70,361 +68,196 @@
           "time": 5.2,
           "duration": 2.0,
           "value": "G:(3,5,b7,9,11,13)",
->>>>>>> 5725112b
           "confidence": 1
         },
         {
           "time": 6.0,
-<<<<<<< HEAD
-          "duration": 2.0,
+          "duration": 4.0,
+          "value": "Ab:maj7",
+          "confidence": 1
+        },
+        {
+          "time": 7.0,
+          "duration": 4.0,
+          "value": "F:(3,#5,b7,#9)",
+          "confidence": 1
+        },
+        {
+          "time": 8.0,
+          "duration": 4.0,
+          "value": "Bb:min(b7,9)",
+          "confidence": 1
+        },
+        {
+          "time": 9.0,
+          "duration": 4.0,
+          "value": "Eb:(3,5,b7,9)",
+          "confidence": 1
+        },
+        {
+          "time": 10.0,
+          "duration": 4.0,
+          "value": "C:min(b7,9)",
+          "confidence": 1
+        },
+        {
+          "time": 11.0,
+          "duration": 4.0,
+          "value": "F:(3,5,b7,9)",
+          "confidence": 1
+        },
+        {
+          "time": 12.0,
+          "duration": 4.0,
           "value": "D:min(b7,9)",
           "confidence": 1
         },
         {
-          "time": 6.2,
+          "time": 13.0,
+          "duration": 4.0,
+          "value": "G:(3,5,b7,9)",
+          "confidence": 1
+        },
+        {
+          "time": 14.0,
+          "duration": 2.0,
+          "value": "C:min(b7)",
+          "confidence": 1
+        },
+        {
+          "time": 14.2,
+          "duration": 2.0,
+          "value": "F:(3,#5,b7)",
+          "confidence": 1
+        },
+        {
+          "time": 15.0,
+          "duration": 2.0,
+          "value": "Bb:min(b7)",
+          "confidence": 1
+        },
+        {
+          "time": 15.2,
+          "duration": 2.0,
+          "value": "Eb:(3,5,b7,b9)",
+          "confidence": 1
+        },
+        {
+          "time": 16.0,
+          "duration": 4.0,
+          "value": "Ab:maj7",
+          "confidence": 1
+        },
+        {
+          "time": 17.0,
+          "duration": 2.0,
+          "value": "Bb:min(b7)",
+          "confidence": 1
+        },
+        {
+          "time": 17.2,
+          "duration": 2.0,
+          "value": "Eb:(3,5,b7,b9)",
+          "confidence": 1
+        },
+        {
+          "time": 18.0,
+          "duration": 4.0,
+          "value": "Ab:maj7",
+          "confidence": 1
+        },
+        {
+          "time": 19.0,
+          "duration": 2.0,
+          "value": "Eb:min(b7)",
+          "confidence": 1
+        },
+        {
+          "time": 19.2,
+          "duration": 2.0,
+          "value": "Ab:(3,5,b7,9,11,13)",
+          "confidence": 1
+        },
+        {
+          "time": 20.0,
+          "duration": 4.0,
+          "value": "Db:maj7",
+          "confidence": 1
+        },
+        {
+          "time": 21.0,
+          "duration": 2.0,
+          "value": "D:min(b7,9)",
+          "confidence": 1
+        },
+        {
+          "time": 21.2,
           "duration": 2.0,
           "value": "G:(3,5,b7,9,11,13)",
-=======
-          "duration": 4.0,
-          "value": "Ab:maj7",
->>>>>>> 5725112b
-          "confidence": 1
-        },
-        {
-          "time": 7.0,
-          "duration": 4.0,
-<<<<<<< HEAD
-          "value": "Ab:maj7",
-=======
+          "confidence": 1
+        },
+        {
+          "time": 22.0,
+          "duration": 4.0,
+          "value": "Ab:maj7",
+          "confidence": 1
+        },
+        {
+          "time": 23.0,
+          "duration": 4.0,
           "value": "F:(3,#5,b7,#9)",
->>>>>>> 5725112b
-          "confidence": 1
-        },
-        {
-          "time": 8.0,
-          "duration": 4.0,
-<<<<<<< HEAD
+          "confidence": 1
+        },
+        {
+          "time": 24.0,
+          "duration": 4.0,
+          "value": "Bb:min(b7,9)",
+          "confidence": 1
+        },
+        {
+          "time": 25.0,
+          "duration": 4.0,
+          "value": "Eb:(3,5,b7,9)",
+          "confidence": 1
+        },
+        {
+          "time": 26.0,
+          "duration": 4.0,
+          "value": "C:(b3,b5,b7)",
+          "confidence": 1
+        },
+        {
+          "time": 27.0,
+          "duration": 4.0,
           "value": "F:(3,#5,b7,#9)",
-=======
-          "value": "Bb:min(b7,9)",
->>>>>>> 5725112b
-          "confidence": 1
-        },
-        {
-          "time": 9.0,
-          "duration": 4.0,
-<<<<<<< HEAD
-          "value": "Bb:min(b7,9)",
-=======
+          "confidence": 1
+        },
+        {
+          "time": 28.0,
+          "duration": 4.0,
+          "value": "Bb:min(b7)",
+          "confidence": 1
+        },
+        {
+          "time": 29.0,
+          "duration": 2.0,
+          "value": "Eb:(4,5,b7,9)",
+          "confidence": 1
+        },
+        {
+          "time": 29.2,
+          "duration": 2.0,
           "value": "Eb:(3,5,b7,9)",
->>>>>>> 5725112b
-          "confidence": 1
-        },
-        {
-          "time": 10.0,
-          "duration": 4.0,
-<<<<<<< HEAD
-          "value": "Eb:(3,5,b7,9)",
-=======
-          "value": "C:min(b7,9)",
-          "confidence": 1
-        },
-        {
-          "time": 11.0,
-          "duration": 4.0,
-          "value": "F:(3,5,b7,9)",
->>>>>>> 5725112b
-          "confidence": 1
-        },
-        {
-          "time": 12.0,
-          "duration": 4.0,
-<<<<<<< HEAD
-          "value": "C:min(b7,9)",
-          "confidence": 1
-        },
-        {
-          "time": 12.0,
-          "duration": 4.0,
-          "value": "F:(3,5,b7,9)",
-          "confidence": 1
-        },
-        {
-          "time": 13.0,
-          "duration": 4.0,
-          "value": "D:min(b7,9)",
-          "confidence": 1
-        },
-        {
-          "time": 14.0,
-          "duration": 4.0,
-          "value": "G:(3,5,b7,9)",
-          "confidence": 1
-        },
-        {
-          "time": 15.0,
-          "duration": 2.0,
-          "value": "C:min(b7)",
-          "confidence": 1
-        },
-        {
-          "time": 15.2,
-          "duration": 2.0,
-          "value": "F:(3,#5,b7)",
-=======
-          "value": "D:min(b7,9)",
-          "confidence": 1
-        },
-        {
-          "time": 13.0,
-          "duration": 4.0,
-          "value": "G:(3,5,b7,9)",
-          "confidence": 1
-        },
-        {
-          "time": 14.0,
-          "duration": 2.0,
-          "value": "C:min(b7)",
-          "confidence": 1
-        },
-        {
-          "time": 14.2,
-          "duration": 2.0,
-          "value": "F:(3,#5,b7)",
-          "confidence": 1
-        },
-        {
-          "time": 15.0,
-          "duration": 2.0,
-          "value": "Bb:min(b7)",
-          "confidence": 1
-        },
-        {
-          "time": 15.2,
-          "duration": 2.0,
-          "value": "Eb:(3,5,b7,b9)",
->>>>>>> 5725112b
-          "confidence": 1
-        },
-        {
-          "time": 16.0,
-<<<<<<< HEAD
-          "duration": 2.0,
-          "value": "Bb:min(b7)",
-          "confidence": 1
-        },
-        {
-          "time": 16.2,
-          "duration": 2.0,
-          "value": "Eb:(3,5,b7,b9)",
-=======
-          "duration": 4.0,
-          "value": "Ab:maj7",
->>>>>>> 5725112b
-          "confidence": 1
-        },
-        {
-          "time": 17.0,
-<<<<<<< HEAD
-          "duration": 4.0,
-          "value": "Ab:maj7",
-=======
-          "duration": 2.0,
-          "value": "Bb:min(b7)",
-          "confidence": 1
-        },
-        {
-          "time": 17.2,
-          "duration": 2.0,
-          "value": "Eb:(3,5,b7,b9)",
->>>>>>> 5725112b
-          "confidence": 1
-        },
-        {
-          "time": 18.0,
-<<<<<<< HEAD
-          "duration": 2.0,
-          "value": "Bb:min(b7)",
-          "confidence": 1
-        },
-        {
-          "time": 18.2,
-          "duration": 2.0,
-          "value": "Eb:(3,5,b7,b9)",
-=======
-          "duration": 4.0,
-          "value": "Ab:maj7",
->>>>>>> 5725112b
-          "confidence": 1
-        },
-        {
-          "time": 19.0,
-<<<<<<< HEAD
-          "duration": 4.0,
-          "value": "Ab:maj7",
-=======
-          "duration": 2.0,
-          "value": "Eb:min(b7)",
-          "confidence": 1
-        },
-        {
-          "time": 19.2,
-          "duration": 2.0,
-          "value": "Ab:(3,5,b7,9,11,13)",
->>>>>>> 5725112b
-          "confidence": 1
-        },
-        {
-          "time": 20.0,
-<<<<<<< HEAD
-          "duration": 2.0,
-          "value": "Eb:min(b7)",
-          "confidence": 1
-        },
-        {
-          "time": 20.2,
-          "duration": 2.0,
-          "value": "Ab:(3,5,b7,9,11,13)",
-=======
-          "duration": 4.0,
-          "value": "Db:maj7",
->>>>>>> 5725112b
-          "confidence": 1
-        },
-        {
-          "time": 21.0,
-<<<<<<< HEAD
-          "duration": 4.0,
-          "value": "Db:maj7",
-=======
-          "duration": 2.0,
-          "value": "D:min(b7,9)",
-          "confidence": 1
-        },
-        {
-          "time": 21.2,
-          "duration": 2.0,
-          "value": "G:(3,5,b7,9,11,13)",
->>>>>>> 5725112b
-          "confidence": 1
-        },
-        {
-          "time": 22.0,
-<<<<<<< HEAD
-          "duration": 2.0,
-          "value": "D:min(b7,9)",
-          "confidence": 1
-        },
-        {
-          "time": 22.2,
-          "duration": 2.0,
-          "value": "G:(3,5,b7,9,11,13)",
-=======
-          "duration": 4.0,
-          "value": "Ab:maj7",
->>>>>>> 5725112b
-          "confidence": 1
-        },
-        {
-          "time": 23.0,
-          "duration": 4.0,
-<<<<<<< HEAD
-          "value": "Ab:maj7",
-=======
-          "value": "F:(3,#5,b7,#9)",
->>>>>>> 5725112b
-          "confidence": 1
-        },
-        {
-          "time": 24.0,
-          "duration": 4.0,
-<<<<<<< HEAD
-          "value": "F:(3,#5,b7,#9)",
-=======
-          "value": "Bb:min(b7,9)",
->>>>>>> 5725112b
-          "confidence": 1
-        },
-        {
-          "time": 25.0,
-          "duration": 4.0,
-<<<<<<< HEAD
-          "value": "Bb:min(b7,9)",
-=======
-          "value": "Eb:(3,5,b7,9)",
->>>>>>> 5725112b
-          "confidence": 1
-        },
-        {
-          "time": 26.0,
-          "duration": 4.0,
-<<<<<<< HEAD
-          "value": "Eb:(3,5,b7,9)",
-=======
-          "value": "C:(b3,b5,b7)",
->>>>>>> 5725112b
-          "confidence": 1
-        },
-        {
-          "time": 27.0,
-          "duration": 4.0,
-<<<<<<< HEAD
-          "value": "C:(b3,b5,b7)",
-=======
-          "value": "F:(3,#5,b7,#9)",
->>>>>>> 5725112b
-          "confidence": 1
-        },
-        {
-          "time": 28.0,
-          "duration": 4.0,
-<<<<<<< HEAD
-          "value": "F:(3,#5,b7,#9)",
-=======
-          "value": "Bb:min(b7)",
->>>>>>> 5725112b
-          "confidence": 1
-        },
-        {
-          "time": 29.0,
-<<<<<<< HEAD
-          "duration": 4.0,
-          "value": "Bb:min(b7)",
-=======
-          "duration": 2.0,
-          "value": "Eb:(4,5,b7,9)",
-          "confidence": 1
-        },
-        {
-          "time": 29.2,
-          "duration": 2.0,
-          "value": "Eb:(3,5,b7,9)",
->>>>>>> 5725112b
           "confidence": 1
         },
         {
           "time": 30.0,
-<<<<<<< HEAD
-          "duration": 2.0,
-          "value": "Eb:(4,5,b7,9)",
-          "confidence": 1
-        },
-        {
-          "time": 30.2,
-          "duration": 2.0,
-          "value": "Eb:(3,5,b7,9)",
-=======
-          "duration": 4.0,
-          "value": "Ab:maj7",
->>>>>>> 5725112b
+          "duration": 4.0,
+          "value": "Ab:maj7",
           "confidence": 1
         },
         {
           "time": 31.0,
-<<<<<<< HEAD
-          "duration": 4.0,
-          "value": "Ab:maj7",
-=======
           "duration": 2.0,
           "value": "Bb:min(b7)",
           "confidence": 1
@@ -433,32 +266,16 @@
           "time": 31.2,
           "duration": 2.0,
           "value": "Eb:(3,5,b7,b9)",
->>>>>>> 5725112b
           "confidence": 1
         },
         {
           "time": 32.0,
-<<<<<<< HEAD
-          "duration": 2.0,
-          "value": "Bb:min(b7)",
-          "confidence": 1
-        },
-        {
-          "time": 32.2,
-          "duration": 2.0,
-          "value": "Eb:(3,5,b7,b9)",
-=======
-          "duration": 4.0,
-          "value": "Ab:maj7",
->>>>>>> 5725112b
+          "duration": 4.0,
+          "value": "Ab:maj7",
           "confidence": 1
         },
         {
           "time": 33.0,
-<<<<<<< HEAD
-          "duration": 4.0,
-          "value": "Ab:maj7",
-=======
           "duration": 2.0,
           "value": "Bb:min(b7)",
           "confidence": 1
@@ -467,32 +284,16 @@
           "time": 33.2,
           "duration": 2.0,
           "value": "Eb:(3,5,b7,b9)",
->>>>>>> 5725112b
           "confidence": 1
         },
         {
           "time": 34.0,
-<<<<<<< HEAD
-          "duration": 2.0,
-          "value": "Bb:min(b7)",
-          "confidence": 1
-        },
-        {
-          "time": 34.2,
-          "duration": 2.0,
-          "value": "Eb:(3,5,b7,b9)",
-=======
-          "duration": 4.0,
-          "value": "Ab:maj7",
->>>>>>> 5725112b
+          "duration": 4.0,
+          "value": "Ab:maj7",
           "confidence": 1
         },
         {
           "time": 35.0,
-<<<<<<< HEAD
-          "duration": 4.0,
-          "value": "Ab:maj7",
-=======
           "duration": 2.0,
           "value": "Bb:min(b7)",
           "confidence": 1
@@ -501,79 +302,40 @@
           "time": 35.2,
           "duration": 2.0,
           "value": "Eb:(3,5,b7,b9)",
->>>>>>> 5725112b
           "confidence": 1
         },
         {
           "time": 36.0,
-<<<<<<< HEAD
-          "duration": 2.0,
-          "value": "Bb:min(b7)",
-          "confidence": 1
-        },
-        {
-          "time": 36.2,
-          "duration": 2.0,
-          "value": "Eb:(3,5,b7,b9)",
-=======
-          "duration": 4.0,
-          "value": "Ab:maj7",
->>>>>>> 5725112b
+          "duration": 4.0,
+          "value": "Ab:maj7",
           "confidence": 1
         },
         {
           "time": 37.0,
-<<<<<<< HEAD
-          "duration": 4.0,
-          "value": "Ab:maj7",
+          "duration": 2.0,
+          "value": "Bb:min(b7)",
+          "confidence": 1
+        },
+        {
+          "time": 37.2,
+          "duration": 2.0,
+          "value": "Eb:(3,5,b7,b9)",
           "confidence": 1
         },
         {
           "time": 38.0,
           "duration": 2.0,
-          "value": "Bb:min(b7)",
+          "value": "Ab:maj7",
           "confidence": 1
         },
         {
           "time": 38.2,
-=======
-          "duration": 2.0,
-          "value": "Bb:min(b7)",
-          "confidence": 1
-        },
-        {
-          "time": 37.2,
->>>>>>> 5725112b
-          "duration": 2.0,
-          "value": "Eb:(3,5,b7,b9)",
-          "confidence": 1
-        },
-        {
-<<<<<<< HEAD
+          "duration": 2.0,
+          "value": "Ab:maj7",
+          "confidence": 1
+        },
+        {
           "time": 39.0,
-=======
-          "time": 38.0,
->>>>>>> 5725112b
-          "duration": 2.0,
-          "value": "Ab:maj7",
-          "confidence": 1
-        },
-        {
-<<<<<<< HEAD
-          "time": 39.2,
-=======
-          "time": 38.2,
->>>>>>> 5725112b
-          "duration": 2.0,
-          "value": "Ab:maj7",
-          "confidence": 1
-        },
-        {
-<<<<<<< HEAD
-          "time": 40.0,
-=======
-          "time": 39.0,
->>>>>>> 5725112b
           "duration": 4.0,
           "value": "Ab:maj7",
           "confidence": 1
