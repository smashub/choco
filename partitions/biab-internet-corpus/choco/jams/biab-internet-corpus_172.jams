{
  "annotations": [
    {
      "annotation_metadata": {
        "curator": {
          "name": "",
          "email": ""
        },
        "annotator": {},
        "version": "",
        "corpus": "biab_internet_corpus",
        "annotation_tools": "",
        "annotation_rules": "",
        "validation": "",
        "data_source": ""
      },
      "namespace": "chord",
      "data": [
        {
          "time": 0.0,
          "duration": 2.0,
          "value": "Eb:maj9",
          "confidence": 1
        },
        {
          "time": 0.2,
          "duration": 2.0,
          "value": "Eb:maj9/D",
          "confidence": 1
        },
        {
          "time": 1.0,
          "duration": 4.0,
          "value": "Ab:(2,5)/C",
          "confidence": 1
        },
        {
          "time": 2.0,
          "duration": 2.0,
          "value": "G:min(b7)",
          "confidence": 1
        },
        {
          "time": 2.2,
          "duration": 2.0,
          "value": "C:min(b7)",
          "confidence": 1
        },
        {
          "time": 3.0,
          "duration": 2.0,
          "value": "F:min(b7)",
          "confidence": 1
        },
        {
          "time": 3.2,
          "duration": 2.0,
          "value": "Bb:(4,5,b7,9)",
          "confidence": 1
        },
        {
          "time": 4.0,
          "duration": 2.0,
          "value": "Eb:maj9",
          "confidence": 1
        },
        {
          "time": 4.2,
          "duration": 1.0,
          "value": "G:min(b7)",
          "confidence": 1
        },
        {
          "time": 4.3,
          "duration": 1.0,
          "value": "C:min(b7)",
          "confidence": 1
        },
        {
          "time": 5.0,
          "duration": 4.0,
          "value": "F:min(b7)",
          "confidence": 1
        },
        {
          "time": 6.0,
          "duration": 2.0,
          "value": "F:(5)/D",
          "confidence": 1
        },
        {
          "time": 6.2,
          "duration": 1.0,
          "value": "G:(4,5,b7)",
          "confidence": 1
        },
        {
          "time": 6.3,
          "duration": 1.0,
          "value": "G:(3,5,b7)",
          "confidence": 1
        },
        {
          "time": 7.0,
          "duration": 2.0,
          "value": "C:min(b7)",
          "confidence": 1
        },
        {
          "time": 7.2,
          "duration": 2.0,
          "value": "Ab:maj7",
          "confidence": 1
        },
        {
          "time": 8.0,
          "duration": 4.0,
          "value": "F:min(b7)/Bb",
          "confidence": 1
        },
        {
          "time": 9.0,
          "duration": 2.0,
          "value": "Eb:maj9",
          "confidence": 1
        },
        {
          "time": 9.2,
          "duration": 1.0,
          "value": "G:min(b7)",
          "confidence": 1
        },
        {
          "time": 9.3,
          "duration": 1.0,
          "value": "C:min(b7)",
          "confidence": 1
        },
        {
          "time": 10.0,
          "duration": 4.0,
          "value": "F:min(b7)",
          "confidence": 1
        },
        {
          "time": 11.0,
          "duration": 2.0,
          "value": "F:(5)/D",
          "confidence": 1
        },
        {
          "time": 11.2,
          "duration": 1.0,
          "value": "G:(4,5,b7)",
          "confidence": 1
        },
        {
          "time": 11.3,
          "duration": 1.0,
          "value": "G:(3,5,b7)",
<<<<<<< HEAD
=======
          "confidence": 1
        },
        {
          "time": 12.0,
          "duration": 2.0,
          "value": "C:min(b7)",
          "confidence": 1
        },
        {
          "time": 12.2,
          "duration": 2.0,
          "value": "Ab:maj7",
>>>>>>> 5725112b
          "confidence": 1
        },
        {
          "time": 13.0,
          "duration": 2.0,
<<<<<<< HEAD
          "value": "C:min(b7)",
=======
          "value": "F:min(b7)/Bb",
>>>>>>> 5725112b
          "confidence": 1
        },
        {
          "time": 13.2,
          "duration": 2.0,
<<<<<<< HEAD
          "value": "Ab:maj7",
=======
          "value": "Bb:(4,5,b7,9)",
>>>>>>> 5725112b
          "confidence": 1
        },
        {
          "time": 14.0,
          "duration": 2.0,
<<<<<<< HEAD
          "value": "F:min(b7)/Bb",
=======
          "value": "Eb:(2,5)",
>>>>>>> 5725112b
          "confidence": 1
        },
        {
          "time": 14.2,
          "duration": 2.0,
<<<<<<< HEAD
          "value": "Bb:(4,5,b7,9)",
=======
          "value": "Eb:(2,5)/D",
>>>>>>> 5725112b
          "confidence": 1
        },
        {
          "time": 15.0,
          "duration": 2.0,
<<<<<<< HEAD
          "value": "Eb:(2,5)",
=======
          "value": "Ab:maj7/C",
>>>>>>> 5725112b
          "confidence": 1
        },
        {
          "time": 15.2,
          "duration": 2.0,
<<<<<<< HEAD
          "value": "Eb:(2,5)/D",
=======
          "value": "Bb:maj/Ab",
>>>>>>> 5725112b
          "confidence": 1
        },
        {
          "time": 16.0,
          "duration": 2.0,
<<<<<<< HEAD
          "value": "Ab:maj7/C",
=======
          "value": "G:min(b7)",
>>>>>>> 5725112b
          "confidence": 1
        },
        {
          "time": 16.2,
          "duration": 2.0,
<<<<<<< HEAD
          "value": "Bb:maj/Ab",
=======
          "value": "C:min(b7)",
>>>>>>> 5725112b
          "confidence": 1
        },
        {
          "time": 17.0,
          "duration": 2.0,
<<<<<<< HEAD
          "value": "G:min(b7)",
=======
          "value": "Ab:maj7",
>>>>>>> 5725112b
          "confidence": 1
        },
        {
          "time": 17.2,
<<<<<<< HEAD
          "duration": 2.0,
          "value": "C:min(b7)",
          "confidence": 1
        },
        {
          "time": 18.0,
          "duration": 2.0,
          "value": "Ab:maj7",
          "confidence": 1
        },
        {
          "time": 18.2,
=======
>>>>>>> 5725112b
          "duration": 1.0,
          "value": "F:min(b7)/Bb",
          "confidence": 1
        },
        {
          "time": 17.3,
          "duration": 1.0,
          "value": "Bb:(3,5,b7,9)",
          "confidence": 1
        },
        {
          "time": 18.0,
          "duration": 2.0,
          "value": "Eb:(2,5)",
          "confidence": 1
        },
        {
          "time": 18.2,
          "duration": 2.0,
          "value": "Eb:(2,5)/D",
          "confidence": 1
        },
        {
          "time": 19.0,
          "duration": 2.0,
          "value": "Bb:min/Db",
          "confidence": 1
        },
        {
          "time": 19.2,
          "duration": 1.0,
          "value": "C:(4,5,b7)",
          "confidence": 1
        },
        {
          "time": 19.3,
          "duration": 1.0,
          "value": "C:(3,5,b7)",
          "confidence": 1
        },
        {
          "time": 20.0,
          "duration": 4.0,
          "value": "Ab:min/B",
          "confidence": 1
        },
        {
          "time": 21.0,
          "duration": 4.0,
          "value": "Bb:(4,5,b7)",
          "confidence": 1
        },
        {
          "time": 22.0,
          "duration": 4.0,
          "value": "Bb:(4,5,b7)",
          "confidence": 1
        },
        {
          "time": 23.0,
          "duration": 2.0,
          "value": "Eb:(2,5)",
          "confidence": 1
        },
        {
          "time": 23.2,
          "duration": 2.0,
          "value": "Eb:(2,5)/D",
          "confidence": 1
        },
        {
          "time": 24.0,
          "duration": 2.0,
          "value": "Ab:maj7/C",
          "confidence": 1
        },
        {
          "time": 24.2,
          "duration": 2.0,
          "value": "Bb:maj/Ab",
          "confidence": 1
        },
        {
          "time": 25.0,
          "duration": 2.0,
          "value": "G:min(b7)",
          "confidence": 1
        },
        {
          "time": 25.2,
          "duration": 2.0,
          "value": "C:min(b7)",
          "confidence": 1
        },
        {
          "time": 26.0,
          "duration": 2.0,
          "value": "Ab:maj7",
          "confidence": 1
        },
        {
          "time": 26.2,
          "duration": 1.0,
          "value": "F:min(b7)/Bb",
          "confidence": 1
        },
        {
          "time": 26.3,
          "duration": 1.0,
          "value": "Bb:(3,5,b7,9)",
          "confidence": 1
        },
        {
          "time": 27.0,
          "duration": 2.0,
          "value": "Eb:(2,5)",
          "confidence": 1
        },
        {
          "time": 27.2,
          "duration": 2.0,
          "value": "Eb:(2,5)/D",
          "confidence": 1
        },
        {
          "time": 28.0,
          "duration": 2.0,
          "value": "Bb:min/Db",
          "confidence": 1
        },
        {
          "time": 28.2,
          "duration": 1.0,
          "value": "C:(4,5,b7)",
          "confidence": 1
        },
        {
          "time": 28.3,
          "duration": 1.0,
          "value": "C:(3,5,b7)",
          "confidence": 1
        },
        {
          "time": 29.0,
          "duration": 4.0,
          "value": "Ab:min/B",
          "confidence": 1
        },
        {
          "time": 30.0,
          "duration": 4.0,
          "value": "Bb:(4,5,b7)",
          "confidence": 1
        },
        {
          "time": 31.0,
          "duration": 4.0,
          "value": "Bb:(4,5,b7)",
          "confidence": 1
        },
        {
          "time": 32.0,
          "duration": 2.0,
          "value": "Eb:maj9",
          "confidence": 1
        },
        {
          "time": 32.2,
          "duration": 2.0,
          "value": "Eb:maj9/D",
          "confidence": 1
        },
        {
          "time": 33.0,
          "duration": 4.0,
          "value": "Ab:(2,5)/C",
          "confidence": 1
        },
        {
          "time": 34.0,
          "duration": 2.0,
          "value": "G:min(b7)",
          "confidence": 1
        },
        {
          "time": 34.2,
          "duration": 2.0,
          "value": "C:min(b7)",
          "confidence": 1
        },
        {
          "time": 35.0,
          "duration": 2.0,
          "value": "F:min(b7)",
          "confidence": 1
        },
        {
          "time": 35.2,
          "duration": 2.0,
          "value": "Bb:(4,5,b7,9)",
          "confidence": 1
        },
        {
          "time": 36.0,
          "duration": 2.0,
          "value": "Eb:maj9",
          "confidence": 1
        },
        {
          "time": 36.2,
          "duration": 2.0,
          "value": "Eb:maj9/D",
          "confidence": 1
        },
        {
          "time": 37.0,
          "duration": 4.0,
          "value": "Ab:(2,5)/C",
          "confidence": 1
        },
        {
          "time": 38.0,
          "duration": 2.0,
          "value": "G:min(b7)",
          "confidence": 1
        },
        {
          "time": 38.2,
          "duration": 2.0,
          "value": "C:min(b7)",
          "confidence": 1
        },
        {
          "time": 39.0,
          "duration": 2.0,
          "value": "F:min(b7)",
          "confidence": 1
        },
        {
          "time": 39.2,
          "duration": 2.0,
          "value": "Bb:(4,5,b7,9)",
          "confidence": 1
        },
        {
          "time": 40.0,
          "duration": 4.0,
          "value": "Eb:maj7",
          "confidence": 1
        }
      ],
      "sandbox": {},
      "time": 0,
      "duration": 164.0
    },
    {
      "annotation_metadata": {
        "curator": {
          "name": "",
          "email": ""
        },
        "annotator": {},
        "version": "",
        "corpus": "biab_internet_corpus",
        "annotation_tools": "",
        "annotation_rules": "",
        "validation": "",
        "data_source": ""
      },
      "namespace": "key_mode",
      "data": [
        {
          "time": 0.0,
          "duration": 164.0,
          "value": "C",
          "confidence": 1
        }
      ],
      "sandbox": {},
      "time": 0,
      "duration": 164.0
    }
  ],
  "file_metadata": {
    "title": "That's What Friends Are For      clarkr@sd28.bc.ca",
    "artist": "",
    "release": "",
    "duration": 164.0,
    "identifiers": {},
    "jams_version": "0.3.4"
  },
  "sandbox": {
    "expanded": false
  }
}<|MERGE_RESOLUTION|>--- conflicted
+++ resolved
@@ -158,8 +158,6 @@
           "time": 11.3,
           "duration": 1.0,
           "value": "G:(3,5,b7)",
-<<<<<<< HEAD
-=======
           "confidence": 1
         },
         {
@@ -172,116 +170,64 @@
           "time": 12.2,
           "duration": 2.0,
           "value": "Ab:maj7",
->>>>>>> 5725112b
           "confidence": 1
         },
         {
           "time": 13.0,
           "duration": 2.0,
-<<<<<<< HEAD
-          "value": "C:min(b7)",
-=======
           "value": "F:min(b7)/Bb",
->>>>>>> 5725112b
           "confidence": 1
         },
         {
           "time": 13.2,
           "duration": 2.0,
-<<<<<<< HEAD
+          "value": "Bb:(4,5,b7,9)",
+          "confidence": 1
+        },
+        {
+          "time": 14.0,
+          "duration": 2.0,
+          "value": "Eb:(2,5)",
+          "confidence": 1
+        },
+        {
+          "time": 14.2,
+          "duration": 2.0,
+          "value": "Eb:(2,5)/D",
+          "confidence": 1
+        },
+        {
+          "time": 15.0,
+          "duration": 2.0,
+          "value": "Ab:maj7/C",
+          "confidence": 1
+        },
+        {
+          "time": 15.2,
+          "duration": 2.0,
+          "value": "Bb:maj/Ab",
+          "confidence": 1
+        },
+        {
+          "time": 16.0,
+          "duration": 2.0,
+          "value": "G:min(b7)",
+          "confidence": 1
+        },
+        {
+          "time": 16.2,
+          "duration": 2.0,
+          "value": "C:min(b7)",
+          "confidence": 1
+        },
+        {
+          "time": 17.0,
+          "duration": 2.0,
           "value": "Ab:maj7",
-=======
-          "value": "Bb:(4,5,b7,9)",
->>>>>>> 5725112b
-          "confidence": 1
-        },
-        {
-          "time": 14.0,
-          "duration": 2.0,
-<<<<<<< HEAD
-          "value": "F:min(b7)/Bb",
-=======
-          "value": "Eb:(2,5)",
->>>>>>> 5725112b
-          "confidence": 1
-        },
-        {
-          "time": 14.2,
-          "duration": 2.0,
-<<<<<<< HEAD
-          "value": "Bb:(4,5,b7,9)",
-=======
-          "value": "Eb:(2,5)/D",
->>>>>>> 5725112b
-          "confidence": 1
-        },
-        {
-          "time": 15.0,
-          "duration": 2.0,
-<<<<<<< HEAD
-          "value": "Eb:(2,5)",
-=======
-          "value": "Ab:maj7/C",
->>>>>>> 5725112b
-          "confidence": 1
-        },
-        {
-          "time": 15.2,
-          "duration": 2.0,
-<<<<<<< HEAD
-          "value": "Eb:(2,5)/D",
-=======
-          "value": "Bb:maj/Ab",
->>>>>>> 5725112b
-          "confidence": 1
-        },
-        {
-          "time": 16.0,
-          "duration": 2.0,
-<<<<<<< HEAD
-          "value": "Ab:maj7/C",
-=======
-          "value": "G:min(b7)",
->>>>>>> 5725112b
-          "confidence": 1
-        },
-        {
-          "time": 16.2,
-          "duration": 2.0,
-<<<<<<< HEAD
-          "value": "Bb:maj/Ab",
-=======
-          "value": "C:min(b7)",
->>>>>>> 5725112b
-          "confidence": 1
-        },
-        {
-          "time": 17.0,
-          "duration": 2.0,
-<<<<<<< HEAD
-          "value": "G:min(b7)",
-=======
-          "value": "Ab:maj7",
->>>>>>> 5725112b
           "confidence": 1
         },
         {
           "time": 17.2,
-<<<<<<< HEAD
-          "duration": 2.0,
-          "value": "C:min(b7)",
-          "confidence": 1
-        },
-        {
-          "time": 18.0,
-          "duration": 2.0,
-          "value": "Ab:maj7",
-          "confidence": 1
-        },
-        {
-          "time": 18.2,
-=======
->>>>>>> 5725112b
           "duration": 1.0,
           "value": "F:min(b7)/Bb",
           "confidence": 1
