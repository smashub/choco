{
  "annotations": [
    {
      "annotation_metadata": {
        "curator": {
          "name": "",
          "email": ""
        },
        "annotator": {},
        "version": "",
        "corpus": "biab_internet_corpus",
        "annotation_tools": "",
        "annotation_rules": "",
        "validation": "",
        "data_source": ""
      },
      "namespace": "chord",
      "data": [
        {
          "time": 0.0,
          "duration": 4.0,
          "value": "F:maj",
          "confidence": 1
        },
        {
          "time": 1.0,
<<<<<<< HEAD
          "duration": 4.0,
=======
          "duration": 2.0,
          "value": "Bb:maj",
          "confidence": 1
        },
        {
          "time": 1.2,
          "duration": 2.0,
>>>>>>> 5725112b
          "value": "F:maj",
          "confidence": 1
        },
        {
          "time": 2.0,
          "duration": 2.0,
<<<<<<< HEAD
          "value": "Bb:maj",
=======
          "value": "C:(3,5,b7)",
>>>>>>> 5725112b
          "confidence": 1
        },
        {
          "time": 2.2,
          "duration": 2.0,
          "value": "F:maj",
          "confidence": 1
        },
        {
          "time": 3.0,
<<<<<<< HEAD
          "duration": 2.0,
          "value": "C:(3,5,b7)",
          "confidence": 1
        },
        {
          "time": 3.2,
          "duration": 2.0,
=======
          "duration": 4.0,
>>>>>>> 5725112b
          "value": "F:maj",
          "confidence": 1
        },
        {
          "time": 4.0,
<<<<<<< HEAD
          "duration": 4.0,
=======
          "duration": 2.0,
          "value": "Bb:maj",
          "confidence": 1
        },
        {
          "time": 4.2,
          "duration": 2.0,
>>>>>>> 5725112b
          "value": "F:maj",
          "confidence": 1
        },
        {
          "time": 5.0,
          "duration": 2.0,
<<<<<<< HEAD
          "value": "Bb:maj",
=======
          "value": "D:min",
>>>>>>> 5725112b
          "confidence": 1
        },
        {
          "time": 5.2,
          "duration": 2.0,
<<<<<<< HEAD
          "value": "F:maj",
=======
          "value": "A:min",
>>>>>>> 5725112b
          "confidence": 1
        },
        {
          "time": 6.0,
          "duration": 2.0,
<<<<<<< HEAD
          "value": "D:min",
=======
          "value": "G:min",
>>>>>>> 5725112b
          "confidence": 1
        },
        {
          "time": 6.2,
          "duration": 2.0,
<<<<<<< HEAD
          "value": "A:min",
=======
          "value": "C:(3,5,b7)",
>>>>>>> 5725112b
          "confidence": 1
        },
        {
          "time": 7.0,
<<<<<<< HEAD
          "duration": 2.0,
          "value": "G:min",
          "confidence": 1
        },
        {
          "time": 7.2,
          "duration": 2.0,
          "value": "C:(3,5,b7)",
=======
          "duration": 4.0,
          "value": "F:maj",
>>>>>>> 5725112b
          "confidence": 1
        },
        {
          "time": 8.0,
<<<<<<< HEAD
          "duration": 4.0,
=======
          "duration": 2.0,
          "value": "Bb:maj",
          "confidence": 1
        },
        {
          "time": 8.2,
          "duration": 2.0,
>>>>>>> 5725112b
          "value": "F:maj",
          "confidence": 1
        },
        {
          "time": 9.0,
          "duration": 2.0,
<<<<<<< HEAD
          "value": "Bb:maj",
=======
          "value": "D:min",
>>>>>>> 5725112b
          "confidence": 1
        },
        {
          "time": 9.2,
          "duration": 2.0,
<<<<<<< HEAD
          "value": "F:maj",
=======
          "value": "A:min",
>>>>>>> 5725112b
          "confidence": 1
        },
        {
          "time": 10.0,
          "duration": 2.0,
<<<<<<< HEAD
          "value": "D:min",
=======
          "value": "G:min",
>>>>>>> 5725112b
          "confidence": 1
        },
        {
          "time": 10.2,
          "duration": 2.0,
<<<<<<< HEAD
          "value": "A:min",
=======
          "value": "C:(3,5,b7)",
>>>>>>> 5725112b
          "confidence": 1
        },
        {
          "time": 11.0,
<<<<<<< HEAD
          "duration": 2.0,
          "value": "G:min",
          "confidence": 1
        },
        {
          "time": 11.2,
          "duration": 2.0,
          "value": "C:(3,5,b7)",
=======
          "duration": 4.0,
          "value": "F:maj",
>>>>>>> 5725112b
          "confidence": 1
        },
        {
          "time": 12.0,
<<<<<<< HEAD
          "duration": 4.0,
=======
          "duration": 2.0,
          "value": "Bb:maj",
          "confidence": 1
        },
        {
          "time": 12.2,
          "duration": 2.0,
>>>>>>> 5725112b
          "value": "F:maj",
          "confidence": 1
        },
        {
          "time": 13.0,
          "duration": 2.0,
<<<<<<< HEAD
          "value": "Bb:maj",
=======
          "value": "C:(3,5,b7)",
>>>>>>> 5725112b
          "confidence": 1
        },
        {
          "time": 13.2,
          "duration": 2.0,
          "value": "F:maj",
<<<<<<< HEAD
          "confidence": 1
        },
        {
          "time": 14.0,
          "duration": 2.0,
          "value": "C:(3,5,b7)",
          "confidence": 1
        },
        {
          "time": 14.2,
          "duration": 2.0,
          "value": "F:maj",
=======
>>>>>>> 5725112b
          "confidence": 1
        }
      ],
      "sandbox": {},
      "time": 0,
      "duration": 64.0
    },
    {
      "annotation_metadata": {
        "curator": {
          "name": "",
          "email": ""
        },
        "annotator": {},
        "version": "",
        "corpus": "biab_internet_corpus",
        "annotation_tools": "",
        "annotation_rules": "",
        "validation": "",
        "data_source": ""
      },
      "namespace": "key_mode",
      "data": [
        {
          "time": 0.0,
          "duration": 64.0,
          "value": "F",
          "confidence": 1
        }
      ],
      "sandbox": {},
      "time": 0,
      "duration": 64.0
    }
  ],
  "file_metadata": {
    "title": "Battle of Otterbourne",
    "artist": "",
    "release": "",
    "duration": 64.0,
    "identifiers": {},
    "jams_version": "0.3.4"
  },
  "sandbox": {
    "expanded": false
  }
}<|MERGE_RESOLUTION|>--- conflicted
+++ resolved
@@ -24,9 +24,6 @@
         },
         {
           "time": 1.0,
-<<<<<<< HEAD
-          "duration": 4.0,
-=======
           "duration": 2.0,
           "value": "Bb:maj",
           "confidence": 1
@@ -34,18 +31,13 @@
         {
           "time": 1.2,
           "duration": 2.0,
->>>>>>> 5725112b
           "value": "F:maj",
           "confidence": 1
         },
         {
           "time": 2.0,
           "duration": 2.0,
-<<<<<<< HEAD
-          "value": "Bb:maj",
-=======
-          "value": "C:(3,5,b7)",
->>>>>>> 5725112b
+          "value": "C:(3,5,b7)",
           "confidence": 1
         },
         {
@@ -56,25 +48,12 @@
         },
         {
           "time": 3.0,
-<<<<<<< HEAD
-          "duration": 2.0,
-          "value": "C:(3,5,b7)",
-          "confidence": 1
-        },
-        {
-          "time": 3.2,
-          "duration": 2.0,
-=======
-          "duration": 4.0,
->>>>>>> 5725112b
+          "duration": 4.0,
           "value": "F:maj",
           "confidence": 1
         },
         {
           "time": 4.0,
-<<<<<<< HEAD
-          "duration": 4.0,
-=======
           "duration": 2.0,
           "value": "Bb:maj",
           "confidence": 1
@@ -82,145 +61,83 @@
         {
           "time": 4.2,
           "duration": 2.0,
->>>>>>> 5725112b
           "value": "F:maj",
           "confidence": 1
         },
         {
           "time": 5.0,
           "duration": 2.0,
-<<<<<<< HEAD
-          "value": "Bb:maj",
-=======
           "value": "D:min",
->>>>>>> 5725112b
           "confidence": 1
         },
         {
           "time": 5.2,
           "duration": 2.0,
-<<<<<<< HEAD
-          "value": "F:maj",
-=======
           "value": "A:min",
->>>>>>> 5725112b
           "confidence": 1
         },
         {
           "time": 6.0,
           "duration": 2.0,
-<<<<<<< HEAD
+          "value": "G:min",
+          "confidence": 1
+        },
+        {
+          "time": 6.2,
+          "duration": 2.0,
+          "value": "C:(3,5,b7)",
+          "confidence": 1
+        },
+        {
+          "time": 7.0,
+          "duration": 4.0,
+          "value": "F:maj",
+          "confidence": 1
+        },
+        {
+          "time": 8.0,
+          "duration": 2.0,
+          "value": "Bb:maj",
+          "confidence": 1
+        },
+        {
+          "time": 8.2,
+          "duration": 2.0,
+          "value": "F:maj",
+          "confidence": 1
+        },
+        {
+          "time": 9.0,
+          "duration": 2.0,
           "value": "D:min",
-=======
+          "confidence": 1
+        },
+        {
+          "time": 9.2,
+          "duration": 2.0,
+          "value": "A:min",
+          "confidence": 1
+        },
+        {
+          "time": 10.0,
+          "duration": 2.0,
           "value": "G:min",
->>>>>>> 5725112b
-          "confidence": 1
-        },
-        {
-          "time": 6.2,
-          "duration": 2.0,
-<<<<<<< HEAD
-          "value": "A:min",
-=======
-          "value": "C:(3,5,b7)",
->>>>>>> 5725112b
-          "confidence": 1
-        },
-        {
-          "time": 7.0,
-<<<<<<< HEAD
-          "duration": 2.0,
-          "value": "G:min",
-          "confidence": 1
-        },
-        {
-          "time": 7.2,
-          "duration": 2.0,
-          "value": "C:(3,5,b7)",
-=======
-          "duration": 4.0,
-          "value": "F:maj",
->>>>>>> 5725112b
-          "confidence": 1
-        },
-        {
-          "time": 8.0,
-<<<<<<< HEAD
-          "duration": 4.0,
-=======
-          "duration": 2.0,
-          "value": "Bb:maj",
-          "confidence": 1
-        },
-        {
-          "time": 8.2,
-          "duration": 2.0,
->>>>>>> 5725112b
-          "value": "F:maj",
-          "confidence": 1
-        },
-        {
-          "time": 9.0,
-          "duration": 2.0,
-<<<<<<< HEAD
-          "value": "Bb:maj",
-=======
-          "value": "D:min",
->>>>>>> 5725112b
-          "confidence": 1
-        },
-        {
-          "time": 9.2,
-          "duration": 2.0,
-<<<<<<< HEAD
-          "value": "F:maj",
-=======
-          "value": "A:min",
->>>>>>> 5725112b
-          "confidence": 1
-        },
-        {
-          "time": 10.0,
-          "duration": 2.0,
-<<<<<<< HEAD
-          "value": "D:min",
-=======
-          "value": "G:min",
->>>>>>> 5725112b
           "confidence": 1
         },
         {
           "time": 10.2,
           "duration": 2.0,
-<<<<<<< HEAD
-          "value": "A:min",
-=======
-          "value": "C:(3,5,b7)",
->>>>>>> 5725112b
+          "value": "C:(3,5,b7)",
           "confidence": 1
         },
         {
           "time": 11.0,
-<<<<<<< HEAD
-          "duration": 2.0,
-          "value": "G:min",
-          "confidence": 1
-        },
-        {
-          "time": 11.2,
-          "duration": 2.0,
-          "value": "C:(3,5,b7)",
-=======
-          "duration": 4.0,
-          "value": "F:maj",
->>>>>>> 5725112b
+          "duration": 4.0,
+          "value": "F:maj",
           "confidence": 1
         },
         {
           "time": 12.0,
-<<<<<<< HEAD
-          "duration": 4.0,
-=======
           "duration": 2.0,
           "value": "Bb:maj",
           "confidence": 1
@@ -228,39 +145,19 @@
         {
           "time": 12.2,
           "duration": 2.0,
->>>>>>> 5725112b
           "value": "F:maj",
           "confidence": 1
         },
         {
           "time": 13.0,
           "duration": 2.0,
-<<<<<<< HEAD
-          "value": "Bb:maj",
-=======
-          "value": "C:(3,5,b7)",
->>>>>>> 5725112b
+          "value": "C:(3,5,b7)",
           "confidence": 1
         },
         {
           "time": 13.2,
           "duration": 2.0,
           "value": "F:maj",
-<<<<<<< HEAD
-          "confidence": 1
-        },
-        {
-          "time": 14.0,
-          "duration": 2.0,
-          "value": "C:(3,5,b7)",
-          "confidence": 1
-        },
-        {
-          "time": 14.2,
-          "duration": 2.0,
-          "value": "F:maj",
-=======
->>>>>>> 5725112b
           "confidence": 1
         }
       ],
