--- conflicted
+++ resolved
@@ -95,11 +95,7 @@
           "confidence": 1
         },
         {
-<<<<<<< HEAD
-          "time": 13.3,
-=======
           "time": 12.3,
->>>>>>> 5725112b
           "duration": 1.0,
           "value": "B:(3,5,b7)",
           "confidence": 1
@@ -131,62 +127,41 @@
         {
           "time": 17.0,
           "duration": 4.0,
-<<<<<<< HEAD
+          "value": "D:(3,5,b7)",
+          "confidence": 1
+        },
+        {
+          "time": 18.0,
+          "duration": 4.0,
           "value": "G:min(b7)",
-=======
+          "confidence": 1
+        },
+        {
+          "time": 19.0,
+          "duration": 4.0,
           "value": "D:(3,5,b7)",
->>>>>>> 5725112b
-          "confidence": 1
-        },
-        {
-          "time": 18.0,
+          "confidence": 1
+        },
+        {
+          "time": 20.0,
           "duration": 4.0,
           "value": "G:min(b7)",
           "confidence": 1
         },
         {
-          "time": 19.0,
-          "duration": 4.0,
-<<<<<<< HEAD
+          "time": 21.0,
+          "duration": 4.0,
+          "value": "D:(3,5,b7)",
+          "confidence": 1
+        },
+        {
+          "time": 22.0,
+          "duration": 4.0,
           "value": "G:min(b7)",
-=======
-          "value": "D:(3,5,b7)",
->>>>>>> 5725112b
-          "confidence": 1
-        },
-        {
-          "time": 20.0,
-          "duration": 4.0,
-          "value": "G:min(b7)",
-          "confidence": 1
-        },
-        {
-          "time": 21.0,
-          "duration": 4.0,
-<<<<<<< HEAD
-          "value": "G:min(b7)",
-=======
-          "value": "D:(3,5,b7)",
->>>>>>> 5725112b
-          "confidence": 1
-        },
-        {
-          "time": 22.0,
-          "duration": 4.0,
-          "value": "G:min(b7)",
           "confidence": 1
         },
         {
           "time": 23.0,
-<<<<<<< HEAD
-          "duration": 4.0,
-          "value": "G:min(b7)",
-          "confidence": 1
-        },
-        {
-          "time": 24.0,
-=======
->>>>>>> 5725112b
           "duration": 2.0,
           "value": "Eb:(3,5,b7)",
           "confidence": 1
@@ -276,11 +251,7 @@
           "confidence": 1
         },
         {
-<<<<<<< HEAD
-          "time": 37.3,
-=======
           "time": 36.3,
->>>>>>> 5725112b
           "duration": 1.0,
           "value": "B:(3,5,b7)",
           "confidence": 1
