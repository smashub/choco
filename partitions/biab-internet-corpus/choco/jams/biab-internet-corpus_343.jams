--- conflicted
+++ resolved
@@ -23,11 +23,7 @@
           "confidence": 1
         },
         {
-<<<<<<< HEAD
-          "time": 1.3,
-=======
           "time": 0.3,
->>>>>>> 5725112b
           "duration": 1.0,
           "value": "Bb:(3,5,b7)",
           "confidence": 1
@@ -57,11 +53,7 @@
           "confidence": 1
         },
         {
-<<<<<<< HEAD
-          "time": 5.3,
-=======
           "time": 4.3,
->>>>>>> 5725112b
           "duration": 1.0,
           "value": "Bb:(3,5,b7)",
           "confidence": 1
@@ -91,11 +83,7 @@
           "confidence": 1
         },
         {
-<<<<<<< HEAD
-          "time": 9.3,
-=======
           "time": 8.3,
->>>>>>> 5725112b
           "duration": 1.0,
           "value": "Bb:(3,5,b7)",
           "confidence": 1
@@ -125,11 +113,7 @@
           "confidence": 1
         },
         {
-<<<<<<< HEAD
-          "time": 13.3,
-=======
           "time": 12.3,
->>>>>>> 5725112b
           "duration": 1.0,
           "value": "Bb:(3,5,b7)",
           "confidence": 1
@@ -159,53 +143,37 @@
           "confidence": 1
         },
         {
-<<<<<<< HEAD
+          "time": 15.1,
+          "duration": 1.0,
+          "value": "Ab:maj",
+          "confidence": 1
+        },
+        {
+          "time": 15.2,
+          "duration": 1.0,
+          "value": "Eb:maj",
+          "confidence": 1
+        },
+        {
+          "time": 15.3,
+          "duration": 1.0,
+          "value": "Bb:(3,5,b7)",
+          "confidence": 1
+        },
+        {
+          "time": 16.0,
+          "duration": 1.0,
+          "value": "Eb:maj",
+          "confidence": 1
+        },
+        {
           "time": 16.1,
-=======
-          "time": 15.1,
->>>>>>> 5725112b
-          "duration": 1.0,
-          "value": "Ab:maj",
-          "confidence": 1
-        },
-        {
-<<<<<<< HEAD
+          "duration": 1.0,
+          "value": "E:dim",
+          "confidence": 1
+        },
+        {
           "time": 16.2,
-=======
-          "time": 15.2,
->>>>>>> 5725112b
-          "duration": 1.0,
-          "value": "Eb:maj",
-          "confidence": 1
-        },
-        {
-          "time": 15.3,
-          "duration": 1.0,
-          "value": "Bb:(3,5,b7)",
-          "confidence": 1
-        },
-        {
-          "time": 16.0,
-          "duration": 1.0,
-          "value": "Eb:maj",
-          "confidence": 1
-        },
-        {
-<<<<<<< HEAD
-          "time": 17.1,
-=======
-          "time": 16.1,
->>>>>>> 5725112b
-          "duration": 1.0,
-          "value": "E:dim",
-          "confidence": 1
-        },
-        {
-<<<<<<< HEAD
-          "time": 17.2,
-=======
-          "time": 16.2,
->>>>>>> 5725112b
           "duration": 2.0,
           "value": "Bb:(3,5,b7)",
           "confidence": 1
@@ -235,11 +203,7 @@
           "confidence": 1
         },
         {
-<<<<<<< HEAD
-          "time": 21.3,
-=======
           "time": 20.3,
->>>>>>> 5725112b
           "duration": 1.0,
           "value": "Bb:(3,5,b7)",
           "confidence": 1
@@ -305,11 +269,7 @@
           "confidence": 1
         },
         {
-<<<<<<< HEAD
-          "time": 29.3,
-=======
           "time": 28.3,
->>>>>>> 5725112b
           "duration": 1.0,
           "value": "Bb:(3,5,b7)",
           "confidence": 1
