--- conflicted
+++ resolved
@@ -31,11 +31,7 @@
         {
           "time": 2.0,
           "duration": 4.0,
-<<<<<<< HEAD
-          "value": "A:(3,5,b7)",
-=======
           "value": "D:min(6)",
->>>>>>> 5725112b
           "confidence": 1
         },
         {
@@ -47,11 +43,7 @@
         {
           "time": 4.0,
           "duration": 4.0,
-<<<<<<< HEAD
-          "value": "D:min(6)",
-=======
           "value": "A:(3,5,b7)",
->>>>>>> 5725112b
           "confidence": 1
         },
         {
@@ -63,11 +55,7 @@
         {
           "time": 6.0,
           "duration": 4.0,
-<<<<<<< HEAD
-          "value": "A:(3,5,b7)",
-=======
           "value": "Bb:(3,5,6)",
->>>>>>> 5725112b
           "confidence": 1
         },
         {
@@ -79,11 +67,7 @@
         {
           "time": 8.0,
           "duration": 4.0,
-<<<<<<< HEAD
-          "value": "Bb:(3,5,6)",
-=======
           "value": "G:min(6)",
->>>>>>> 5725112b
           "confidence": 1
         },
         {
@@ -95,11 +79,7 @@
         {
           "time": 10.0,
           "duration": 4.0,
-<<<<<<< HEAD
-          "value": "G:min(6)",
-=======
           "value": "D:min(6)",
->>>>>>> 5725112b
           "confidence": 1
         },
         {
@@ -111,11 +91,7 @@
         {
           "time": 12.0,
           "duration": 4.0,
-<<<<<<< HEAD
-          "value": "D:min(6)",
-=======
           "value": "A:(3,5,b7)",
->>>>>>> 5725112b
           "confidence": 1
         },
         {
@@ -127,15 +103,6 @@
         {
           "time": 14.0,
           "duration": 4.0,
-<<<<<<< HEAD
-          "value": "A:(3,5,b7)",
-          "confidence": 1
-        },
-        {
-          "time": 15.0,
-          "duration": 4.0,
-=======
->>>>>>> 5725112b
           "value": "D:min(6)",
           "confidence": 1
         }
