{
  "annotations": [
    {
      "annotation_metadata": {
        "curator": {
          "name": "",
          "email": ""
        },
        "annotator": {},
        "version": "",
        "corpus": "biab_internet_corpus",
        "annotation_tools": "",
        "annotation_rules": "",
        "validation": "",
        "data_source": ""
      },
      "namespace": "chord",
      "data": [
        {
          "time": 0.0,
          "duration": 4.0,
          "value": "Eb:maj",
          "confidence": 1
        },
        {
          "time": 1.0,
          "duration": 4.0,
<<<<<<< HEAD
          "value": "Eb:maj",
=======
          "value": "B:(3,5,b7)",
>>>>>>> 5725112b
          "confidence": 1
        },
        {
          "time": 2.0,
          "duration": 4.0,
<<<<<<< HEAD
          "value": "B:(3,5,b7)",
=======
          "value": "Eb:maj",
>>>>>>> 5725112b
          "confidence": 1
        },
        {
          "time": 3.0,
          "duration": 4.0,
          "value": "Eb:maj",
          "confidence": 1
        },
        {
          "time": 4.0,
          "duration": 4.0,
          "value": "Eb:maj",
          "confidence": 1
        },
        {
          "time": 5.0,
          "duration": 4.0,
<<<<<<< HEAD
          "value": "Eb:maj",
=======
          "value": "B:(3,5,b7)",
>>>>>>> 5725112b
          "confidence": 1
        },
        {
          "time": 6.0,
          "duration": 4.0,
<<<<<<< HEAD
          "value": "B:(3,5,b7)",
=======
          "value": "Eb:maj",
>>>>>>> 5725112b
          "confidence": 1
        },
        {
          "time": 7.0,
          "duration": 4.0,
          "value": "Eb:maj",
          "confidence": 1
        },
        {
          "time": 8.0,
          "duration": 4.0,
          "value": "Eb:maj",
          "confidence": 1
        },
        {
          "time": 9.0,
          "duration": 4.0,
          "value": "Eb:maj",
          "confidence": 1
        },
        {
          "time": 10.0,
          "duration": 4.0,
          "value": "Eb:maj",
          "confidence": 1
        },
        {
          "time": 11.0,
          "duration": 4.0,
<<<<<<< HEAD
          "value": "Eb:maj",
=======
          "value": "B:(3,5,b7)",
>>>>>>> 5725112b
          "confidence": 1
        },
        {
          "time": 12.0,
          "duration": 4.0,
<<<<<<< HEAD
          "value": "B:(3,5,b7)",
=======
          "value": "Eb:maj",
>>>>>>> 5725112b
          "confidence": 1
        },
        {
          "time": 13.0,
          "duration": 4.0,
<<<<<<< HEAD
          "value": "Eb:maj",
=======
          "value": "B:(3,5,b7)",
>>>>>>> 5725112b
          "confidence": 1
        },
        {
          "time": 14.0,
          "duration": 4.0,
<<<<<<< HEAD
          "value": "B:(3,5,b7)",
=======
          "value": "Eb:maj",
>>>>>>> 5725112b
          "confidence": 1
        },
        {
          "time": 15.0,
          "duration": 4.0,
<<<<<<< HEAD
          "value": "Eb:maj",
=======
          "value": "B:(3,5,b7)",
>>>>>>> 5725112b
          "confidence": 1
        },
        {
          "time": 16.0,
          "duration": 4.0,
<<<<<<< HEAD
          "value": "B:(3,5,b7)",
=======
          "value": "Eb:(3,5,b7)",
>>>>>>> 5725112b
          "confidence": 1
        },
        {
          "time": 17.0,
          "duration": 4.0,
          "value": "Eb:(3,5,b7)",
          "confidence": 1
        },
        {
          "time": 18.0,
          "duration": 4.0,
<<<<<<< HEAD
          "value": "Eb:(3,5,b7)",
=======
          "value": "Eb:maj",
>>>>>>> 5725112b
          "confidence": 1
        },
        {
          "time": 19.0,
          "duration": 4.0,
<<<<<<< HEAD
          "value": "Eb:maj",
=======
          "value": "B:(3,5,b7)",
>>>>>>> 5725112b
          "confidence": 1
        },
        {
          "time": 20.0,
          "duration": 4.0,
<<<<<<< HEAD
          "value": "B:(3,5,b7)",
=======
          "value": "Eb:maj",
>>>>>>> 5725112b
          "confidence": 1
        },
        {
          "time": 21.0,
          "duration": 4.0,
<<<<<<< HEAD
          "value": "Eb:maj",
=======
          "value": "B:(3,5,b7)",
>>>>>>> 5725112b
          "confidence": 1
        },
        {
          "time": 22.0,
          "duration": 4.0,
<<<<<<< HEAD
          "value": "B:(3,5,b7)",
=======
          "value": "Eb:maj",
>>>>>>> 5725112b
          "confidence": 1
        },
        {
          "time": 23.0,
          "duration": 4.0,
<<<<<<< HEAD
          "value": "Eb:maj",
=======
          "value": "B:(3,5,b7)",
>>>>>>> 5725112b
          "confidence": 1
        },
        {
          "time": 24.0,
          "duration": 4.0,
<<<<<<< HEAD
          "value": "B:(3,5,b7)",
=======
          "value": "Eb:(3,5,b7)",
>>>>>>> 5725112b
          "confidence": 1
        },
        {
          "time": 25.0,
          "duration": 4.0,
<<<<<<< HEAD
          "value": "Eb:(3,5,b7)",
=======
          "value": "Eb:maj",
>>>>>>> 5725112b
          "confidence": 1
        },
        {
          "time": 26.0,
          "duration": 4.0,
          "value": "Eb:maj",
          "confidence": 1
        },
        {
          "time": 27.0,
          "duration": 4.0,
          "value": "Eb:maj",
          "confidence": 1
        },
        {
          "time": 28.0,
          "duration": 4.0,
          "value": "Eb:maj",
          "confidence": 1
        },
        {
          "time": 29.0,
          "duration": 4.0,
          "value": "Eb:maj",
          "confidence": 1
        },
        {
          "time": 30.0,
          "duration": 4.0,
          "value": "Eb:maj",
          "confidence": 1
        },
        {
          "time": 31.0,
          "duration": 4.0,
          "value": "Eb:maj",
          "confidence": 1
        },
        {
          "time": 32.0,
          "duration": 4.0,
          "value": "Eb:maj",
          "confidence": 1
        },
        {
          "time": 33.0,
          "duration": 4.0,
          "value": "Eb:maj",
          "confidence": 1
        },
        {
          "time": 34.0,
          "duration": 4.0,
<<<<<<< HEAD
          "value": "Eb:maj",
=======
          "value": "B:maj",
>>>>>>> 5725112b
          "confidence": 1
        },
        {
          "time": 35.0,
          "duration": 4.0,
<<<<<<< HEAD
          "value": "B:maj",
=======
          "value": "G:(3,5,b7)",
>>>>>>> 5725112b
          "confidence": 1
        },
        {
          "time": 36.0,
          "duration": 4.0,
<<<<<<< HEAD
          "value": "G:(3,5,b7)",
=======
          "value": "B:maj",
>>>>>>> 5725112b
          "confidence": 1
        },
        {
          "time": 37.0,
          "duration": 4.0,
<<<<<<< HEAD
          "value": "B:maj",
=======
          "value": "G:(3,5,b7)",
>>>>>>> 5725112b
          "confidence": 1
        },
        {
          "time": 38.0,
          "duration": 4.0,
<<<<<<< HEAD
          "value": "G:(3,5,b7)",
=======
          "value": "B:(3,5,b7)",
>>>>>>> 5725112b
          "confidence": 1
        },
        {
          "time": 39.0,
          "duration": 4.0,
          "value": "B:(3,5,b7)",
          "confidence": 1
        },
        {
          "time": 40.0,
          "duration": 4.0,
          "value": "B:(3,5,b7)",
          "confidence": 1
        },
        {
          "time": 41.0,
          "duration": 4.0,
          "value": "B:(3,5,b7)",
          "confidence": 1
        },
        {
          "time": 42.0,
          "duration": 4.0,
<<<<<<< HEAD
          "value": "B:(3,5,b7)",
          "confidence": 1
        },
        {
          "time": 43.0,
          "duration": 4.0,
=======
>>>>>>> 5725112b
          "value": "Eb:maj",
          "confidence": 1
        }
      ],
      "sandbox": {},
      "time": 0,
      "duration": 172.0
    },
    {
      "annotation_metadata": {
        "curator": {
          "name": "",
          "email": ""
        },
        "annotator": {},
        "version": "",
        "corpus": "biab_internet_corpus",
        "annotation_tools": "",
        "annotation_rules": "",
        "validation": "",
        "data_source": ""
      },
      "namespace": "key_mode",
      "data": [
        {
          "time": 0.0,
          "duration": 172.0,
          "value": "Eb",
          "confidence": 1
        }
      ],
      "sandbox": {},
      "time": 0,
      "duration": 172.0
    }
  ],
  "file_metadata": {
    "title": "Zurzday - Duke Ellington",
    "artist": "",
    "release": "",
    "duration": 172.0,
    "identifiers": {},
    "jams_version": "0.3.4"
  },
  "sandbox": {
    "expanded": false
  }
}<|MERGE_RESOLUTION|>--- conflicted
+++ resolved
@@ -25,21 +25,13 @@
         {
           "time": 1.0,
           "duration": 4.0,
-<<<<<<< HEAD
-          "value": "Eb:maj",
-=======
-          "value": "B:(3,5,b7)",
->>>>>>> 5725112b
+          "value": "B:(3,5,b7)",
           "confidence": 1
         },
         {
           "time": 2.0,
           "duration": 4.0,
-<<<<<<< HEAD
-          "value": "B:(3,5,b7)",
-=======
-          "value": "Eb:maj",
->>>>>>> 5725112b
+          "value": "Eb:maj",
           "confidence": 1
         },
         {
@@ -57,21 +49,13 @@
         {
           "time": 5.0,
           "duration": 4.0,
-<<<<<<< HEAD
-          "value": "Eb:maj",
-=======
-          "value": "B:(3,5,b7)",
->>>>>>> 5725112b
+          "value": "B:(3,5,b7)",
           "confidence": 1
         },
         {
           "time": 6.0,
           "duration": 4.0,
-<<<<<<< HEAD
-          "value": "B:(3,5,b7)",
-=======
-          "value": "Eb:maj",
->>>>>>> 5725112b
+          "value": "Eb:maj",
           "confidence": 1
         },
         {
@@ -101,61 +85,37 @@
         {
           "time": 11.0,
           "duration": 4.0,
-<<<<<<< HEAD
-          "value": "Eb:maj",
-=======
-          "value": "B:(3,5,b7)",
->>>>>>> 5725112b
+          "value": "B:(3,5,b7)",
           "confidence": 1
         },
         {
           "time": 12.0,
           "duration": 4.0,
-<<<<<<< HEAD
-          "value": "B:(3,5,b7)",
-=======
-          "value": "Eb:maj",
->>>>>>> 5725112b
+          "value": "Eb:maj",
           "confidence": 1
         },
         {
           "time": 13.0,
           "duration": 4.0,
-<<<<<<< HEAD
-          "value": "Eb:maj",
-=======
-          "value": "B:(3,5,b7)",
->>>>>>> 5725112b
+          "value": "B:(3,5,b7)",
           "confidence": 1
         },
         {
           "time": 14.0,
           "duration": 4.0,
-<<<<<<< HEAD
-          "value": "B:(3,5,b7)",
-=======
-          "value": "Eb:maj",
->>>>>>> 5725112b
+          "value": "Eb:maj",
           "confidence": 1
         },
         {
           "time": 15.0,
           "duration": 4.0,
-<<<<<<< HEAD
-          "value": "Eb:maj",
-=======
-          "value": "B:(3,5,b7)",
->>>>>>> 5725112b
+          "value": "B:(3,5,b7)",
           "confidence": 1
         },
         {
           "time": 16.0,
           "duration": 4.0,
-<<<<<<< HEAD
-          "value": "B:(3,5,b7)",
-=======
           "value": "Eb:(3,5,b7)",
->>>>>>> 5725112b
           "confidence": 1
         },
         {
@@ -167,81 +127,49 @@
         {
           "time": 18.0,
           "duration": 4.0,
-<<<<<<< HEAD
+          "value": "Eb:maj",
+          "confidence": 1
+        },
+        {
+          "time": 19.0,
+          "duration": 4.0,
+          "value": "B:(3,5,b7)",
+          "confidence": 1
+        },
+        {
+          "time": 20.0,
+          "duration": 4.0,
+          "value": "Eb:maj",
+          "confidence": 1
+        },
+        {
+          "time": 21.0,
+          "duration": 4.0,
+          "value": "B:(3,5,b7)",
+          "confidence": 1
+        },
+        {
+          "time": 22.0,
+          "duration": 4.0,
+          "value": "Eb:maj",
+          "confidence": 1
+        },
+        {
+          "time": 23.0,
+          "duration": 4.0,
+          "value": "B:(3,5,b7)",
+          "confidence": 1
+        },
+        {
+          "time": 24.0,
+          "duration": 4.0,
           "value": "Eb:(3,5,b7)",
-=======
-          "value": "Eb:maj",
->>>>>>> 5725112b
-          "confidence": 1
-        },
-        {
-          "time": 19.0,
-          "duration": 4.0,
-<<<<<<< HEAD
-          "value": "Eb:maj",
-=======
-          "value": "B:(3,5,b7)",
->>>>>>> 5725112b
-          "confidence": 1
-        },
-        {
-          "time": 20.0,
-          "duration": 4.0,
-<<<<<<< HEAD
-          "value": "B:(3,5,b7)",
-=======
-          "value": "Eb:maj",
->>>>>>> 5725112b
-          "confidence": 1
-        },
-        {
-          "time": 21.0,
-          "duration": 4.0,
-<<<<<<< HEAD
-          "value": "Eb:maj",
-=======
-          "value": "B:(3,5,b7)",
->>>>>>> 5725112b
-          "confidence": 1
-        },
-        {
-          "time": 22.0,
-          "duration": 4.0,
-<<<<<<< HEAD
-          "value": "B:(3,5,b7)",
-=======
-          "value": "Eb:maj",
->>>>>>> 5725112b
-          "confidence": 1
-        },
-        {
-          "time": 23.0,
-          "duration": 4.0,
-<<<<<<< HEAD
-          "value": "Eb:maj",
-=======
-          "value": "B:(3,5,b7)",
->>>>>>> 5725112b
-          "confidence": 1
-        },
-        {
-          "time": 24.0,
-          "duration": 4.0,
-<<<<<<< HEAD
-          "value": "B:(3,5,b7)",
-=======
-          "value": "Eb:(3,5,b7)",
->>>>>>> 5725112b
           "confidence": 1
         },
         {
           "time": 25.0,
           "duration": 4.0,
-<<<<<<< HEAD
-          "value": "Eb:(3,5,b7)",
-=======
-          "value": "Eb:maj",
->>>>>>> 5725112b
+          "value": "Eb:maj",
           "confidence": 1
         },
         {
@@ -295,51 +223,31 @@
         {
           "time": 34.0,
           "duration": 4.0,
-<<<<<<< HEAD
-          "value": "Eb:maj",
-=======
           "value": "B:maj",
->>>>>>> 5725112b
           "confidence": 1
         },
         {
           "time": 35.0,
           "duration": 4.0,
-<<<<<<< HEAD
+          "value": "G:(3,5,b7)",
+          "confidence": 1
+        },
+        {
+          "time": 36.0,
+          "duration": 4.0,
           "value": "B:maj",
-=======
+          "confidence": 1
+        },
+        {
+          "time": 37.0,
+          "duration": 4.0,
           "value": "G:(3,5,b7)",
->>>>>>> 5725112b
-          "confidence": 1
-        },
-        {
-          "time": 36.0,
-          "duration": 4.0,
-<<<<<<< HEAD
-          "value": "G:(3,5,b7)",
-=======
-          "value": "B:maj",
->>>>>>> 5725112b
-          "confidence": 1
-        },
-        {
-          "time": 37.0,
-          "duration": 4.0,
-<<<<<<< HEAD
-          "value": "B:maj",
-=======
-          "value": "G:(3,5,b7)",
->>>>>>> 5725112b
           "confidence": 1
         },
         {
           "time": 38.0,
           "duration": 4.0,
-<<<<<<< HEAD
-          "value": "G:(3,5,b7)",
-=======
-          "value": "B:(3,5,b7)",
->>>>>>> 5725112b
+          "value": "B:(3,5,b7)",
           "confidence": 1
         },
         {
@@ -363,15 +271,6 @@
         {
           "time": 42.0,
           "duration": 4.0,
-<<<<<<< HEAD
-          "value": "B:(3,5,b7)",
-          "confidence": 1
-        },
-        {
-          "time": 43.0,
-          "duration": 4.0,
-=======
->>>>>>> 5725112b
           "value": "Eb:maj",
           "confidence": 1
         }
