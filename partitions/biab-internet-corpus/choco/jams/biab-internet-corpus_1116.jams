{
  "annotations": [
    {
      "annotation_metadata": {
        "curator": {
          "name": "",
          "email": ""
        },
        "annotator": {},
        "version": "",
        "corpus": "biab_internet_corpus",
        "annotation_tools": "",
        "annotation_rules": "",
        "validation": "",
        "data_source": ""
      },
      "namespace": "chord",
      "data": [
        {
          "time": 0.0,
          "duration": 4.0,
          "value": "D:maj",
          "confidence": 1
        },
        {
          "time": 1.0,
          "duration": 4.0,
          "value": "D:maj",
          "confidence": 1
        },
        {
          "time": 2.0,
          "duration": 4.0,
<<<<<<< HEAD
          "value": "D:maj",
=======
          "value": "A:maj",
>>>>>>> 5725112b
          "confidence": 1
        },
        {
          "time": 3.0,
          "duration": 4.0,
          "value": "A:maj",
          "confidence": 1
        },
        {
          "time": 4.0,
          "duration": 4.0,
          "value": "A:maj",
          "confidence": 1
        },
        {
          "time": 5.0,
          "duration": 4.0,
          "value": "A:maj",
          "confidence": 1
        },
        {
          "time": 6.0,
          "duration": 4.0,
<<<<<<< HEAD
          "value": "A:maj",
=======
          "value": "D:maj",
>>>>>>> 5725112b
          "confidence": 1
        },
        {
          "time": 7.0,
          "duration": 4.0,
          "value": "D:maj",
          "confidence": 1
        },
        {
          "time": 8.0,
          "duration": 4.0,
          "value": "D:maj",
          "confidence": 1
        },
        {
          "time": 9.0,
          "duration": 4.0,
          "value": "D:maj",
          "confidence": 1
        },
        {
          "time": 10.0,
          "duration": 4.0,
<<<<<<< HEAD
          "value": "D:maj",
=======
          "value": "A:maj",
>>>>>>> 5725112b
          "confidence": 1
        },
        {
          "time": 11.0,
          "duration": 4.0,
          "value": "A:maj",
          "confidence": 1
        },
        {
          "time": 12.0,
          "duration": 4.0,
          "value": "A:maj",
          "confidence": 1
        },
        {
          "time": 13.0,
          "duration": 4.0,
          "value": "A:maj",
          "confidence": 1
        },
        {
          "time": 14.0,
          "duration": 4.0,
<<<<<<< HEAD
          "value": "A:maj",
=======
          "value": "D:maj",
>>>>>>> 5725112b
          "confidence": 1
        },
        {
          "time": 15.0,
          "duration": 4.0,
          "value": "D:maj",
          "confidence": 1
        },
        {
          "time": 16.0,
          "duration": 4.0,
          "value": "D:maj",
          "confidence": 1
        },
        {
          "time": 17.0,
          "duration": 4.0,
<<<<<<< HEAD
          "value": "D:maj",
=======
          "value": "D:maj7",
>>>>>>> 5725112b
          "confidence": 1
        },
        {
          "time": 18.0,
          "duration": 4.0,
<<<<<<< HEAD
          "value": "D:maj7",
=======
          "value": "E:min(b7)",
>>>>>>> 5725112b
          "confidence": 1
        },
        {
          "time": 19.0,
          "duration": 4.0,
<<<<<<< HEAD
          "value": "E:min(b7)",
=======
          "value": "A:maj",
>>>>>>> 5725112b
          "confidence": 1
        },
        {
          "time": 20.0,
          "duration": 4.0,
<<<<<<< HEAD
          "value": "A:maj",
=======
          "value": "E:min",
>>>>>>> 5725112b
          "confidence": 1
        },
        {
          "time": 21.0,
          "duration": 4.0,
<<<<<<< HEAD
          "value": "E:min",
=======
          "value": "A:maj",
>>>>>>> 5725112b
          "confidence": 1
        },
        {
          "time": 22.0,
          "duration": 4.0,
<<<<<<< HEAD
          "value": "A:maj",
=======
          "value": "D:maj",
>>>>>>> 5725112b
          "confidence": 1
        },
        {
          "time": 23.0,
          "duration": 4.0,
          "value": "D:maj",
          "confidence": 1
        },
        {
          "time": 24.0,
          "duration": 4.0,
<<<<<<< HEAD
          "value": "D:maj",
=======
          "value": "D:(3,5,b7)",
>>>>>>> 5725112b
          "confidence": 1
        },
        {
          "time": 25.0,
          "duration": 4.0,
          "value": "D:(3,5,b7)",
          "confidence": 1
        },
        {
          "time": 26.0,
<<<<<<< HEAD
          "duration": 4.0,
          "value": "D:(3,5,b7)",
=======
          "duration": 2.0,
          "value": "G:maj",
          "confidence": 1
        },
        {
          "time": 26.2,
          "duration": 2.0,
          "value": "G:maj",
>>>>>>> 5725112b
          "confidence": 1
        },
        {
          "time": 27.0,
<<<<<<< HEAD
          "duration": 2.0,
          "value": "G:maj",
          "confidence": 1
        },
        {
          "time": 27.2,
          "duration": 2.0,
          "value": "G:maj",
=======
          "duration": 4.0,
          "value": "G:min",
>>>>>>> 5725112b
          "confidence": 1
        },
        {
          "time": 28.0,
          "duration": 4.0,
<<<<<<< HEAD
          "value": "G:min",
=======
          "value": "D:maj",
>>>>>>> 5725112b
          "confidence": 1
        },
        {
          "time": 29.0,
          "duration": 4.0,
<<<<<<< HEAD
          "value": "D:maj",
=======
          "value": "A:maj",
>>>>>>> 5725112b
          "confidence": 1
        },
        {
          "time": 30.0,
          "duration": 4.0,
<<<<<<< HEAD
          "value": "A:maj",
=======
          "value": "D:maj",
>>>>>>> 5725112b
          "confidence": 1
        },
        {
          "time": 31.0,
          "duration": 4.0,
          "value": "D:maj",
          "confidence": 1
        },
        {
          "time": 32.0,
          "duration": 4.0,
          "value": "D:maj",
          "confidence": 1
        },
        {
          "time": 33.0,
          "duration": 4.0,
          "value": "D:maj",
          "confidence": 1
        },
        {
          "time": 34.0,
          "duration": 4.0,
<<<<<<< HEAD
          "value": "D:maj",
=======
          "value": "A:maj",
>>>>>>> 5725112b
          "confidence": 1
        },
        {
          "time": 35.0,
          "duration": 4.0,
          "value": "A:maj",
          "confidence": 1
        },
        {
          "time": 36.0,
          "duration": 4.0,
          "value": "A:maj",
          "confidence": 1
        },
        {
          "time": 37.0,
          "duration": 4.0,
          "value": "A:maj",
          "confidence": 1
        },
        {
          "time": 38.0,
          "duration": 4.0,
<<<<<<< HEAD
          "value": "A:maj",
=======
          "value": "D:maj",
>>>>>>> 5725112b
          "confidence": 1
        },
        {
          "time": 39.0,
          "duration": 4.0,
          "value": "D:maj",
          "confidence": 1
        },
        {
          "time": 40.0,
          "duration": 4.0,
          "value": "D:maj",
          "confidence": 1
        },
        {
          "time": 41.0,
          "duration": 4.0,
          "value": "D:maj",
          "confidence": 1
        },
        {
          "time": 42.0,
          "duration": 4.0,
<<<<<<< HEAD
          "value": "D:maj",
=======
          "value": "A:maj",
>>>>>>> 5725112b
          "confidence": 1
        },
        {
          "time": 43.0,
          "duration": 4.0,
          "value": "A:maj",
          "confidence": 1
        },
        {
          "time": 44.0,
          "duration": 4.0,
          "value": "A:maj",
          "confidence": 1
        },
        {
          "time": 45.0,
          "duration": 4.0,
          "value": "A:maj",
          "confidence": 1
        },
        {
          "time": 46.0,
          "duration": 4.0,
<<<<<<< HEAD
          "value": "A:maj",
=======
          "value": "D:maj",
>>>>>>> 5725112b
          "confidence": 1
        },
        {
          "time": 47.0,
          "duration": 4.0,
          "value": "D:maj",
          "confidence": 1
        },
        {
          "time": 48.0,
          "duration": 4.0,
          "value": "D:maj",
          "confidence": 1
        },
        {
          "time": 49.0,
          "duration": 4.0,
<<<<<<< HEAD
          "value": "D:maj",
=======
          "value": "D:maj7",
>>>>>>> 5725112b
          "confidence": 1
        },
        {
          "time": 50.0,
          "duration": 4.0,
<<<<<<< HEAD
          "value": "D:maj7",
=======
          "value": "E:min(b7)",
>>>>>>> 5725112b
          "confidence": 1
        },
        {
          "time": 51.0,
          "duration": 4.0,
<<<<<<< HEAD
          "value": "E:min(b7)",
=======
          "value": "A:maj",
>>>>>>> 5725112b
          "confidence": 1
        },
        {
          "time": 52.0,
          "duration": 4.0,
<<<<<<< HEAD
          "value": "A:maj",
=======
          "value": "E:min",
>>>>>>> 5725112b
          "confidence": 1
        },
        {
          "time": 53.0,
          "duration": 4.0,
<<<<<<< HEAD
          "value": "E:min",
=======
          "value": "A:maj",
>>>>>>> 5725112b
          "confidence": 1
        },
        {
          "time": 54.0,
          "duration": 4.0,
<<<<<<< HEAD
          "value": "A:maj",
=======
          "value": "D:maj",
>>>>>>> 5725112b
          "confidence": 1
        },
        {
          "time": 55.0,
          "duration": 4.0,
          "value": "D:maj",
          "confidence": 1
        },
        {
          "time": 56.0,
          "duration": 4.0,
<<<<<<< HEAD
          "value": "D:maj",
=======
          "value": "D:(3,5,b7)",
>>>>>>> 5725112b
          "confidence": 1
        },
        {
          "time": 57.0,
          "duration": 4.0,
          "value": "D:(3,5,b7)",
          "confidence": 1
        },
        {
          "time": 58.0,
<<<<<<< HEAD
          "duration": 4.0,
          "value": "D:(3,5,b7)",
          "confidence": 1
        },
        {
          "time": 59.0,
=======
>>>>>>> 5725112b
          "duration": 2.0,
          "value": "G:maj",
          "confidence": 1
        },
        {
<<<<<<< HEAD
          "time": 59.2,
=======
          "time": 58.2,
>>>>>>> 5725112b
          "duration": 2.0,
          "value": "G:maj",
          "confidence": 1
        },
        {
<<<<<<< HEAD
          "time": 60.0,
=======
          "time": 59.0,
>>>>>>> 5725112b
          "duration": 4.0,
          "value": "G:min",
          "confidence": 1
        },
        {
<<<<<<< HEAD
          "time": 61.0,
=======
          "time": 60.0,
>>>>>>> 5725112b
          "duration": 4.0,
          "value": "D:maj",
          "confidence": 1
        },
        {
<<<<<<< HEAD
          "time": 62.0,
=======
          "time": 61.0,
>>>>>>> 5725112b
          "duration": 4.0,
          "value": "A:maj",
          "confidence": 1
        },
        {
<<<<<<< HEAD
          "time": 63.0,
=======
          "time": 62.0,
>>>>>>> 5725112b
          "duration": 4.0,
          "value": "D:maj",
          "confidence": 1
        },
        {
<<<<<<< HEAD
          "time": 64.0,
=======
          "time": 63.0,
>>>>>>> 5725112b
          "duration": 4.0,
          "value": "D:maj",
          "confidence": 1
        },
        {
<<<<<<< HEAD
          "time": 65.0,
=======
          "time": 64.0,
>>>>>>> 5725112b
          "duration": 4.0,
          "value": "D:maj",
          "confidence": 1
        }
      ],
      "sandbox": {},
      "time": 0,
      "duration": 260.0
    },
    {
      "annotation_metadata": {
        "curator": {
          "name": "",
          "email": ""
        },
        "annotator": {},
        "version": "",
        "corpus": "biab_internet_corpus",
        "annotation_tools": "",
        "annotation_rules": "",
        "validation": "",
        "data_source": ""
      },
      "namespace": "key_mode",
      "data": [
        {
          "time": 0.0,
          "duration": 260.0,
          "value": "D",
          "confidence": 1
        }
      ],
      "sandbox": {},
      "time": 0,
      "duration": 260.0
    }
  ],
  "file_metadata": {
    "title": "BLUE BAYOU                                        ",
    "artist": "",
    "release": "",
    "duration": 260.0,
    "identifiers": {},
    "jams_version": "0.3.4"
  },
  "sandbox": {
    "expanded": false
  }
}<|MERGE_RESOLUTION|>--- conflicted
+++ resolved
@@ -31,11 +31,7 @@
         {
           "time": 2.0,
           "duration": 4.0,
-<<<<<<< HEAD
-          "value": "D:maj",
-=======
-          "value": "A:maj",
->>>>>>> 5725112b
+          "value": "A:maj",
           "confidence": 1
         },
         {
@@ -59,11 +55,7 @@
         {
           "time": 6.0,
           "duration": 4.0,
-<<<<<<< HEAD
-          "value": "A:maj",
-=======
-          "value": "D:maj",
->>>>>>> 5725112b
+          "value": "D:maj",
           "confidence": 1
         },
         {
@@ -87,11 +79,7 @@
         {
           "time": 10.0,
           "duration": 4.0,
-<<<<<<< HEAD
-          "value": "D:maj",
-=======
-          "value": "A:maj",
->>>>>>> 5725112b
+          "value": "A:maj",
           "confidence": 1
         },
         {
@@ -115,11 +103,7 @@
         {
           "time": 14.0,
           "duration": 4.0,
-<<<<<<< HEAD
-          "value": "A:maj",
-=======
-          "value": "D:maj",
->>>>>>> 5725112b
+          "value": "D:maj",
           "confidence": 1
         },
         {
@@ -137,61 +121,37 @@
         {
           "time": 17.0,
           "duration": 4.0,
-<<<<<<< HEAD
-          "value": "D:maj",
-=======
           "value": "D:maj7",
->>>>>>> 5725112b
           "confidence": 1
         },
         {
           "time": 18.0,
           "duration": 4.0,
-<<<<<<< HEAD
-          "value": "D:maj7",
-=======
           "value": "E:min(b7)",
->>>>>>> 5725112b
           "confidence": 1
         },
         {
           "time": 19.0,
           "duration": 4.0,
-<<<<<<< HEAD
-          "value": "E:min(b7)",
-=======
-          "value": "A:maj",
->>>>>>> 5725112b
+          "value": "A:maj",
           "confidence": 1
         },
         {
           "time": 20.0,
           "duration": 4.0,
-<<<<<<< HEAD
-          "value": "A:maj",
-=======
           "value": "E:min",
->>>>>>> 5725112b
           "confidence": 1
         },
         {
           "time": 21.0,
           "duration": 4.0,
-<<<<<<< HEAD
-          "value": "E:min",
-=======
-          "value": "A:maj",
->>>>>>> 5725112b
+          "value": "A:maj",
           "confidence": 1
         },
         {
           "time": 22.0,
           "duration": 4.0,
-<<<<<<< HEAD
-          "value": "A:maj",
-=======
-          "value": "D:maj",
->>>>>>> 5725112b
+          "value": "D:maj",
           "confidence": 1
         },
         {
@@ -203,11 +163,7 @@
         {
           "time": 24.0,
           "duration": 4.0,
-<<<<<<< HEAD
-          "value": "D:maj",
-=======
           "value": "D:(3,5,b7)",
->>>>>>> 5725112b
           "confidence": 1
         },
         {
@@ -218,10 +174,6 @@
         },
         {
           "time": 26.0,
-<<<<<<< HEAD
-          "duration": 4.0,
-          "value": "D:(3,5,b7)",
-=======
           "duration": 2.0,
           "value": "G:maj",
           "confidence": 1
@@ -230,343 +182,238 @@
           "time": 26.2,
           "duration": 2.0,
           "value": "G:maj",
->>>>>>> 5725112b
           "confidence": 1
         },
         {
           "time": 27.0,
-<<<<<<< HEAD
+          "duration": 4.0,
+          "value": "G:min",
+          "confidence": 1
+        },
+        {
+          "time": 28.0,
+          "duration": 4.0,
+          "value": "D:maj",
+          "confidence": 1
+        },
+        {
+          "time": 29.0,
+          "duration": 4.0,
+          "value": "A:maj",
+          "confidence": 1
+        },
+        {
+          "time": 30.0,
+          "duration": 4.0,
+          "value": "D:maj",
+          "confidence": 1
+        },
+        {
+          "time": 31.0,
+          "duration": 4.0,
+          "value": "D:maj",
+          "confidence": 1
+        },
+        {
+          "time": 32.0,
+          "duration": 4.0,
+          "value": "D:maj",
+          "confidence": 1
+        },
+        {
+          "time": 33.0,
+          "duration": 4.0,
+          "value": "D:maj",
+          "confidence": 1
+        },
+        {
+          "time": 34.0,
+          "duration": 4.0,
+          "value": "A:maj",
+          "confidence": 1
+        },
+        {
+          "time": 35.0,
+          "duration": 4.0,
+          "value": "A:maj",
+          "confidence": 1
+        },
+        {
+          "time": 36.0,
+          "duration": 4.0,
+          "value": "A:maj",
+          "confidence": 1
+        },
+        {
+          "time": 37.0,
+          "duration": 4.0,
+          "value": "A:maj",
+          "confidence": 1
+        },
+        {
+          "time": 38.0,
+          "duration": 4.0,
+          "value": "D:maj",
+          "confidence": 1
+        },
+        {
+          "time": 39.0,
+          "duration": 4.0,
+          "value": "D:maj",
+          "confidence": 1
+        },
+        {
+          "time": 40.0,
+          "duration": 4.0,
+          "value": "D:maj",
+          "confidence": 1
+        },
+        {
+          "time": 41.0,
+          "duration": 4.0,
+          "value": "D:maj",
+          "confidence": 1
+        },
+        {
+          "time": 42.0,
+          "duration": 4.0,
+          "value": "A:maj",
+          "confidence": 1
+        },
+        {
+          "time": 43.0,
+          "duration": 4.0,
+          "value": "A:maj",
+          "confidence": 1
+        },
+        {
+          "time": 44.0,
+          "duration": 4.0,
+          "value": "A:maj",
+          "confidence": 1
+        },
+        {
+          "time": 45.0,
+          "duration": 4.0,
+          "value": "A:maj",
+          "confidence": 1
+        },
+        {
+          "time": 46.0,
+          "duration": 4.0,
+          "value": "D:maj",
+          "confidence": 1
+        },
+        {
+          "time": 47.0,
+          "duration": 4.0,
+          "value": "D:maj",
+          "confidence": 1
+        },
+        {
+          "time": 48.0,
+          "duration": 4.0,
+          "value": "D:maj",
+          "confidence": 1
+        },
+        {
+          "time": 49.0,
+          "duration": 4.0,
+          "value": "D:maj7",
+          "confidence": 1
+        },
+        {
+          "time": 50.0,
+          "duration": 4.0,
+          "value": "E:min(b7)",
+          "confidence": 1
+        },
+        {
+          "time": 51.0,
+          "duration": 4.0,
+          "value": "A:maj",
+          "confidence": 1
+        },
+        {
+          "time": 52.0,
+          "duration": 4.0,
+          "value": "E:min",
+          "confidence": 1
+        },
+        {
+          "time": 53.0,
+          "duration": 4.0,
+          "value": "A:maj",
+          "confidence": 1
+        },
+        {
+          "time": 54.0,
+          "duration": 4.0,
+          "value": "D:maj",
+          "confidence": 1
+        },
+        {
+          "time": 55.0,
+          "duration": 4.0,
+          "value": "D:maj",
+          "confidence": 1
+        },
+        {
+          "time": 56.0,
+          "duration": 4.0,
+          "value": "D:(3,5,b7)",
+          "confidence": 1
+        },
+        {
+          "time": 57.0,
+          "duration": 4.0,
+          "value": "D:(3,5,b7)",
+          "confidence": 1
+        },
+        {
+          "time": 58.0,
           "duration": 2.0,
           "value": "G:maj",
           "confidence": 1
         },
         {
-          "time": 27.2,
+          "time": 58.2,
           "duration": 2.0,
           "value": "G:maj",
-=======
+          "confidence": 1
+        },
+        {
+          "time": 59.0,
           "duration": 4.0,
           "value": "G:min",
->>>>>>> 5725112b
-          "confidence": 1
-        },
-        {
-          "time": 28.0,
-          "duration": 4.0,
-<<<<<<< HEAD
-          "value": "G:min",
-=======
-          "value": "D:maj",
->>>>>>> 5725112b
-          "confidence": 1
-        },
-        {
-          "time": 29.0,
-          "duration": 4.0,
-<<<<<<< HEAD
-          "value": "D:maj",
-=======
-          "value": "A:maj",
->>>>>>> 5725112b
-          "confidence": 1
-        },
-        {
-          "time": 30.0,
-          "duration": 4.0,
-<<<<<<< HEAD
-          "value": "A:maj",
-=======
-          "value": "D:maj",
->>>>>>> 5725112b
-          "confidence": 1
-        },
-        {
-          "time": 31.0,
-          "duration": 4.0,
-          "value": "D:maj",
-          "confidence": 1
-        },
-        {
-          "time": 32.0,
-          "duration": 4.0,
-          "value": "D:maj",
-          "confidence": 1
-        },
-        {
-          "time": 33.0,
-          "duration": 4.0,
-          "value": "D:maj",
-          "confidence": 1
-        },
-        {
-          "time": 34.0,
-          "duration": 4.0,
-<<<<<<< HEAD
-          "value": "D:maj",
-=======
-          "value": "A:maj",
->>>>>>> 5725112b
-          "confidence": 1
-        },
-        {
-          "time": 35.0,
-          "duration": 4.0,
-          "value": "A:maj",
-          "confidence": 1
-        },
-        {
-          "time": 36.0,
-          "duration": 4.0,
-          "value": "A:maj",
-          "confidence": 1
-        },
-        {
-          "time": 37.0,
-          "duration": 4.0,
-          "value": "A:maj",
-          "confidence": 1
-        },
-        {
-          "time": 38.0,
-          "duration": 4.0,
-<<<<<<< HEAD
-          "value": "A:maj",
-=======
-          "value": "D:maj",
->>>>>>> 5725112b
-          "confidence": 1
-        },
-        {
-          "time": 39.0,
-          "duration": 4.0,
-          "value": "D:maj",
-          "confidence": 1
-        },
-        {
-          "time": 40.0,
-          "duration": 4.0,
-          "value": "D:maj",
-          "confidence": 1
-        },
-        {
-          "time": 41.0,
-          "duration": 4.0,
-          "value": "D:maj",
-          "confidence": 1
-        },
-        {
-          "time": 42.0,
-          "duration": 4.0,
-<<<<<<< HEAD
-          "value": "D:maj",
-=======
-          "value": "A:maj",
->>>>>>> 5725112b
-          "confidence": 1
-        },
-        {
-          "time": 43.0,
-          "duration": 4.0,
-          "value": "A:maj",
-          "confidence": 1
-        },
-        {
-          "time": 44.0,
-          "duration": 4.0,
-          "value": "A:maj",
-          "confidence": 1
-        },
-        {
-          "time": 45.0,
-          "duration": 4.0,
-          "value": "A:maj",
-          "confidence": 1
-        },
-        {
-          "time": 46.0,
-          "duration": 4.0,
-<<<<<<< HEAD
-          "value": "A:maj",
-=======
-          "value": "D:maj",
->>>>>>> 5725112b
-          "confidence": 1
-        },
-        {
-          "time": 47.0,
-          "duration": 4.0,
-          "value": "D:maj",
-          "confidence": 1
-        },
-        {
-          "time": 48.0,
-          "duration": 4.0,
-          "value": "D:maj",
-          "confidence": 1
-        },
-        {
-          "time": 49.0,
-          "duration": 4.0,
-<<<<<<< HEAD
-          "value": "D:maj",
-=======
-          "value": "D:maj7",
->>>>>>> 5725112b
-          "confidence": 1
-        },
-        {
-          "time": 50.0,
-          "duration": 4.0,
-<<<<<<< HEAD
-          "value": "D:maj7",
-=======
-          "value": "E:min(b7)",
->>>>>>> 5725112b
-          "confidence": 1
-        },
-        {
-          "time": 51.0,
-          "duration": 4.0,
-<<<<<<< HEAD
-          "value": "E:min(b7)",
-=======
-          "value": "A:maj",
->>>>>>> 5725112b
-          "confidence": 1
-        },
-        {
-          "time": 52.0,
-          "duration": 4.0,
-<<<<<<< HEAD
-          "value": "A:maj",
-=======
-          "value": "E:min",
->>>>>>> 5725112b
-          "confidence": 1
-        },
-        {
-          "time": 53.0,
-          "duration": 4.0,
-<<<<<<< HEAD
-          "value": "E:min",
-=======
-          "value": "A:maj",
->>>>>>> 5725112b
-          "confidence": 1
-        },
-        {
-          "time": 54.0,
-          "duration": 4.0,
-<<<<<<< HEAD
-          "value": "A:maj",
-=======
-          "value": "D:maj",
->>>>>>> 5725112b
-          "confidence": 1
-        },
-        {
-          "time": 55.0,
-          "duration": 4.0,
-          "value": "D:maj",
-          "confidence": 1
-        },
-        {
-          "time": 56.0,
-          "duration": 4.0,
-<<<<<<< HEAD
-          "value": "D:maj",
-=======
-          "value": "D:(3,5,b7)",
->>>>>>> 5725112b
-          "confidence": 1
-        },
-        {
-          "time": 57.0,
-          "duration": 4.0,
-          "value": "D:(3,5,b7)",
-          "confidence": 1
-        },
-        {
-          "time": 58.0,
-<<<<<<< HEAD
-          "duration": 4.0,
-          "value": "D:(3,5,b7)",
-          "confidence": 1
-        },
-        {
-          "time": 59.0,
-=======
->>>>>>> 5725112b
-          "duration": 2.0,
-          "value": "G:maj",
-          "confidence": 1
-        },
-        {
-<<<<<<< HEAD
-          "time": 59.2,
-=======
-          "time": 58.2,
->>>>>>> 5725112b
-          "duration": 2.0,
-          "value": "G:maj",
-          "confidence": 1
-        },
-        {
-<<<<<<< HEAD
+          "confidence": 1
+        },
+        {
           "time": 60.0,
-=======
-          "time": 59.0,
->>>>>>> 5725112b
-          "duration": 4.0,
-          "value": "G:min",
-          "confidence": 1
-        },
-        {
-<<<<<<< HEAD
+          "duration": 4.0,
+          "value": "D:maj",
+          "confidence": 1
+        },
+        {
           "time": 61.0,
-=======
-          "time": 60.0,
->>>>>>> 5725112b
-          "duration": 4.0,
-          "value": "D:maj",
-          "confidence": 1
-        },
-        {
-<<<<<<< HEAD
+          "duration": 4.0,
+          "value": "A:maj",
+          "confidence": 1
+        },
+        {
           "time": 62.0,
-=======
-          "time": 61.0,
->>>>>>> 5725112b
-          "duration": 4.0,
-          "value": "A:maj",
-          "confidence": 1
-        },
-        {
-<<<<<<< HEAD
+          "duration": 4.0,
+          "value": "D:maj",
+          "confidence": 1
+        },
+        {
           "time": 63.0,
-=======
-          "time": 62.0,
->>>>>>> 5725112b
-          "duration": 4.0,
-          "value": "D:maj",
-          "confidence": 1
-        },
-        {
-<<<<<<< HEAD
+          "duration": 4.0,
+          "value": "D:maj",
+          "confidence": 1
+        },
+        {
           "time": 64.0,
-=======
-          "time": 63.0,
->>>>>>> 5725112b
-          "duration": 4.0,
-          "value": "D:maj",
-          "confidence": 1
-        },
-        {
-<<<<<<< HEAD
-          "time": 65.0,
-=======
-          "time": 64.0,
->>>>>>> 5725112b
           "duration": 4.0,
           "value": "D:maj",
           "confidence": 1
