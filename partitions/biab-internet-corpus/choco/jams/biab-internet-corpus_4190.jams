--- conflicted
+++ resolved
@@ -37,21 +37,13 @@
         {
           "time": 1.2,
           "duration": 2.0,
-<<<<<<< HEAD
-          "value": "D:min(b7)",
-=======
-          "value": "C:(3,5,b7)",
->>>>>>> 5725112b
+          "value": "C:(3,5,b7)",
           "confidence": 1
         },
         {
           "time": 2.0,
           "duration": 2.0,
-<<<<<<< HEAD
-          "value": "G:min(b7)",
-=======
-          "value": "F:(3,5,6)",
->>>>>>> 5725112b
+          "value": "F:(3,5,6)",
           "confidence": 1
         },
         {
@@ -69,21 +61,13 @@
         {
           "time": 3.2,
           "duration": 2.0,
-<<<<<<< HEAD
-          "value": "D:min(b7)",
-=======
-          "value": "C:(3,5,b7)",
->>>>>>> 5725112b
+          "value": "C:(3,5,b7)",
           "confidence": 1
         },
         {
           "time": 4.0,
           "duration": 2.0,
-<<<<<<< HEAD
-          "value": "G:min(b7)",
-=======
           "value": "A:(3,5,b7)",
->>>>>>> 5725112b
           "confidence": 1
         },
         {
@@ -125,21 +109,13 @@
         {
           "time": 7.2,
           "duration": 2.0,
-<<<<<<< HEAD
-          "value": "D:min(b7)",
-=======
-          "value": "C:(3,5,b7)",
->>>>>>> 5725112b
+          "value": "C:(3,5,b7)",
           "confidence": 1
         },
         {
           "time": 8.0,
           "duration": 2.0,
-<<<<<<< HEAD
-          "value": "G:min(b7)",
-=======
-          "value": "F:(3,5,6)",
->>>>>>> 5725112b
+          "value": "F:(3,5,6)",
           "confidence": 1
         },
         {
@@ -157,21 +133,13 @@
         {
           "time": 9.2,
           "duration": 2.0,
-<<<<<<< HEAD
-          "value": "D:min(b7)",
-=======
-          "value": "C:(3,5,b7)",
->>>>>>> 5725112b
+          "value": "C:(3,5,b7)",
           "confidence": 1
         },
         {
           "time": 10.0,
           "duration": 2.0,
-<<<<<<< HEAD
-          "value": "G:min(b7)",
-=======
-          "value": "F:(3,5,6)",
->>>>>>> 5725112b
+          "value": "F:(3,5,6)",
           "confidence": 1
         },
         {
@@ -189,21 +157,13 @@
         {
           "time": 11.2,
           "duration": 2.0,
-<<<<<<< HEAD
-          "value": "D:min(b7)",
-=======
-          "value": "C:(3,5,b7)",
->>>>>>> 5725112b
+          "value": "C:(3,5,b7)",
           "confidence": 1
         },
         {
           "time": 12.0,
           "duration": 2.0,
-<<<<<<< HEAD
-          "value": "G:min(b7)",
-=======
           "value": "A:(3,5,b7)",
->>>>>>> 5725112b
           "confidence": 1
         },
         {
@@ -311,21 +271,13 @@
         {
           "time": 25.2,
           "duration": 2.0,
-<<<<<<< HEAD
-          "value": "D:min(b7)",
-=======
-          "value": "C:(3,5,b7)",
->>>>>>> 5725112b
+          "value": "C:(3,5,b7)",
           "confidence": 1
         },
         {
           "time": 26.0,
           "duration": 2.0,
-<<<<<<< HEAD
-          "value": "G:min(b7)",
-=======
-          "value": "F:(3,5,6)",
->>>>>>> 5725112b
+          "value": "F:(3,5,6)",
           "confidence": 1
         },
         {
@@ -343,21 +295,13 @@
         {
           "time": 27.2,
           "duration": 2.0,
-<<<<<<< HEAD
-          "value": "D:min(b7)",
-=======
-          "value": "C:(3,5,b7)",
->>>>>>> 5725112b
+          "value": "C:(3,5,b7)",
           "confidence": 1
         },
         {
           "time": 28.0,
           "duration": 2.0,
-<<<<<<< HEAD
-          "value": "G:min(b7)",
-=======
           "value": "A:(3,5,b7)",
->>>>>>> 5725112b
           "confidence": 1
         },
         {
@@ -405,11 +349,7 @@
         {
           "time": 32.0,
           "duration": 2.0,
-<<<<<<< HEAD
-          "value": "G:min(b7)",
-=======
           "value": "A:(3,5,b7)",
->>>>>>> 5725112b
           "confidence": 1
         },
         {
@@ -451,21 +391,6 @@
         {
           "time": 35.2,
           "duration": 2.0,
-<<<<<<< HEAD
-          "value": "D:min(b7)",
-          "confidence": 1
-        },
-        {
-          "time": 36.0,
-          "duration": 2.0,
-          "value": "G:min(b7)",
-          "confidence": 1
-        },
-        {
-          "time": 36.2,
-          "duration": 2.0,
-=======
->>>>>>> 5725112b
           "value": "C:(3,5,b7)",
           "confidence": 1
         },
