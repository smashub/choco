{
  "annotations": [
    {
      "annotation_metadata": {
        "curator": {
          "name": "",
          "email": ""
        },
        "annotator": {},
        "version": "",
        "corpus": "biab_internet_corpus",
        "annotation_tools": "",
        "annotation_rules": "",
        "validation": "",
        "data_source": ""
      },
      "namespace": "chord",
      "data": [
        {
          "time": 0.0,
          "duration": 4.0,
          "value": "D:maj",
          "confidence": 1
        },
        {
          "time": 1.0,
          "duration": 4.0,
          "value": "D:maj",
          "confidence": 1
        },
        {
          "time": 2.0,
          "duration": 4.0,
<<<<<<< HEAD
          "value": "D:maj",
=======
          "value": "E:min",
>>>>>>> 5725112b
          "confidence": 1
        },
        {
          "time": 3.0,
          "duration": 4.0,
<<<<<<< HEAD
          "value": "E:min",
=======
          "value": "A:(3,5,b7)",
>>>>>>> 5725112b
          "confidence": 1
        },
        {
          "time": 4.0,
          "duration": 4.0,
<<<<<<< HEAD
          "value": "A:(3,5,b7)",
=======
          "value": "D:maj",
>>>>>>> 5725112b
          "confidence": 1
        },
        {
          "time": 5.0,
          "duration": 4.0,
          "value": "D:maj",
          "confidence": 1
        },
        {
          "time": 6.0,
          "duration": 4.0,
<<<<<<< HEAD
          "value": "D:maj",
=======
          "value": "E:min",
>>>>>>> 5725112b
          "confidence": 1
        },
        {
          "time": 7.0,
<<<<<<< HEAD
          "duration": 4.0,
          "value": "E:min",
=======
          "duration": 2.0,
          "value": "A:(3,5,b7)",
          "confidence": 1
        },
        {
          "time": 7.2,
          "duration": 2.0,
          "value": "D:maj",
>>>>>>> 5725112b
          "confidence": 1
        },
        {
          "time": 8.0,
<<<<<<< HEAD
          "duration": 2.0,
          "value": "A:(3,5,b7)",
          "confidence": 1
        },
        {
          "time": 8.2,
          "duration": 2.0,
=======
          "duration": 4.0,
>>>>>>> 5725112b
          "value": "D:maj",
          "confidence": 1
        },
        {
          "time": 9.0,
          "duration": 4.0,
          "value": "D:maj",
          "confidence": 1
        },
        {
          "time": 10.0,
          "duration": 4.0,
<<<<<<< HEAD
          "value": "D:maj",
=======
          "value": "E:min",
>>>>>>> 5725112b
          "confidence": 1
        },
        {
          "time": 11.0,
          "duration": 4.0,
<<<<<<< HEAD
          "value": "E:min",
=======
          "value": "A:(3,5,b7)",
>>>>>>> 5725112b
          "confidence": 1
        },
        {
          "time": 12.0,
          "duration": 4.0,
<<<<<<< HEAD
          "value": "A:(3,5,b7)",
=======
          "value": "D:maj",
>>>>>>> 5725112b
          "confidence": 1
        },
        {
          "time": 13.0,
          "duration": 4.0,
          "value": "D:maj",
          "confidence": 1
        },
        {
          "time": 14.0,
          "duration": 4.0,
<<<<<<< HEAD
          "value": "D:maj",
=======
          "value": "E:min",
>>>>>>> 5725112b
          "confidence": 1
        },
        {
          "time": 15.0,
<<<<<<< HEAD
          "duration": 4.0,
          "value": "E:min",
=======
          "duration": 2.0,
          "value": "A:(3,5,b7)",
          "confidence": 1
        },
        {
          "time": 15.2,
          "duration": 2.0,
          "value": "D:maj",
>>>>>>> 5725112b
          "confidence": 1
        },
        {
          "time": 16.0,
<<<<<<< HEAD
          "duration": 2.0,
          "value": "A:(3,5,b7)",
          "confidence": 1
        },
        {
          "time": 16.2,
          "duration": 2.0,
=======
          "duration": 4.0,
>>>>>>> 5725112b
          "value": "D:maj",
          "confidence": 1
        },
        {
          "time": 17.0,
          "duration": 4.0,
          "value": "D:maj",
          "confidence": 1
        },
        {
          "time": 18.0,
          "duration": 4.0,
<<<<<<< HEAD
          "value": "D:maj",
=======
          "value": "A:(3,5,b7)",
>>>>>>> 5725112b
          "confidence": 1
        },
        {
          "time": 19.0,
          "duration": 4.0,
          "value": "A:(3,5,b7)",
          "confidence": 1
        },
        {
          "time": 20.0,
          "duration": 4.0,
<<<<<<< HEAD
          "value": "A:(3,5,b7)",
=======
          "value": "D:maj",
>>>>>>> 5725112b
          "confidence": 1
        },
        {
          "time": 21.0,
          "duration": 4.0,
          "value": "D:maj",
          "confidence": 1
        },
        {
          "time": 22.0,
          "duration": 4.0,
<<<<<<< HEAD
          "value": "D:maj",
=======
          "value": "E:min",
>>>>>>> 5725112b
          "confidence": 1
        },
        {
          "time": 23.0,
<<<<<<< HEAD
          "duration": 4.0,
          "value": "E:min",
=======
          "duration": 2.0,
          "value": "A:(3,5,b7)",
          "confidence": 1
        },
        {
          "time": 23.2,
          "duration": 2.0,
          "value": "D:maj",
>>>>>>> 5725112b
          "confidence": 1
        },
        {
          "time": 24.0,
<<<<<<< HEAD
          "duration": 2.0,
          "value": "A:(3,5,b7)",
          "confidence": 1
        },
        {
          "time": 24.2,
          "duration": 2.0,
=======
          "duration": 4.0,
>>>>>>> 5725112b
          "value": "D:maj",
          "confidence": 1
        },
        {
          "time": 25.0,
          "duration": 4.0,
          "value": "D:maj",
          "confidence": 1
        },
        {
          "time": 26.0,
          "duration": 4.0,
<<<<<<< HEAD
          "value": "D:maj",
=======
          "value": "A:(3,5,b7)",
>>>>>>> 5725112b
          "confidence": 1
        },
        {
          "time": 27.0,
          "duration": 4.0,
          "value": "A:(3,5,b7)",
          "confidence": 1
        },
        {
          "time": 28.0,
          "duration": 4.0,
<<<<<<< HEAD
          "value": "A:(3,5,b7)",
=======
          "value": "D:maj",
>>>>>>> 5725112b
          "confidence": 1
        },
        {
          "time": 29.0,
          "duration": 4.0,
          "value": "D:maj",
          "confidence": 1
        },
        {
          "time": 30.0,
          "duration": 4.0,
<<<<<<< HEAD
          "value": "D:maj",
=======
          "value": "E:min",
>>>>>>> 5725112b
          "confidence": 1
        },
        {
          "time": 31.0,
<<<<<<< HEAD
          "duration": 4.0,
          "value": "E:min",
          "confidence": 1
        },
        {
          "time": 32.0,
=======
>>>>>>> 5725112b
          "duration": 2.0,
          "value": "A:(3,5,b7)",
          "confidence": 1
        },
        {
<<<<<<< HEAD
          "time": 32.2,
=======
          "time": 31.2,
>>>>>>> 5725112b
          "duration": 2.0,
          "value": "D:maj",
          "confidence": 1
        }
      ],
      "sandbox": {},
      "time": 0,
      "duration": 130.0
    },
    {
      "annotation_metadata": {
        "curator": {
          "name": "",
          "email": ""
        },
        "annotator": {},
        "version": "",
        "corpus": "biab_internet_corpus",
        "annotation_tools": "",
        "annotation_rules": "",
        "validation": "",
        "data_source": ""
      },
      "namespace": "key_mode",
      "data": [
        {
          "time": 0.0,
          "duration": 130.0,
          "value": "D",
          "confidence": 1
        }
      ],
      "sandbox": {},
      "time": 0,
      "duration": 130.0
    }
  ],
  "file_metadata": {
    "title": "Jackie Coleman's reel",
    "artist": "",
    "release": "",
    "duration": 130.0,
    "identifiers": {},
    "jams_version": "0.3.4"
  },
  "sandbox": {
    "expanded": false
  }
}<|MERGE_RESOLUTION|>--- conflicted
+++ resolved
@@ -31,31 +31,19 @@
         {
           "time": 2.0,
           "duration": 4.0,
-<<<<<<< HEAD
-          "value": "D:maj",
-=======
-          "value": "E:min",
->>>>>>> 5725112b
+          "value": "E:min",
           "confidence": 1
         },
         {
           "time": 3.0,
           "duration": 4.0,
-<<<<<<< HEAD
-          "value": "E:min",
-=======
-          "value": "A:(3,5,b7)",
->>>>>>> 5725112b
+          "value": "A:(3,5,b7)",
           "confidence": 1
         },
         {
           "time": 4.0,
           "duration": 4.0,
-<<<<<<< HEAD
-          "value": "A:(3,5,b7)",
-=======
-          "value": "D:maj",
->>>>>>> 5725112b
+          "value": "D:maj",
           "confidence": 1
         },
         {
@@ -67,19 +55,11 @@
         {
           "time": 6.0,
           "duration": 4.0,
-<<<<<<< HEAD
-          "value": "D:maj",
-=======
-          "value": "E:min",
->>>>>>> 5725112b
+          "value": "E:min",
           "confidence": 1
         },
         {
           "time": 7.0,
-<<<<<<< HEAD
-          "duration": 4.0,
-          "value": "E:min",
-=======
           "duration": 2.0,
           "value": "A:(3,5,b7)",
           "confidence": 1
@@ -88,22 +68,11 @@
           "time": 7.2,
           "duration": 2.0,
           "value": "D:maj",
->>>>>>> 5725112b
           "confidence": 1
         },
         {
           "time": 8.0,
-<<<<<<< HEAD
-          "duration": 2.0,
-          "value": "A:(3,5,b7)",
-          "confidence": 1
-        },
-        {
-          "time": 8.2,
-          "duration": 2.0,
-=======
-          "duration": 4.0,
->>>>>>> 5725112b
+          "duration": 4.0,
           "value": "D:maj",
           "confidence": 1
         },
@@ -116,31 +85,19 @@
         {
           "time": 10.0,
           "duration": 4.0,
-<<<<<<< HEAD
-          "value": "D:maj",
-=======
-          "value": "E:min",
->>>>>>> 5725112b
+          "value": "E:min",
           "confidence": 1
         },
         {
           "time": 11.0,
           "duration": 4.0,
-<<<<<<< HEAD
-          "value": "E:min",
-=======
-          "value": "A:(3,5,b7)",
->>>>>>> 5725112b
+          "value": "A:(3,5,b7)",
           "confidence": 1
         },
         {
           "time": 12.0,
           "duration": 4.0,
-<<<<<<< HEAD
-          "value": "A:(3,5,b7)",
-=======
-          "value": "D:maj",
->>>>>>> 5725112b
+          "value": "D:maj",
           "confidence": 1
         },
         {
@@ -152,19 +109,11 @@
         {
           "time": 14.0,
           "duration": 4.0,
-<<<<<<< HEAD
-          "value": "D:maj",
-=======
-          "value": "E:min",
->>>>>>> 5725112b
+          "value": "E:min",
           "confidence": 1
         },
         {
           "time": 15.0,
-<<<<<<< HEAD
-          "duration": 4.0,
-          "value": "E:min",
-=======
           "duration": 2.0,
           "value": "A:(3,5,b7)",
           "confidence": 1
@@ -173,22 +122,11 @@
           "time": 15.2,
           "duration": 2.0,
           "value": "D:maj",
->>>>>>> 5725112b
           "confidence": 1
         },
         {
           "time": 16.0,
-<<<<<<< HEAD
-          "duration": 2.0,
-          "value": "A:(3,5,b7)",
-          "confidence": 1
-        },
-        {
-          "time": 16.2,
-          "duration": 2.0,
-=======
-          "duration": 4.0,
->>>>>>> 5725112b
+          "duration": 4.0,
           "value": "D:maj",
           "confidence": 1
         },
@@ -201,11 +139,7 @@
         {
           "time": 18.0,
           "duration": 4.0,
-<<<<<<< HEAD
-          "value": "D:maj",
-=======
-          "value": "A:(3,5,b7)",
->>>>>>> 5725112b
+          "value": "A:(3,5,b7)",
           "confidence": 1
         },
         {
@@ -217,11 +151,7 @@
         {
           "time": 20.0,
           "duration": 4.0,
-<<<<<<< HEAD
-          "value": "A:(3,5,b7)",
-=======
-          "value": "D:maj",
->>>>>>> 5725112b
+          "value": "D:maj",
           "confidence": 1
         },
         {
@@ -233,19 +163,11 @@
         {
           "time": 22.0,
           "duration": 4.0,
-<<<<<<< HEAD
-          "value": "D:maj",
-=======
-          "value": "E:min",
->>>>>>> 5725112b
+          "value": "E:min",
           "confidence": 1
         },
         {
           "time": 23.0,
-<<<<<<< HEAD
-          "duration": 4.0,
-          "value": "E:min",
-=======
           "duration": 2.0,
           "value": "A:(3,5,b7)",
           "confidence": 1
@@ -254,22 +176,11 @@
           "time": 23.2,
           "duration": 2.0,
           "value": "D:maj",
->>>>>>> 5725112b
           "confidence": 1
         },
         {
           "time": 24.0,
-<<<<<<< HEAD
-          "duration": 2.0,
-          "value": "A:(3,5,b7)",
-          "confidence": 1
-        },
-        {
-          "time": 24.2,
-          "duration": 2.0,
-=======
-          "duration": 4.0,
->>>>>>> 5725112b
+          "duration": 4.0,
           "value": "D:maj",
           "confidence": 1
         },
@@ -282,11 +193,7 @@
         {
           "time": 26.0,
           "duration": 4.0,
-<<<<<<< HEAD
-          "value": "D:maj",
-=======
-          "value": "A:(3,5,b7)",
->>>>>>> 5725112b
+          "value": "A:(3,5,b7)",
           "confidence": 1
         },
         {
@@ -298,11 +205,7 @@
         {
           "time": 28.0,
           "duration": 4.0,
-<<<<<<< HEAD
-          "value": "A:(3,5,b7)",
-=======
-          "value": "D:maj",
->>>>>>> 5725112b
+          "value": "D:maj",
           "confidence": 1
         },
         {
@@ -314,34 +217,17 @@
         {
           "time": 30.0,
           "duration": 4.0,
-<<<<<<< HEAD
-          "value": "D:maj",
-=======
-          "value": "E:min",
->>>>>>> 5725112b
+          "value": "E:min",
           "confidence": 1
         },
         {
           "time": 31.0,
-<<<<<<< HEAD
-          "duration": 4.0,
-          "value": "E:min",
-          "confidence": 1
-        },
-        {
-          "time": 32.0,
-=======
->>>>>>> 5725112b
-          "duration": 2.0,
-          "value": "A:(3,5,b7)",
-          "confidence": 1
-        },
-        {
-<<<<<<< HEAD
-          "time": 32.2,
-=======
+          "duration": 2.0,
+          "value": "A:(3,5,b7)",
+          "confidence": 1
+        },
+        {
           "time": 31.2,
->>>>>>> 5725112b
           "duration": 2.0,
           "value": "D:maj",
           "confidence": 1
