{
  "annotations": [
    {
      "annotation_metadata": {
        "curator": {
          "name": "",
          "email": ""
        },
        "annotator": {},
        "version": "",
        "corpus": "biab_internet_corpus",
        "annotation_tools": "",
        "annotation_rules": "",
        "validation": "",
        "data_source": ""
      },
      "namespace": "chord",
      "data": [
        {
<<<<<<< HEAD
          "time": 1.0,
          "duration": 4.0,
          "value": "C:maj",
=======
          "time": 0.0,
          "duration": 4.0,
          "value": "C:maj",
          "confidence": 1
        },
        {
          "time": 1.0,
          "duration": 4.0,
          "value": "F:(3,5,b7,9)",
>>>>>>> 5725112b
          "confidence": 1
        },
        {
          "time": 2.0,
<<<<<<< HEAD
          "duration": 4.0,
          "value": "F:(3,5,b7,9)",
=======
          "duration": 2.0,
          "value": "C:(3,5,6,9)",
          "confidence": 1
        },
        {
          "time": 2.2,
          "duration": 2.0,
          "value": "G:(3,5,b7,9)",
>>>>>>> 5725112b
          "confidence": 1
        },
        {
          "time": 3.0,
<<<<<<< HEAD
          "duration": 2.0,
          "value": "C:(3,5,6,9)",
          "confidence": 1
        },
        {
          "time": 3.2,
          "duration": 2.0,
          "value": "G:(3,5,b7,9)",
=======
          "duration": 4.0,
          "value": "C:(3,5,b7,9)",
>>>>>>> 5725112b
          "confidence": 1
        },
        {
          "time": 4.0,
          "duration": 4.0,
<<<<<<< HEAD
          "value": "C:(3,5,b7,9)",
=======
          "value": "F:(3,5,b7,9)",
>>>>>>> 5725112b
          "confidence": 1
        },
        {
          "time": 5.0,
          "duration": 4.0,
          "value": "F:(3,5,b7,9)",
          "confidence": 1
        },
        {
          "time": 6.0,
<<<<<<< HEAD
          "duration": 4.0,
          "value": "F:(3,5,b7,9)",
=======
          "duration": 2.0,
          "value": "C:maj7",
          "confidence": 1
        },
        {
          "time": 6.2,
          "duration": 2.0,
          "value": "G:(3,5,b7,9)",
>>>>>>> 5725112b
          "confidence": 1
        },
        {
          "time": 7.0,
<<<<<<< HEAD
          "duration": 2.0,
          "value": "C:maj7",
          "confidence": 1
        },
        {
          "time": 7.2,
          "duration": 2.0,
          "value": "G:(3,5,b7,9)",
=======
          "duration": 4.0,
          "value": "C:(3,5,6)",
>>>>>>> 5725112b
          "confidence": 1
        },
        {
          "time": 8.0,
          "duration": 4.0,
<<<<<<< HEAD
          "value": "C:(3,5,6)",
=======
          "value": "C:min(b7)",
>>>>>>> 5725112b
          "confidence": 1
        },
        {
          "time": 9.0,
          "duration": 4.0,
<<<<<<< HEAD
          "value": "C:min(b7)",
=======
          "value": "F:(3,5,b7,9)",
>>>>>>> 5725112b
          "confidence": 1
        },
        {
          "time": 10.0,
          "duration": 4.0,
<<<<<<< HEAD
          "value": "F:(3,5,b7,9)",
=======
          "value": "C:min(b7)",
>>>>>>> 5725112b
          "confidence": 1
        },
        {
          "time": 11.0,
          "duration": 4.0,
          "value": "C:min(b7)",
          "confidence": 1
        },
        {
          "time": 12.0,
          "duration": 4.0,
<<<<<<< HEAD
          "value": "C:min(b7)",
=======
          "value": "F:(3,5,b7,9)",
>>>>>>> 5725112b
          "confidence": 1
        },
        {
          "time": 13.0,
          "duration": 4.0,
<<<<<<< HEAD
          "value": "F:(3,5,b7,9)",
=======
          "value": "C:min(b7)",
>>>>>>> 5725112b
          "confidence": 1
        },
        {
          "time": 14.0,
          "duration": 4.0,
<<<<<<< HEAD
          "value": "C:min(b7)",
=======
          "value": "C:(3,5,6,9)",
>>>>>>> 5725112b
          "confidence": 1
        },
        {
          "time": 15.0,
<<<<<<< HEAD
          "duration": 4.0,
          "value": "C:(3,5,6,9)",
          "confidence": 1
        },
        {
          "time": 16.0,
=======
>>>>>>> 5725112b
          "duration": 2.0,
          "value": "D:min(b7,9)",
          "confidence": 1
        },
        {
<<<<<<< HEAD
          "time": 16.2,
=======
          "time": 15.2,
>>>>>>> 5725112b
          "duration": 2.0,
          "value": "G:(3,5,b7,9)",
          "confidence": 1
        },
        {
<<<<<<< HEAD
          "time": 17.0,
=======
          "time": 16.0,
>>>>>>> 5725112b
          "duration": 4.0,
          "value": "C:maj",
          "confidence": 1
        }
      ],
      "sandbox": {},
      "time": 0,
      "duration": 68.0
    },
    {
      "annotation_metadata": {
        "curator": {
          "name": "",
          "email": ""
        },
        "annotator": {},
        "version": "",
        "corpus": "biab_internet_corpus",
        "annotation_tools": "",
        "annotation_rules": "",
        "validation": "",
        "data_source": ""
      },
      "namespace": "key_mode",
      "data": [
        {
          "time": 0.0,
          "duration": 68.0,
          "value": "C",
          "confidence": 1
        }
      ],
      "sandbox": {},
      "time": 0,
      "duration": 68.0
    }
  ],
  "file_metadata": {
    "title": "Funky Gals - AcBallad.Sty demo - -",
    "artist": "",
    "release": "",
    "duration": 68.0,
    "identifiers": {},
    "jams_version": "0.3.4"
  },
  "sandbox": {
    "expanded": false
  }
}<|MERGE_RESOLUTION|>--- conflicted
+++ resolved
@@ -17,11 +17,6 @@
       "namespace": "chord",
       "data": [
         {
-<<<<<<< HEAD
-          "time": 1.0,
-          "duration": 4.0,
-          "value": "C:maj",
-=======
           "time": 0.0,
           "duration": 4.0,
           "value": "C:maj",
@@ -31,15 +26,10 @@
           "time": 1.0,
           "duration": 4.0,
           "value": "F:(3,5,b7,9)",
->>>>>>> 5725112b
           "confidence": 1
         },
         {
           "time": 2.0,
-<<<<<<< HEAD
-          "duration": 4.0,
-          "value": "F:(3,5,b7,9)",
-=======
           "duration": 2.0,
           "value": "C:(3,5,6,9)",
           "confidence": 1
@@ -48,34 +38,18 @@
           "time": 2.2,
           "duration": 2.0,
           "value": "G:(3,5,b7,9)",
->>>>>>> 5725112b
           "confidence": 1
         },
         {
           "time": 3.0,
-<<<<<<< HEAD
-          "duration": 2.0,
-          "value": "C:(3,5,6,9)",
-          "confidence": 1
-        },
-        {
-          "time": 3.2,
-          "duration": 2.0,
-          "value": "G:(3,5,b7,9)",
-=======
           "duration": 4.0,
           "value": "C:(3,5,b7,9)",
->>>>>>> 5725112b
           "confidence": 1
         },
         {
           "time": 4.0,
           "duration": 4.0,
-<<<<<<< HEAD
-          "value": "C:(3,5,b7,9)",
-=======
           "value": "F:(3,5,b7,9)",
->>>>>>> 5725112b
           "confidence": 1
         },
         {
@@ -86,10 +60,6 @@
         },
         {
           "time": 6.0,
-<<<<<<< HEAD
-          "duration": 4.0,
-          "value": "F:(3,5,b7,9)",
-=======
           "duration": 2.0,
           "value": "C:maj7",
           "confidence": 1
@@ -98,54 +68,30 @@
           "time": 6.2,
           "duration": 2.0,
           "value": "G:(3,5,b7,9)",
->>>>>>> 5725112b
           "confidence": 1
         },
         {
           "time": 7.0,
-<<<<<<< HEAD
-          "duration": 2.0,
-          "value": "C:maj7",
-          "confidence": 1
-        },
-        {
-          "time": 7.2,
-          "duration": 2.0,
-          "value": "G:(3,5,b7,9)",
-=======
           "duration": 4.0,
           "value": "C:(3,5,6)",
->>>>>>> 5725112b
           "confidence": 1
         },
         {
           "time": 8.0,
           "duration": 4.0,
-<<<<<<< HEAD
-          "value": "C:(3,5,6)",
-=======
           "value": "C:min(b7)",
->>>>>>> 5725112b
           "confidence": 1
         },
         {
           "time": 9.0,
           "duration": 4.0,
-<<<<<<< HEAD
-          "value": "C:min(b7)",
-=======
           "value": "F:(3,5,b7,9)",
->>>>>>> 5725112b
           "confidence": 1
         },
         {
           "time": 10.0,
           "duration": 4.0,
-<<<<<<< HEAD
-          "value": "F:(3,5,b7,9)",
-=======
           "value": "C:min(b7)",
->>>>>>> 5725112b
           "confidence": 1
         },
         {
@@ -157,64 +103,35 @@
         {
           "time": 12.0,
           "duration": 4.0,
-<<<<<<< HEAD
-          "value": "C:min(b7)",
-=======
           "value": "F:(3,5,b7,9)",
->>>>>>> 5725112b
           "confidence": 1
         },
         {
           "time": 13.0,
           "duration": 4.0,
-<<<<<<< HEAD
-          "value": "F:(3,5,b7,9)",
-=======
           "value": "C:min(b7)",
->>>>>>> 5725112b
           "confidence": 1
         },
         {
           "time": 14.0,
           "duration": 4.0,
-<<<<<<< HEAD
-          "value": "C:min(b7)",
-=======
           "value": "C:(3,5,6,9)",
->>>>>>> 5725112b
           "confidence": 1
         },
         {
           "time": 15.0,
-<<<<<<< HEAD
-          "duration": 4.0,
-          "value": "C:(3,5,6,9)",
-          "confidence": 1
-        },
-        {
-          "time": 16.0,
-=======
->>>>>>> 5725112b
           "duration": 2.0,
           "value": "D:min(b7,9)",
           "confidence": 1
         },
         {
-<<<<<<< HEAD
-          "time": 16.2,
-=======
           "time": 15.2,
->>>>>>> 5725112b
           "duration": 2.0,
           "value": "G:(3,5,b7,9)",
           "confidence": 1
         },
         {
-<<<<<<< HEAD
-          "time": 17.0,
-=======
           "time": 16.0,
->>>>>>> 5725112b
           "duration": 4.0,
           "value": "C:maj",
           "confidence": 1
