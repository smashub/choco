{
  "annotations": [
    {
      "annotation_metadata": {
        "curator": {
          "name": "",
          "email": ""
        },
        "annotator": {},
        "version": "",
        "corpus": "biab_internet_corpus",
        "annotation_tools": "",
        "annotation_rules": "",
        "validation": "",
        "data_source": ""
      },
      "namespace": "chord",
      "data": [
        {
          "time": 0.0,
          "duration": 1.0,
          "value": "C:maj",
          "confidence": 1
        },
        {
<<<<<<< HEAD
          "time": 1.1,
=======
          "time": 0.1,
>>>>>>> 5725112b
          "duration": 1.0,
          "value": "G:maj",
          "confidence": 1
        },
        {
<<<<<<< HEAD
          "time": 1.2,
=======
          "time": 0.2,
>>>>>>> 5725112b
          "duration": 1.0,
          "value": "C:maj",
          "confidence": 1
        },
        {
          "time": 0.3,
          "duration": 1.0,
          "value": "G:maj",
          "confidence": 1
        },
        {
          "time": 1.0,
          "duration": 1.0,
          "value": "C:maj",
          "confidence": 1
        },
        {
<<<<<<< HEAD
          "time": 2.1,
=======
          "time": 1.1,
>>>>>>> 5725112b
          "duration": 1.0,
          "value": "G:maj",
          "confidence": 1
        },
        {
<<<<<<< HEAD
          "time": 2.2,
=======
          "time": 1.2,
>>>>>>> 5725112b
          "duration": 2.0,
          "value": "C:maj",
          "confidence": 1
        },
        {
          "time": 2.0,
          "duration": 1.0,
          "value": "C:maj",
          "confidence": 1
        },
        {
<<<<<<< HEAD
          "time": 3.1,
=======
          "time": 2.1,
>>>>>>> 5725112b
          "duration": 1.0,
          "value": "G:maj",
          "confidence": 1
        },
        {
<<<<<<< HEAD
          "time": 3.2,
=======
          "time": 2.2,
>>>>>>> 5725112b
          "duration": 1.0,
          "value": "C:maj",
          "confidence": 1
        },
        {
          "time": 2.3,
          "duration": 1.0,
          "value": "G:maj",
          "confidence": 1
        },
        {
          "time": 3.0,
          "duration": 4.0,
          "value": "C:maj",
          "confidence": 1
        },
        {
          "time": 4.0,
          "duration": 4.0,
          "value": "C:maj",
          "confidence": 1
        },
        {
          "time": 5.0,
          "duration": 4.0,
          "value": "A:min(b7)",
          "confidence": 1
        },
        {
          "time": 6.0,
          "duration": 3.0,
          "value": "E:min(b7)",
          "confidence": 1
        },
        {
<<<<<<< HEAD
          "time": 7.3,
=======
          "time": 6.3,
>>>>>>> 5725112b
          "duration": 1.0,
          "value": "G:maj/D",
          "confidence": 1
        },
        {
          "time": 7.0,
          "duration": 4.0,
          "value": "E:min(b7)",
          "confidence": 1
        },
        {
          "time": 8.0,
          "duration": 2.0,
          "value": "A:min(b7)",
          "confidence": 1
        },
        {
          "time": 8.2,
          "duration": 2.0,
          "value": "D:(3,5,b7)",
          "confidence": 1
        },
        {
          "time": 9.0,
          "duration": 4.0,
          "value": "G:maj",
          "confidence": 1
        },
        {
          "time": 10.0,
          "duration": 1.0,
          "value": "C:maj",
          "confidence": 1
        },
        {
<<<<<<< HEAD
          "time": 11.1,
=======
          "time": 10.1,
>>>>>>> 5725112b
          "duration": 1.0,
          "value": "G:maj",
          "confidence": 1
        },
        {
<<<<<<< HEAD
          "time": 11.2,
=======
          "time": 10.2,
>>>>>>> 5725112b
          "duration": 1.0,
          "value": "C:maj",
          "confidence": 1
        },
        {
          "time": 10.3,
          "duration": 1.0,
          "value": "G:maj",
          "confidence": 1
        },
        {
          "time": 11.0,
          "duration": 4.0,
          "value": "C:maj",
          "confidence": 1
        },
        {
          "time": 12.0,
          "duration": 4.0,
          "value": "C:maj",
          "confidence": 1
        },
        {
          "time": 13.0,
          "duration": 4.0,
          "value": "A:min(b7)",
          "confidence": 1
        },
        {
          "time": 14.0,
          "duration": 3.0,
          "value": "E:min(b7)",
          "confidence": 1
        },
        {
<<<<<<< HEAD
          "time": 15.3,
=======
          "time": 14.3,
>>>>>>> 5725112b
          "duration": 1.0,
          "value": "G:maj/D",
          "confidence": 1
        },
        {
          "time": 15.0,
          "duration": 4.0,
          "value": "E:min(b7)",
          "confidence": 1
        },
        {
          "time": 16.0,
          "duration": 2.0,
          "value": "A:min(b7)",
          "confidence": 1
        },
        {
          "time": 16.2,
          "duration": 2.0,
          "value": "D:(3,5,b7)",
          "confidence": 1
        },
        {
          "time": 17.0,
          "duration": 4.0,
          "value": "G:maj",
          "confidence": 1
        },
        {
          "time": 18.0,
          "duration": 4.0,
          "value": "C:maj",
          "confidence": 1
        },
        {
          "time": 19.0,
          "duration": 4.0,
          "value": "C:maj",
          "confidence": 1
        },
        {
          "time": 20.0,
          "duration": 2.0,
          "value": "A:min(b7)",
          "confidence": 1
        },
        {
          "time": 20.2,
          "duration": 2.0,
          "value": "D:(3,5,b7)",
          "confidence": 1
        },
        {
          "time": 21.0,
          "duration": 4.0,
          "value": "G:maj",
          "confidence": 1
        },
        {
          "time": 22.0,
          "duration": 1.0,
          "value": "C:maj",
          "confidence": 1
        },
        {
<<<<<<< HEAD
          "time": 23.1,
=======
          "time": 22.1,
>>>>>>> 5725112b
          "duration": 1.0,
          "value": "G:maj",
          "confidence": 1
        },
        {
<<<<<<< HEAD
          "time": 23.2,
=======
          "time": 22.2,
>>>>>>> 5725112b
          "duration": 1.0,
          "value": "C:maj",
          "confidence": 1
        },
        {
          "time": 22.3,
          "duration": 1.0,
          "value": "G:maj",
<<<<<<< HEAD
=======
          "confidence": 1
        },
        {
          "time": 23.0,
          "duration": 4.0,
          "value": "C:maj",
>>>>>>> 5725112b
          "confidence": 1
        },
        {
          "time": 24.0,
          "duration": 4.0,
<<<<<<< HEAD
          "value": "C:maj",
=======
          "value": "Bb:min(6)",
>>>>>>> 5725112b
          "confidence": 1
        },
        {
          "time": 25.0,
          "duration": 4.0,
          "value": "Bb:min(6)",
          "confidence": 1
        },
        {
          "time": 26.0,
          "duration": 4.0,
<<<<<<< HEAD
          "value": "Bb:min(6)",
=======
          "value": "Bb:(b3,5,6,9)",
>>>>>>> 5725112b
          "confidence": 1
        },
        {
          "time": 27.0,
          "duration": 4.0,
<<<<<<< HEAD
          "value": "Bb:(b3,5,6,9)",
=======
          "value": "F:maj7",
>>>>>>> 5725112b
          "confidence": 1
        },
        {
          "time": 28.0,
          "duration": 4.0,
<<<<<<< HEAD
          "value": "F:maj7",
=======
          "value": "A:min(b7)",
>>>>>>> 5725112b
          "confidence": 1
        },
        {
          "time": 29.0,
<<<<<<< HEAD
          "duration": 4.0,
          "value": "A:min(b7)",
=======
          "duration": 2.0,
          "value": "D:min(b7,9)",
>>>>>>> 5725112b
          "confidence": 1
        },
        {
          "time": 29.2,
          "duration": 2.0,
<<<<<<< HEAD
          "value": "D:min(b7,9)",
          "confidence": 1
        },
        {
          "time": 30.2,
          "duration": 2.0,
          "value": "G:(3,5,b7)",
=======
          "value": "G:(3,5,b7)",
          "confidence": 1
        },
        {
          "time": 30.0,
          "duration": 4.0,
          "value": "C:maj",
>>>>>>> 5725112b
          "confidence": 1
        },
        {
          "time": 31.0,
<<<<<<< HEAD
          "duration": 4.0,
          "value": "C:maj",
=======
          "duration": 2.0,
          "value": "B:min(b7,9,11)",
>>>>>>> 5725112b
          "confidence": 1
        },
        {
          "time": 31.2,
          "duration": 2.0,
<<<<<<< HEAD
          "value": "B:min(b7,9,11)",
          "confidence": 1
        },
        {
          "time": 32.2,
          "duration": 2.0,
          "value": "E:(3,5,b7)",
=======
          "value": "E:(3,5,b7)",
          "confidence": 1
        },
        {
          "time": 32.0,
          "duration": 4.0,
          "value": "Bb:min(6)",
>>>>>>> 5725112b
          "confidence": 1
        },
        {
          "time": 33.0,
          "duration": 4.0,
          "value": "Bb:min(6)",
          "confidence": 1
        },
        {
          "time": 34.0,
          "duration": 4.0,
<<<<<<< HEAD
          "value": "Bb:min(6)",
=======
          "value": "Bb:(b3,5,6,9)",
>>>>>>> 5725112b
          "confidence": 1
        },
        {
          "time": 35.0,
          "duration": 4.0,
<<<<<<< HEAD
          "value": "Bb:(b3,5,6,9)",
=======
          "value": "F:maj7",
>>>>>>> 5725112b
          "confidence": 1
        },
        {
          "time": 36.0,
          "duration": 4.0,
<<<<<<< HEAD
          "value": "F:maj7",
=======
          "value": "A:min(b7)",
>>>>>>> 5725112b
          "confidence": 1
        },
        {
          "time": 37.0,
<<<<<<< HEAD
          "duration": 4.0,
          "value": "A:min(b7)",
=======
          "duration": 2.0,
          "value": "D:min(b7,9)",
>>>>>>> 5725112b
          "confidence": 1
        },
        {
          "time": 37.2,
          "duration": 2.0,
<<<<<<< HEAD
          "value": "D:min(b7,9)",
          "confidence": 1
        },
        {
          "time": 38.2,
          "duration": 2.0,
          "value": "G:(3,5,b7)",
=======
          "value": "G:(3,5,b7)",
          "confidence": 1
        },
        {
          "time": 38.0,
          "duration": 4.0,
          "value": "C:maj",
>>>>>>> 5725112b
          "confidence": 1
        },
        {
          "time": 39.0,
          "duration": 4.0,
<<<<<<< HEAD
          "value": "C:maj",
=======
          "value": "E:min",
>>>>>>> 5725112b
          "confidence": 1
        },
        {
          "time": 40.0,
          "duration": 4.0,
<<<<<<< HEAD
          "value": "E:min",
=======
          "value": "A:min",
>>>>>>> 5725112b
          "confidence": 1
        },
        {
          "time": 41.0,
          "duration": 4.0,
<<<<<<< HEAD
          "value": "A:min",
=======
          "value": "D:min(b7)",
>>>>>>> 5725112b
          "confidence": 1
        },
        {
          "time": 42.0,
          "duration": 4.0,
<<<<<<< HEAD
          "value": "D:min(b7)",
=======
          "value": "F:min",
>>>>>>> 5725112b
          "confidence": 1
        },
        {
          "time": 43.0,
          "duration": 4.0,
          "value": "F:min",
          "confidence": 1
        },
        {
          "time": 44.0,
          "duration": 4.0,
          "value": "F:min",
          "confidence": 1
        },
        {
          "time": 45.0,
          "duration": 4.0,
          "value": "F:min",
          "confidence": 1
        },
        {
          "time": 46.0,
          "duration": 4.0,
          "value": "F:min",
          "confidence": 1
        },
        {
          "time": 47.0,
          "duration": 4.0,
          "value": "F:min",
          "confidence": 1
        },
        {
          "time": 48.0,
<<<<<<< HEAD
          "duration": 4.0,
          "value": "F:min",
          "confidence": 1
        },
        {
          "time": 49.0,
=======
>>>>>>> 5725112b
          "duration": 1.0,
          "value": "C:maj",
          "confidence": 1
        },
        {
<<<<<<< HEAD
          "time": 49.1,
=======
          "time": 48.1,
>>>>>>> 5725112b
          "duration": 1.0,
          "value": "G:maj",
          "confidence": 1
        },
        {
<<<<<<< HEAD
          "time": 49.2,
=======
          "time": 48.2,
>>>>>>> 5725112b
          "duration": 1.0,
          "value": "C:maj",
          "confidence": 1
        },
        {
          "time": 48.3,
          "duration": 1.0,
          "value": "G:maj",
          "confidence": 1
        },
        {
          "time": 49.0,
          "duration": 1.0,
          "value": "C:maj",
          "confidence": 1
        },
        {
<<<<<<< HEAD
          "time": 50.1,
=======
          "time": 49.1,
>>>>>>> 5725112b
          "duration": 1.0,
          "value": "G:maj",
          "confidence": 1
        },
        {
<<<<<<< HEAD
          "time": 50.2,
=======
          "time": 49.2,
>>>>>>> 5725112b
          "duration": 2.0,
          "value": "C:maj",
          "confidence": 1
        },
        {
          "time": 50.0,
          "duration": 1.0,
          "value": "C:maj",
          "confidence": 1
        },
        {
<<<<<<< HEAD
          "time": 51.1,
=======
          "time": 50.1,
>>>>>>> 5725112b
          "duration": 1.0,
          "value": "G:maj",
          "confidence": 1
        },
        {
<<<<<<< HEAD
          "time": 51.2,
=======
          "time": 50.2,
>>>>>>> 5725112b
          "duration": 1.0,
          "value": "C:maj",
          "confidence": 1
        },
        {
          "time": 50.3,
          "duration": 1.0,
          "value": "G:maj",
          "confidence": 1
        },
        {
          "time": 51.0,
          "duration": 4.0,
          "value": "C:maj",
          "confidence": 1
        }
      ],
      "sandbox": {},
      "time": 0,
      "duration": 208.0
    },
    {
      "annotation_metadata": {
        "curator": {
          "name": "",
          "email": ""
        },
        "annotator": {},
        "version": "",
        "corpus": "biab_internet_corpus",
        "annotation_tools": "",
        "annotation_rules": "",
        "validation": "",
        "data_source": ""
      },
      "namespace": "key_mode",
      "data": [
        {
          "time": 0.0,
          "duration": 208.0,
          "value": "C",
          "confidence": 1
        }
      ],
      "sandbox": {},
      "time": 0,
      "duration": 208.0
    }
  ],
  "file_metadata": {
    "title": "If You Leave Me Now",
    "artist": "",
    "release": "",
    "duration": 208.0,
    "identifiers": {},
    "jams_version": "0.3.4"
  },
  "sandbox": {
    "expanded": false
  }
}<|MERGE_RESOLUTION|>--- conflicted
+++ resolved
@@ -23,79 +23,55 @@
           "confidence": 1
         },
         {
-<<<<<<< HEAD
+          "time": 0.1,
+          "duration": 1.0,
+          "value": "G:maj",
+          "confidence": 1
+        },
+        {
+          "time": 0.2,
+          "duration": 1.0,
+          "value": "C:maj",
+          "confidence": 1
+        },
+        {
+          "time": 0.3,
+          "duration": 1.0,
+          "value": "G:maj",
+          "confidence": 1
+        },
+        {
+          "time": 1.0,
+          "duration": 1.0,
+          "value": "C:maj",
+          "confidence": 1
+        },
+        {
           "time": 1.1,
-=======
-          "time": 0.1,
->>>>>>> 5725112b
-          "duration": 1.0,
-          "value": "G:maj",
-          "confidence": 1
-        },
-        {
-<<<<<<< HEAD
+          "duration": 1.0,
+          "value": "G:maj",
+          "confidence": 1
+        },
+        {
           "time": 1.2,
-=======
-          "time": 0.2,
->>>>>>> 5725112b
-          "duration": 1.0,
-          "value": "C:maj",
-          "confidence": 1
-        },
-        {
-          "time": 0.3,
-          "duration": 1.0,
-          "value": "G:maj",
-          "confidence": 1
-        },
-        {
-          "time": 1.0,
-          "duration": 1.0,
-          "value": "C:maj",
-          "confidence": 1
-        },
-        {
-<<<<<<< HEAD
+          "duration": 2.0,
+          "value": "C:maj",
+          "confidence": 1
+        },
+        {
+          "time": 2.0,
+          "duration": 1.0,
+          "value": "C:maj",
+          "confidence": 1
+        },
+        {
           "time": 2.1,
-=======
-          "time": 1.1,
->>>>>>> 5725112b
-          "duration": 1.0,
-          "value": "G:maj",
-          "confidence": 1
-        },
-        {
-<<<<<<< HEAD
+          "duration": 1.0,
+          "value": "G:maj",
+          "confidence": 1
+        },
+        {
           "time": 2.2,
-=======
-          "time": 1.2,
->>>>>>> 5725112b
-          "duration": 2.0,
-          "value": "C:maj",
-          "confidence": 1
-        },
-        {
-          "time": 2.0,
-          "duration": 1.0,
-          "value": "C:maj",
-          "confidence": 1
-        },
-        {
-<<<<<<< HEAD
-          "time": 3.1,
-=======
-          "time": 2.1,
->>>>>>> 5725112b
-          "duration": 1.0,
-          "value": "G:maj",
-          "confidence": 1
-        },
-        {
-<<<<<<< HEAD
-          "time": 3.2,
-=======
-          "time": 2.2,
->>>>>>> 5725112b
           "duration": 1.0,
           "value": "C:maj",
           "confidence": 1
@@ -131,11 +107,7 @@
           "confidence": 1
         },
         {
-<<<<<<< HEAD
-          "time": 7.3,
-=======
           "time": 6.3,
->>>>>>> 5725112b
           "duration": 1.0,
           "value": "G:maj/D",
           "confidence": 1
@@ -171,21 +143,13 @@
           "confidence": 1
         },
         {
-<<<<<<< HEAD
-          "time": 11.1,
-=======
           "time": 10.1,
->>>>>>> 5725112b
-          "duration": 1.0,
-          "value": "G:maj",
-          "confidence": 1
-        },
-        {
-<<<<<<< HEAD
-          "time": 11.2,
-=======
+          "duration": 1.0,
+          "value": "G:maj",
+          "confidence": 1
+        },
+        {
           "time": 10.2,
->>>>>>> 5725112b
           "duration": 1.0,
           "value": "C:maj",
           "confidence": 1
@@ -221,11 +185,7 @@
           "confidence": 1
         },
         {
-<<<<<<< HEAD
-          "time": 15.3,
-=======
           "time": 14.3,
->>>>>>> 5725112b
           "duration": 1.0,
           "value": "G:maj/D",
           "confidence": 1
@@ -291,21 +251,13 @@
           "confidence": 1
         },
         {
-<<<<<<< HEAD
-          "time": 23.1,
-=======
           "time": 22.1,
->>>>>>> 5725112b
-          "duration": 1.0,
-          "value": "G:maj",
-          "confidence": 1
-        },
-        {
-<<<<<<< HEAD
-          "time": 23.2,
-=======
+          "duration": 1.0,
+          "value": "G:maj",
+          "confidence": 1
+        },
+        {
           "time": 22.2,
->>>>>>> 5725112b
           "duration": 1.0,
           "value": "C:maj",
           "confidence": 1
@@ -314,25 +266,18 @@
           "time": 22.3,
           "duration": 1.0,
           "value": "G:maj",
-<<<<<<< HEAD
-=======
           "confidence": 1
         },
         {
           "time": 23.0,
           "duration": 4.0,
           "value": "C:maj",
->>>>>>> 5725112b
           "confidence": 1
         },
         {
           "time": 24.0,
           "duration": 4.0,
-<<<<<<< HEAD
-          "value": "C:maj",
-=======
           "value": "Bb:min(6)",
->>>>>>> 5725112b
           "confidence": 1
         },
         {
@@ -344,206 +289,121 @@
         {
           "time": 26.0,
           "duration": 4.0,
-<<<<<<< HEAD
+          "value": "Bb:(b3,5,6,9)",
+          "confidence": 1
+        },
+        {
+          "time": 27.0,
+          "duration": 4.0,
+          "value": "F:maj7",
+          "confidence": 1
+        },
+        {
+          "time": 28.0,
+          "duration": 4.0,
+          "value": "A:min(b7)",
+          "confidence": 1
+        },
+        {
+          "time": 29.0,
+          "duration": 2.0,
+          "value": "D:min(b7,9)",
+          "confidence": 1
+        },
+        {
+          "time": 29.2,
+          "duration": 2.0,
+          "value": "G:(3,5,b7)",
+          "confidence": 1
+        },
+        {
+          "time": 30.0,
+          "duration": 4.0,
+          "value": "C:maj",
+          "confidence": 1
+        },
+        {
+          "time": 31.0,
+          "duration": 2.0,
+          "value": "B:min(b7,9,11)",
+          "confidence": 1
+        },
+        {
+          "time": 31.2,
+          "duration": 2.0,
+          "value": "E:(3,5,b7)",
+          "confidence": 1
+        },
+        {
+          "time": 32.0,
+          "duration": 4.0,
           "value": "Bb:min(6)",
-=======
+          "confidence": 1
+        },
+        {
+          "time": 33.0,
+          "duration": 4.0,
+          "value": "Bb:min(6)",
+          "confidence": 1
+        },
+        {
+          "time": 34.0,
+          "duration": 4.0,
           "value": "Bb:(b3,5,6,9)",
->>>>>>> 5725112b
-          "confidence": 1
-        },
-        {
-          "time": 27.0,
-          "duration": 4.0,
-<<<<<<< HEAD
-          "value": "Bb:(b3,5,6,9)",
-=======
+          "confidence": 1
+        },
+        {
+          "time": 35.0,
+          "duration": 4.0,
           "value": "F:maj7",
->>>>>>> 5725112b
-          "confidence": 1
-        },
-        {
-          "time": 28.0,
-          "duration": 4.0,
-<<<<<<< HEAD
-          "value": "F:maj7",
-=======
-          "value": "A:min(b7)",
->>>>>>> 5725112b
-          "confidence": 1
-        },
-        {
-          "time": 29.0,
-<<<<<<< HEAD
-          "duration": 4.0,
-          "value": "A:min(b7)",
-=======
+          "confidence": 1
+        },
+        {
+          "time": 36.0,
+          "duration": 4.0,
+          "value": "A:min(b7)",
+          "confidence": 1
+        },
+        {
+          "time": 37.0,
           "duration": 2.0,
           "value": "D:min(b7,9)",
->>>>>>> 5725112b
-          "confidence": 1
-        },
-        {
-          "time": 29.2,
-          "duration": 2.0,
-<<<<<<< HEAD
-          "value": "D:min(b7,9)",
-          "confidence": 1
-        },
-        {
-          "time": 30.2,
+          "confidence": 1
+        },
+        {
+          "time": 37.2,
           "duration": 2.0,
           "value": "G:(3,5,b7)",
-=======
-          "value": "G:(3,5,b7)",
-          "confidence": 1
-        },
-        {
-          "time": 30.0,
-          "duration": 4.0,
-          "value": "C:maj",
->>>>>>> 5725112b
-          "confidence": 1
-        },
-        {
-          "time": 31.0,
-<<<<<<< HEAD
-          "duration": 4.0,
-          "value": "C:maj",
-=======
-          "duration": 2.0,
-          "value": "B:min(b7,9,11)",
->>>>>>> 5725112b
-          "confidence": 1
-        },
-        {
-          "time": 31.2,
-          "duration": 2.0,
-<<<<<<< HEAD
-          "value": "B:min(b7,9,11)",
-          "confidence": 1
-        },
-        {
-          "time": 32.2,
-          "duration": 2.0,
-          "value": "E:(3,5,b7)",
-=======
-          "value": "E:(3,5,b7)",
-          "confidence": 1
-        },
-        {
-          "time": 32.0,
-          "duration": 4.0,
-          "value": "Bb:min(6)",
->>>>>>> 5725112b
-          "confidence": 1
-        },
-        {
-          "time": 33.0,
-          "duration": 4.0,
-          "value": "Bb:min(6)",
-          "confidence": 1
-        },
-        {
-          "time": 34.0,
-          "duration": 4.0,
-<<<<<<< HEAD
-          "value": "Bb:min(6)",
-=======
-          "value": "Bb:(b3,5,6,9)",
->>>>>>> 5725112b
-          "confidence": 1
-        },
-        {
-          "time": 35.0,
-          "duration": 4.0,
-<<<<<<< HEAD
-          "value": "Bb:(b3,5,6,9)",
-=======
-          "value": "F:maj7",
->>>>>>> 5725112b
-          "confidence": 1
-        },
-        {
-          "time": 36.0,
-          "duration": 4.0,
-<<<<<<< HEAD
-          "value": "F:maj7",
-=======
-          "value": "A:min(b7)",
->>>>>>> 5725112b
-          "confidence": 1
-        },
-        {
-          "time": 37.0,
-<<<<<<< HEAD
-          "duration": 4.0,
-          "value": "A:min(b7)",
-=======
-          "duration": 2.0,
-          "value": "D:min(b7,9)",
->>>>>>> 5725112b
-          "confidence": 1
-        },
-        {
-          "time": 37.2,
-          "duration": 2.0,
-<<<<<<< HEAD
-          "value": "D:min(b7,9)",
-          "confidence": 1
-        },
-        {
-          "time": 38.2,
-          "duration": 2.0,
-          "value": "G:(3,5,b7)",
-=======
-          "value": "G:(3,5,b7)",
           "confidence": 1
         },
         {
           "time": 38.0,
           "duration": 4.0,
           "value": "C:maj",
->>>>>>> 5725112b
           "confidence": 1
         },
         {
           "time": 39.0,
           "duration": 4.0,
-<<<<<<< HEAD
-          "value": "C:maj",
-=======
           "value": "E:min",
->>>>>>> 5725112b
           "confidence": 1
         },
         {
           "time": 40.0,
           "duration": 4.0,
-<<<<<<< HEAD
-          "value": "E:min",
-=======
           "value": "A:min",
->>>>>>> 5725112b
           "confidence": 1
         },
         {
           "time": 41.0,
           "duration": 4.0,
-<<<<<<< HEAD
-          "value": "A:min",
-=======
           "value": "D:min(b7)",
->>>>>>> 5725112b
           "confidence": 1
         },
         {
           "time": 42.0,
           "duration": 4.0,
-<<<<<<< HEAD
-          "value": "D:min(b7)",
-=======
           "value": "F:min",
->>>>>>> 5725112b
           "confidence": 1
         },
         {
@@ -578,93 +438,60 @@
         },
         {
           "time": 48.0,
-<<<<<<< HEAD
-          "duration": 4.0,
-          "value": "F:min",
+          "duration": 1.0,
+          "value": "C:maj",
+          "confidence": 1
+        },
+        {
+          "time": 48.1,
+          "duration": 1.0,
+          "value": "G:maj",
+          "confidence": 1
+        },
+        {
+          "time": 48.2,
+          "duration": 1.0,
+          "value": "C:maj",
+          "confidence": 1
+        },
+        {
+          "time": 48.3,
+          "duration": 1.0,
+          "value": "G:maj",
           "confidence": 1
         },
         {
           "time": 49.0,
-=======
->>>>>>> 5725112b
-          "duration": 1.0,
-          "value": "C:maj",
-          "confidence": 1
-        },
-        {
-<<<<<<< HEAD
+          "duration": 1.0,
+          "value": "C:maj",
+          "confidence": 1
+        },
+        {
           "time": 49.1,
-=======
-          "time": 48.1,
->>>>>>> 5725112b
-          "duration": 1.0,
-          "value": "G:maj",
-          "confidence": 1
-        },
-        {
-<<<<<<< HEAD
+          "duration": 1.0,
+          "value": "G:maj",
+          "confidence": 1
+        },
+        {
           "time": 49.2,
-=======
-          "time": 48.2,
->>>>>>> 5725112b
-          "duration": 1.0,
-          "value": "C:maj",
-          "confidence": 1
-        },
-        {
-          "time": 48.3,
-          "duration": 1.0,
-          "value": "G:maj",
-          "confidence": 1
-        },
-        {
-          "time": 49.0,
-          "duration": 1.0,
-          "value": "C:maj",
-          "confidence": 1
-        },
-        {
-<<<<<<< HEAD
+          "duration": 2.0,
+          "value": "C:maj",
+          "confidence": 1
+        },
+        {
+          "time": 50.0,
+          "duration": 1.0,
+          "value": "C:maj",
+          "confidence": 1
+        },
+        {
           "time": 50.1,
-=======
-          "time": 49.1,
->>>>>>> 5725112b
-          "duration": 1.0,
-          "value": "G:maj",
-          "confidence": 1
-        },
-        {
-<<<<<<< HEAD
+          "duration": 1.0,
+          "value": "G:maj",
+          "confidence": 1
+        },
+        {
           "time": 50.2,
-=======
-          "time": 49.2,
->>>>>>> 5725112b
-          "duration": 2.0,
-          "value": "C:maj",
-          "confidence": 1
-        },
-        {
-          "time": 50.0,
-          "duration": 1.0,
-          "value": "C:maj",
-          "confidence": 1
-        },
-        {
-<<<<<<< HEAD
-          "time": 51.1,
-=======
-          "time": 50.1,
->>>>>>> 5725112b
-          "duration": 1.0,
-          "value": "G:maj",
-          "confidence": 1
-        },
-        {
-<<<<<<< HEAD
-          "time": 51.2,
-=======
-          "time": 50.2,
->>>>>>> 5725112b
           "duration": 1.0,
           "value": "C:maj",
           "confidence": 1
