{
  "annotations": [
    {
      "annotation_metadata": {
        "curator": {
          "name": "",
          "email": ""
        },
        "annotator": {},
        "version": "",
        "corpus": "biab_internet_corpus",
        "annotation_tools": "",
        "annotation_rules": "",
        "validation": "",
        "data_source": ""
      },
      "namespace": "chord",
      "data": [
        {
          "time": 0.0,
          "duration": 4.0,
          "value": "G:min(b7)",
          "confidence": 1
        },
        {
          "time": 1.0,
          "duration": 4.0,
          "value": "C:(3,5,b7)",
          "confidence": 1
        },
        {
          "time": 2.0,
          "duration": 4.0,
          "value": "A:min(b7)",
          "confidence": 1
        },
        {
          "time": 3.0,
          "duration": 4.0,
          "value": "Ab:dim",
          "confidence": 1
        },
        {
          "time": 4.0,
          "duration": 4.0,
          "value": "G:min(b7)",
          "confidence": 1
        },
        {
          "time": 5.0,
          "duration": 4.0,
          "value": "C:(3,5,b7)",
          "confidence": 1
        },
        {
          "time": 6.0,
          "duration": 2.0,
          "value": "F:maj7",
          "confidence": 1
        },
        {
          "time": 6.2,
          "duration": 2.0,
          "value": "Bb:(3,5,b7)",
          "confidence": 1
        },
        {
          "time": 7.0,
          "duration": 2.0,
          "value": "A:min(b7)",
          "confidence": 1
        },
        {
          "time": 7.2,
          "duration": 2.0,
          "value": "Ab:min(b7)",
          "confidence": 1
        },
        {
          "time": 8.0,
          "duration": 4.0,
          "value": "G:min(b7)",
          "confidence": 1
        },
        {
          "time": 9.0,
          "duration": 4.0,
          "value": "C:(3,5,b7)",
          "confidence": 1
        },
        {
          "time": 10.0,
          "duration": 4.0,
          "value": "A:min(b7)",
          "confidence": 1
        },
        {
          "time": 11.0,
          "duration": 4.0,
          "value": "Ab:dim",
          "confidence": 1
        },
        {
          "time": 12.0,
          "duration": 4.0,
          "value": "G:min(b7)",
          "confidence": 1
        },
        {
          "time": 13.0,
          "duration": 4.0,
          "value": "C:(3,5,b7)",
          "confidence": 1
        },
        {
          "time": 14.0,
          "duration": 2.0,
          "value": "F:maj7",
          "confidence": 1
        },
        {
          "time": 14.2,
          "duration": 2.0,
          "value": "Bb:(3,5,b7)",
          "confidence": 1
        },
        {
          "time": 15.0,
          "duration": 4.0,
          "value": "F:maj7",
          "confidence": 1
        },
        {
          "time": 16.0,
          "duration": 4.0,
          "value": "C:min(b7)",
          "confidence": 1
        },
        {
          "time": 17.0,
          "duration": 4.0,
          "value": "F:(3,5,b7)",
          "confidence": 1
        },
        {
          "time": 18.0,
          "duration": 4.0,
          "value": "Bb:maj7",
          "confidence": 1
        },
        {
          "time": 19.0,
          "duration": 4.0,
          "value": "Bb:maj7",
          "confidence": 1
        },
        {
          "time": 20.0,
          "duration": 4.0,
          "value": "G:(3,5,b7)",
          "confidence": 1
        },
        {
          "time": 21.0,
          "duration": 4.0,
          "value": "G:(3,5,b7)",
          "confidence": 1
        },
        {
          "time": 22.0,
          "duration": 2.0,
          "value": "C:(3,5,b7)",
          "confidence": 1
        },
        {
          "time": 22.2,
          "duration": 2.0,
          "value": "C:(3,5,b7)",
          "confidence": 1
        },
        {
          "time": 23.0,
          "duration": 3.0,
          "value": "C:(3,5,b7)",
          "confidence": 1
        },
        {
<<<<<<< HEAD
          "time": 24.3,
=======
          "time": 23.3,
>>>>>>> 5725112b
          "duration": 1.0,
          "value": "Ab:dim",
          "confidence": 1
        },
        {
          "time": 24.0,
          "duration": 4.0,
          "value": "G:min(b7)",
          "confidence": 1
        },
        {
          "time": 25.0,
          "duration": 4.0,
          "value": "C:(3,5,b7)",
          "confidence": 1
        },
        {
          "time": 26.0,
          "duration": 4.0,
          "value": "A:min(b7)",
          "confidence": 1
        },
        {
          "time": 27.0,
          "duration": 4.0,
          "value": "Ab:dim",
          "confidence": 1
        },
        {
          "time": 28.0,
          "duration": 4.0,
          "value": "G:min(b7)",
          "confidence": 1
        },
        {
          "time": 29.0,
          "duration": 4.0,
          "value": "C:(3,5,b7)",
          "confidence": 1
        },
        {
          "time": 30.0,
          "duration": 2.0,
          "value": "F:maj7",
          "confidence": 1
        },
        {
          "time": 30.2,
          "duration": 2.0,
          "value": "Bb:(3,5,b7)",
          "confidence": 1
        },
        {
          "time": 31.0,
          "duration": 2.0,
          "value": "F:maj7",
          "confidence": 1
        },
        {
          "time": 31.2,
          "duration": 1.0,
          "value": "A:min(b7)",
          "confidence": 1
        },
        {
          "time": 31.3,
          "duration": 1.0,
          "value": "Ab:min(b7)",
          "confidence": 1
        },
        {
          "time": 32.0,
          "duration": 4.0,
          "value": "F:maj7",
          "confidence": 1
        }
      ],
      "sandbox": {},
      "time": 0,
      "duration": 132.0
    },
    {
      "annotation_metadata": {
        "curator": {
          "name": "",
          "email": ""
        },
        "annotator": {},
        "version": "",
        "corpus": "biab_internet_corpus",
        "annotation_tools": "",
        "annotation_rules": "",
        "validation": "",
        "data_source": ""
      },
      "namespace": "key_mode",
      "data": [
        {
          "time": 0.0,
          "duration": 132.0,
          "value": "F",
          "confidence": 1
        }
      ],
      "sandbox": {},
      "time": 0,
      "duration": 132.0
    }
  ],
  "file_metadata": {
    "title": "A Short One",
    "artist": "",
    "release": "",
    "duration": 132.0,
    "identifiers": {},
    "jams_version": "0.3.4"
  },
  "sandbox": {
    "expanded": false
  }
}<|MERGE_RESOLUTION|>--- conflicted
+++ resolved
@@ -185,11 +185,7 @@
           "confidence": 1
         },
         {
-<<<<<<< HEAD
-          "time": 24.3,
-=======
           "time": 23.3,
->>>>>>> 5725112b
           "duration": 1.0,
           "value": "Ab:dim",
           "confidence": 1
