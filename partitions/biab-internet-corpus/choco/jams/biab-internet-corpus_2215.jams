{
  "annotations": [
    {
      "annotation_metadata": {
        "curator": {
          "name": "",
          "email": ""
        },
        "annotator": {},
        "version": "",
        "corpus": "biab_internet_corpus",
        "annotation_tools": "",
        "annotation_rules": "",
        "validation": "",
        "data_source": ""
      },
      "namespace": "chord",
      "data": [
        {
          "time": 0.0,
          "duration": 4.0,
          "value": "F:maj",
          "confidence": 1
        },
        {
          "time": 1.0,
          "duration": 4.0,
          "value": "F:maj",
          "confidence": 1
        },
        {
          "time": 2.0,
          "duration": 4.0,
<<<<<<< HEAD
          "value": "F:maj",
=======
          "value": "G:min",
>>>>>>> 5725112b
          "confidence": 1
        },
        {
          "time": 3.0,
          "duration": 4.0,
          "value": "G:min",
          "confidence": 1
        },
        {
          "time": 4.0,
          "duration": 4.0,
<<<<<<< HEAD
          "value": "G:min",
=======
          "value": "C:(3,5,b7)",
>>>>>>> 5725112b
          "confidence": 1
        },
        {
          "time": 5.0,
          "duration": 4.0,
          "value": "C:(3,5,b7)",
          "confidence": 1
        },
        {
          "time": 6.0,
          "duration": 4.0,
          "value": "C:(3,5,b7)",
          "confidence": 1
        },
        {
          "time": 7.0,
          "duration": 4.0,
<<<<<<< HEAD
          "value": "C:(3,5,b7)",
=======
          "value": "F:maj",
>>>>>>> 5725112b
          "confidence": 1
        },
        {
          "time": 8.0,
          "duration": 4.0,
          "value": "F:maj",
          "confidence": 1
        },
        {
          "time": 9.0,
          "duration": 4.0,
          "value": "F:maj",
          "confidence": 1
        },
        {
          "time": 10.0,
          "duration": 4.0,
<<<<<<< HEAD
          "value": "F:maj",
=======
          "value": "G:min",
>>>>>>> 5725112b
          "confidence": 1
        },
        {
          "time": 11.0,
          "duration": 4.0,
          "value": "G:min",
          "confidence": 1
        },
        {
          "time": 12.0,
          "duration": 4.0,
<<<<<<< HEAD
          "value": "G:min",
=======
          "value": "C:(3,5,b7)",
>>>>>>> 5725112b
          "confidence": 1
        },
        {
          "time": 13.0,
          "duration": 4.0,
          "value": "C:(3,5,b7)",
          "confidence": 1
        },
        {
          "time": 14.0,
<<<<<<< HEAD
          "duration": 4.0,
          "value": "C:(3,5,b7)",
=======
          "duration": 2.0,
          "value": "Bb:maj",
          "confidence": 1
        },
        {
          "time": 14.2,
          "duration": 2.0,
          "value": "C:maj",
>>>>>>> 5725112b
          "confidence": 1
        },
        {
          "time": 15.0,
          "duration": 2.0,
<<<<<<< HEAD
          "value": "Bb:maj",
=======
          "value": "F:maj",
>>>>>>> 5725112b
          "confidence": 1
        },
        {
          "time": 15.2,
          "duration": 2.0,
<<<<<<< HEAD
          "value": "C:maj",
          "confidence": 1
        },
        {
          "time": 16.0,
          "duration": 2.0,
=======
          "value": "F:maj",
          "confidence": 1
        },
        {
          "time": 16.0,
          "duration": 1.0,
          "value": "F:maj",
          "confidence": 1
        },
        {
          "time": 16.1,
          "duration": 3.0,
>>>>>>> 5725112b
          "value": "F:maj",
          "confidence": 1
        },
        {
<<<<<<< HEAD
          "time": 16.2,
          "duration": 2.0,
=======
          "time": 17.0,
          "duration": 3.0,
>>>>>>> 5725112b
          "value": "F:maj",
          "confidence": 1
        },
        {
<<<<<<< HEAD
          "time": 17.0,
=======
          "time": 17.3,
>>>>>>> 5725112b
          "duration": 1.0,
          "value": "F:maj",
          "confidence": 1
        },
        {
<<<<<<< HEAD
          "time": 17.1,
          "duration": 3.0,
          "value": "F:maj",
          "confidence": 1
        },
        {
          "time": 18.0,
          "duration": 3.0,
          "value": "F:maj",
          "confidence": 1
        },
        {
          "time": 18.3,
          "duration": 1.0,
          "value": "F:maj",
          "confidence": 1
        },
        {
          "time": 19.0,
          "duration": 4.0,
          "value": "Bb:maj",
=======
          "time": 18.0,
          "duration": 4.0,
          "value": "Bb:maj",
          "confidence": 1
        },
        {
          "time": 19.0,
          "duration": 4.0,
          "value": "Bb:maj",
          "confidence": 1
        },
        {
          "time": 20.0,
          "duration": 4.0,
          "value": "C:(3,5,b7)",
>>>>>>> 5725112b
          "confidence": 1
        },
        {
          "time": 20.0,
          "duration": 4.0,
<<<<<<< HEAD
          "value": "Bb:maj",
          "confidence": 1
        },
        {
          "time": 21.0,
          "duration": 4.0,
          "value": "C:(3,5,b7)",
          "confidence": 1
        },
        {
          "time": 22.0,
          "duration": 4.0,
          "value": "C:(3,5,b7)",
=======
          "value": "C:(3,5,b7)",
          "confidence": 1
        },
        {
          "time": 22.0,
          "duration": 4.0,
          "value": "F:maj",
>>>>>>> 5725112b
          "confidence": 1
        },
        {
          "time": 23.0,
          "duration": 4.0,
<<<<<<< HEAD
          "value": "F:maj",
=======
          "value": "C:(3,5,b7)",
>>>>>>> 5725112b
          "confidence": 1
        },
        {
          "time": 24.0,
<<<<<<< HEAD
          "duration": 4.0,
          "value": "C:(3,5,b7)",
=======
          "duration": 1.0,
          "value": "F:maj",
          "confidence": 1
        },
        {
          "time": 24.1,
          "duration": 3.0,
          "value": "F:maj",
>>>>>>> 5725112b
          "confidence": 1
        },
        {
          "time": 25.0,
<<<<<<< HEAD
          "duration": 1.0,
          "value": "F:maj",
          "confidence": 1
        },
        {
          "time": 25.1,
          "duration": 3.0,
=======
          "duration": 4.0,
>>>>>>> 5725112b
          "value": "F:maj",
          "confidence": 1
        },
        {
          "time": 26.0,
<<<<<<< HEAD
          "duration": 4.0,
          "value": "F:maj",
          "confidence": 1
        },
        {
          "time": 27.0,
          "duration": 1.0,
=======
          "duration": 1.0,
          "value": "Bb:maj",
          "confidence": 1
        },
        {
          "time": 26.1,
          "duration": 3.0,
>>>>>>> 5725112b
          "value": "Bb:maj",
          "confidence": 1
        },
        {
<<<<<<< HEAD
          "time": 27.1,
          "duration": 3.0,
=======
          "time": 27.0,
          "duration": 4.0,
>>>>>>> 5725112b
          "value": "Bb:maj",
          "confidence": 1
        },
        {
          "time": 28.0,
          "duration": 4.0,
<<<<<<< HEAD
          "value": "Bb:maj",
=======
          "value": "G:min",
>>>>>>> 5725112b
          "confidence": 1
        },
        {
          "time": 29.0,
          "duration": 4.0,
<<<<<<< HEAD
          "value": "G:min",
=======
          "value": "C:(3,5,b7)",
>>>>>>> 5725112b
          "confidence": 1
        },
        {
          "time": 30.0,
<<<<<<< HEAD
          "duration": 4.0,
          "value": "C:(3,5,b7)",
          "confidence": 1
        },
        {
          "time": 31.0,
=======
>>>>>>> 5725112b
          "duration": 4.0,
          "value": "F:maj",
          "confidence": 1
        }
      ],
      "sandbox": {},
      "time": 0,
      "duration": 124.0
    },
    {
      "annotation_metadata": {
        "curator": {
          "name": "",
          "email": ""
        },
        "annotator": {},
        "version": "",
        "corpus": "biab_internet_corpus",
        "annotation_tools": "",
        "annotation_rules": "",
        "validation": "",
        "data_source": ""
      },
      "namespace": "key_mode",
      "data": [
        {
          "time": 0.0,
          "duration": 124.0,
          "value": "F",
          "confidence": 1
        }
      ],
      "sandbox": {},
      "time": 0,
      "duration": 124.0
    }
  ],
  "file_metadata": {
    "title": "Country Bobby Goldsbro Demo",
    "artist": "",
    "release": "",
    "duration": 124.0,
    "identifiers": {},
    "jams_version": "0.3.4"
  },
  "sandbox": {
    "expanded": false
  }
}<|MERGE_RESOLUTION|>--- conflicted
+++ resolved
@@ -31,11 +31,7 @@
         {
           "time": 2.0,
           "duration": 4.0,
-<<<<<<< HEAD
-          "value": "F:maj",
-=======
-          "value": "G:min",
->>>>>>> 5725112b
+          "value": "G:min",
           "confidence": 1
         },
         {
@@ -47,11 +43,7 @@
         {
           "time": 4.0,
           "duration": 4.0,
-<<<<<<< HEAD
-          "value": "G:min",
-=======
-          "value": "C:(3,5,b7)",
->>>>>>> 5725112b
+          "value": "C:(3,5,b7)",
           "confidence": 1
         },
         {
@@ -69,11 +61,7 @@
         {
           "time": 7.0,
           "duration": 4.0,
-<<<<<<< HEAD
-          "value": "C:(3,5,b7)",
-=======
-          "value": "F:maj",
->>>>>>> 5725112b
+          "value": "F:maj",
           "confidence": 1
         },
         {
@@ -91,11 +79,7 @@
         {
           "time": 10.0,
           "duration": 4.0,
-<<<<<<< HEAD
-          "value": "F:maj",
-=======
-          "value": "G:min",
->>>>>>> 5725112b
+          "value": "G:min",
           "confidence": 1
         },
         {
@@ -107,11 +91,7 @@
         {
           "time": 12.0,
           "duration": 4.0,
-<<<<<<< HEAD
-          "value": "G:min",
-=======
-          "value": "C:(3,5,b7)",
->>>>>>> 5725112b
+          "value": "C:(3,5,b7)",
           "confidence": 1
         },
         {
@@ -122,10 +102,6 @@
         },
         {
           "time": 14.0,
-<<<<<<< HEAD
-          "duration": 4.0,
-          "value": "C:(3,5,b7)",
-=======
           "duration": 2.0,
           "value": "Bb:maj",
           "confidence": 1
@@ -134,35 +110,22 @@
           "time": 14.2,
           "duration": 2.0,
           "value": "C:maj",
->>>>>>> 5725112b
           "confidence": 1
         },
         {
           "time": 15.0,
           "duration": 2.0,
-<<<<<<< HEAD
-          "value": "Bb:maj",
-=======
-          "value": "F:maj",
->>>>>>> 5725112b
+          "value": "F:maj",
           "confidence": 1
         },
         {
           "time": 15.2,
           "duration": 2.0,
-<<<<<<< HEAD
-          "value": "C:maj",
+          "value": "F:maj",
           "confidence": 1
         },
         {
           "time": 16.0,
-          "duration": 2.0,
-=======
-          "value": "F:maj",
-          "confidence": 1
-        },
-        {
-          "time": 16.0,
           "duration": 1.0,
           "value": "F:maj",
           "confidence": 1
@@ -170,78 +133,37 @@
         {
           "time": 16.1,
           "duration": 3.0,
->>>>>>> 5725112b
-          "value": "F:maj",
-          "confidence": 1
-        },
-        {
-<<<<<<< HEAD
-          "time": 16.2,
-          "duration": 2.0,
-=======
+          "value": "F:maj",
+          "confidence": 1
+        },
+        {
           "time": 17.0,
           "duration": 3.0,
->>>>>>> 5725112b
-          "value": "F:maj",
-          "confidence": 1
-        },
-        {
-<<<<<<< HEAD
-          "time": 17.0,
-=======
+          "value": "F:maj",
+          "confidence": 1
+        },
+        {
           "time": 17.3,
->>>>>>> 5725112b
-          "duration": 1.0,
-          "value": "F:maj",
-          "confidence": 1
-        },
-        {
-<<<<<<< HEAD
-          "time": 17.1,
-          "duration": 3.0,
+          "duration": 1.0,
           "value": "F:maj",
           "confidence": 1
         },
         {
           "time": 18.0,
-          "duration": 3.0,
-          "value": "F:maj",
-          "confidence": 1
-        },
-        {
-          "time": 18.3,
-          "duration": 1.0,
-          "value": "F:maj",
+          "duration": 4.0,
+          "value": "Bb:maj",
           "confidence": 1
         },
         {
           "time": 19.0,
           "duration": 4.0,
           "value": "Bb:maj",
-=======
-          "time": 18.0,
-          "duration": 4.0,
-          "value": "Bb:maj",
-          "confidence": 1
-        },
-        {
-          "time": 19.0,
-          "duration": 4.0,
-          "value": "Bb:maj",
           "confidence": 1
         },
         {
           "time": 20.0,
           "duration": 4.0,
           "value": "C:(3,5,b7)",
->>>>>>> 5725112b
-          "confidence": 1
-        },
-        {
-          "time": 20.0,
-          "duration": 4.0,
-<<<<<<< HEAD
-          "value": "Bb:maj",
           "confidence": 1
         },
         {
@@ -253,34 +175,17 @@
         {
           "time": 22.0,
           "duration": 4.0,
-          "value": "C:(3,5,b7)",
-=======
-          "value": "C:(3,5,b7)",
-          "confidence": 1
-        },
-        {
-          "time": 22.0,
-          "duration": 4.0,
-          "value": "F:maj",
->>>>>>> 5725112b
+          "value": "F:maj",
           "confidence": 1
         },
         {
           "time": 23.0,
           "duration": 4.0,
-<<<<<<< HEAD
-          "value": "F:maj",
-=======
-          "value": "C:(3,5,b7)",
->>>>>>> 5725112b
+          "value": "C:(3,5,b7)",
           "confidence": 1
         },
         {
           "time": 24.0,
-<<<<<<< HEAD
-          "duration": 4.0,
-          "value": "C:(3,5,b7)",
-=======
           "duration": 1.0,
           "value": "F:maj",
           "confidence": 1
@@ -289,89 +194,46 @@
           "time": 24.1,
           "duration": 3.0,
           "value": "F:maj",
->>>>>>> 5725112b
           "confidence": 1
         },
         {
           "time": 25.0,
-<<<<<<< HEAD
-          "duration": 1.0,
-          "value": "F:maj",
-          "confidence": 1
-        },
-        {
-          "time": 25.1,
-          "duration": 3.0,
-=======
-          "duration": 4.0,
->>>>>>> 5725112b
+          "duration": 4.0,
           "value": "F:maj",
           "confidence": 1
         },
         {
           "time": 26.0,
-<<<<<<< HEAD
-          "duration": 4.0,
-          "value": "F:maj",
+          "duration": 1.0,
+          "value": "Bb:maj",
+          "confidence": 1
+        },
+        {
+          "time": 26.1,
+          "duration": 3.0,
+          "value": "Bb:maj",
           "confidence": 1
         },
         {
           "time": 27.0,
-          "duration": 1.0,
-=======
-          "duration": 1.0,
-          "value": "Bb:maj",
-          "confidence": 1
-        },
-        {
-          "time": 26.1,
-          "duration": 3.0,
->>>>>>> 5725112b
-          "value": "Bb:maj",
-          "confidence": 1
-        },
-        {
-<<<<<<< HEAD
-          "time": 27.1,
-          "duration": 3.0,
-=======
-          "time": 27.0,
-          "duration": 4.0,
->>>>>>> 5725112b
+          "duration": 4.0,
           "value": "Bb:maj",
           "confidence": 1
         },
         {
           "time": 28.0,
           "duration": 4.0,
-<<<<<<< HEAD
-          "value": "Bb:maj",
-=======
-          "value": "G:min",
->>>>>>> 5725112b
+          "value": "G:min",
           "confidence": 1
         },
         {
           "time": 29.0,
           "duration": 4.0,
-<<<<<<< HEAD
-          "value": "G:min",
-=======
-          "value": "C:(3,5,b7)",
->>>>>>> 5725112b
+          "value": "C:(3,5,b7)",
           "confidence": 1
         },
         {
           "time": 30.0,
-<<<<<<< HEAD
-          "duration": 4.0,
-          "value": "C:(3,5,b7)",
-          "confidence": 1
-        },
-        {
-          "time": 31.0,
-=======
->>>>>>> 5725112b
           "duration": 4.0,
           "value": "F:maj",
           "confidence": 1
