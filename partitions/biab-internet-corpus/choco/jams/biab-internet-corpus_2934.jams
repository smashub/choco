--- conflicted
+++ resolved
@@ -41,15 +41,12 @@
           "confidence": 1
         },
         {
-<<<<<<< HEAD
-=======
           "time": 3.0,
           "duration": 4.0,
           "value": "E:maj",
           "confidence": 1
         },
         {
->>>>>>> 5725112b
           "time": 4.0,
           "duration": 4.0,
           "value": "E:maj",
@@ -58,328 +55,199 @@
         {
           "time": 5.0,
           "duration": 4.0,
-<<<<<<< HEAD
-          "value": "E:maj",
-=======
           "value": "E:(3,5,b7)",
->>>>>>> 5725112b
           "confidence": 1
         },
         {
           "time": 6.0,
           "duration": 4.0,
-<<<<<<< HEAD
+          "value": "A:maj",
+          "confidence": 1
+        },
+        {
+          "time": 7.0,
+          "duration": 4.0,
+          "value": "A:maj7",
+          "confidence": 1
+        },
+        {
+          "time": 8.0,
+          "duration": 4.0,
+          "value": "B:(3,5,b7)",
+          "confidence": 1
+        },
+        {
+          "time": 9.0,
+          "duration": 4.0,
+          "value": "B:(3,5,b7)",
+          "confidence": 1
+        },
+        {
+          "time": 10.0,
+          "duration": 4.0,
+          "value": "E:maj",
+          "confidence": 1
+        },
+        {
+          "time": 11.0,
+          "duration": 2.0,
+          "value": "B:(3,5,b7)",
+          "confidence": 1
+        },
+        {
+          "time": 11.2,
+          "duration": 1.0,
+          "value": "B:(3,5,b7)/Db",
+          "confidence": 1
+        },
+        {
+          "time": 11.3,
+          "duration": 1.0,
+          "value": "B:(3,5,b7)/Eb",
+          "confidence": 1
+        },
+        {
+          "time": 12.0,
+          "duration": 4.0,
+          "value": "E:maj",
+          "confidence": 1
+        },
+        {
+          "time": 13.0,
+          "duration": 4.0,
           "value": "E:(3,5,b7)",
-=======
-          "value": "A:maj",
->>>>>>> 5725112b
-          "confidence": 1
-        },
-        {
-          "time": 7.0,
-          "duration": 4.0,
-<<<<<<< HEAD
-          "value": "A:maj",
-=======
-          "value": "A:maj7",
->>>>>>> 5725112b
-          "confidence": 1
-        },
-        {
-          "time": 8.0,
-          "duration": 4.0,
-<<<<<<< HEAD
-          "value": "A:maj7",
-=======
-          "value": "B:(3,5,b7)",
->>>>>>> 5725112b
-          "confidence": 1
-        },
-        {
-          "time": 9.0,
-          "duration": 4.0,
-          "value": "B:(3,5,b7)",
-          "confidence": 1
-        },
-        {
-          "time": 10.0,
-          "duration": 4.0,
-<<<<<<< HEAD
-          "value": "B:(3,5,b7)",
-=======
-          "value": "E:maj",
->>>>>>> 5725112b
-          "confidence": 1
-        },
-        {
-          "time": 11.0,
-<<<<<<< HEAD
-          "duration": 4.0,
-          "value": "E:maj",
-          "confidence": 1
-        },
-        {
-          "time": 12.0,
-          "duration": 2.0,
-          "value": "B:(3,5,b7)",
-          "confidence": 1
-        },
-        {
-          "time": 12.2,
+          "confidence": 1
+        },
+        {
+          "time": 14.0,
+          "duration": 4.0,
+          "value": "A:maj",
+          "confidence": 1
+        },
+        {
+          "time": 15.0,
+          "duration": 4.0,
+          "value": "A:maj",
+          "confidence": 1
+        },
+        {
+          "time": 16.0,
+          "duration": 4.0,
+          "value": "B:(3,5,b7)",
+          "confidence": 1
+        },
+        {
+          "time": 17.0,
+          "duration": 4.0,
+          "value": "B:(3,5,b7)",
+          "confidence": 1
+        },
+        {
+          "time": 18.0,
+          "duration": 2.0,
+          "value": "E:maj",
+          "confidence": 1
+        },
+        {
+          "time": 18.2,
+          "duration": 2.0,
+          "value": "A:maj",
+          "confidence": 1
+        },
+        {
+          "time": 19.0,
+          "duration": 2.0,
+          "value": "E:maj",
+          "confidence": 1
+        },
+        {
+          "time": 19.2,
           "duration": 1.0,
           "value": "B:(3,5,b7)/Db",
           "confidence": 1
         },
         {
-          "time": 12.3,
+          "time": 19.3,
           "duration": 1.0,
           "value": "B:(3,5,b7)/Eb",
-=======
-          "duration": 2.0,
-          "value": "B:(3,5,b7)",
-          "confidence": 1
-        },
-        {
-          "time": 11.2,
+          "confidence": 1
+        },
+        {
+          "time": 20.0,
+          "duration": 4.0,
+          "value": "E:maj",
+          "confidence": 1
+        },
+        {
+          "time": 21.0,
+          "duration": 4.0,
+          "value": "E:(3,5,b7)",
+          "confidence": 1
+        },
+        {
+          "time": 22.0,
+          "duration": 4.0,
+          "value": "A:maj",
+          "confidence": 1
+        },
+        {
+          "time": 23.0,
+          "duration": 4.0,
+          "value": "A:maj",
+          "confidence": 1
+        },
+        {
+          "time": 24.0,
+          "duration": 4.0,
+          "value": "B:(3,5,b7)",
+          "confidence": 1
+        },
+        {
+          "time": 25.0,
+          "duration": 4.0,
+          "value": "B:(3,5,b7)",
+          "confidence": 1
+        },
+        {
+          "time": 26.0,
+          "duration": 4.0,
+          "value": "E:maj",
+          "confidence": 1
+        },
+        {
+          "time": 27.0,
+          "duration": 2.0,
+          "value": "B:(3,5,b7)",
+          "confidence": 1
+        },
+        {
+          "time": 27.2,
           "duration": 1.0,
           "value": "B:(3,5,b7)/Db",
           "confidence": 1
         },
         {
-          "time": 11.3,
+          "time": 27.3,
           "duration": 1.0,
           "value": "B:(3,5,b7)/Eb",
           "confidence": 1
         },
         {
-          "time": 12.0,
-          "duration": 4.0,
-          "value": "E:maj",
->>>>>>> 5725112b
-          "confidence": 1
-        },
-        {
-          "time": 13.0,
-          "duration": 4.0,
-<<<<<<< HEAD
-          "value": "E:maj",
-=======
+          "time": 28.0,
+          "duration": 4.0,
+          "value": "E:maj",
+          "confidence": 1
+        },
+        {
+          "time": 29.0,
+          "duration": 4.0,
           "value": "E:(3,5,b7)",
->>>>>>> 5725112b
-          "confidence": 1
-        },
-        {
-          "time": 14.0,
-          "duration": 4.0,
-<<<<<<< HEAD
-          "value": "E:(3,5,b7)",
-=======
-          "value": "A:maj",
->>>>>>> 5725112b
-          "confidence": 1
-        },
-        {
-          "time": 15.0,
-          "duration": 4.0,
-          "value": "A:maj",
-          "confidence": 1
-        },
-        {
-          "time": 16.0,
-          "duration": 4.0,
-<<<<<<< HEAD
-          "value": "A:maj",
-=======
-          "value": "B:(3,5,b7)",
->>>>>>> 5725112b
-          "confidence": 1
-        },
-        {
-          "time": 17.0,
-          "duration": 4.0,
-          "value": "B:(3,5,b7)",
-          "confidence": 1
-        },
-        {
-          "time": 18.0,
-<<<<<<< HEAD
-          "duration": 4.0,
-          "value": "B:(3,5,b7)",
-=======
-          "duration": 2.0,
-          "value": "E:maj",
-          "confidence": 1
-        },
-        {
-          "time": 18.2,
-          "duration": 2.0,
-          "value": "A:maj",
->>>>>>> 5725112b
-          "confidence": 1
-        },
-        {
-          "time": 19.0,
-          "duration": 2.0,
-          "value": "E:maj",
-          "confidence": 1
-        },
-        {
-          "time": 19.2,
-<<<<<<< HEAD
-          "duration": 2.0,
-          "value": "A:maj",
-=======
-          "duration": 1.0,
-          "value": "B:(3,5,b7)/Db",
-          "confidence": 1
-        },
-        {
-          "time": 19.3,
-          "duration": 1.0,
-          "value": "B:(3,5,b7)/Eb",
->>>>>>> 5725112b
-          "confidence": 1
-        },
-        {
-          "time": 20.0,
-<<<<<<< HEAD
-          "duration": 2.0,
-          "value": "E:maj",
-          "confidence": 1
-        },
-        {
-          "time": 20.2,
-          "duration": 1.0,
-          "value": "B:(3,5,b7)/Db",
-          "confidence": 1
-        },
-        {
-          "time": 20.3,
-          "duration": 1.0,
-          "value": "B:(3,5,b7)/Eb",
-=======
-          "duration": 4.0,
-          "value": "E:maj",
->>>>>>> 5725112b
-          "confidence": 1
-        },
-        {
-          "time": 21.0,
-          "duration": 4.0,
-<<<<<<< HEAD
-          "value": "E:maj",
-=======
-          "value": "E:(3,5,b7)",
->>>>>>> 5725112b
-          "confidence": 1
-        },
-        {
-          "time": 22.0,
-          "duration": 4.0,
-<<<<<<< HEAD
-          "value": "E:(3,5,b7)",
-=======
-          "value": "A:maj",
->>>>>>> 5725112b
-          "confidence": 1
-        },
-        {
-          "time": 23.0,
-          "duration": 4.0,
-          "value": "A:maj",
-          "confidence": 1
-        },
-        {
-          "time": 24.0,
-          "duration": 4.0,
-<<<<<<< HEAD
-          "value": "A:maj",
-=======
-          "value": "B:(3,5,b7)",
->>>>>>> 5725112b
-          "confidence": 1
-        },
-        {
-          "time": 25.0,
-          "duration": 4.0,
-          "value": "B:(3,5,b7)",
-          "confidence": 1
-        },
-        {
-          "time": 26.0,
-          "duration": 4.0,
-<<<<<<< HEAD
-          "value": "B:(3,5,b7)",
-=======
-          "value": "E:maj",
->>>>>>> 5725112b
-          "confidence": 1
-        },
-        {
-          "time": 27.0,
-<<<<<<< HEAD
-          "duration": 4.0,
-          "value": "E:maj",
-          "confidence": 1
-        },
-        {
-          "time": 28.0,
-          "duration": 2.0,
-          "value": "B:(3,5,b7)",
-          "confidence": 1
-        },
-        {
-          "time": 28.2,
-          "duration": 1.0,
-          "value": "B:(3,5,b7)/Db",
-          "confidence": 1
-        },
-        {
-          "time": 28.3,
-          "duration": 1.0,
-          "value": "B:(3,5,b7)/Eb",
-=======
-          "duration": 2.0,
-          "value": "B:(3,5,b7)",
-          "confidence": 1
-        },
-        {
-          "time": 27.2,
-          "duration": 1.0,
-          "value": "B:(3,5,b7)/Db",
-          "confidence": 1
-        },
-        {
-          "time": 27.3,
-          "duration": 1.0,
-          "value": "B:(3,5,b7)/Eb",
-          "confidence": 1
-        },
-        {
-          "time": 28.0,
-          "duration": 4.0,
-          "value": "E:maj",
->>>>>>> 5725112b
-          "confidence": 1
-        },
-        {
-          "time": 29.0,
-          "duration": 4.0,
-<<<<<<< HEAD
-          "value": "E:maj",
-=======
-          "value": "E:(3,5,b7)",
->>>>>>> 5725112b
           "confidence": 1
         },
         {
           "time": 30.0,
           "duration": 4.0,
-<<<<<<< HEAD
-          "value": "E:(3,5,b7)",
-=======
-          "value": "A:maj",
->>>>>>> 5725112b
+          "value": "A:maj",
           "confidence": 1
         },
         {
@@ -391,11 +259,7 @@
         {
           "time": 32.0,
           "duration": 4.0,
-<<<<<<< HEAD
-          "value": "A:maj",
-=======
-          "value": "B:(3,5,b7)",
->>>>>>> 5725112b
+          "value": "B:(3,5,b7)",
           "confidence": 1
         },
         {
@@ -406,48 +270,24 @@
         },
         {
           "time": 34.0,
-<<<<<<< HEAD
-          "duration": 4.0,
-          "value": "B:(3,5,b7)",
+          "duration": 2.0,
+          "value": "E:maj",
+          "confidence": 1
+        },
+        {
+          "time": 34.2,
+          "duration": 2.0,
+          "value": "A:maj",
           "confidence": 1
         },
         {
           "time": 35.0,
-          "duration": 2.0,
-          "value": "E:maj",
-          "confidence": 1
-        },
-        {
-          "time": 35.2,
-          "duration": 2.0,
-=======
-          "duration": 2.0,
-          "value": "E:maj",
-          "confidence": 1
-        },
-        {
-          "time": 34.2,
-          "duration": 2.0,
->>>>>>> 5725112b
-          "value": "A:maj",
-          "confidence": 1
-        },
-        {
-<<<<<<< HEAD
+          "duration": 4.0,
+          "value": "E:maj",
+          "confidence": 1
+        },
+        {
           "time": 36.0,
-=======
-          "time": 35.0,
->>>>>>> 5725112b
-          "duration": 4.0,
-          "value": "E:maj",
-          "confidence": 1
-        },
-        {
-<<<<<<< HEAD
-          "time": 37.0,
-=======
-          "time": 36.0,
->>>>>>> 5725112b
           "duration": 4.0,
           "value": "E:maj",
           "confidence": 1
