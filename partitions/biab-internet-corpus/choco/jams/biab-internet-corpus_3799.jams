--- conflicted
+++ resolved
@@ -30,27 +30,12 @@
         },
         {
           "time": 1.0,
-<<<<<<< HEAD
-          "duration": 2.0,
-          "value": "D:maj",
-          "confidence": 1
-        },
-        {
-          "time": 1.2,
-          "duration": 2.0,
-          "value": "C:maj",
-=======
-          "duration": 4.0,
-          "value": "D:maj",
->>>>>>> 5725112b
+          "duration": 4.0,
+          "value": "D:maj",
           "confidence": 1
         },
         {
           "time": 2.0,
-<<<<<<< HEAD
-          "duration": 4.0,
-          "value": "D:maj",
-=======
           "duration": 2.0,
           "value": "D:maj",
           "confidence": 1
@@ -59,71 +44,40 @@
           "time": 2.2,
           "duration": 2.0,
           "value": "C:maj",
->>>>>>> 5725112b
           "confidence": 1
         },
         {
           "time": 3.0,
           "duration": 2.0,
-<<<<<<< HEAD
-          "value": "D:maj",
-=======
-          "value": "A:(3,5,b7)",
->>>>>>> 5725112b
+          "value": "A:(3,5,b7)",
           "confidence": 1
         },
         {
           "time": 3.2,
           "duration": 2.0,
-<<<<<<< HEAD
-          "value": "C:maj",
-=======
-          "value": "D:maj",
->>>>>>> 5725112b
+          "value": "D:maj",
           "confidence": 1
         },
         {
           "time": 4.0,
           "duration": 2.0,
-<<<<<<< HEAD
-          "value": "A:(3,5,b7)",
-=======
-          "value": "D:maj",
->>>>>>> 5725112b
+          "value": "D:maj",
           "confidence": 1
         },
         {
           "time": 4.2,
           "duration": 2.0,
-<<<<<<< HEAD
-          "value": "D:maj",
-=======
-          "value": "C:maj",
->>>>>>> 5725112b
+          "value": "C:maj",
           "confidence": 1
         },
         {
           "time": 5.0,
-<<<<<<< HEAD
-          "duration": 2.0,
-          "value": "D:maj",
-          "confidence": 1
-        },
-        {
-          "time": 5.2,
-          "duration": 2.0,
-          "value": "C:maj",
-=======
-          "duration": 4.0,
-          "value": "D:maj",
->>>>>>> 5725112b
+          "duration": 4.0,
+          "value": "D:maj",
           "confidence": 1
         },
         {
           "time": 6.0,
-<<<<<<< HEAD
-          "duration": 4.0,
-=======
           "duration": 1.0,
           "value": "D:maj",
           "confidence": 1
@@ -137,23 +91,12 @@
         {
           "time": 6.2,
           "duration": 2.0,
->>>>>>> 5725112b
           "value": "D:maj",
           "confidence": 1
         },
         {
           "time": 7.0,
-<<<<<<< HEAD
-          "duration": 1.0,
-          "value": "D:maj",
-          "confidence": 1
-        },
-        {
-          "time": 7.1,
-          "duration": 1.0,
-=======
-          "duration": 2.0,
->>>>>>> 5725112b
+          "duration": 2.0,
           "value": "A:(3,5,b7)",
           "confidence": 1
         },
@@ -166,46 +109,23 @@
         {
           "time": 8.0,
           "duration": 2.0,
-<<<<<<< HEAD
-          "value": "A:(3,5,b7)",
-=======
-          "value": "D:maj",
->>>>>>> 5725112b
+          "value": "D:maj",
           "confidence": 1
         },
         {
           "time": 8.2,
           "duration": 2.0,
-<<<<<<< HEAD
-          "value": "D:maj",
-=======
-          "value": "C:maj",
->>>>>>> 5725112b
+          "value": "C:maj",
           "confidence": 1
         },
         {
           "time": 9.0,
-<<<<<<< HEAD
-          "duration": 2.0,
-          "value": "D:maj",
-          "confidence": 1
-        },
-        {
-          "time": 9.2,
-          "duration": 2.0,
-          "value": "C:maj",
-=======
-          "duration": 4.0,
-          "value": "D:maj",
->>>>>>> 5725112b
+          "duration": 4.0,
+          "value": "D:maj",
           "confidence": 1
         },
         {
           "time": 10.0,
-<<<<<<< HEAD
-          "duration": 4.0,
-          "value": "D:maj",
-=======
           "duration": 2.0,
           "value": "D:maj",
           "confidence": 1
@@ -214,71 +134,40 @@
           "time": 10.2,
           "duration": 2.0,
           "value": "C:maj",
->>>>>>> 5725112b
           "confidence": 1
         },
         {
           "time": 11.0,
           "duration": 2.0,
-<<<<<<< HEAD
-          "value": "D:maj",
-=======
-          "value": "A:(3,5,b7)",
->>>>>>> 5725112b
+          "value": "A:(3,5,b7)",
           "confidence": 1
         },
         {
           "time": 11.2,
           "duration": 2.0,
-<<<<<<< HEAD
-          "value": "C:maj",
-=======
-          "value": "D:maj",
->>>>>>> 5725112b
+          "value": "D:maj",
           "confidence": 1
         },
         {
           "time": 12.0,
           "duration": 2.0,
-<<<<<<< HEAD
-          "value": "A:(3,5,b7)",
-=======
-          "value": "D:maj",
->>>>>>> 5725112b
+          "value": "D:maj",
           "confidence": 1
         },
         {
           "time": 12.2,
           "duration": 2.0,
-<<<<<<< HEAD
-          "value": "D:maj",
-=======
-          "value": "C:maj",
->>>>>>> 5725112b
+          "value": "C:maj",
           "confidence": 1
         },
         {
           "time": 13.0,
-<<<<<<< HEAD
-          "duration": 2.0,
-          "value": "D:maj",
-          "confidence": 1
-        },
-        {
-          "time": 13.2,
-          "duration": 2.0,
-          "value": "C:maj",
-=======
-          "duration": 4.0,
-          "value": "D:maj",
->>>>>>> 5725112b
+          "duration": 4.0,
+          "value": "D:maj",
           "confidence": 1
         },
         {
           "time": 14.0,
-<<<<<<< HEAD
-          "duration": 4.0,
-=======
           "duration": 1.0,
           "value": "D:maj",
           "confidence": 1
@@ -292,23 +181,12 @@
         {
           "time": 14.2,
           "duration": 2.0,
->>>>>>> 5725112b
           "value": "D:maj",
           "confidence": 1
         },
         {
           "time": 15.0,
-<<<<<<< HEAD
-          "duration": 1.0,
-          "value": "D:maj",
-          "confidence": 1
-        },
-        {
-          "time": 15.1,
-          "duration": 1.0,
-=======
-          "duration": 2.0,
->>>>>>> 5725112b
+          "duration": 2.0,
           "value": "A:(3,5,b7)",
           "confidence": 1
         },
@@ -320,17 +198,7 @@
         },
         {
           "time": 16.0,
-<<<<<<< HEAD
-          "duration": 2.0,
-          "value": "A:(3,5,b7)",
-          "confidence": 1
-        },
-        {
-          "time": 16.2,
-          "duration": 2.0,
-=======
-          "duration": 4.0,
->>>>>>> 5725112b
+          "duration": 4.0,
           "value": "D:maj",
           "confidence": 1
         },
@@ -348,13 +216,8 @@
         },
         {
           "time": 19.0,
-<<<<<<< HEAD
-          "duration": 4.0,
-          "value": "D:maj",
-=======
-          "duration": 2.0,
-          "value": "A:(3,5,b7)",
->>>>>>> 5725112b
+          "duration": 2.0,
+          "value": "A:(3,5,b7)",
           "confidence": 1
         },
         {
@@ -365,17 +228,7 @@
         },
         {
           "time": 20.0,
-<<<<<<< HEAD
-          "duration": 2.0,
-          "value": "A:(3,5,b7)",
-          "confidence": 1
-        },
-        {
-          "time": 20.2,
-          "duration": 2.0,
-=======
-          "duration": 4.0,
->>>>>>> 5725112b
+          "duration": 4.0,
           "value": "D:maj",
           "confidence": 1
         },
@@ -387,9 +240,6 @@
         },
         {
           "time": 22.0,
-<<<<<<< HEAD
-          "duration": 4.0,
-=======
           "duration": 1.0,
           "value": "D:maj",
           "confidence": 1
@@ -403,23 +253,12 @@
         {
           "time": 22.2,
           "duration": 2.0,
->>>>>>> 5725112b
           "value": "D:maj",
           "confidence": 1
         },
         {
           "time": 23.0,
-<<<<<<< HEAD
-          "duration": 1.0,
-          "value": "D:maj",
-          "confidence": 1
-        },
-        {
-          "time": 23.1,
-          "duration": 1.0,
-=======
-          "duration": 2.0,
->>>>>>> 5725112b
+          "duration": 2.0,
           "value": "A:(3,5,b7)",
           "confidence": 1
         },
@@ -431,17 +270,7 @@
         },
         {
           "time": 24.0,
-<<<<<<< HEAD
-          "duration": 2.0,
-          "value": "A:(3,5,b7)",
-          "confidence": 1
-        },
-        {
-          "time": 24.2,
-          "duration": 2.0,
-=======
-          "duration": 4.0,
->>>>>>> 5725112b
+          "duration": 4.0,
           "value": "D:maj",
           "confidence": 1
         },
@@ -459,95 +288,54 @@
         },
         {
           "time": 27.0,
-<<<<<<< HEAD
-          "duration": 4.0,
+          "duration": 2.0,
+          "value": "A:(3,5,b7)",
+          "confidence": 1
+        },
+        {
+          "time": 27.2,
+          "duration": 2.0,
           "value": "D:maj",
           "confidence": 1
         },
         {
           "time": 28.0,
-=======
->>>>>>> 5725112b
-          "duration": 2.0,
-          "value": "A:(3,5,b7)",
-          "confidence": 1
-        },
-        {
-<<<<<<< HEAD
-          "time": 28.2,
-=======
-          "time": 27.2,
->>>>>>> 5725112b
-          "duration": 2.0,
-          "value": "D:maj",
-          "confidence": 1
-        },
-        {
-<<<<<<< HEAD
+          "duration": 4.0,
+          "value": "D:maj",
+          "confidence": 1
+        },
+        {
           "time": 29.0,
-=======
-          "time": 28.0,
->>>>>>> 5725112b
-          "duration": 4.0,
-          "value": "D:maj",
-          "confidence": 1
-        },
-        {
-<<<<<<< HEAD
+          "duration": 4.0,
+          "value": "D:maj",
+          "confidence": 1
+        },
+        {
           "time": 30.0,
-=======
-          "time": 29.0,
->>>>>>> 5725112b
-          "duration": 4.0,
-          "value": "D:maj",
-          "confidence": 1
-        },
-        {
-<<<<<<< HEAD
+          "duration": 1.0,
+          "value": "D:maj",
+          "confidence": 1
+        },
+        {
+          "time": 30.1,
+          "duration": 1.0,
+          "value": "A:(3,5,b7)",
+          "confidence": 1
+        },
+        {
+          "time": 30.2,
+          "duration": 2.0,
+          "value": "D:maj",
+          "confidence": 1
+        },
+        {
           "time": 31.0,
-=======
-          "time": 30.0,
->>>>>>> 5725112b
-          "duration": 1.0,
-          "value": "D:maj",
-          "confidence": 1
-        },
-        {
-<<<<<<< HEAD
-          "time": 31.1,
-=======
-          "time": 30.1,
->>>>>>> 5725112b
-          "duration": 1.0,
-          "value": "A:(3,5,b7)",
-          "confidence": 1
-        },
-        {
-<<<<<<< HEAD
+          "duration": 2.0,
+          "value": "A:(3,5,b7)",
+          "confidence": 1
+        },
+        {
           "time": 31.2,
-=======
-          "time": 30.2,
->>>>>>> 5725112b
-          "duration": 2.0,
-          "value": "D:maj",
-          "confidence": 1
-        },
-        {
-<<<<<<< HEAD
-          "time": 32.0,
-=======
-          "time": 31.0,
->>>>>>> 5725112b
-          "duration": 2.0,
-          "value": "A:(3,5,b7)",
-          "confidence": 1
-        },
-        {
-<<<<<<< HEAD
-          "time": 32.2,
-=======
-          "time": 31.2,
->>>>>>> 5725112b
           "duration": 2.0,
           "value": "D:maj",
           "confidence": 1
