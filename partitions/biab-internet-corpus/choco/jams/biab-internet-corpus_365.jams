{
  "annotations": [
    {
      "annotation_metadata": {
        "curator": {
          "name": "",
          "email": ""
        },
        "annotator": {},
        "version": "",
        "corpus": "biab_internet_corpus",
        "annotation_tools": "",
        "annotation_rules": "",
        "validation": "",
        "data_source": ""
      },
      "namespace": "chord",
      "data": [
        {
          "time": 0.0,
          "duration": 4.0,
          "value": "D:maj",
          "confidence": 1
        },
        {
          "time": 1.0,
          "duration": 4.0,
          "value": "G:maj",
          "confidence": 1
        },
        {
          "time": 2.0,
          "duration": 4.0,
          "value": "D:maj",
          "confidence": 1
        },
        {
          "time": 3.0,
          "duration": 1.0,
          "value": "G:maj",
          "confidence": 1
        },
        {
<<<<<<< HEAD
          "time": 4.1,
=======
          "time": 3.1,
>>>>>>> 5725112b
          "duration": 1.0,
          "value": "A:(3,5,b7)",
          "confidence": 1
        },
        {
<<<<<<< HEAD
          "time": 4.2,
=======
          "time": 3.2,
>>>>>>> 5725112b
          "duration": 2.0,
          "value": "D:maj",
          "confidence": 1
        },
        {
          "time": 4.0,
          "duration": 4.0,
          "value": "D:maj",
          "confidence": 1
        },
        {
          "time": 5.0,
          "duration": 4.0,
          "value": "G:maj",
          "confidence": 1
        },
        {
          "time": 6.0,
          "duration": 4.0,
          "value": "D:maj",
          "confidence": 1
        },
        {
          "time": 7.0,
          "duration": 1.0,
          "value": "G:maj",
          "confidence": 1
        },
        {
<<<<<<< HEAD
          "time": 8.1,
=======
          "time": 7.1,
>>>>>>> 5725112b
          "duration": 1.0,
          "value": "A:(3,5,b7)",
          "confidence": 1
        },
        {
<<<<<<< HEAD
          "time": 8.2,
=======
          "time": 7.2,
>>>>>>> 5725112b
          "duration": 2.0,
          "value": "D:maj",
          "confidence": 1
        },
        {
          "time": 8.0,
          "duration": 4.0,
          "value": "D:maj",
          "confidence": 1
        },
        {
          "time": 9.0,
          "duration": 3.0,
          "value": "G:maj",
          "confidence": 1
        },
        {
<<<<<<< HEAD
          "time": 10.3,
=======
          "time": 9.3,
>>>>>>> 5725112b
          "duration": 1.0,
          "value": "A:(3,5,b7)",
          "confidence": 1
        },
        {
          "time": 10.0,
          "duration": 4.0,
          "value": "D:maj",
          "confidence": 1
        },
        {
          "time": 11.0,
          "duration": 1.0,
          "value": "G:maj",
          "confidence": 1
        },
        {
<<<<<<< HEAD
          "time": 12.1,
=======
          "time": 11.1,
>>>>>>> 5725112b
          "duration": 1.0,
          "value": "A:(3,5,b7)",
          "confidence": 1
        },
        {
<<<<<<< HEAD
          "time": 12.2,
=======
          "time": 11.2,
>>>>>>> 5725112b
          "duration": 2.0,
          "value": "D:maj",
          "confidence": 1
        },
        {
          "time": 12.0,
          "duration": 4.0,
          "value": "D:maj",
          "confidence": 1
        },
        {
          "time": 13.0,
          "duration": 3.0,
          "value": "G:maj",
          "confidence": 1
        },
        {
<<<<<<< HEAD
          "time": 14.3,
=======
          "time": 13.3,
>>>>>>> 5725112b
          "duration": 1.0,
          "value": "A:(3,5,b7)",
          "confidence": 1
        },
        {
          "time": 14.0,
          "duration": 4.0,
          "value": "D:maj",
          "confidence": 1
        },
        {
          "time": 15.0,
          "duration": 1.0,
          "value": "G:maj",
          "confidence": 1
        },
        {
<<<<<<< HEAD
          "time": 16.1,
=======
          "time": 15.1,
>>>>>>> 5725112b
          "duration": 1.0,
          "value": "A:(3,5,b7)",
          "confidence": 1
        },
        {
<<<<<<< HEAD
          "time": 16.2,
=======
          "time": 15.2,
>>>>>>> 5725112b
          "duration": 2.0,
          "value": "D:maj",
          "confidence": 1
        }
      ],
      "sandbox": {},
      "time": 0,
      "duration": 66.0
    },
    {
      "annotation_metadata": {
        "curator": {
          "name": "",
          "email": ""
        },
        "annotator": {},
        "version": "",
        "corpus": "biab_internet_corpus",
        "annotation_tools": "",
        "annotation_rules": "",
        "validation": "",
        "data_source": ""
      },
      "namespace": "key_mode",
      "data": [
        {
          "time": 0.0,
          "duration": 66.0,
          "value": "D",
          "confidence": 1
        }
      ],
      "sandbox": {},
      "time": 0,
      "duration": 66.0
    }
  ],
  "file_metadata": {
    "title": "Hayden Fancy",
    "artist": "",
    "release": "",
    "duration": 66.0,
    "identifiers": {},
    "jams_version": "0.3.4"
  },
  "sandbox": {
    "expanded": false
  }
}<|MERGE_RESOLUTION|>--- conflicted
+++ resolved
@@ -41,21 +41,13 @@
           "confidence": 1
         },
         {
-<<<<<<< HEAD
-          "time": 4.1,
-=======
           "time": 3.1,
->>>>>>> 5725112b
-          "duration": 1.0,
-          "value": "A:(3,5,b7)",
-          "confidence": 1
-        },
-        {
-<<<<<<< HEAD
-          "time": 4.2,
-=======
+          "duration": 1.0,
+          "value": "A:(3,5,b7)",
+          "confidence": 1
+        },
+        {
           "time": 3.2,
->>>>>>> 5725112b
           "duration": 2.0,
           "value": "D:maj",
           "confidence": 1
@@ -85,21 +77,13 @@
           "confidence": 1
         },
         {
-<<<<<<< HEAD
-          "time": 8.1,
-=======
           "time": 7.1,
->>>>>>> 5725112b
-          "duration": 1.0,
-          "value": "A:(3,5,b7)",
-          "confidence": 1
-        },
-        {
-<<<<<<< HEAD
-          "time": 8.2,
-=======
+          "duration": 1.0,
+          "value": "A:(3,5,b7)",
+          "confidence": 1
+        },
+        {
           "time": 7.2,
->>>>>>> 5725112b
           "duration": 2.0,
           "value": "D:maj",
           "confidence": 1
@@ -117,11 +101,7 @@
           "confidence": 1
         },
         {
-<<<<<<< HEAD
-          "time": 10.3,
-=======
           "time": 9.3,
->>>>>>> 5725112b
           "duration": 1.0,
           "value": "A:(3,5,b7)",
           "confidence": 1
@@ -139,21 +119,13 @@
           "confidence": 1
         },
         {
-<<<<<<< HEAD
-          "time": 12.1,
-=======
           "time": 11.1,
->>>>>>> 5725112b
-          "duration": 1.0,
-          "value": "A:(3,5,b7)",
-          "confidence": 1
-        },
-        {
-<<<<<<< HEAD
-          "time": 12.2,
-=======
+          "duration": 1.0,
+          "value": "A:(3,5,b7)",
+          "confidence": 1
+        },
+        {
           "time": 11.2,
->>>>>>> 5725112b
           "duration": 2.0,
           "value": "D:maj",
           "confidence": 1
@@ -171,11 +143,7 @@
           "confidence": 1
         },
         {
-<<<<<<< HEAD
-          "time": 14.3,
-=======
           "time": 13.3,
->>>>>>> 5725112b
           "duration": 1.0,
           "value": "A:(3,5,b7)",
           "confidence": 1
@@ -193,21 +161,13 @@
           "confidence": 1
         },
         {
-<<<<<<< HEAD
-          "time": 16.1,
-=======
           "time": 15.1,
->>>>>>> 5725112b
-          "duration": 1.0,
-          "value": "A:(3,5,b7)",
-          "confidence": 1
-        },
-        {
-<<<<<<< HEAD
-          "time": 16.2,
-=======
+          "duration": 1.0,
+          "value": "A:(3,5,b7)",
+          "confidence": 1
+        },
+        {
           "time": 15.2,
->>>>>>> 5725112b
           "duration": 2.0,
           "value": "D:maj",
           "confidence": 1
