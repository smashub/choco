{
  "annotations": [
    {
      "annotation_metadata": {
        "curator": {
          "name": "",
          "email": ""
        },
        "annotator": {},
        "version": "",
        "corpus": "biab_internet_corpus",
        "annotation_tools": "",
        "annotation_rules": "",
        "validation": "",
        "data_source": ""
      },
      "namespace": "chord",
      "data": [
        {
          "time": 0.0,
          "duration": 4.0,
          "value": "G:maj",
          "confidence": 1
        },
        {
          "time": 1.0,
          "duration": 4.0,
          "value": "D:(3,5,b7)",
          "confidence": 1
        },
        {
          "time": 2.0,
          "duration": 2.0,
          "value": "G:maj",
          "confidence": 1
        },
        {
          "time": 2.2,
          "duration": 2.0,
          "value": "C:(3,5,6)",
          "confidence": 1
        },
        {
          "time": 3.0,
          "duration": 4.0,
          "value": "G:maj",
          "confidence": 1
        },
        {
          "time": 4.0,
          "duration": 4.0,
          "value": "G:maj",
          "confidence": 1
        },
        {
          "time": 5.0,
          "duration": 4.0,
          "value": "G:maj",
          "confidence": 1
        },
        {
          "time": 6.0,
          "duration": 4.0,
          "value": "G:maj",
          "confidence": 1
        },
        {
          "time": 7.0,
          "duration": 4.0,
          "value": "G:maj",
          "confidence": 1
        },
        {
          "time": 8.0,
          "duration": 4.0,
          "value": "G:maj",
          "confidence": 1
        },
        {
          "time": 9.0,
          "duration": 2.0,
          "value": "G:maj",
          "confidence": 1
        },
        {
          "time": 9.2,
          "duration": 2.0,
          "value": "G:dim",
          "confidence": 1
        },
        {
          "time": 10.0,
          "duration": 4.0,
          "value": "D:(3,5,b7)",
          "confidence": 1
        },
        {
          "time": 11.0,
          "duration": 4.0,
          "value": "D:(3,5,b7)",
          "confidence": 1
        },
        {
          "time": 12.0,
          "duration": 4.0,
          "value": "C:maj",
          "confidence": 1
        },
        {
          "time": 13.0,
          "duration": 4.0,
          "value": "Eb:(3,5,b7)",
          "confidence": 1
        },
        {
          "time": 14.0,
          "duration": 4.0,
          "value": "G:maj",
          "confidence": 1
        },
        {
          "time": 15.0,
          "duration": 4.0,
          "value": "A:(3,5,b7)",
          "confidence": 1
        },
        {
          "time": 16.0,
          "duration": 4.0,
          "value": "D:(3,5,b7)",
          "confidence": 1
        },
        {
          "time": 17.0,
          "duration": 4.0,
          "value": "D:(3,5,b7)",
          "confidence": 1
        },
        {
          "time": 18.0,
          "duration": 2.0,
          "value": "D:(3,5,b7)",
          "confidence": 1
        },
        {
          "time": 18.2,
          "duration": 2.0,
          "value": "D:dim",
          "confidence": 1
        },
        {
          "time": 19.0,
          "duration": 2.0,
          "value": "D:(3,5,b7)",
          "confidence": 1
        },
        {
          "time": 19.2,
          "duration": 2.0,
          "value": "D:dim",
          "confidence": 1
        },
        {
          "time": 20.0,
          "duration": 4.0,
          "value": "D:(3,5,b7)",
          "confidence": 1
        },
        {
          "time": 21.0,
          "duration": 4.0,
          "value": "D:(3,5,b7)",
          "confidence": 1
        },
        {
          "time": 22.0,
          "duration": 4.0,
          "value": "G:maj",
          "confidence": 1
        },
        {
          "time": 23.0,
          "duration": 4.0,
          "value": "G:maj",
          "confidence": 1
        },
        {
          "time": 24.0,
          "duration": 4.0,
          "value": "D:(3,5,b7)",
          "confidence": 1
        },
        {
          "time": 25.0,
          "duration": 2.0,
          "value": "D:(3,5,b7)",
          "confidence": 1
        },
        {
          "time": 25.2,
          "duration": 2.0,
          "value": "D:(3,#5)",
          "confidence": 1
        },
        {
          "time": 26.0,
          "duration": 4.0,
          "value": "G:(3,5,6)",
          "confidence": 1
        },
        {
          "time": 27.0,
          "duration": 2.0,
          "value": "G:(3,5,6)",
          "confidence": 1
        },
        {
          "time": 27.2,
          "duration": 2.0,
          "value": "G:dim",
<<<<<<< HEAD
=======
          "confidence": 1
        },
        {
          "time": 28.0,
          "duration": 4.0,
          "value": "D:(3,5,b7)",
>>>>>>> 5725112b
          "confidence": 1
        },
        {
          "time": 29.0,
          "duration": 4.0,
          "value": "D:(3,5,b7)",
          "confidence": 1
        },
        {
          "time": 30.0,
          "duration": 4.0,
          "value": "G:maj",
          "confidence": 1
        },
        {
          "time": 31.0,
          "duration": 4.0,
          "value": "G:maj",
          "confidence": 1
        },
        {
          "time": 32.0,
          "duration": 4.0,
          "value": "G:maj",
          "confidence": 1
        },
        {
          "time": 33.0,
          "duration": 4.0,
          "value": "D:(3,5,b7)",
          "confidence": 1
        },
        {
          "time": 34.0,
          "duration": 4.0,
          "value": "G:maj",
          "confidence": 1
        },
        {
          "time": 35.0,
          "duration": 4.0,
          "value": "G:maj",
          "confidence": 1
        },
        {
          "time": 36.0,
          "duration": 4.0,
          "value": "G:maj",
          "confidence": 1
        },
        {
          "time": 37.0,
          "duration": 4.0,
          "value": "G:maj",
          "confidence": 1
        },
        {
          "time": 38.0,
          "duration": 4.0,
          "value": "G:maj",
          "confidence": 1
        },
        {
          "time": 39.0,
          "duration": 4.0,
          "value": "G:maj",
          "confidence": 1
        },
        {
          "time": 40.0,
          "duration": 4.0,
          "value": "G:maj",
          "confidence": 1
        },
        {
          "time": 41.0,
          "duration": 2.0,
          "value": "G:maj",
          "confidence": 1
        },
        {
          "time": 41.2,
          "duration": 2.0,
          "value": "G:dim",
          "confidence": 1
        },
        {
          "time": 42.0,
          "duration": 4.0,
          "value": "D:(3,5,b7)",
          "confidence": 1
        },
        {
          "time": 43.0,
          "duration": 4.0,
          "value": "D:(3,5,b7)",
          "confidence": 1
        },
        {
          "time": 44.0,
          "duration": 4.0,
          "value": "C:maj",
          "confidence": 1
        },
        {
          "time": 45.0,
          "duration": 4.0,
          "value": "Eb:(3,5,b7)",
          "confidence": 1
        },
        {
          "time": 46.0,
          "duration": 4.0,
          "value": "G:maj",
          "confidence": 1
        },
        {
          "time": 47.0,
          "duration": 4.0,
          "value": "A:(3,5,b7)",
          "confidence": 1
        },
        {
          "time": 48.0,
          "duration": 4.0,
          "value": "D:(3,5,b7)",
          "confidence": 1
        },
        {
          "time": 49.0,
          "duration": 4.0,
          "value": "D:(3,5,b7)",
          "confidence": 1
        },
        {
          "time": 50.0,
          "duration": 2.0,
          "value": "D:(3,5,b7)",
          "confidence": 1
        },
        {
          "time": 50.2,
          "duration": 2.0,
          "value": "D:dim",
          "confidence": 1
        },
        {
          "time": 51.0,
          "duration": 2.0,
          "value": "D:(3,5,b7)",
          "confidence": 1
        },
        {
          "time": 51.2,
          "duration": 2.0,
          "value": "D:dim",
          "confidence": 1
        },
        {
          "time": 52.0,
          "duration": 4.0,
          "value": "D:(3,5,b7)",
          "confidence": 1
        },
        {
          "time": 53.0,
          "duration": 4.0,
          "value": "D:(3,5,b7)",
          "confidence": 1
        },
        {
          "time": 54.0,
          "duration": 4.0,
          "value": "G:maj",
          "confidence": 1
        },
        {
          "time": 55.0,
          "duration": 4.0,
          "value": "G:maj",
          "confidence": 1
        },
        {
          "time": 56.0,
          "duration": 4.0,
          "value": "D:(3,5,b7)",
          "confidence": 1
        },
        {
          "time": 57.0,
          "duration": 2.0,
          "value": "D:(3,5,b7)",
          "confidence": 1
        },
        {
          "time": 57.2,
          "duration": 2.0,
          "value": "D:(3,#5)",
          "confidence": 1
        },
        {
          "time": 58.0,
          "duration": 4.0,
          "value": "G:(3,5,6)",
          "confidence": 1
        },
        {
          "time": 59.0,
          "duration": 2.0,
          "value": "G:(3,5,6)",
          "confidence": 1
        },
        {
          "time": 59.2,
          "duration": 2.0,
          "value": "G:dim",
<<<<<<< HEAD
=======
          "confidence": 1
        },
        {
          "time": 60.0,
          "duration": 4.0,
          "value": "D:(3,5,b7)",
>>>>>>> 5725112b
          "confidence": 1
        },
        {
          "time": 61.0,
          "duration": 4.0,
          "value": "D:(3,5,b7)",
          "confidence": 1
        },
        {
          "time": 62.0,
          "duration": 4.0,
          "value": "G:maj",
          "confidence": 1
        },
        {
          "time": 63.0,
          "duration": 4.0,
          "value": "G:maj",
          "confidence": 1
        },
        {
          "time": 64.0,
          "duration": 4.0,
          "value": "G:maj",
          "confidence": 1
        },
        {
          "time": 65.0,
          "duration": 4.0,
          "value": "D:(3,5,b7)",
          "confidence": 1
        },
        {
          "time": 66.0,
          "duration": 4.0,
          "value": "G:maj",
          "confidence": 1
        },
        {
          "time": 67.0,
          "duration": 4.0,
          "value": "G:maj",
          "confidence": 1
        },
        {
          "time": 68.0,
          "duration": 4.0,
          "value": "G:maj",
          "confidence": 1
        },
        {
          "time": 69.0,
          "duration": 4.0,
          "value": "G:maj",
          "confidence": 1
        },
        {
          "time": 70.0,
          "duration": 4.0,
          "value": "G:maj",
          "confidence": 1
        },
        {
          "time": 71.0,
          "duration": 4.0,
          "value": "G:maj",
          "confidence": 1
        },
        {
          "time": 72.0,
          "duration": 4.0,
          "value": "G:maj",
          "confidence": 1
        },
        {
          "time": 73.0,
          "duration": 2.0,
          "value": "G:maj",
          "confidence": 1
        },
        {
          "time": 73.2,
          "duration": 2.0,
          "value": "G:dim",
          "confidence": 1
        },
        {
          "time": 74.0,
          "duration": 4.0,
          "value": "D:(3,5,b7)",
          "confidence": 1
        },
        {
          "time": 75.0,
          "duration": 4.0,
          "value": "D:(3,5,b7)",
          "confidence": 1
        },
        {
          "time": 76.0,
          "duration": 4.0,
          "value": "C:maj",
          "confidence": 1
        },
        {
          "time": 77.0,
          "duration": 4.0,
          "value": "Eb:(3,5,b7)",
          "confidence": 1
        },
        {
          "time": 78.0,
          "duration": 4.0,
          "value": "G:maj",
          "confidence": 1
        },
        {
          "time": 79.0,
          "duration": 4.0,
          "value": "A:(3,5,b7)",
          "confidence": 1
        },
        {
          "time": 80.0,
          "duration": 4.0,
          "value": "D:(3,5,b7)",
          "confidence": 1
        },
        {
          "time": 81.0,
          "duration": 4.0,
          "value": "D:(3,5,b7)",
          "confidence": 1
        },
        {
          "time": 82.0,
          "duration": 2.0,
          "value": "D:(3,5,b7)",
          "confidence": 1
        },
        {
          "time": 82.2,
          "duration": 2.0,
          "value": "D:dim",
          "confidence": 1
        },
        {
          "time": 83.0,
          "duration": 2.0,
          "value": "D:(3,5,b7)",
          "confidence": 1
        },
        {
          "time": 83.2,
          "duration": 2.0,
          "value": "D:dim",
          "confidence": 1
        },
        {
          "time": 84.0,
          "duration": 4.0,
          "value": "D:(3,5,b7)",
          "confidence": 1
        },
        {
          "time": 85.0,
          "duration": 4.0,
          "value": "D:(3,5,b7)",
          "confidence": 1
        },
        {
          "time": 86.0,
          "duration": 4.0,
          "value": "G:maj",
          "confidence": 1
        },
        {
          "time": 87.0,
          "duration": 4.0,
          "value": "G:maj",
          "confidence": 1
        },
        {
          "time": 88.0,
          "duration": 4.0,
          "value": "D:(3,5,b7)",
          "confidence": 1
        },
        {
          "time": 89.0,
          "duration": 2.0,
          "value": "D:(3,5,b7)",
          "confidence": 1
        },
        {
          "time": 89.2,
          "duration": 2.0,
          "value": "D:(3,#5)",
          "confidence": 1
        },
        {
          "time": 90.0,
          "duration": 4.0,
          "value": "G:(3,5,6)",
          "confidence": 1
        },
        {
          "time": 91.0,
          "duration": 2.0,
          "value": "G:(3,5,6)",
          "confidence": 1
        },
        {
          "time": 91.2,
          "duration": 2.0,
          "value": "G:dim",
          "confidence": 1
        },
        {
          "time": 92.0,
          "duration": 4.0,
          "value": "D:(3,5,b7)",
          "confidence": 1
        },
        {
          "time": 93.0,
          "duration": 4.0,
          "value": "D:(3,5,b7)",
          "confidence": 1
        },
        {
          "time": 94.0,
          "duration": 4.0,
          "value": "G:maj",
          "confidence": 1
        },
        {
          "time": 95.0,
          "duration": 4.0,
          "value": "G:maj",
          "confidence": 1
        },
        {
          "time": 96.0,
          "duration": 4.0,
          "value": "G:maj",
          "confidence": 1
        },
        {
          "time": 97.0,
          "duration": 4.0,
          "value": "D:(3,5,b7)",
          "confidence": 1
        },
        {
          "time": 98.0,
          "duration": 4.0,
          "value": "G:maj",
          "confidence": 1
        }
      ],
      "sandbox": {},
      "time": 0,
      "duration": 396.0
    },
    {
      "annotation_metadata": {
        "curator": {
          "name": "",
          "email": ""
        },
        "annotator": {},
        "version": "",
        "corpus": "biab_internet_corpus",
        "annotation_tools": "",
        "annotation_rules": "",
        "validation": "",
        "data_source": ""
      },
      "namespace": "key_mode",
      "data": [
        {
          "time": 0.0,
          "duration": 396.0,
          "value": "C",
          "confidence": 1
        }
      ],
      "sandbox": {},
      "time": 0,
      "duration": 396.0
    }
  ],
  "file_metadata": {
    "title": "A Spoonful of Sugar",
    "artist": "",
    "release": "",
    "duration": 396.0,
    "identifiers": {},
    "jams_version": "0.3.4"
  },
  "sandbox": {
    "expanded": false
  }
}<|MERGE_RESOLUTION|>--- conflicted
+++ resolved
@@ -218,15 +218,12 @@
           "time": 27.2,
           "duration": 2.0,
           "value": "G:dim",
-<<<<<<< HEAD
-=======
           "confidence": 1
         },
         {
           "time": 28.0,
           "duration": 4.0,
           "value": "D:(3,5,b7)",
->>>>>>> 5725112b
           "confidence": 1
         },
         {
@@ -443,15 +440,12 @@
           "time": 59.2,
           "duration": 2.0,
           "value": "G:dim",
-<<<<<<< HEAD
-=======
           "confidence": 1
         },
         {
           "time": 60.0,
           "duration": 4.0,
           "value": "D:(3,5,b7)",
->>>>>>> 5725112b
           "confidence": 1
         },
         {
