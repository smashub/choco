{
  "annotations": [
    {
      "annotation_metadata": {
        "curator": {
          "name": "",
          "email": ""
        },
        "annotator": {},
        "version": "",
        "corpus": "biab_internet_corpus",
        "annotation_tools": "",
        "annotation_rules": "",
        "validation": "",
        "data_source": ""
      },
      "namespace": "chord",
      "data": [
        {
          "time": 0.0,
          "duration": 4.0,
          "value": "G:maj",
          "confidence": 1
        },
        {
          "time": 1.0,
          "duration": 2.0,
          "value": "G:maj",
          "confidence": 1
        },
        {
          "time": 1.2,
          "duration": 2.0,
          "value": "D:maj",
          "confidence": 1
        },
        {
          "time": 2.0,
          "duration": 4.0,
          "value": "G:maj",
          "confidence": 1
        },
        {
          "time": 3.0,
          "duration": 1.0,
          "value": "D:maj",
          "confidence": 1
        },
        {
<<<<<<< HEAD
          "time": 4.1,
=======
          "time": 3.1,
>>>>>>> 5725112b
          "duration": 1.0,
          "value": "G:maj",
          "confidence": 1
        },
        {
<<<<<<< HEAD
          "time": 4.2,
=======
          "time": 3.2,
>>>>>>> 5725112b
          "duration": 2.0,
          "value": "D:maj",
          "confidence": 1
        },
        {
          "time": 4.0,
          "duration": 4.0,
          "value": "G:maj",
          "confidence": 1
        },
        {
          "time": 5.0,
          "duration": 2.0,
          "value": "G:maj",
          "confidence": 1
        },
        {
          "time": 5.2,
          "duration": 2.0,
          "value": "D:maj",
          "confidence": 1
        },
        {
          "time": 6.0,
          "duration": 4.0,
          "value": "G:maj",
          "confidence": 1
        },
        {
          "time": 7.0,
          "duration": 1.0,
          "value": "D:maj",
          "confidence": 1
        },
        {
<<<<<<< HEAD
          "time": 8.1,
=======
          "time": 7.1,
>>>>>>> 5725112b
          "duration": 1.0,
          "value": "G:maj",
          "confidence": 1
        },
        {
<<<<<<< HEAD
          "time": 8.2,
=======
          "time": 7.2,
>>>>>>> 5725112b
          "duration": 2.0,
          "value": "D:maj",
          "confidence": 1
        },
        {
          "time": 8.0,
          "duration": 2.0,
          "value": "G:maj",
          "confidence": 1
        },
        {
          "time": 8.2,
          "duration": 2.0,
          "value": "E:min",
          "confidence": 1
        },
        {
          "time": 9.0,
          "duration": 2.0,
          "value": "G:maj",
          "confidence": 1
        },
        {
          "time": 9.2,
          "duration": 2.0,
          "value": "E:min",
          "confidence": 1
        },
        {
          "time": 10.0,
          "duration": 2.0,
          "value": "G:maj",
          "confidence": 1
        },
        {
          "time": 10.2,
          "duration": 2.0,
          "value": "C:maj",
          "confidence": 1
        },
        {
          "time": 11.0,
          "duration": 1.0,
          "value": "G:maj",
          "confidence": 1
        },
        {
<<<<<<< HEAD
          "time": 12.1,
=======
          "time": 11.1,
>>>>>>> 5725112b
          "duration": 1.0,
          "value": "C:maj",
          "confidence": 1
        },
        {
<<<<<<< HEAD
          "time": 12.2,
=======
          "time": 11.2,
>>>>>>> 5725112b
          "duration": 2.0,
          "value": "D:maj",
          "confidence": 1
        },
        {
          "time": 12.0,
          "duration": 2.0,
          "value": "G:maj",
          "confidence": 1
        },
        {
          "time": 12.2,
          "duration": 2.0,
          "value": "E:min",
          "confidence": 1
        },
        {
          "time": 13.0,
          "duration": 2.0,
          "value": "G:maj",
          "confidence": 1
        },
        {
          "time": 13.2,
          "duration": 2.0,
          "value": "E:min",
          "confidence": 1
        },
        {
          "time": 14.0,
          "duration": 2.0,
          "value": "G:maj",
          "confidence": 1
        },
        {
          "time": 14.2,
          "duration": 2.0,
          "value": "C:maj",
          "confidence": 1
        },
        {
          "time": 15.0,
          "duration": 1.0,
          "value": "G:maj",
          "confidence": 1
        },
        {
<<<<<<< HEAD
          "time": 16.1,
=======
          "time": 15.1,
>>>>>>> 5725112b
          "duration": 1.0,
          "value": "C:maj",
          "confidence": 1
        },
        {
<<<<<<< HEAD
          "time": 16.2,
=======
          "time": 15.2,
>>>>>>> 5725112b
          "duration": 2.0,
          "value": "D:maj",
          "confidence": 1
        },
        {
          "time": 16.0,
          "duration": 4.0,
          "value": "G:maj",
          "confidence": 1
        },
        {
          "time": 17.0,
          "duration": 2.0,
          "value": "G:maj",
          "confidence": 1
        },
        {
          "time": 17.2,
          "duration": 2.0,
          "value": "D:maj",
          "confidence": 1
        },
        {
          "time": 18.0,
          "duration": 4.0,
          "value": "G:maj",
          "confidence": 1
        },
        {
          "time": 19.0,
          "duration": 1.0,
          "value": "D:maj",
          "confidence": 1
        },
        {
<<<<<<< HEAD
          "time": 20.1,
=======
          "time": 19.1,
>>>>>>> 5725112b
          "duration": 1.0,
          "value": "G:maj",
          "confidence": 1
        },
        {
<<<<<<< HEAD
          "time": 20.2,
=======
          "time": 19.2,
>>>>>>> 5725112b
          "duration": 2.0,
          "value": "D:maj",
          "confidence": 1
        },
        {
          "time": 20.0,
          "duration": 4.0,
          "value": "G:maj",
          "confidence": 1
        },
        {
          "time": 21.0,
          "duration": 2.0,
          "value": "G:maj",
          "confidence": 1
        },
        {
          "time": 21.2,
          "duration": 2.0,
          "value": "D:maj",
          "confidence": 1
        },
        {
          "time": 22.0,
          "duration": 4.0,
          "value": "G:maj",
          "confidence": 1
        },
        {
          "time": 23.0,
          "duration": 1.0,
          "value": "D:maj",
          "confidence": 1
        },
        {
<<<<<<< HEAD
          "time": 24.1,
=======
          "time": 23.1,
>>>>>>> 5725112b
          "duration": 1.0,
          "value": "G:maj",
          "confidence": 1
        },
        {
<<<<<<< HEAD
          "time": 24.2,
=======
          "time": 23.2,
>>>>>>> 5725112b
          "duration": 2.0,
          "value": "D:maj",
          "confidence": 1
        }
      ],
      "sandbox": {},
      "time": 0,
      "duration": 98.0
    },
    {
      "annotation_metadata": {
        "curator": {
          "name": "",
          "email": ""
        },
        "annotator": {},
        "version": "",
        "corpus": "biab_internet_corpus",
        "annotation_tools": "",
        "annotation_rules": "",
        "validation": "",
        "data_source": ""
      },
      "namespace": "key_mode",
      "data": [
        {
          "time": 0.0,
          "duration": 98.0,
          "value": "G",
          "confidence": 1
        }
      ],
      "sandbox": {},
      "time": 0,
      "duration": 98.0
    }
  ],
  "file_metadata": {
    "title": "Battering Ram",
    "artist": "",
    "release": "",
    "duration": 98.0,
    "identifiers": {},
    "jams_version": "0.3.4"
  },
  "sandbox": {
    "expanded": false
  }
}<|MERGE_RESOLUTION|>--- conflicted
+++ resolved
@@ -47,21 +47,13 @@
           "confidence": 1
         },
         {
-<<<<<<< HEAD
-          "time": 4.1,
-=======
           "time": 3.1,
->>>>>>> 5725112b
-          "duration": 1.0,
-          "value": "G:maj",
-          "confidence": 1
-        },
-        {
-<<<<<<< HEAD
-          "time": 4.2,
-=======
+          "duration": 1.0,
+          "value": "G:maj",
+          "confidence": 1
+        },
+        {
           "time": 3.2,
->>>>>>> 5725112b
           "duration": 2.0,
           "value": "D:maj",
           "confidence": 1
@@ -97,33 +89,25 @@
           "confidence": 1
         },
         {
-<<<<<<< HEAD
-          "time": 8.1,
-=======
           "time": 7.1,
->>>>>>> 5725112b
-          "duration": 1.0,
-          "value": "G:maj",
-          "confidence": 1
-        },
-        {
-<<<<<<< HEAD
+          "duration": 1.0,
+          "value": "G:maj",
+          "confidence": 1
+        },
+        {
+          "time": 7.2,
+          "duration": 2.0,
+          "value": "D:maj",
+          "confidence": 1
+        },
+        {
+          "time": 8.0,
+          "duration": 2.0,
+          "value": "G:maj",
+          "confidence": 1
+        },
+        {
           "time": 8.2,
-=======
-          "time": 7.2,
->>>>>>> 5725112b
-          "duration": 2.0,
-          "value": "D:maj",
-          "confidence": 1
-        },
-        {
-          "time": 8.0,
-          "duration": 2.0,
-          "value": "G:maj",
-          "confidence": 1
-        },
-        {
-          "time": 8.2,
           "duration": 2.0,
           "value": "E:min",
           "confidence": 1
@@ -159,33 +143,25 @@
           "confidence": 1
         },
         {
-<<<<<<< HEAD
-          "time": 12.1,
-=======
           "time": 11.1,
->>>>>>> 5725112b
           "duration": 1.0,
           "value": "C:maj",
           "confidence": 1
         },
         {
-<<<<<<< HEAD
+          "time": 11.2,
+          "duration": 2.0,
+          "value": "D:maj",
+          "confidence": 1
+        },
+        {
+          "time": 12.0,
+          "duration": 2.0,
+          "value": "G:maj",
+          "confidence": 1
+        },
+        {
           "time": 12.2,
-=======
-          "time": 11.2,
->>>>>>> 5725112b
-          "duration": 2.0,
-          "value": "D:maj",
-          "confidence": 1
-        },
-        {
-          "time": 12.0,
-          "duration": 2.0,
-          "value": "G:maj",
-          "confidence": 1
-        },
-        {
-          "time": 12.2,
           "duration": 2.0,
           "value": "E:min",
           "confidence": 1
@@ -221,21 +197,13 @@
           "confidence": 1
         },
         {
-<<<<<<< HEAD
-          "time": 16.1,
-=======
           "time": 15.1,
->>>>>>> 5725112b
           "duration": 1.0,
           "value": "C:maj",
           "confidence": 1
         },
         {
-<<<<<<< HEAD
-          "time": 16.2,
-=======
           "time": 15.2,
->>>>>>> 5725112b
           "duration": 2.0,
           "value": "D:maj",
           "confidence": 1
@@ -271,21 +239,13 @@
           "confidence": 1
         },
         {
-<<<<<<< HEAD
-          "time": 20.1,
-=======
           "time": 19.1,
->>>>>>> 5725112b
-          "duration": 1.0,
-          "value": "G:maj",
-          "confidence": 1
-        },
-        {
-<<<<<<< HEAD
-          "time": 20.2,
-=======
+          "duration": 1.0,
+          "value": "G:maj",
+          "confidence": 1
+        },
+        {
           "time": 19.2,
->>>>>>> 5725112b
           "duration": 2.0,
           "value": "D:maj",
           "confidence": 1
@@ -321,21 +281,13 @@
           "confidence": 1
         },
         {
-<<<<<<< HEAD
-          "time": 24.1,
-=======
           "time": 23.1,
->>>>>>> 5725112b
-          "duration": 1.0,
-          "value": "G:maj",
-          "confidence": 1
-        },
-        {
-<<<<<<< HEAD
-          "time": 24.2,
-=======
+          "duration": 1.0,
+          "value": "G:maj",
+          "confidence": 1
+        },
+        {
           "time": 23.2,
->>>>>>> 5725112b
           "duration": 2.0,
           "value": "D:maj",
           "confidence": 1
