{
  "annotations": [
    {
      "annotation_metadata": {
        "curator": {
          "name": "",
          "email": ""
        },
        "annotator": {},
        "version": "",
        "corpus": "biab_internet_corpus",
        "annotation_tools": "",
        "annotation_rules": "",
        "validation": "",
        "data_source": ""
      },
      "namespace": "chord",
      "data": [
        {
          "time": 0.0,
          "duration": 4.0,
          "value": "E:(b3,b5,b7)",
          "confidence": 1
        },
        {
          "time": 1.0,
          "duration": 4.0,
          "value": "A:(3,5,b7)",
          "confidence": 1
        },
        {
          "time": 2.0,
          "duration": 4.0,
          "value": "C:min(b7)",
          "confidence": 1
        },
        {
          "time": 3.0,
          "duration": 4.0,
          "value": "F:(3,5,b7)",
          "confidence": 1
        },
        {
          "time": 4.0,
          "duration": 4.0,
          "value": "F:min(b7)",
          "confidence": 1
        },
        {
          "time": 5.0,
          "duration": 4.0,
          "value": "Bb:(3,5,b7)",
          "confidence": 1
        },
        {
          "time": 6.0,
          "duration": 4.0,
          "value": "Eb:maj7",
          "confidence": 1
        },
        {
          "time": 7.0,
          "duration": 4.0,
          "value": "Ab:(3,5,b7)",
          "confidence": 1
        },
        {
          "time": 8.0,
          "duration": 4.0,
          "value": "Bb:maj7",
          "confidence": 1
        },
        {
          "time": 9.0,
          "duration": 2.0,
          "value": "E:(b3,b5,b7)",
          "confidence": 1
        },
        {
          "time": 9.2,
          "duration": 2.0,
          "value": "A:(3,5,b7)",
          "confidence": 1
        },
        {
          "time": 10.0,
          "duration": 4.0,
          "value": "D:min(b7)",
          "confidence": 1
        },
        {
          "time": 11.0,
          "duration": 2.0,
          "value": "Bb:min(b7)",
          "confidence": 1
        },
        {
          "time": 11.2,
          "duration": 2.0,
          "value": "Eb:(3,5,b7)",
          "confidence": 1
        },
        {
          "time": 12.0,
          "duration": 4.0,
          "value": "F:maj7",
          "confidence": 1
        },
        {
          "time": 13.0,
          "duration": 2.0,
          "value": "E:(b3,b5,b7)",
          "confidence": 1
        },
        {
          "time": 13.2,
          "duration": 2.0,
          "value": "A:(3,5,b7)",
          "confidence": 1
        },
        {
          "time": 14.0,
          "duration": 4.0,
          "value": "A:(b3,b5,b7)",
          "confidence": 1
        },
        {
          "time": 15.0,
          "duration": 4.0,
          "value": "D:(3,5,b7,b9)",
          "confidence": 1
        },
        {
          "time": 16.0,
          "duration": 4.0,
          "value": "G:(3,#5,b7,#9)",
          "confidence": 1
        },
        {
          "time": 17.0,
          "duration": 4.0,
          "value": "G:(3,#5,b7,#9)",
          "confidence": 1
        },
        {
          "time": 18.0,
          "duration": 4.0,
          "value": "C:min(b7)",
          "confidence": 1
        },
        {
          "time": 19.0,
          "duration": 4.0,
          "value": "C:min(b7)",
          "confidence": 1
        },
        {
          "time": 20.0,
          "duration": 4.0,
<<<<<<< HEAD
          "value": "C:min(b7)",
=======
          "value": "Ab:(3,5,b7,9)",
>>>>>>> 5725112b
          "confidence": 1
        },
        {
          "time": 21.0,
          "duration": 4.0,
          "value": "Ab:(3,5,b7,9)",
          "confidence": 1
        },
        {
          "time": 22.0,
          "duration": 4.0,
          "value": "Bb:maj7",
          "confidence": 1
        },
        {
          "time": 23.0,
          "duration": 4.0,
          "value": "Bb:maj7",
          "confidence": 1
        },
        {
          "time": 24.0,
          "duration": 4.0,
          "value": "E:(b3,b5,b7)",
          "confidence": 1
        },
        {
          "time": 25.0,
          "duration": 4.0,
          "value": "A:(3,5,b7,b9)",
          "confidence": 1
        },
        {
          "time": 26.0,
          "duration": 4.0,
          "value": "D:(b3,b5,b7)",
          "confidence": 1
        },
        {
          "time": 27.0,
          "duration": 4.0,
          "value": "G:(3,5,b7,b9)",
          "confidence": 1
        },
        {
          "time": 28.0,
          "duration": 4.0,
          "value": "C:(b3,b5,b7)",
          "confidence": 1
        },
        {
          "time": 29.0,
          "duration": 4.0,
          "value": "F:(3,5,b7)",
          "confidence": 1
        },
        {
          "time": 30.0,
          "duration": 4.0,
          "value": "Bb:maj7",
          "confidence": 1
        },
        {
          "time": 31.0,
          "duration": 4.0,
          "value": "Bb:maj7",
          "confidence": 1
        },
        {
          "time": 32.0,
          "duration": 4.0,
          "value": "Bb:(3,5,6,9)",
          "confidence": 1
        }
      ],
      "sandbox": {},
      "time": 0,
      "duration": 132.0
    },
    {
      "annotation_metadata": {
        "curator": {
          "name": "",
          "email": ""
        },
        "annotator": {},
        "version": "",
        "corpus": "biab_internet_corpus",
        "annotation_tools": "",
        "annotation_rules": "",
        "validation": "",
        "data_source": ""
      },
      "namespace": "key_mode",
      "data": [
        {
          "time": 0.0,
          "duration": 132.0,
          "value": "Bb",
          "confidence": 1
        }
      ],
      "sandbox": {},
      "time": 0,
      "duration": 132.0
    }
  ],
  "file_metadata": {
    "title": "STELLA BY STARLIGHT                               ",
    "artist": "",
    "release": "",
    "duration": 132.0,
    "identifiers": {},
    "jams_version": "0.3.4"
  },
  "sandbox": {
    "expanded": false
  }
}<|MERGE_RESOLUTION|>--- conflicted
+++ resolved
@@ -157,11 +157,7 @@
         {
           "time": 20.0,
           "duration": 4.0,
-<<<<<<< HEAD
-          "value": "C:min(b7)",
-=======
           "value": "Ab:(3,5,b7,9)",
->>>>>>> 5725112b
           "confidence": 1
         },
         {
