--- conflicted
+++ resolved
@@ -17,92 +17,55 @@
       "namespace": "chord",
       "data": [
         {
-<<<<<<< HEAD
+          "time": 0.0,
+          "duration": 4.0,
+          "value": "A:maj",
+          "confidence": 1
+        },
+        {
           "time": 1.0,
-=======
-          "time": 0.0,
->>>>>>> 5725112b
-          "duration": 4.0,
-          "value": "A:maj",
-          "confidence": 1
-        },
-        {
-<<<<<<< HEAD
+          "duration": 4.0,
+          "value": "A:maj",
+          "confidence": 1
+        },
+        {
           "time": 2.0,
-=======
-          "time": 1.0,
->>>>>>> 5725112b
           "duration": 4.0,
           "value": "A:maj",
           "confidence": 1
         },
         {
           "time": 3.0,
-          "duration": 4.0,
-          "value": "A:maj",
-          "confidence": 1
-        },
-        {
-<<<<<<< HEAD
+          "duration": 1.0,
+          "value": "A:maj",
+          "confidence": 1
+        },
+        {
+          "time": 3.1,
+          "duration": 1.0,
+          "value": "E:(3,5,b7)",
+          "confidence": 1
+        },
+        {
+          "time": 3.2,
+          "duration": 1.0,
+          "value": "A:maj",
+          "confidence": 1
+        },
+        {
+          "time": 3.3,
+          "duration": 1.0,
+          "value": "A:(3,5,b7)",
+          "confidence": 1
+        },
+        {
           "time": 4.0,
-          "duration": 1.0,
-          "value": "A:maj",
-          "confidence": 1
-        },
-        {
-          "time": 4.1,
-          "duration": 1.0,
-          "value": "E:(3,5,b7)",
-          "confidence": 1
-        },
-        {
-          "time": 4.2,
-          "duration": 1.0,
-          "value": "A:maj",
-          "confidence": 1
-        },
-        {
-          "time": 4.3,
-          "duration": 1.0,
-          "value": "A:(3,5,b7)",
+          "duration": 4.0,
+          "value": "D:maj",
           "confidence": 1
         },
         {
           "time": 5.0,
-          "duration": 4.0,
-          "value": "D:maj",
-=======
-          "time": 3.0,
-          "duration": 1.0,
-          "value": "A:maj",
-          "confidence": 1
-        },
-        {
-          "time": 3.1,
-          "duration": 1.0,
-          "value": "E:(3,5,b7)",
-          "confidence": 1
-        },
-        {
-          "time": 3.2,
-          "duration": 1.0,
-          "value": "A:maj",
-          "confidence": 1
-        },
-        {
-          "time": 3.3,
-          "duration": 1.0,
-          "value": "A:(3,5,b7)",
-          "confidence": 1
-        },
-        {
-          "time": 4.0,
-          "duration": 4.0,
-          "value": "D:maj",
-          "confidence": 1
-        },
-        {
-          "time": 5.0,
           "duration": 2.0,
           "value": "A:maj",
           "confidence": 1
@@ -111,77 +74,39 @@
           "time": 5.2,
           "duration": 2.0,
           "value": "A:(3,5,b7)",
->>>>>>> 5725112b
           "confidence": 1
         },
         {
           "time": 6.0,
-<<<<<<< HEAD
-          "duration": 2.0,
-          "value": "A:maj",
-          "confidence": 1
-        },
-        {
-          "time": 6.2,
-          "duration": 2.0,
-          "value": "A:(3,5,b7)",
+          "duration": 4.0,
+          "value": "D:maj",
           "confidence": 1
         },
         {
           "time": 7.0,
-          "duration": 4.0,
-          "value": "D:maj",
+          "duration": 1.0,
+          "value": "A:maj",
+          "confidence": 1
+        },
+        {
+          "time": 7.1,
+          "duration": 1.0,
+          "value": "E:(3,5,b7)",
+          "confidence": 1
+        },
+        {
+          "time": 7.2,
+          "duration": 2.0,
+          "value": "A:maj",
           "confidence": 1
         },
         {
           "time": 8.0,
-          "duration": 1.0,
-=======
-          "duration": 4.0,
-          "value": "D:maj",
-          "confidence": 1
-        },
-        {
-          "time": 7.0,
-          "duration": 1.0,
-          "value": "A:maj",
-          "confidence": 1
-        },
-        {
-          "time": 7.1,
-          "duration": 1.0,
-          "value": "E:(3,5,b7)",
-          "confidence": 1
-        },
-        {
-          "time": 7.2,
-          "duration": 2.0,
->>>>>>> 5725112b
-          "value": "A:maj",
-          "confidence": 1
-        },
-        {
-<<<<<<< HEAD
-          "time": 8.1,
-          "duration": 1.0,
-          "value": "E:(3,5,b7)",
-          "confidence": 1
-        },
-        {
-          "time": 8.2,
-          "duration": 2.0,
-          "value": "A:maj",
-          "confidence": 1
-        },
-        {
-=======
-          "time": 8.0,
-          "duration": 4.0,
-          "value": "A:maj",
-          "confidence": 1
-        },
-        {
->>>>>>> 5725112b
+          "duration": 4.0,
+          "value": "A:maj",
+          "confidence": 1
+        },
+        {
           "time": 9.0,
           "duration": 4.0,
           "value": "A:maj",
@@ -195,51 +120,30 @@
         },
         {
           "time": 11.0,
-<<<<<<< HEAD
-          "duration": 4.0,
-          "value": "A:maj",
+          "duration": 1.0,
+          "value": "A:maj",
+          "confidence": 1
+        },
+        {
+          "time": 11.1,
+          "duration": 1.0,
+          "value": "E:(3,5,b7)",
+          "confidence": 1
+        },
+        {
+          "time": 11.2,
+          "duration": 1.0,
+          "value": "A:maj",
+          "confidence": 1
+        },
+        {
+          "time": 11.3,
+          "duration": 1.0,
+          "value": "A:(3,5,b7)",
           "confidence": 1
         },
         {
           "time": 12.0,
-          "duration": 1.0,
-          "value": "A:maj",
-          "confidence": 1
-        },
-        {
-          "time": 12.1,
-          "duration": 1.0,
-          "value": "E:(3,5,b7)",
-          "confidence": 1
-        },
-        {
-          "time": 12.2,
-          "duration": 1.0,
-=======
-          "duration": 1.0,
-          "value": "A:maj",
-          "confidence": 1
-        },
-        {
-          "time": 11.1,
-          "duration": 1.0,
-          "value": "E:(3,5,b7)",
-          "confidence": 1
-        },
-        {
-          "time": 11.2,
-          "duration": 1.0,
-          "value": "A:maj",
-          "confidence": 1
-        },
-        {
-          "time": 11.3,
-          "duration": 1.0,
-          "value": "A:(3,5,b7)",
-          "confidence": 1
-        },
-        {
-          "time": 12.0,
           "duration": 4.0,
           "value": "D:maj",
           "confidence": 1
@@ -247,86 +151,41 @@
         {
           "time": 13.0,
           "duration": 2.0,
->>>>>>> 5725112b
-          "value": "A:maj",
-          "confidence": 1
-        },
-        {
-<<<<<<< HEAD
-          "time": 12.3,
-          "duration": 1.0,
-          "value": "A:(3,5,b7)",
-          "confidence": 1
-        },
-        {
-          "time": 13.0,
-          "duration": 4.0,
-          "value": "D:maj",
-=======
+          "value": "A:maj",
+          "confidence": 1
+        },
+        {
           "time": 13.2,
           "duration": 2.0,
           "value": "A:(3,5,b7)",
->>>>>>> 5725112b
           "confidence": 1
         },
         {
           "time": 14.0,
-<<<<<<< HEAD
-          "duration": 2.0,
-          "value": "A:maj",
-          "confidence": 1
-        },
-        {
-          "time": 14.2,
-          "duration": 2.0,
-          "value": "A:(3,5,b7)",
+          "duration": 4.0,
+          "value": "D:maj",
           "confidence": 1
         },
         {
           "time": 15.0,
-          "duration": 4.0,
-          "value": "D:maj",
+          "duration": 1.0,
+          "value": "A:maj",
+          "confidence": 1
+        },
+        {
+          "time": 15.1,
+          "duration": 1.0,
+          "value": "E:(3,5,b7)",
+          "confidence": 1
+        },
+        {
+          "time": 15.2,
+          "duration": 2.0,
+          "value": "A:maj",
           "confidence": 1
         },
         {
           "time": 16.0,
-          "duration": 1.0,
-=======
-          "duration": 4.0,
-          "value": "D:maj",
-          "confidence": 1
-        },
-        {
-          "time": 15.0,
-          "duration": 1.0,
-          "value": "A:maj",
-          "confidence": 1
-        },
-        {
-          "time": 15.1,
-          "duration": 1.0,
-          "value": "E:(3,5,b7)",
-          "confidence": 1
-        },
-        {
-          "time": 15.2,
-          "duration": 2.0,
->>>>>>> 5725112b
-          "value": "A:maj",
-          "confidence": 1
-        },
-        {
-<<<<<<< HEAD
-          "time": 16.1,
-          "duration": 1.0,
-          "value": "E:(3,5,b7)",
-          "confidence": 1
-        },
-        {
-          "time": 16.2,
-          "duration": 2.0,
-=======
-          "time": 16.0,
           "duration": 4.0,
           "value": "A:maj",
           "confidence": 1
@@ -334,90 +193,47 @@
         {
           "time": 17.0,
           "duration": 4.0,
->>>>>>> 5725112b
-          "value": "A:maj",
-          "confidence": 1
-        },
-        {
-<<<<<<< HEAD
-          "time": 17.0,
-=======
+          "value": "A:maj",
+          "confidence": 1
+        },
+        {
           "time": 18.0,
->>>>>>> 5725112b
-          "duration": 4.0,
-          "value": "A:maj",
-          "confidence": 1
-        },
-        {
-<<<<<<< HEAD
-          "time": 18.0,
-          "duration": 4.0,
-=======
+          "duration": 4.0,
+          "value": "A:maj",
+          "confidence": 1
+        },
+        {
           "time": 19.0,
           "duration": 1.0,
->>>>>>> 5725112b
-          "value": "A:maj",
-          "confidence": 1
-        },
-        {
-<<<<<<< HEAD
-          "time": 19.0,
-          "duration": 4.0,
-          "value": "A:maj",
+          "value": "A:maj",
+          "confidence": 1
+        },
+        {
+          "time": 19.1,
+          "duration": 1.0,
+          "value": "E:(3,5,b7)",
+          "confidence": 1
+        },
+        {
+          "time": 19.2,
+          "duration": 1.0,
+          "value": "A:maj",
+          "confidence": 1
+        },
+        {
+          "time": 19.3,
+          "duration": 1.0,
+          "value": "A:(3,5,b7)",
           "confidence": 1
         },
         {
           "time": 20.0,
-=======
-          "time": 19.1,
-          "duration": 1.0,
-          "value": "E:(3,5,b7)",
-          "confidence": 1
-        },
-        {
-          "time": 19.2,
->>>>>>> 5725112b
-          "duration": 1.0,
-          "value": "A:maj",
-          "confidence": 1
-        },
-        {
-<<<<<<< HEAD
-          "time": 20.1,
-          "duration": 1.0,
-          "value": "E:(3,5,b7)",
-          "confidence": 1
-        },
-        {
-          "time": 20.2,
-          "duration": 1.0,
-          "value": "A:maj",
-          "confidence": 1
-        },
-        {
-          "time": 20.3,
-          "duration": 1.0,
-          "value": "A:(3,5,b7)",
+          "duration": 4.0,
+          "value": "D:maj",
           "confidence": 1
         },
         {
           "time": 21.0,
-          "duration": 4.0,
-          "value": "D:maj",
-=======
-          "time": 19.3,
-          "duration": 1.0,
-          "value": "A:(3,5,b7)",
-          "confidence": 1
-        },
-        {
-          "time": 20.0,
-          "duration": 4.0,
-          "value": "D:maj",
-          "confidence": 1
-        },
-        {
-          "time": 21.0,
           "duration": 2.0,
           "value": "A:maj",
           "confidence": 1
@@ -426,77 +242,39 @@
           "time": 21.2,
           "duration": 2.0,
           "value": "A:(3,5,b7)",
->>>>>>> 5725112b
           "confidence": 1
         },
         {
           "time": 22.0,
-<<<<<<< HEAD
-          "duration": 2.0,
-          "value": "A:maj",
-          "confidence": 1
-        },
-        {
-          "time": 22.2,
-          "duration": 2.0,
-          "value": "A:(3,5,b7)",
+          "duration": 4.0,
+          "value": "D:maj",
           "confidence": 1
         },
         {
           "time": 23.0,
-          "duration": 4.0,
-          "value": "D:maj",
+          "duration": 1.0,
+          "value": "A:maj",
+          "confidence": 1
+        },
+        {
+          "time": 23.1,
+          "duration": 1.0,
+          "value": "E:(3,5,b7)",
+          "confidence": 1
+        },
+        {
+          "time": 23.2,
+          "duration": 2.0,
+          "value": "A:maj",
           "confidence": 1
         },
         {
           "time": 24.0,
-          "duration": 1.0,
-=======
-          "duration": 4.0,
-          "value": "D:maj",
-          "confidence": 1
-        },
-        {
-          "time": 23.0,
-          "duration": 1.0,
-          "value": "A:maj",
-          "confidence": 1
-        },
-        {
-          "time": 23.1,
-          "duration": 1.0,
-          "value": "E:(3,5,b7)",
-          "confidence": 1
-        },
-        {
-          "time": 23.2,
-          "duration": 2.0,
->>>>>>> 5725112b
-          "value": "A:maj",
-          "confidence": 1
-        },
-        {
-<<<<<<< HEAD
-          "time": 24.1,
-          "duration": 1.0,
-          "value": "E:(3,5,b7)",
-          "confidence": 1
-        },
-        {
-          "time": 24.2,
-          "duration": 2.0,
-          "value": "A:maj",
-          "confidence": 1
-        },
-        {
-=======
-          "time": 24.0,
-          "duration": 4.0,
-          "value": "A:maj",
-          "confidence": 1
-        },
-        {
->>>>>>> 5725112b
+          "duration": 4.0,
+          "value": "A:maj",
+          "confidence": 1
+        },
+        {
           "time": 25.0,
           "duration": 4.0,
           "value": "A:maj",
@@ -510,51 +288,30 @@
         },
         {
           "time": 27.0,
-<<<<<<< HEAD
-          "duration": 4.0,
-          "value": "A:maj",
+          "duration": 1.0,
+          "value": "A:maj",
+          "confidence": 1
+        },
+        {
+          "time": 27.1,
+          "duration": 1.0,
+          "value": "E:(3,5,b7)",
+          "confidence": 1
+        },
+        {
+          "time": 27.2,
+          "duration": 1.0,
+          "value": "A:maj",
+          "confidence": 1
+        },
+        {
+          "time": 27.3,
+          "duration": 1.0,
+          "value": "A:(3,5,b7)",
           "confidence": 1
         },
         {
           "time": 28.0,
-          "duration": 1.0,
-          "value": "A:maj",
-          "confidence": 1
-        },
-        {
-          "time": 28.1,
-          "duration": 1.0,
-          "value": "E:(3,5,b7)",
-          "confidence": 1
-        },
-        {
-          "time": 28.2,
-          "duration": 1.0,
-=======
-          "duration": 1.0,
-          "value": "A:maj",
-          "confidence": 1
-        },
-        {
-          "time": 27.1,
-          "duration": 1.0,
-          "value": "E:(3,5,b7)",
-          "confidence": 1
-        },
-        {
-          "time": 27.2,
-          "duration": 1.0,
-          "value": "A:maj",
-          "confidence": 1
-        },
-        {
-          "time": 27.3,
-          "duration": 1.0,
-          "value": "A:(3,5,b7)",
-          "confidence": 1
-        },
-        {
-          "time": 28.0,
           "duration": 4.0,
           "value": "D:maj",
           "confidence": 1
@@ -562,68 +319,23 @@
         {
           "time": 29.0,
           "duration": 2.0,
->>>>>>> 5725112b
-          "value": "A:maj",
-          "confidence": 1
-        },
-        {
-<<<<<<< HEAD
-          "time": 28.3,
-          "duration": 1.0,
-          "value": "A:(3,5,b7)",
-          "confidence": 1
-        },
-        {
-          "time": 29.0,
-          "duration": 4.0,
-          "value": "D:maj",
-=======
+          "value": "A:maj",
+          "confidence": 1
+        },
+        {
           "time": 29.2,
           "duration": 2.0,
           "value": "A:(3,5,b7)",
->>>>>>> 5725112b
           "confidence": 1
         },
         {
           "time": 30.0,
-<<<<<<< HEAD
-          "duration": 2.0,
-          "value": "A:maj",
-          "confidence": 1
-        },
-        {
-          "time": 30.2,
-          "duration": 2.0,
-          "value": "A:(3,5,b7)",
+          "duration": 4.0,
+          "value": "D:maj",
           "confidence": 1
         },
         {
           "time": 31.0,
-          "duration": 4.0,
-          "value": "D:maj",
-          "confidence": 1
-        },
-        {
-          "time": 32.0,
-          "duration": 1.0,
-          "value": "A:maj",
-          "confidence": 1
-        },
-        {
-          "time": 32.1,
-          "duration": 1.0,
-          "value": "E:(3,5,b7)",
-          "confidence": 1
-        },
-        {
-          "time": 32.2,
-=======
-          "duration": 4.0,
-          "value": "D:maj",
-          "confidence": 1
-        },
-        {
-          "time": 31.0,
           "duration": 1.0,
           "value": "A:maj",
           "confidence": 1
@@ -636,7 +348,6 @@
         },
         {
           "time": 31.2,
->>>>>>> 5725112b
           "duration": 2.0,
           "value": "A:maj",
           "confidence": 1
