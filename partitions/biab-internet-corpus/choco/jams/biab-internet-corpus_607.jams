--- conflicted
+++ resolved
@@ -43,11 +43,7 @@
         {
           "time": 4.0,
           "duration": 4.0,
-<<<<<<< HEAD
-          "value": "C:min(b7)",
-=======
-          "value": "F:(3,5,b7,9)",
->>>>>>> 5725112b
+          "value": "F:(3,5,b7,9)",
           "confidence": 1
         },
         {
@@ -83,21 +79,13 @@
         {
           "time": 10.0,
           "duration": 4.0,
-<<<<<<< HEAD
-          "value": "B:dim",
-=======
-          "value": "C:min(b7)",
->>>>>>> 5725112b
+          "value": "C:min(b7)",
           "confidence": 1
         },
         {
           "time": 11.0,
           "duration": 4.0,
-<<<<<<< HEAD
-          "value": "C:min(b7)",
-=======
-          "value": "F:(3,5,b7)",
->>>>>>> 5725112b
+          "value": "F:(3,5,b7)",
           "confidence": 1
         },
         {
@@ -133,31 +121,19 @@
         {
           "time": 17.0,
           "duration": 4.0,
-<<<<<<< HEAD
-          "value": "D:min(b7)",
-=======
           "value": "Db:dim",
->>>>>>> 5725112b
           "confidence": 1
         },
         {
           "time": 18.0,
           "duration": 4.0,
-<<<<<<< HEAD
-          "value": "Db:dim",
-=======
-          "value": "C:min(b7)",
->>>>>>> 5725112b
+          "value": "C:min(b7)",
           "confidence": 1
         },
         {
           "time": 19.0,
           "duration": 4.0,
-<<<<<<< HEAD
-          "value": "C:min(b7)",
-=======
-          "value": "F:(3,5,b7)",
->>>>>>> 5725112b
+          "value": "F:(3,5,b7)",
           "confidence": 1
         },
         {
@@ -168,15 +144,6 @@
         },
         {
           "time": 21.0,
-<<<<<<< HEAD
-          "duration": 4.0,
-          "value": "C:min(b7)",
-          "confidence": 1
-        },
-        {
-          "time": 22.0,
-=======
->>>>>>> 5725112b
           "duration": 2.0,
           "value": "F:(3,5,b7,9)",
           "confidence": 1
@@ -214,21 +181,13 @@
         {
           "time": 26.0,
           "duration": 4.0,
-<<<<<<< HEAD
-          "value": "B:dim",
-=======
-          "value": "C:min(b7)",
->>>>>>> 5725112b
+          "value": "C:min(b7)",
           "confidence": 1
         },
         {
           "time": 27.0,
           "duration": 4.0,
-<<<<<<< HEAD
-          "value": "C:min(b7)",
-=======
-          "value": "F:(3,5,b7)",
->>>>>>> 5725112b
+          "value": "F:(3,5,b7)",
           "confidence": 1
         },
         {
@@ -240,11 +199,7 @@
         {
           "time": 29.0,
           "duration": 4.0,
-<<<<<<< HEAD
-          "value": "C:min(b7)",
-=======
-          "value": "F:(3,5,b7)",
->>>>>>> 5725112b
+          "value": "F:(3,5,b7)",
           "confidence": 1
         },
         {
@@ -286,11 +241,7 @@
         {
           "time": 36.0,
           "duration": 4.0,
-<<<<<<< HEAD
-          "value": "C:min(b7)",
-=======
-          "value": "F:(3,5,b7)",
->>>>>>> 5725112b
+          "value": "F:(3,5,b7)",
           "confidence": 1
         },
         {
