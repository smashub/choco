--- conflicted
+++ resolved
@@ -17,131 +17,79 @@
       "namespace": "chord",
       "data": [
         {
-<<<<<<< HEAD
-          "time": 1.0,
-=======
           "time": 0.0,
->>>>>>> 5725112b
           "duration": 4.0,
           "value": "E:maj",
           "confidence": 1
         },
         {
-<<<<<<< HEAD
-          "time": 2.0,
-=======
           "time": 1.0,
->>>>>>> 5725112b
           "duration": 4.0,
           "value": "E:maj",
           "confidence": 1
         },
         {
-<<<<<<< HEAD
-          "time": 3.0,
-=======
           "time": 2.0,
->>>>>>> 5725112b
           "duration": 4.0,
           "value": "E:(3,5,b7)",
           "confidence": 1
         },
         {
-<<<<<<< HEAD
-          "time": 4.0,
-=======
           "time": 3.0,
->>>>>>> 5725112b
           "duration": 4.0,
           "value": "E:(3,5,b7)",
           "confidence": 1
         },
         {
-<<<<<<< HEAD
-          "time": 5.0,
-=======
           "time": 4.0,
->>>>>>> 5725112b
           "duration": 4.0,
           "value": "A:maj",
           "confidence": 1
         },
         {
-<<<<<<< HEAD
-          "time": 6.0,
-=======
           "time": 5.0,
->>>>>>> 5725112b
           "duration": 4.0,
           "value": "A:maj",
           "confidence": 1
         },
         {
-<<<<<<< HEAD
-          "time": 7.0,
-=======
           "time": 6.0,
->>>>>>> 5725112b
           "duration": 4.0,
           "value": "E:maj",
           "confidence": 1
         },
         {
-<<<<<<< HEAD
-          "time": 8.0,
-=======
           "time": 7.0,
->>>>>>> 5725112b
           "duration": 4.0,
           "value": "E:maj",
           "confidence": 1
         },
         {
-<<<<<<< HEAD
-          "time": 9.0,
-=======
           "time": 8.0,
->>>>>>> 5725112b
           "duration": 4.0,
           "value": "B:maj",
           "confidence": 1
         },
         {
-<<<<<<< HEAD
-          "time": 10.0,
-=======
           "time": 9.0,
->>>>>>> 5725112b
           "duration": 4.0,
           "value": "A:maj",
           "confidence": 1
         },
         {
-<<<<<<< HEAD
-          "time": 11.0,
-=======
           "time": 10.0,
->>>>>>> 5725112b
           "duration": 4.0,
           "value": "E:maj",
           "confidence": 1
         },
         {
-<<<<<<< HEAD
-          "time": 12.0,
-=======
           "time": 11.0,
->>>>>>> 5725112b
           "duration": 4.0,
           "value": "E:maj",
           "confidence": 1
         },
         {
-<<<<<<< HEAD
-          "time": 13.0,
-=======
           "time": 12.0,
->>>>>>> 5725112b
           "duration": 4.0,
           "value": "E:(3,5,6)",
           "confidence": 1
