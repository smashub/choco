{
  "annotations": [
    {
      "annotation_metadata": {
        "curator": {
          "name": "",
          "email": ""
        },
        "annotator": {},
        "version": "",
        "corpus": "biab_internet_corpus",
        "annotation_tools": "",
        "annotation_rules": "",
        "validation": "",
        "data_source": ""
      },
      "namespace": "chord",
      "data": [
        {
          "time": 0.0,
          "duration": 4.0,
          "value": "C:min(b7)",
          "confidence": 1
        },
        {
          "time": 1.0,
          "duration": 4.0,
          "value": "F:min(b7)",
          "confidence": 1
        },
        {
          "time": 2.0,
          "duration": 4.0,
          "value": "Bb:(3,5,b7)",
          "confidence": 1
        },
        {
          "time": 3.0,
          "duration": 1.0,
          "value": "Eb:maj",
          "confidence": 1
        },
        {
<<<<<<< HEAD
          "time": 4.1,
=======
          "time": 3.1,
>>>>>>> 5725112b
          "duration": 1.0,
          "value": "Eb:maj7",
          "confidence": 1
        },
        {
<<<<<<< HEAD
          "time": 4.2,
=======
          "time": 3.2,
>>>>>>> 5725112b
          "duration": 2.0,
          "value": "Eb:(3,5,b7)",
          "confidence": 1
        },
        {
          "time": 4.0,
          "duration": 4.0,
          "value": "Ab:maj",
          "confidence": 1
        },
        {
          "time": 5.0,
          "duration": 4.0,
          "value": "D:(b3,b5,b7)",
          "confidence": 1
        },
        {
          "time": 6.0,
          "duration": 4.0,
          "value": "G:(3,5,b7)",
          "confidence": 1
        },
        {
          "time": 7.0,
          "duration": 2.0,
          "value": "C:min",
          "confidence": 1
        },
        {
          "time": 7.2,
          "duration": 2.0,
          "value": "C:(3,5,b7)",
          "confidence": 1
        },
        {
          "time": 8.0,
          "duration": 4.0,
          "value": "F:min(b7)",
          "confidence": 1
        },
        {
          "time": 9.0,
          "duration": 2.0,
          "value": "F:min(b7)",
          "confidence": 1
        },
        {
          "time": 9.2,
          "duration": 2.0,
          "value": "Bb:(3,5,b7)",
          "confidence": 1
        },
        {
          "time": 10.0,
          "duration": 4.0,
          "value": "Eb:maj",
          "confidence": 1
        },
        {
          "time": 11.0,
          "duration": 4.0,
          "value": "Eb:maj",
          "confidence": 1
        },
        {
          "time": 12.0,
          "duration": 4.0,
          "value": "F:min(b7)",
          "confidence": 1
        },
        {
          "time": 13.0,
          "duration": 4.0,
          "value": "Bb:(3,5,b7)",
          "confidence": 1
        },
        {
          "time": 14.0,
          "duration": 2.0,
          "value": "Ab:(3,5,6)",
          "confidence": 1
        },
        {
          "time": 14.2,
          "duration": 2.0,
          "value": "Ab:maj",
          "confidence": 1
        },
        {
          "time": 15.0,
          "duration": 2.0,
          "value": "D:min(b7)",
          "confidence": 1
        },
        {
          "time": 15.2,
          "duration": 2.0,
          "value": "G:(3,5,b7)",
          "confidence": 1
        },
        {
          "time": 16.0,
          "duration": 4.0,
          "value": "C:min(b7)",
          "confidence": 1
        },
        {
          "time": 17.0,
          "duration": 4.0,
          "value": "F:min(b7)",
          "confidence": 1
        },
        {
          "time": 18.0,
          "duration": 4.0,
          "value": "Bb:(3,5,b7)",
          "confidence": 1
        },
        {
          "time": 19.0,
          "duration": 1.0,
          "value": "Eb:maj",
          "confidence": 1
        },
        {
<<<<<<< HEAD
          "time": 20.1,
=======
          "time": 19.1,
>>>>>>> 5725112b
          "duration": 1.0,
          "value": "Eb:maj7",
          "confidence": 1
        },
        {
<<<<<<< HEAD
          "time": 20.2,
=======
          "time": 19.2,
>>>>>>> 5725112b
          "duration": 2.0,
          "value": "Eb:(3,5,b7)",
          "confidence": 1
        },
        {
          "time": 20.0,
          "duration": 4.0,
          "value": "Ab:maj",
          "confidence": 1
        },
        {
          "time": 21.0,
          "duration": 4.0,
          "value": "D:(b3,b5,b7)",
          "confidence": 1
        },
        {
          "time": 22.0,
          "duration": 4.0,
          "value": "G:(3,5,b7)",
          "confidence": 1
        },
        {
          "time": 23.0,
          "duration": 2.0,
          "value": "C:min",
          "confidence": 1
        },
        {
          "time": 23.2,
          "duration": 2.0,
          "value": "C:(3,5,b7)",
          "confidence": 1
        },
        {
          "time": 24.0,
          "duration": 4.0,
          "value": "F:min(b7)",
          "confidence": 1
        },
        {
          "time": 25.0,
          "duration": 2.0,
          "value": "F:min(b7)",
          "confidence": 1
        },
        {
          "time": 25.2,
          "duration": 2.0,
          "value": "Bb:(3,5,b7)",
          "confidence": 1
        },
        {
          "time": 26.0,
          "duration": 4.0,
          "value": "Bb:min(6)",
          "confidence": 1
        },
        {
          "time": 27.0,
          "duration": 2.0,
          "value": "C:(3,5,b7)",
          "confidence": 1
        },
        {
          "time": 27.2,
          "duration": 2.0,
          "value": "E:min(b7)",
          "confidence": 1
        },
        {
          "time": 28.0,
          "duration": 4.0,
          "value": "F:min(b7)",
          "confidence": 1
        },
        {
          "time": 29.0,
          "duration": 2.0,
          "value": "F:min(b7)",
          "confidence": 1
        },
        {
          "time": 29.2,
          "duration": 2.0,
          "value": "Bb:(3,5,b7)",
          "confidence": 1
        },
        {
          "time": 30.0,
          "duration": 4.0,
          "value": "Eb:maj",
          "confidence": 1
        },
        {
          "time": 31.0,
          "duration": 4.0,
          "value": "G:(3,5,b7)",
          "confidence": 1
        },
        {
          "time": 32.0,
          "duration": 4.0,
          "value": "Eb:maj",
          "confidence": 1
        },
        {
          "time": 33.0,
          "duration": 4.0,
          "value": "Eb:(3,5,b7)",
          "confidence": 1
        },
        {
          "time": 34.0,
          "duration": 2.0,
          "value": "Ab:(3,5,6)",
          "confidence": 1
        },
        {
          "time": 34.2,
          "duration": 2.0,
          "value": "Bb:(3,5,b7)",
          "confidence": 1
        },
        {
          "time": 35.0,
          "duration": 4.0,
          "value": "Eb:maj",
          "confidence": 1
        }
      ],
      "sandbox": {},
      "time": 0,
      "duration": 144.0
    },
    {
      "annotation_metadata": {
        "curator": {
          "name": "",
          "email": ""
        },
        "annotator": {},
        "version": "",
        "corpus": "biab_internet_corpus",
        "annotation_tools": "",
        "annotation_rules": "",
        "validation": "",
        "data_source": ""
      },
      "namespace": "key_mode",
      "data": [
        {
          "time": 0.0,
          "duration": 144.0,
          "value": "Eb",
          "confidence": 1
        }
      ],
      "sandbox": {},
      "time": 0,
      "duration": 144.0
    }
  ],
  "file_metadata": {
    "title": "Fly Me To The Moon - Bart Howard",
    "artist": "",
    "release": "",
    "duration": 144.0,
    "identifiers": {},
    "jams_version": "0.3.4"
  },
  "sandbox": {
    "expanded": false
  }
}<|MERGE_RESOLUTION|>--- conflicted
+++ resolved
@@ -41,21 +41,13 @@
           "confidence": 1
         },
         {
-<<<<<<< HEAD
-          "time": 4.1,
-=======
           "time": 3.1,
->>>>>>> 5725112b
           "duration": 1.0,
           "value": "Eb:maj7",
           "confidence": 1
         },
         {
-<<<<<<< HEAD
-          "time": 4.2,
-=======
           "time": 3.2,
->>>>>>> 5725112b
           "duration": 2.0,
           "value": "Eb:(3,5,b7)",
           "confidence": 1
@@ -181,21 +173,13 @@
           "confidence": 1
         },
         {
-<<<<<<< HEAD
-          "time": 20.1,
-=======
           "time": 19.1,
->>>>>>> 5725112b
           "duration": 1.0,
           "value": "Eb:maj7",
           "confidence": 1
         },
         {
-<<<<<<< HEAD
-          "time": 20.2,
-=======
           "time": 19.2,
->>>>>>> 5725112b
           "duration": 2.0,
           "value": "Eb:(3,5,b7)",
           "confidence": 1
