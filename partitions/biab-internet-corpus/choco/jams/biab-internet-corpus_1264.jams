--- conflicted
+++ resolved
@@ -17,15 +17,12 @@
       "namespace": "chord",
       "data": [
         {
-<<<<<<< HEAD
-=======
           "time": 0.0,
           "duration": 4.0,
           "value": "C:(3,5,6)",
           "confidence": 1
         },
         {
->>>>>>> 5725112b
           "time": 1.0,
           "duration": 4.0,
           "value": "C:(3,5,6)",
@@ -40,21 +37,13 @@
         {
           "time": 3.0,
           "duration": 4.0,
-<<<<<<< HEAD
-          "value": "C:(3,5,6)",
-=======
-          "value": "C#:(3,5,6)/C",
->>>>>>> 5725112b
+          "value": "C#:(3,5,6)/C",
           "confidence": 1
         },
         {
           "time": 4.0,
           "duration": 4.0,
-<<<<<<< HEAD
-          "value": "C#:(3,5,6)/C",
-=======
-          "value": "C:(3,5,6)",
->>>>>>> 5725112b
+          "value": "C:(3,5,6)",
           "confidence": 1
         },
         {
@@ -72,134 +61,89 @@
         {
           "time": 7.0,
           "duration": 4.0,
-<<<<<<< HEAD
-          "value": "C:(3,5,6)",
-=======
-          "value": "C#:(3,5,6)/C",
->>>>>>> 5725112b
+          "value": "C#:(3,5,6)/C",
           "confidence": 1
         },
         {
           "time": 8.0,
           "duration": 4.0,
-<<<<<<< HEAD
-          "value": "C#:(3,5,6)/C",
-=======
           "value": "D:min(b7)",
->>>>>>> 5725112b
           "confidence": 1
         },
         {
           "time": 9.0,
           "duration": 4.0,
-<<<<<<< HEAD
+          "value": "C#:(3,5,6)/C",
+          "confidence": 1
+        },
+        {
+          "time": 10.0,
+          "duration": 4.0,
+          "value": "C:maj",
+          "confidence": 1
+        },
+        {
+          "time": 11.0,
+          "duration": 4.0,
+          "value": "C:maj",
+          "confidence": 1
+        },
+        {
+          "time": 12.0,
+          "duration": 4.0,
+          "value": "C:(3,5,6)",
+          "confidence": 1
+        },
+        {
+          "time": 13.0,
+          "duration": 4.0,
+          "value": "C:(3,5,6)",
+          "confidence": 1
+        },
+        {
+          "time": 14.0,
+          "duration": 4.0,
+          "value": "C:(3,5,6)",
+          "confidence": 1
+        },
+        {
+          "time": 15.0,
+          "duration": 4.0,
+          "value": "C#:(3,5,6)/C",
+          "confidence": 1
+        },
+        {
+          "time": 16.0,
+          "duration": 4.0,
+          "value": "C:(3,5,6)",
+          "confidence": 1
+        },
+        {
+          "time": 17.0,
+          "duration": 4.0,
+          "value": "C:(3,5,6)",
+          "confidence": 1
+        },
+        {
+          "time": 18.0,
+          "duration": 4.0,
+          "value": "C:(3,5,6)",
+          "confidence": 1
+        },
+        {
+          "time": 19.0,
+          "duration": 4.0,
+          "value": "C#:(3,5,6)/C",
+          "confidence": 1
+        },
+        {
+          "time": 20.0,
+          "duration": 4.0,
           "value": "D:min(b7)",
-=======
-          "value": "C#:(3,5,6)/C",
->>>>>>> 5725112b
-          "confidence": 1
-        },
-        {
-          "time": 10.0,
-          "duration": 4.0,
-<<<<<<< HEAD
-          "value": "C#:(3,5,6)/C",
-=======
-          "value": "C:maj",
->>>>>>> 5725112b
-          "confidence": 1
-        },
-        {
-          "time": 11.0,
-          "duration": 4.0,
-          "value": "C:maj",
-          "confidence": 1
-        },
-        {
-          "time": 12.0,
-          "duration": 4.0,
-<<<<<<< HEAD
-          "value": "C:maj",
-=======
-          "value": "C:(3,5,6)",
->>>>>>> 5725112b
-          "confidence": 1
-        },
-        {
-          "time": 13.0,
-          "duration": 4.0,
-          "value": "C:(3,5,6)",
-          "confidence": 1
-        },
-        {
-          "time": 14.0,
-          "duration": 4.0,
-          "value": "C:(3,5,6)",
-          "confidence": 1
-        },
-        {
-          "time": 15.0,
-          "duration": 4.0,
-<<<<<<< HEAD
-          "value": "C:(3,5,6)",
-=======
-          "value": "C#:(3,5,6)/C",
->>>>>>> 5725112b
-          "confidence": 1
-        },
-        {
-          "time": 16.0,
-          "duration": 4.0,
-<<<<<<< HEAD
-          "value": "C#:(3,5,6)/C",
-=======
-          "value": "C:(3,5,6)",
->>>>>>> 5725112b
-          "confidence": 1
-        },
-        {
-          "time": 17.0,
-          "duration": 4.0,
-          "value": "C:(3,5,6)",
-          "confidence": 1
-        },
-        {
-          "time": 18.0,
-          "duration": 4.0,
-          "value": "C:(3,5,6)",
-          "confidence": 1
-        },
-        {
-          "time": 19.0,
-          "duration": 4.0,
-<<<<<<< HEAD
-          "value": "C:(3,5,6)",
-=======
-          "value": "C#:(3,5,6)/C",
->>>>>>> 5725112b
-          "confidence": 1
-        },
-        {
-          "time": 20.0,
-          "duration": 4.0,
-<<<<<<< HEAD
-          "value": "C#:(3,5,6)/C",
-=======
-          "value": "D:min(b7)",
->>>>>>> 5725112b
           "confidence": 1
         },
         {
           "time": 21.0,
-<<<<<<< HEAD
-          "duration": 4.0,
-          "value": "D:min(b7)",
-          "confidence": 1
-        },
-        {
-          "time": 22.0,
-=======
->>>>>>> 5725112b
           "duration": 4.0,
           "value": "C#:(3,5,6)/C",
           "confidence": 1
