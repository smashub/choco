{
  "annotations": [
    {
      "annotation_metadata": {
        "curator": {
          "name": "",
          "email": ""
        },
        "annotator": {},
        "version": "",
        "corpus": "biab_internet_corpus",
        "annotation_tools": "",
        "annotation_rules": "",
        "validation": "",
        "data_source": ""
      },
      "namespace": "chord",
      "data": [
        {
          "time": 0.0,
          "duration": 4.0,
          "value": "Bb:maj",
          "confidence": 1
        },
        {
<<<<<<< HEAD
=======
          "time": 1.0,
          "duration": 4.0,
          "value": "Bb:maj",
          "confidence": 1
        },
        {
>>>>>>> 5725112b
          "time": 2.0,
          "duration": 4.0,
          "value": "Bb:maj",
          "confidence": 1
        },
        {
          "time": 3.0,
          "duration": 4.0,
          "value": "Bb:maj",
          "confidence": 1
        },
        {
          "time": 4.0,
          "duration": 4.0,
          "value": "Bb:maj",
          "confidence": 1
        },
        {
          "time": 5.0,
          "duration": 4.0,
<<<<<<< HEAD
          "value": "Bb:maj",
=======
          "value": "G:min",
>>>>>>> 5725112b
          "confidence": 1
        },
        {
          "time": 6.0,
          "duration": 4.0,
<<<<<<< HEAD
          "value": "G:min",
=======
          "value": "Bb:maj",
>>>>>>> 5725112b
          "confidence": 1
        },
        {
          "time": 7.0,
          "duration": 4.0,
<<<<<<< HEAD
          "value": "Bb:maj",
=======
          "value": "G:min",
>>>>>>> 5725112b
          "confidence": 1
        },
        {
          "time": 8.0,
          "duration": 4.0,
          "value": "G:min",
          "confidence": 1
        },
        {
          "time": 9.0,
          "duration": 4.0,
          "value": "G:min",
          "confidence": 1
        },
        {
          "time": 10.0,
          "duration": 4.0,
<<<<<<< HEAD
          "value": "G:min",
=======
          "value": "F:(3,5,b7)",
>>>>>>> 5725112b
          "confidence": 1
        },
        {
          "time": 11.0,
          "duration": 4.0,
          "value": "F:(3,5,b7)",
          "confidence": 1
        },
        {
          "time": 12.0,
          "duration": 4.0,
<<<<<<< HEAD
          "value": "F:(3,5,b7)",
=======
          "value": "Bb:maj",
>>>>>>> 5725112b
          "confidence": 1
        },
        {
          "time": 13.0,
          "duration": 4.0,
<<<<<<< HEAD
          "value": "Bb:maj",
=======
          "value": "G:min",
>>>>>>> 5725112b
          "confidence": 1
        },
        {
          "time": 14.0,
          "duration": 4.0,
<<<<<<< HEAD
          "value": "G:min",
=======
          "value": "Bb:maj",
>>>>>>> 5725112b
          "confidence": 1
        },
        {
          "time": 15.0,
          "duration": 4.0,
<<<<<<< HEAD
          "value": "Bb:maj",
=======
          "value": "G:min",
>>>>>>> 5725112b
          "confidence": 1
        },
        {
          "time": 16.0,
          "duration": 4.0,
<<<<<<< HEAD
          "value": "G:min",
=======
          "value": "Eb:maj",
>>>>>>> 5725112b
          "confidence": 1
        },
        {
          "time": 17.0,
          "duration": 4.0,
          "value": "Eb:maj",
          "confidence": 1
        },
        {
          "time": 18.0,
          "duration": 4.0,
<<<<<<< HEAD
          "value": "Eb:maj",
=======
          "value": "C:min",
>>>>>>> 5725112b
          "confidence": 1
        },
        {
          "time": 19.0,
          "duration": 4.0,
          "value": "C:min",
          "confidence": 1
        },
        {
          "time": 20.0,
          "duration": 4.0,
<<<<<<< HEAD
          "value": "C:min",
=======
          "value": "G:maj",
>>>>>>> 5725112b
          "confidence": 1
        },
        {
          "time": 21.0,
          "duration": 4.0,
          "value": "G:maj",
          "confidence": 1
        },
        {
          "time": 22.0,
          "duration": 4.0,
          "value": "G:maj",
          "confidence": 1
        },
        {
          "time": 23.0,
          "duration": 4.0,
          "value": "G:maj",
          "confidence": 1
        },
        {
          "time": 24.0,
          "duration": 4.0,
<<<<<<< HEAD
          "value": "G:maj",
=======
          "value": "G:(3,5,b7)",
>>>>>>> 5725112b
          "confidence": 1
        },
        {
          "time": 25.0,
          "duration": 4.0,
          "value": "G:(3,5,b7)",
          "confidence": 1
        },
        {
          "time": 26.0,
          "duration": 4.0,
          "value": "G:(3,5,b7)",
          "confidence": 1
        },
        {
          "time": 27.0,
          "duration": 4.0,
          "value": "G:(3,5,b7)",
          "confidence": 1
        },
        {
          "time": 28.0,
          "duration": 4.0,
          "value": "G:(3,5,b7)",
          "confidence": 1
        },
        {
          "time": 29.0,
          "duration": 4.0,
<<<<<<< HEAD
          "value": "G:(3,5,b7)",
=======
          "value": "C:(3,5,b7)",
>>>>>>> 5725112b
          "confidence": 1
        },
        {
          "time": 30.0,
          "duration": 4.0,
          "value": "C:(3,5,b7)",
          "confidence": 1
        },
        {
          "time": 31.0,
          "duration": 4.0,
<<<<<<< HEAD
          "value": "C:(3,5,b7)",
=======
          "value": "C:(3,5,b7,9)",
>>>>>>> 5725112b
          "confidence": 1
        },
        {
          "time": 32.0,
          "duration": 4.0,
          "value": "C:(3,5,b7,9)",
          "confidence": 1
        },
        {
          "time": 33.0,
          "duration": 4.0,
<<<<<<< HEAD
          "value": "C:(3,5,b7,9)",
=======
          "value": "F:(3,5,b7)",
>>>>>>> 5725112b
          "confidence": 1
        },
        {
          "time": 34.0,
          "duration": 4.0,
<<<<<<< HEAD
          "value": "F:(3,5,b7)",
=======
          "value": "Bb:maj",
>>>>>>> 5725112b
          "confidence": 1
        },
        {
          "time": 35.0,
          "duration": 4.0,
<<<<<<< HEAD
          "value": "Bb:maj",
=======
          "value": "Eb:maj",
>>>>>>> 5725112b
          "confidence": 1
        },
        {
          "time": 36.0,
          "duration": 4.0,
<<<<<<< HEAD
          "value": "Eb:maj",
=======
          "value": "C:min",
>>>>>>> 5725112b
          "confidence": 1
        },
        {
          "time": 37.0,
          "duration": 4.0,
          "value": "C:min",
          "confidence": 1
        },
        {
          "time": 38.0,
          "duration": 4.0,
<<<<<<< HEAD
          "value": "C:min",
=======
          "value": "G:maj",
>>>>>>> 5725112b
          "confidence": 1
        },
        {
          "time": 39.0,
          "duration": 4.0,
          "value": "G:maj",
          "confidence": 1
        },
        {
          "time": 40.0,
          "duration": 4.0,
<<<<<<< HEAD
          "value": "G:maj",
=======
          "value": "F:(3,5,b7)",
>>>>>>> 5725112b
          "confidence": 1
        },
        {
          "time": 41.0,
          "duration": 4.0,
          "value": "F:(3,5,b7)",
          "confidence": 1
        },
        {
          "time": 42.0,
          "duration": 4.0,
<<<<<<< HEAD
          "value": "F:(3,5,b7)",
=======
          "value": "Bb:maj",
>>>>>>> 5725112b
          "confidence": 1
        },
        {
          "time": 43.0,
          "duration": 4.0,
<<<<<<< HEAD
          "value": "Bb:maj",
=======
          "value": "G:min",
>>>>>>> 5725112b
          "confidence": 1
        },
        {
          "time": 44.0,
          "duration": 4.0,
<<<<<<< HEAD
          "value": "G:min",
=======
          "value": "Bb:maj",
>>>>>>> 5725112b
          "confidence": 1
        },
        {
          "time": 45.0,
          "duration": 4.0,
<<<<<<< HEAD
          "value": "Bb:maj",
=======
          "value": "G:min",
>>>>>>> 5725112b
          "confidence": 1
        },
        {
          "time": 46.0,
          "duration": 4.0,
          "value": "G:min",
          "confidence": 1
        },
        {
          "time": 47.0,
          "duration": 4.0,
          "value": "G:min",
          "confidence": 1
        },
        {
          "time": 48.0,
          "duration": 4.0,
<<<<<<< HEAD
          "value": "G:min",
=======
          "value": "F:(3,5,b7)",
>>>>>>> 5725112b
          "confidence": 1
        },
        {
          "time": 49.0,
          "duration": 4.0,
          "value": "F:(3,5,b7)",
          "confidence": 1
        },
        {
          "time": 50.0,
          "duration": 4.0,
<<<<<<< HEAD
          "value": "F:(3,5,b7)",
=======
          "value": "Bb:maj",
>>>>>>> 5725112b
          "confidence": 1
        },
        {
          "time": 51.0,
          "duration": 4.0,
<<<<<<< HEAD
          "value": "Bb:maj",
=======
          "value": "G:min",
>>>>>>> 5725112b
          "confidence": 1
        },
        {
          "time": 52.0,
          "duration": 4.0,
<<<<<<< HEAD
          "value": "G:min",
=======
          "value": "Bb:maj",
>>>>>>> 5725112b
          "confidence": 1
        },
        {
          "time": 53.0,
          "duration": 4.0,
<<<<<<< HEAD
          "value": "Bb:maj",
=======
          "value": "G:min",
>>>>>>> 5725112b
          "confidence": 1
        },
        {
          "time": 54.0,
          "duration": 4.0,
<<<<<<< HEAD
          "value": "G:min",
=======
          "value": "Eb:maj",
>>>>>>> 5725112b
          "confidence": 1
        },
        {
          "time": 55.0,
          "duration": 4.0,
          "value": "Eb:maj",
          "confidence": 1
        },
        {
          "time": 56.0,
          "duration": 4.0,
<<<<<<< HEAD
          "value": "Eb:maj",
=======
          "value": "C:min",
>>>>>>> 5725112b
          "confidence": 1
        },
        {
          "time": 57.0,
          "duration": 4.0,
          "value": "C:min",
          "confidence": 1
        },
        {
          "time": 58.0,
          "duration": 4.0,
<<<<<<< HEAD
          "value": "C:min",
=======
          "value": "G:maj",
>>>>>>> 5725112b
          "confidence": 1
        },
        {
          "time": 59.0,
          "duration": 4.0,
          "value": "G:maj",
          "confidence": 1
        },
        {
          "time": 60.0,
          "duration": 4.0,
          "value": "G:maj",
          "confidence": 1
        },
        {
          "time": 61.0,
          "duration": 4.0,
          "value": "G:maj",
          "confidence": 1
        },
        {
          "time": 62.0,
          "duration": 4.0,
<<<<<<< HEAD
          "value": "G:maj",
=======
          "value": "G:(3,5,b7)",
>>>>>>> 5725112b
          "confidence": 1
        },
        {
          "time": 63.0,
          "duration": 4.0,
          "value": "G:(3,5,b7)",
          "confidence": 1
        },
        {
          "time": 64.0,
          "duration": 4.0,
          "value": "G:(3,5,b7)",
          "confidence": 1
        },
        {
          "time": 65.0,
          "duration": 4.0,
          "value": "G:(3,5,b7)",
          "confidence": 1
        },
        {
          "time": 66.0,
          "duration": 4.0,
          "value": "G:(3,5,b7)",
          "confidence": 1
        },
        {
          "time": 67.0,
          "duration": 4.0,
<<<<<<< HEAD
          "value": "G:(3,5,b7)",
=======
          "value": "C:(3,5,b7)",
>>>>>>> 5725112b
          "confidence": 1
        },
        {
          "time": 68.0,
          "duration": 4.0,
          "value": "C:(3,5,b7)",
          "confidence": 1
        },
        {
          "time": 69.0,
          "duration": 4.0,
          "value": "C:(3,5,b7)",
          "confidence": 1
        },
        {
          "time": 70.0,
          "duration": 4.0,
          "value": "C:(3,5,b7)",
          "confidence": 1
        },
        {
          "time": 71.0,
          "duration": 4.0,
<<<<<<< HEAD
          "value": "C:(3,5,b7)",
=======
          "value": "F:(3,5,b7)",
>>>>>>> 5725112b
          "confidence": 1
        },
        {
          "time": 72.0,
          "duration": 4.0,
<<<<<<< HEAD
          "value": "F:(3,5,b7)",
=======
          "value": "Bb:maj",
>>>>>>> 5725112b
          "confidence": 1
        },
        {
          "time": 73.0,
          "duration": 4.0,
<<<<<<< HEAD
          "value": "Bb:maj",
=======
          "value": "Eb:maj",
>>>>>>> 5725112b
          "confidence": 1
        },
        {
          "time": 74.0,
          "duration": 4.0,
<<<<<<< HEAD
          "value": "Eb:maj",
=======
          "value": "C:min",
>>>>>>> 5725112b
          "confidence": 1
        },
        {
          "time": 75.0,
          "duration": 4.0,
          "value": "C:min",
          "confidence": 1
        },
        {
          "time": 76.0,
          "duration": 4.0,
<<<<<<< HEAD
          "value": "C:min",
=======
          "value": "G:maj",
>>>>>>> 5725112b
          "confidence": 1
        },
        {
          "time": 77.0,
          "duration": 4.0,
          "value": "G:maj",
          "confidence": 1
        },
        {
          "time": 78.0,
          "duration": 4.0,
<<<<<<< HEAD
          "value": "G:maj",
=======
          "value": "F:(3,5,b7)",
>>>>>>> 5725112b
          "confidence": 1
        },
        {
          "time": 79.0,
          "duration": 4.0,
          "value": "F:(3,5,b7)",
          "confidence": 1
        },
        {
          "time": 80.0,
          "duration": 4.0,
<<<<<<< HEAD
          "value": "F:(3,5,b7)",
=======
          "value": "Bb:maj",
>>>>>>> 5725112b
          "confidence": 1
        },
        {
          "time": 81.0,
          "duration": 4.0,
<<<<<<< HEAD
          "value": "Bb:maj",
=======
          "value": "G:min",
>>>>>>> 5725112b
          "confidence": 1
        },
        {
          "time": 82.0,
          "duration": 4.0,
<<<<<<< HEAD
          "value": "G:min",
=======
          "value": "Bb:maj",
>>>>>>> 5725112b
          "confidence": 1
        },
        {
          "time": 83.0,
          "duration": 4.0,
<<<<<<< HEAD
          "value": "Bb:maj",
=======
          "value": "G:min",
>>>>>>> 5725112b
          "confidence": 1
        },
        {
          "time": 84.0,
          "duration": 4.0,
<<<<<<< HEAD
          "value": "G:min",
=======
          "value": "Eb:maj",
>>>>>>> 5725112b
          "confidence": 1
        },
        {
          "time": 85.0,
          "duration": 4.0,
          "value": "Eb:maj",
          "confidence": 1
        },
        {
          "time": 86.0,
          "duration": 4.0,
<<<<<<< HEAD
          "value": "Eb:maj",
=======
          "value": "F:(3,5,b7)",
>>>>>>> 5725112b
          "confidence": 1
        },
        {
          "time": 87.0,
          "duration": 4.0,
          "value": "F:(3,5,b7)",
          "confidence": 1
        },
        {
          "time": 88.0,
          "duration": 4.0,
<<<<<<< HEAD
          "value": "F:(3,5,b7)",
=======
          "value": "Bb:maj",
>>>>>>> 5725112b
          "confidence": 1
        },
        {
          "time": 89.0,
          "duration": 4.0,
<<<<<<< HEAD
          "value": "Bb:maj",
=======
          "value": "G:min",
>>>>>>> 5725112b
          "confidence": 1
        },
        {
          "time": 90.0,
          "duration": 4.0,
<<<<<<< HEAD
          "value": "G:min",
=======
          "value": "Bb:maj",
>>>>>>> 5725112b
          "confidence": 1
        },
        {
          "time": 91.0,
          "duration": 4.0,
<<<<<<< HEAD
          "value": "Bb:maj",
=======
          "value": "G:min",
>>>>>>> 5725112b
          "confidence": 1
        },
        {
          "time": 92.0,
          "duration": 4.0,
<<<<<<< HEAD
          "value": "G:min",
=======
          "value": "Eb:maj",
>>>>>>> 5725112b
          "confidence": 1
        },
        {
          "time": 93.0,
          "duration": 4.0,
          "value": "Eb:maj",
          "confidence": 1
        },
        {
          "time": 94.0,
          "duration": 4.0,
<<<<<<< HEAD
          "value": "Eb:maj",
=======
          "value": "C:min",
>>>>>>> 5725112b
          "confidence": 1
        },
        {
          "time": 95.0,
          "duration": 4.0,
          "value": "C:min",
          "confidence": 1
        },
        {
          "time": 96.0,
          "duration": 4.0,
<<<<<<< HEAD
          "value": "C:min",
=======
          "value": "G:maj",
>>>>>>> 5725112b
          "confidence": 1
        },
        {
          "time": 97.0,
          "duration": 4.0,
          "value": "G:maj",
          "confidence": 1
        },
        {
          "time": 98.0,
          "duration": 4.0,
<<<<<<< HEAD
          "value": "G:maj",
=======
          "value": "G:(3,5,b7)",
>>>>>>> 5725112b
          "confidence": 1
        },
        {
          "time": 99.0,
          "duration": 4.0,
          "value": "G:(3,5,b7)",
          "confidence": 1
        },
        {
          "time": 100.0,
          "duration": 4.0,
          "value": "G:(3,5,b7)",
          "confidence": 1
        },
        {
          "time": 101.0,
          "duration": 4.0,
          "value": "G:(3,5,b7)",
          "confidence": 1
        },
        {
          "time": 102.0,
          "duration": 4.0,
          "value": "G:(3,5,b7)",
          "confidence": 1
        },
        {
          "time": 103.0,
          "duration": 4.0,
<<<<<<< HEAD
          "value": "G:(3,5,b7)",
=======
          "value": "C:(3,5,b7)",
>>>>>>> 5725112b
          "confidence": 1
        },
        {
          "time": 104.0,
          "duration": 4.0,
          "value": "C:(3,5,b7)",
          "confidence": 1
        },
        {
          "time": 105.0,
          "duration": 4.0,
          "value": "C:(3,5,b7)",
          "confidence": 1
        },
        {
          "time": 106.0,
          "duration": 4.0,
          "value": "C:(3,5,b7)",
          "confidence": 1
        },
        {
          "time": 107.0,
          "duration": 4.0,
<<<<<<< HEAD
          "value": "C:(3,5,b7)",
=======
          "value": "F:(3,5,b7)",
>>>>>>> 5725112b
          "confidence": 1
        },
        {
          "time": 108.0,
          "duration": 4.0,
<<<<<<< HEAD
          "value": "F:(3,5,b7)",
=======
          "value": "Bb:maj",
>>>>>>> 5725112b
          "confidence": 1
        },
        {
          "time": 109.0,
          "duration": 4.0,
<<<<<<< HEAD
          "value": "Bb:maj",
=======
          "value": "Eb:maj",
>>>>>>> 5725112b
          "confidence": 1
        },
        {
          "time": 110.0,
          "duration": 4.0,
<<<<<<< HEAD
          "value": "Eb:maj",
=======
          "value": "C:min",
>>>>>>> 5725112b
          "confidence": 1
        },
        {
          "time": 111.0,
          "duration": 4.0,
          "value": "C:min",
          "confidence": 1
        },
        {
          "time": 112.0,
          "duration": 4.0,
<<<<<<< HEAD
          "value": "C:min",
=======
          "value": "G:maj",
>>>>>>> 5725112b
          "confidence": 1
        },
        {
          "time": 113.0,
          "duration": 4.0,
          "value": "G:maj",
          "confidence": 1
        },
        {
          "time": 114.0,
          "duration": 4.0,
<<<<<<< HEAD
          "value": "G:maj",
=======
          "value": "F:(3,5,b7)",
>>>>>>> 5725112b
          "confidence": 1
        },
        {
          "time": 115.0,
          "duration": 4.0,
          "value": "F:(3,5,b7)",
          "confidence": 1
        },
        {
          "time": 116.0,
          "duration": 4.0,
<<<<<<< HEAD
          "value": "F:(3,5,b7)",
=======
          "value": "Bb:maj",
>>>>>>> 5725112b
          "confidence": 1
        },
        {
          "time": 117.0,
          "duration": 4.0,
<<<<<<< HEAD
          "value": "Bb:maj",
=======
          "value": "G:min",
>>>>>>> 5725112b
          "confidence": 1
        },
        {
          "time": 118.0,
          "duration": 4.0,
<<<<<<< HEAD
          "value": "G:min",
=======
          "value": "Bb:maj",
>>>>>>> 5725112b
          "confidence": 1
        },
        {
          "time": 119.0,
          "duration": 4.0,
<<<<<<< HEAD
          "value": "Bb:maj",
=======
          "value": "G:min",
>>>>>>> 5725112b
          "confidence": 1
        },
        {
          "time": 120.0,
          "duration": 4.0,
<<<<<<< HEAD
          "value": "G:min",
=======
          "value": "Eb:maj",
>>>>>>> 5725112b
          "confidence": 1
        },
        {
          "time": 121.0,
          "duration": 4.0,
          "value": "Eb:maj",
          "confidence": 1
        },
        {
          "time": 122.0,
          "duration": 4.0,
<<<<<<< HEAD
          "value": "Eb:maj",
=======
          "value": "F:(3,5,b7)",
>>>>>>> 5725112b
          "confidence": 1
        },
        {
          "time": 123.0,
          "duration": 4.0,
          "value": "F:(3,5,b7)",
          "confidence": 1
        },
        {
          "time": 124.0,
          "duration": 4.0,
<<<<<<< HEAD
          "value": "F:(3,5,b7)",
=======
          "value": "Bb:maj",
>>>>>>> 5725112b
          "confidence": 1
        },
        {
          "time": 125.0,
          "duration": 4.0,
<<<<<<< HEAD
          "value": "Bb:maj",
=======
          "value": "G:min",
>>>>>>> 5725112b
          "confidence": 1
        },
        {
          "time": 126.0,
          "duration": 4.0,
<<<<<<< HEAD
          "value": "G:min",
=======
          "value": "Bb:maj",
>>>>>>> 5725112b
          "confidence": 1
        },
        {
          "time": 127.0,
          "duration": 4.0,
<<<<<<< HEAD
          "value": "Bb:maj",
=======
          "value": "G:min",
>>>>>>> 5725112b
          "confidence": 1
        },
        {
          "time": 128.0,
          "duration": 4.0,
<<<<<<< HEAD
          "value": "G:min",
=======
          "value": "Eb:maj",
>>>>>>> 5725112b
          "confidence": 1
        },
        {
          "time": 129.0,
          "duration": 4.0,
          "value": "Eb:maj",
          "confidence": 1
        },
        {
          "time": 130.0,
          "duration": 4.0,
<<<<<<< HEAD
          "value": "Eb:maj",
=======
          "value": "C:min",
>>>>>>> 5725112b
          "confidence": 1
        },
        {
          "time": 131.0,
          "duration": 4.0,
          "value": "C:min",
          "confidence": 1
        },
        {
          "time": 132.0,
          "duration": 4.0,
<<<<<<< HEAD
          "value": "C:min",
=======
          "value": "G:maj",
>>>>>>> 5725112b
          "confidence": 1
        },
        {
          "time": 133.0,
          "duration": 4.0,
          "value": "G:maj",
          "confidence": 1
        },
        {
          "time": 134.0,
          "duration": 4.0,
          "value": "G:maj",
          "confidence": 1
        },
        {
          "time": 135.0,
          "duration": 4.0,
          "value": "G:maj",
          "confidence": 1
        },
        {
          "time": 136.0,
          "duration": 4.0,
<<<<<<< HEAD
          "value": "G:maj",
          "confidence": 1
        },
        {
          "time": 137.0,
          "duration": 4.0,
=======
>>>>>>> 5725112b
          "value": "C:min",
          "confidence": 1
        },
        {
<<<<<<< HEAD
          "time": 138.0,
=======
          "time": 137.0,
>>>>>>> 5725112b
          "duration": 4.0,
          "value": "G:maj",
          "confidence": 1
        }
      ],
      "sandbox": {},
      "time": 0,
      "duration": 552.0
    },
    {
      "annotation_metadata": {
        "curator": {
          "name": "",
          "email": ""
        },
        "annotator": {},
        "version": "",
        "corpus": "biab_internet_corpus",
        "annotation_tools": "",
        "annotation_rules": "",
        "validation": "",
        "data_source": ""
      },
      "namespace": "key_mode",
      "data": [
        {
          "time": 0.0,
          "duration": 552.0,
          "value": "Bb",
          "confidence": 1
        }
      ],
      "sandbox": {},
      "time": 0,
      "duration": 552.0
    }
  ],
  "file_metadata": {
    "title": "Mrs. Robinson - Paul Simon",
    "artist": "",
    "release": "",
    "duration": 552.0,
    "identifiers": {},
    "jams_version": "0.3.4"
  },
  "sandbox": {
    "expanded": false
  }
}<|MERGE_RESOLUTION|>--- conflicted
+++ resolved
@@ -23,15 +23,12 @@
           "confidence": 1
         },
         {
-<<<<<<< HEAD
-=======
           "time": 1.0,
           "duration": 4.0,
           "value": "Bb:maj",
           "confidence": 1
         },
         {
->>>>>>> 5725112b
           "time": 2.0,
           "duration": 4.0,
           "value": "Bb:maj",
@@ -52,31 +49,19 @@
         {
           "time": 5.0,
           "duration": 4.0,
-<<<<<<< HEAD
-          "value": "Bb:maj",
-=======
-          "value": "G:min",
->>>>>>> 5725112b
+          "value": "G:min",
           "confidence": 1
         },
         {
           "time": 6.0,
           "duration": 4.0,
-<<<<<<< HEAD
-          "value": "G:min",
-=======
-          "value": "Bb:maj",
->>>>>>> 5725112b
+          "value": "Bb:maj",
           "confidence": 1
         },
         {
           "time": 7.0,
           "duration": 4.0,
-<<<<<<< HEAD
-          "value": "Bb:maj",
-=======
-          "value": "G:min",
->>>>>>> 5725112b
+          "value": "G:min",
           "confidence": 1
         },
         {
@@ -94,11 +79,7 @@
         {
           "time": 10.0,
           "duration": 4.0,
-<<<<<<< HEAD
-          "value": "G:min",
-=======
-          "value": "F:(3,5,b7)",
->>>>>>> 5725112b
+          "value": "F:(3,5,b7)",
           "confidence": 1
         },
         {
@@ -110,51 +91,31 @@
         {
           "time": 12.0,
           "duration": 4.0,
-<<<<<<< HEAD
-          "value": "F:(3,5,b7)",
-=======
-          "value": "Bb:maj",
->>>>>>> 5725112b
+          "value": "Bb:maj",
           "confidence": 1
         },
         {
           "time": 13.0,
           "duration": 4.0,
-<<<<<<< HEAD
-          "value": "Bb:maj",
-=======
-          "value": "G:min",
->>>>>>> 5725112b
+          "value": "G:min",
           "confidence": 1
         },
         {
           "time": 14.0,
           "duration": 4.0,
-<<<<<<< HEAD
-          "value": "G:min",
-=======
-          "value": "Bb:maj",
->>>>>>> 5725112b
+          "value": "Bb:maj",
           "confidence": 1
         },
         {
           "time": 15.0,
           "duration": 4.0,
-<<<<<<< HEAD
-          "value": "Bb:maj",
-=======
-          "value": "G:min",
->>>>>>> 5725112b
+          "value": "G:min",
           "confidence": 1
         },
         {
           "time": 16.0,
           "duration": 4.0,
-<<<<<<< HEAD
-          "value": "G:min",
-=======
-          "value": "Eb:maj",
->>>>>>> 5725112b
+          "value": "Eb:maj",
           "confidence": 1
         },
         {
@@ -166,11 +127,7 @@
         {
           "time": 18.0,
           "duration": 4.0,
-<<<<<<< HEAD
-          "value": "Eb:maj",
-=======
-          "value": "C:min",
->>>>>>> 5725112b
+          "value": "C:min",
           "confidence": 1
         },
         {
@@ -182,11 +139,7 @@
         {
           "time": 20.0,
           "duration": 4.0,
-<<<<<<< HEAD
-          "value": "C:min",
-=======
-          "value": "G:maj",
->>>>>>> 5725112b
+          "value": "G:maj",
           "confidence": 1
         },
         {
@@ -210,11 +163,7 @@
         {
           "time": 24.0,
           "duration": 4.0,
-<<<<<<< HEAD
-          "value": "G:maj",
-=======
-          "value": "G:(3,5,b7)",
->>>>>>> 5725112b
+          "value": "G:(3,5,b7)",
           "confidence": 1
         },
         {
@@ -244,11 +193,7 @@
         {
           "time": 29.0,
           "duration": 4.0,
-<<<<<<< HEAD
-          "value": "G:(3,5,b7)",
-=======
-          "value": "C:(3,5,b7)",
->>>>>>> 5725112b
+          "value": "C:(3,5,b7)",
           "confidence": 1
         },
         {
@@ -260,11 +205,7 @@
         {
           "time": 31.0,
           "duration": 4.0,
-<<<<<<< HEAD
-          "value": "C:(3,5,b7)",
-=======
           "value": "C:(3,5,b7,9)",
->>>>>>> 5725112b
           "confidence": 1
         },
         {
@@ -276,41 +217,25 @@
         {
           "time": 33.0,
           "duration": 4.0,
-<<<<<<< HEAD
-          "value": "C:(3,5,b7,9)",
-=======
-          "value": "F:(3,5,b7)",
->>>>>>> 5725112b
+          "value": "F:(3,5,b7)",
           "confidence": 1
         },
         {
           "time": 34.0,
           "duration": 4.0,
-<<<<<<< HEAD
-          "value": "F:(3,5,b7)",
-=======
-          "value": "Bb:maj",
->>>>>>> 5725112b
+          "value": "Bb:maj",
           "confidence": 1
         },
         {
           "time": 35.0,
           "duration": 4.0,
-<<<<<<< HEAD
-          "value": "Bb:maj",
-=======
-          "value": "Eb:maj",
->>>>>>> 5725112b
+          "value": "Eb:maj",
           "confidence": 1
         },
         {
           "time": 36.0,
           "duration": 4.0,
-<<<<<<< HEAD
-          "value": "Eb:maj",
-=======
-          "value": "C:min",
->>>>>>> 5725112b
+          "value": "C:min",
           "confidence": 1
         },
         {
@@ -322,11 +247,7 @@
         {
           "time": 38.0,
           "duration": 4.0,
-<<<<<<< HEAD
-          "value": "C:min",
-=======
-          "value": "G:maj",
->>>>>>> 5725112b
+          "value": "G:maj",
           "confidence": 1
         },
         {
@@ -338,11 +259,7 @@
         {
           "time": 40.0,
           "duration": 4.0,
-<<<<<<< HEAD
-          "value": "G:maj",
-=======
-          "value": "F:(3,5,b7)",
->>>>>>> 5725112b
+          "value": "F:(3,5,b7)",
           "confidence": 1
         },
         {
@@ -354,41 +271,25 @@
         {
           "time": 42.0,
           "duration": 4.0,
-<<<<<<< HEAD
-          "value": "F:(3,5,b7)",
-=======
-          "value": "Bb:maj",
->>>>>>> 5725112b
+          "value": "Bb:maj",
           "confidence": 1
         },
         {
           "time": 43.0,
           "duration": 4.0,
-<<<<<<< HEAD
-          "value": "Bb:maj",
-=======
-          "value": "G:min",
->>>>>>> 5725112b
+          "value": "G:min",
           "confidence": 1
         },
         {
           "time": 44.0,
           "duration": 4.0,
-<<<<<<< HEAD
-          "value": "G:min",
-=======
-          "value": "Bb:maj",
->>>>>>> 5725112b
+          "value": "Bb:maj",
           "confidence": 1
         },
         {
           "time": 45.0,
           "duration": 4.0,
-<<<<<<< HEAD
-          "value": "Bb:maj",
-=======
-          "value": "G:min",
->>>>>>> 5725112b
+          "value": "G:min",
           "confidence": 1
         },
         {
@@ -406,11 +307,7 @@
         {
           "time": 48.0,
           "duration": 4.0,
-<<<<<<< HEAD
-          "value": "G:min",
-=======
-          "value": "F:(3,5,b7)",
->>>>>>> 5725112b
+          "value": "F:(3,5,b7)",
           "confidence": 1
         },
         {
@@ -422,51 +319,31 @@
         {
           "time": 50.0,
           "duration": 4.0,
-<<<<<<< HEAD
-          "value": "F:(3,5,b7)",
-=======
-          "value": "Bb:maj",
->>>>>>> 5725112b
+          "value": "Bb:maj",
           "confidence": 1
         },
         {
           "time": 51.0,
           "duration": 4.0,
-<<<<<<< HEAD
-          "value": "Bb:maj",
-=======
-          "value": "G:min",
->>>>>>> 5725112b
+          "value": "G:min",
           "confidence": 1
         },
         {
           "time": 52.0,
           "duration": 4.0,
-<<<<<<< HEAD
-          "value": "G:min",
-=======
-          "value": "Bb:maj",
->>>>>>> 5725112b
+          "value": "Bb:maj",
           "confidence": 1
         },
         {
           "time": 53.0,
           "duration": 4.0,
-<<<<<<< HEAD
-          "value": "Bb:maj",
-=======
-          "value": "G:min",
->>>>>>> 5725112b
+          "value": "G:min",
           "confidence": 1
         },
         {
           "time": 54.0,
           "duration": 4.0,
-<<<<<<< HEAD
-          "value": "G:min",
-=======
-          "value": "Eb:maj",
->>>>>>> 5725112b
+          "value": "Eb:maj",
           "confidence": 1
         },
         {
@@ -478,11 +355,7 @@
         {
           "time": 56.0,
           "duration": 4.0,
-<<<<<<< HEAD
-          "value": "Eb:maj",
-=======
-          "value": "C:min",
->>>>>>> 5725112b
+          "value": "C:min",
           "confidence": 1
         },
         {
@@ -494,11 +367,7 @@
         {
           "time": 58.0,
           "duration": 4.0,
-<<<<<<< HEAD
-          "value": "C:min",
-=======
-          "value": "G:maj",
->>>>>>> 5725112b
+          "value": "G:maj",
           "confidence": 1
         },
         {
@@ -522,11 +391,7 @@
         {
           "time": 62.0,
           "duration": 4.0,
-<<<<<<< HEAD
-          "value": "G:maj",
-=======
-          "value": "G:(3,5,b7)",
->>>>>>> 5725112b
+          "value": "G:(3,5,b7)",
           "confidence": 1
         },
         {
@@ -556,11 +421,7 @@
         {
           "time": 67.0,
           "duration": 4.0,
-<<<<<<< HEAD
-          "value": "G:(3,5,b7)",
-=======
-          "value": "C:(3,5,b7)",
->>>>>>> 5725112b
+          "value": "C:(3,5,b7)",
           "confidence": 1
         },
         {
@@ -584,41 +445,25 @@
         {
           "time": 71.0,
           "duration": 4.0,
-<<<<<<< HEAD
-          "value": "C:(3,5,b7)",
-=======
-          "value": "F:(3,5,b7)",
->>>>>>> 5725112b
+          "value": "F:(3,5,b7)",
           "confidence": 1
         },
         {
           "time": 72.0,
           "duration": 4.0,
-<<<<<<< HEAD
-          "value": "F:(3,5,b7)",
-=======
-          "value": "Bb:maj",
->>>>>>> 5725112b
+          "value": "Bb:maj",
           "confidence": 1
         },
         {
           "time": 73.0,
           "duration": 4.0,
-<<<<<<< HEAD
-          "value": "Bb:maj",
-=======
-          "value": "Eb:maj",
->>>>>>> 5725112b
+          "value": "Eb:maj",
           "confidence": 1
         },
         {
           "time": 74.0,
           "duration": 4.0,
-<<<<<<< HEAD
-          "value": "Eb:maj",
-=======
-          "value": "C:min",
->>>>>>> 5725112b
+          "value": "C:min",
           "confidence": 1
         },
         {
@@ -630,11 +475,7 @@
         {
           "time": 76.0,
           "duration": 4.0,
-<<<<<<< HEAD
-          "value": "C:min",
-=======
-          "value": "G:maj",
->>>>>>> 5725112b
+          "value": "G:maj",
           "confidence": 1
         },
         {
@@ -646,11 +487,7 @@
         {
           "time": 78.0,
           "duration": 4.0,
-<<<<<<< HEAD
-          "value": "G:maj",
-=======
-          "value": "F:(3,5,b7)",
->>>>>>> 5725112b
+          "value": "F:(3,5,b7)",
           "confidence": 1
         },
         {
@@ -662,51 +499,31 @@
         {
           "time": 80.0,
           "duration": 4.0,
-<<<<<<< HEAD
-          "value": "F:(3,5,b7)",
-=======
-          "value": "Bb:maj",
->>>>>>> 5725112b
+          "value": "Bb:maj",
           "confidence": 1
         },
         {
           "time": 81.0,
           "duration": 4.0,
-<<<<<<< HEAD
-          "value": "Bb:maj",
-=======
-          "value": "G:min",
->>>>>>> 5725112b
+          "value": "G:min",
           "confidence": 1
         },
         {
           "time": 82.0,
           "duration": 4.0,
-<<<<<<< HEAD
-          "value": "G:min",
-=======
-          "value": "Bb:maj",
->>>>>>> 5725112b
+          "value": "Bb:maj",
           "confidence": 1
         },
         {
           "time": 83.0,
           "duration": 4.0,
-<<<<<<< HEAD
-          "value": "Bb:maj",
-=======
-          "value": "G:min",
->>>>>>> 5725112b
+          "value": "G:min",
           "confidence": 1
         },
         {
           "time": 84.0,
           "duration": 4.0,
-<<<<<<< HEAD
-          "value": "G:min",
-=======
-          "value": "Eb:maj",
->>>>>>> 5725112b
+          "value": "Eb:maj",
           "confidence": 1
         },
         {
@@ -718,11 +535,7 @@
         {
           "time": 86.0,
           "duration": 4.0,
-<<<<<<< HEAD
-          "value": "Eb:maj",
-=======
-          "value": "F:(3,5,b7)",
->>>>>>> 5725112b
+          "value": "F:(3,5,b7)",
           "confidence": 1
         },
         {
@@ -734,51 +547,31 @@
         {
           "time": 88.0,
           "duration": 4.0,
-<<<<<<< HEAD
-          "value": "F:(3,5,b7)",
-=======
-          "value": "Bb:maj",
->>>>>>> 5725112b
+          "value": "Bb:maj",
           "confidence": 1
         },
         {
           "time": 89.0,
           "duration": 4.0,
-<<<<<<< HEAD
-          "value": "Bb:maj",
-=======
-          "value": "G:min",
->>>>>>> 5725112b
+          "value": "G:min",
           "confidence": 1
         },
         {
           "time": 90.0,
           "duration": 4.0,
-<<<<<<< HEAD
-          "value": "G:min",
-=======
-          "value": "Bb:maj",
->>>>>>> 5725112b
+          "value": "Bb:maj",
           "confidence": 1
         },
         {
           "time": 91.0,
           "duration": 4.0,
-<<<<<<< HEAD
-          "value": "Bb:maj",
-=======
-          "value": "G:min",
->>>>>>> 5725112b
+          "value": "G:min",
           "confidence": 1
         },
         {
           "time": 92.0,
           "duration": 4.0,
-<<<<<<< HEAD
-          "value": "G:min",
-=======
-          "value": "Eb:maj",
->>>>>>> 5725112b
+          "value": "Eb:maj",
           "confidence": 1
         },
         {
@@ -790,11 +583,7 @@
         {
           "time": 94.0,
           "duration": 4.0,
-<<<<<<< HEAD
-          "value": "Eb:maj",
-=======
-          "value": "C:min",
->>>>>>> 5725112b
+          "value": "C:min",
           "confidence": 1
         },
         {
@@ -806,11 +595,7 @@
         {
           "time": 96.0,
           "duration": 4.0,
-<<<<<<< HEAD
-          "value": "C:min",
-=======
-          "value": "G:maj",
->>>>>>> 5725112b
+          "value": "G:maj",
           "confidence": 1
         },
         {
@@ -822,11 +607,7 @@
         {
           "time": 98.0,
           "duration": 4.0,
-<<<<<<< HEAD
-          "value": "G:maj",
-=======
-          "value": "G:(3,5,b7)",
->>>>>>> 5725112b
+          "value": "G:(3,5,b7)",
           "confidence": 1
         },
         {
@@ -856,11 +637,7 @@
         {
           "time": 103.0,
           "duration": 4.0,
-<<<<<<< HEAD
-          "value": "G:(3,5,b7)",
-=======
-          "value": "C:(3,5,b7)",
->>>>>>> 5725112b
+          "value": "C:(3,5,b7)",
           "confidence": 1
         },
         {
@@ -884,41 +661,25 @@
         {
           "time": 107.0,
           "duration": 4.0,
-<<<<<<< HEAD
-          "value": "C:(3,5,b7)",
-=======
-          "value": "F:(3,5,b7)",
->>>>>>> 5725112b
+          "value": "F:(3,5,b7)",
           "confidence": 1
         },
         {
           "time": 108.0,
           "duration": 4.0,
-<<<<<<< HEAD
-          "value": "F:(3,5,b7)",
-=======
-          "value": "Bb:maj",
->>>>>>> 5725112b
+          "value": "Bb:maj",
           "confidence": 1
         },
         {
           "time": 109.0,
           "duration": 4.0,
-<<<<<<< HEAD
-          "value": "Bb:maj",
-=======
-          "value": "Eb:maj",
->>>>>>> 5725112b
+          "value": "Eb:maj",
           "confidence": 1
         },
         {
           "time": 110.0,
           "duration": 4.0,
-<<<<<<< HEAD
-          "value": "Eb:maj",
-=======
-          "value": "C:min",
->>>>>>> 5725112b
+          "value": "C:min",
           "confidence": 1
         },
         {
@@ -930,11 +691,7 @@
         {
           "time": 112.0,
           "duration": 4.0,
-<<<<<<< HEAD
-          "value": "C:min",
-=======
-          "value": "G:maj",
->>>>>>> 5725112b
+          "value": "G:maj",
           "confidence": 1
         },
         {
@@ -946,11 +703,7 @@
         {
           "time": 114.0,
           "duration": 4.0,
-<<<<<<< HEAD
-          "value": "G:maj",
-=======
-          "value": "F:(3,5,b7)",
->>>>>>> 5725112b
+          "value": "F:(3,5,b7)",
           "confidence": 1
         },
         {
@@ -962,51 +715,31 @@
         {
           "time": 116.0,
           "duration": 4.0,
-<<<<<<< HEAD
-          "value": "F:(3,5,b7)",
-=======
-          "value": "Bb:maj",
->>>>>>> 5725112b
+          "value": "Bb:maj",
           "confidence": 1
         },
         {
           "time": 117.0,
           "duration": 4.0,
-<<<<<<< HEAD
-          "value": "Bb:maj",
-=======
-          "value": "G:min",
->>>>>>> 5725112b
+          "value": "G:min",
           "confidence": 1
         },
         {
           "time": 118.0,
           "duration": 4.0,
-<<<<<<< HEAD
-          "value": "G:min",
-=======
-          "value": "Bb:maj",
->>>>>>> 5725112b
+          "value": "Bb:maj",
           "confidence": 1
         },
         {
           "time": 119.0,
           "duration": 4.0,
-<<<<<<< HEAD
-          "value": "Bb:maj",
-=======
-          "value": "G:min",
->>>>>>> 5725112b
+          "value": "G:min",
           "confidence": 1
         },
         {
           "time": 120.0,
           "duration": 4.0,
-<<<<<<< HEAD
-          "value": "G:min",
-=======
-          "value": "Eb:maj",
->>>>>>> 5725112b
+          "value": "Eb:maj",
           "confidence": 1
         },
         {
@@ -1018,11 +751,7 @@
         {
           "time": 122.0,
           "duration": 4.0,
-<<<<<<< HEAD
-          "value": "Eb:maj",
-=======
-          "value": "F:(3,5,b7)",
->>>>>>> 5725112b
+          "value": "F:(3,5,b7)",
           "confidence": 1
         },
         {
@@ -1034,51 +763,31 @@
         {
           "time": 124.0,
           "duration": 4.0,
-<<<<<<< HEAD
-          "value": "F:(3,5,b7)",
-=======
-          "value": "Bb:maj",
->>>>>>> 5725112b
+          "value": "Bb:maj",
           "confidence": 1
         },
         {
           "time": 125.0,
           "duration": 4.0,
-<<<<<<< HEAD
-          "value": "Bb:maj",
-=======
-          "value": "G:min",
->>>>>>> 5725112b
+          "value": "G:min",
           "confidence": 1
         },
         {
           "time": 126.0,
           "duration": 4.0,
-<<<<<<< HEAD
-          "value": "G:min",
-=======
-          "value": "Bb:maj",
->>>>>>> 5725112b
+          "value": "Bb:maj",
           "confidence": 1
         },
         {
           "time": 127.0,
           "duration": 4.0,
-<<<<<<< HEAD
-          "value": "Bb:maj",
-=======
-          "value": "G:min",
->>>>>>> 5725112b
+          "value": "G:min",
           "confidence": 1
         },
         {
           "time": 128.0,
           "duration": 4.0,
-<<<<<<< HEAD
-          "value": "G:min",
-=======
-          "value": "Eb:maj",
->>>>>>> 5725112b
+          "value": "Eb:maj",
           "confidence": 1
         },
         {
@@ -1090,11 +799,7 @@
         {
           "time": 130.0,
           "duration": 4.0,
-<<<<<<< HEAD
-          "value": "Eb:maj",
-=======
-          "value": "C:min",
->>>>>>> 5725112b
+          "value": "C:min",
           "confidence": 1
         },
         {
@@ -1106,11 +811,7 @@
         {
           "time": 132.0,
           "duration": 4.0,
-<<<<<<< HEAD
-          "value": "C:min",
-=======
-          "value": "G:maj",
->>>>>>> 5725112b
+          "value": "G:maj",
           "confidence": 1
         },
         {
@@ -1134,24 +835,11 @@
         {
           "time": 136.0,
           "duration": 4.0,
-<<<<<<< HEAD
-          "value": "G:maj",
+          "value": "C:min",
           "confidence": 1
         },
         {
           "time": 137.0,
-          "duration": 4.0,
-=======
->>>>>>> 5725112b
-          "value": "C:min",
-          "confidence": 1
-        },
-        {
-<<<<<<< HEAD
-          "time": 138.0,
-=======
-          "time": 137.0,
->>>>>>> 5725112b
           "duration": 4.0,
           "value": "G:maj",
           "confidence": 1
