--- conflicted
+++ resolved
@@ -23,11 +23,7 @@
           "confidence": 1
         },
         {
-<<<<<<< HEAD
-          "time": 1.3,
-=======
           "time": 0.3,
->>>>>>> 5725112b
           "duration": 1.0,
           "value": "Bb:dim",
           "confidence": 1
@@ -45,27 +41,19 @@
           "confidence": 1
         },
         {
-<<<<<<< HEAD
+          "time": 2.3,
+          "duration": 1.0,
+          "value": "Bb:dim",
+          "confidence": 1
+        },
+        {
+          "time": 3.0,
+          "duration": 3.0,
+          "value": "F:(3,5,b7)",
+          "confidence": 1
+        },
+        {
           "time": 3.3,
-=======
-          "time": 2.3,
->>>>>>> 5725112b
-          "duration": 1.0,
-          "value": "Bb:dim",
-          "confidence": 1
-        },
-        {
-          "time": 3.0,
-          "duration": 3.0,
-          "value": "F:(3,5,b7)",
-          "confidence": 1
-        },
-        {
-<<<<<<< HEAD
-          "time": 4.3,
-=======
-          "time": 3.3,
->>>>>>> 5725112b
           "duration": 1.0,
           "value": "C:dim",
           "confidence": 1
@@ -83,11 +71,7 @@
           "confidence": 1
         },
         {
-<<<<<<< HEAD
-          "time": 6.3,
-=======
           "time": 5.3,
->>>>>>> 5725112b
           "duration": 1.0,
           "value": "C:dim",
           "confidence": 1
@@ -111,11 +95,7 @@
           "confidence": 1
         },
         {
-<<<<<<< HEAD
-          "time": 9.3,
-=======
           "time": 8.3,
->>>>>>> 5725112b
           "duration": 1.0,
           "value": "Bb:dim",
           "confidence": 1
@@ -133,11 +113,7 @@
           "confidence": 1
         },
         {
-<<<<<<< HEAD
-          "time": 11.3,
-=======
           "time": 10.3,
->>>>>>> 5725112b
           "duration": 1.0,
           "value": "Bb:dim",
           "confidence": 1
@@ -197,11 +173,7 @@
           "confidence": 1
         },
         {
-<<<<<<< HEAD
-          "time": 19.3,
-=======
           "time": 18.3,
->>>>>>> 5725112b
           "duration": 1.0,
           "value": "Bb:dim",
           "confidence": 1
