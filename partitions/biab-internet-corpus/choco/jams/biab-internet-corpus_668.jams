{
  "annotations": [
    {
      "annotation_metadata": {
        "curator": {
          "name": "",
          "email": ""
        },
        "annotator": {},
        "version": "",
        "corpus": "biab_internet_corpus",
        "annotation_tools": "",
        "annotation_rules": "",
        "validation": "",
        "data_source": ""
      },
      "namespace": "chord",
      "data": [
        {
          "time": 0.0,
          "duration": 4.0,
          "value": "G:maj/A",
<<<<<<< HEAD
=======
          "confidence": 1
        },
        {
          "time": 1.0,
          "duration": 2.0,
          "value": "B:min(b7)",
          "confidence": 1
        },
        {
          "time": 1.2,
          "duration": 2.0,
          "value": "G#:(3,b5,b7)/Eb",
>>>>>>> 5725112b
          "confidence": 1
        },
        {
          "time": 2.0,
          "duration": 2.0,
<<<<<<< HEAD
          "value": "B:min(b7)",
=======
          "value": "C#:(b3,b5,b7)/C",
>>>>>>> 5725112b
          "confidence": 1
        },
        {
          "time": 2.2,
          "duration": 2.0,
<<<<<<< HEAD
          "value": "G#:(3,b5,b7)/Eb",
=======
          "value": "F#:(3,5,b7,b9)/D",
>>>>>>> 5725112b
          "confidence": 1
        },
        {
          "time": 3.0,
          "duration": 2.0,
<<<<<<< HEAD
          "value": "C#:(b3,b5,b7)/C",
=======
          "value": "B:min(b7)",
>>>>>>> 5725112b
          "confidence": 1
        },
        {
          "time": 3.2,
          "duration": 2.0,
<<<<<<< HEAD
          "value": "F#:(3,5,b7,b9)/D",
=======
          "value": "G#:(3,b5,b7)/Eb",
>>>>>>> 5725112b
          "confidence": 1
        },
        {
          "time": 4.0,
<<<<<<< HEAD
          "duration": 2.0,
          "value": "B:min(b7)",
=======
          "duration": 4.0,
          "value": "G:maj/A",
>>>>>>> 5725112b
          "confidence": 1
        },
        {
          "time": 5.0,
          "duration": 2.0,
<<<<<<< HEAD
          "value": "G#:(3,b5,b7)/Eb",
          "confidence": 1
        },
        {
          "time": 5.0,
          "duration": 4.0,
          "value": "G:maj/A",
=======
          "value": "B:min(b7)",
          "confidence": 1
        },
        {
          "time": 5.2,
          "duration": 2.0,
          "value": "G#:(3,b5,b7)/Eb",
>>>>>>> 5725112b
          "confidence": 1
        },
        {
          "time": 6.0,
          "duration": 2.0,
<<<<<<< HEAD
          "value": "B:min(b7)",
=======
          "value": "C#:(b3,b5,b7)/C",
>>>>>>> 5725112b
          "confidence": 1
        },
        {
          "time": 6.2,
          "duration": 2.0,
<<<<<<< HEAD
          "value": "G#:(3,b5,b7)/Eb",
=======
          "value": "F#:(3,5,b7,b9)/D",
>>>>>>> 5725112b
          "confidence": 1
        },
        {
          "time": 7.0,
<<<<<<< HEAD
          "duration": 2.0,
          "value": "C#:(b3,b5,b7)/C",
          "confidence": 1
        },
        {
          "time": 7.2,
          "duration": 2.0,
          "value": "F#:(3,5,b7,b9)/D",
=======
          "duration": 4.0,
          "value": "B:min(b7)",
>>>>>>> 5725112b
          "confidence": 1
        },
        {
          "time": 8.0,
          "duration": 4.0,
<<<<<<< HEAD
          "value": "B:min(b7)",
=======
          "value": "G:maj/A",
>>>>>>> 5725112b
          "confidence": 1
        },
        {
          "time": 9.0,
<<<<<<< HEAD
          "duration": 4.0,
          "value": "G:maj/A",
=======
          "duration": 2.0,
          "value": "B:min(b7)",
          "confidence": 1
        },
        {
          "time": 9.2,
          "duration": 2.0,
          "value": "G#:(3,b5,b7)/Eb",
>>>>>>> 5725112b
          "confidence": 1
        },
        {
          "time": 10.0,
          "duration": 2.0,
<<<<<<< HEAD
          "value": "B:min(b7)",
=======
          "value": "C#:(b3,b5,b7)/C",
>>>>>>> 5725112b
          "confidence": 1
        },
        {
          "time": 10.2,
          "duration": 2.0,
<<<<<<< HEAD
          "value": "G#:(3,b5,b7)/Eb",
=======
          "value": "F#:(3,5,b7,b9)/D",
>>>>>>> 5725112b
          "confidence": 1
        },
        {
          "time": 11.0,
          "duration": 2.0,
<<<<<<< HEAD
          "value": "C#:(b3,b5,b7)/C",
=======
          "value": "B:min(b7)",
>>>>>>> 5725112b
          "confidence": 1
        },
        {
          "time": 11.2,
          "duration": 2.0,
<<<<<<< HEAD
          "value": "F#:(3,5,b7,b9)/D",
=======
          "value": "G#:(3,b5,b7)/Eb",
>>>>>>> 5725112b
          "confidence": 1
        },
        {
          "time": 12.0,
<<<<<<< HEAD
          "duration": 2.0,
          "value": "B:min(b7)",
=======
          "duration": 4.0,
          "value": "G:maj/A",
>>>>>>> 5725112b
          "confidence": 1
        },
        {
          "time": 13.0,
          "duration": 2.0,
<<<<<<< HEAD
          "value": "G#:(3,b5,b7)/Eb",
          "confidence": 1
        },
        {
          "time": 13.0,
          "duration": 4.0,
          "value": "G:maj/A",
=======
          "value": "B:min(b7)",
          "confidence": 1
        },
        {
          "time": 13.2,
          "duration": 2.0,
          "value": "G#:(3,b5,b7)/Eb",
>>>>>>> 5725112b
          "confidence": 1
        },
        {
          "time": 14.0,
          "duration": 2.0,
<<<<<<< HEAD
          "value": "B:min(b7)",
=======
          "value": "C#:(b3,b5,b7)/C",
>>>>>>> 5725112b
          "confidence": 1
        },
        {
          "time": 14.2,
          "duration": 2.0,
<<<<<<< HEAD
          "value": "G#:(3,b5,b7)/Eb",
=======
          "value": "F#:(3,5,b7,b9)/D",
>>>>>>> 5725112b
          "confidence": 1
        },
        {
          "time": 15.0,
          "duration": 2.0,
<<<<<<< HEAD
          "value": "C#:(b3,b5,b7)/C",
=======
          "value": "B:min(b7)",
>>>>>>> 5725112b
          "confidence": 1
        },
        {
          "time": 15.2,
          "duration": 2.0,
<<<<<<< HEAD
          "value": "F#:(3,5,b7,b9)/D",
=======
          "value": "G:maj/A",
>>>>>>> 5725112b
          "confidence": 1
        },
        {
          "time": 16.0,
<<<<<<< HEAD
          "duration": 2.0,
          "value": "B:min(b7)",
          "confidence": 1
        },
        {
          "time": 16.2,
          "duration": 2.0,
          "value": "G:maj/A",
=======
          "duration": 4.0,
          "value": "G#:(3,b5,b7)/Eb",
>>>>>>> 5725112b
          "confidence": 1
        },
        {
          "time": 17.0,
          "duration": 4.0,
          "value": "G#:(3,b5,b7)/Eb",
          "confidence": 1
        },
        {
          "time": 18.0,
          "duration": 4.0,
<<<<<<< HEAD
          "value": "G#:(3,b5,b7)/Eb",
=======
          "value": "G:maj/A",
>>>>>>> 5725112b
          "confidence": 1
        },
        {
          "time": 19.0,
<<<<<<< HEAD
          "duration": 4.0,
          "value": "G:maj/A",
=======
          "duration": 2.0,
          "value": "B:min(b7)",
          "confidence": 1
        },
        {
          "time": 19.2,
          "duration": 2.0,
          "value": "G#:(3,b5,b7)/Eb",
>>>>>>> 5725112b
          "confidence": 1
        },
        {
          "time": 20.0,
          "duration": 2.0,
<<<<<<< HEAD
          "value": "B:min(b7)",
=======
          "value": "C#:(b3,b5,b7)/C",
>>>>>>> 5725112b
          "confidence": 1
        },
        {
          "time": 20.2,
          "duration": 2.0,
<<<<<<< HEAD
          "value": "G#:(3,b5,b7)/Eb",
=======
          "value": "F#:(3,5,b7,b9)/D",
>>>>>>> 5725112b
          "confidence": 1
        },
        {
          "time": 21.0,
          "duration": 2.0,
<<<<<<< HEAD
          "value": "C#:(b3,b5,b7)/C",
=======
          "value": "B:min(b7)",
>>>>>>> 5725112b
          "confidence": 1
        },
        {
          "time": 21.2,
          "duration": 2.0,
<<<<<<< HEAD
          "value": "F#:(3,5,b7,b9)/D",
=======
          "value": "G#:(3,b5,b7)/Eb",
>>>>>>> 5725112b
          "confidence": 1
        },
        {
          "time": 22.0,
<<<<<<< HEAD
          "duration": 2.0,
          "value": "B:min(b7)",
=======
          "duration": 4.0,
          "value": "G:maj/A",
>>>>>>> 5725112b
          "confidence": 1
        },
        {
          "time": 23.0,
          "duration": 2.0,
<<<<<<< HEAD
          "value": "G#:(3,b5,b7)/Eb",
          "confidence": 1
        },
        {
          "time": 23.0,
          "duration": 4.0,
          "value": "G:maj/A",
=======
          "value": "B:min(b7)",
          "confidence": 1
        },
        {
          "time": 23.2,
          "duration": 2.0,
          "value": "G#:(3,b5,b7)/Eb",
>>>>>>> 5725112b
          "confidence": 1
        },
        {
          "time": 24.0,
          "duration": 2.0,
<<<<<<< HEAD
          "value": "B:min(b7)",
=======
          "value": "C#:(b3,b5,b7)/C",
>>>>>>> 5725112b
          "confidence": 1
        },
        {
          "time": 24.2,
          "duration": 2.0,
<<<<<<< HEAD
          "value": "G#:(3,b5,b7)/Eb",
=======
          "value": "F#:(3,5,b7,b9)/D",
>>>>>>> 5725112b
          "confidence": 1
        },
        {
          "time": 25.0,
<<<<<<< HEAD
          "duration": 2.0,
          "value": "C#:(b3,b5,b7)/C",
          "confidence": 1
        },
        {
          "time": 25.2,
          "duration": 2.0,
          "value": "F#:(3,5,b7,b9)/D",
=======
          "duration": 4.0,
          "value": "B:min(b7)",
>>>>>>> 5725112b
          "confidence": 1
        },
        {
          "time": 26.0,
          "duration": 4.0,
<<<<<<< HEAD
          "value": "B:min(b7)",
=======
          "value": "G:maj/A",
>>>>>>> 5725112b
          "confidence": 1
        },
        {
          "time": 27.0,
<<<<<<< HEAD
          "duration": 4.0,
          "value": "G:maj/A",
=======
          "duration": 2.0,
          "value": "B:min(b7)",
          "confidence": 1
        },
        {
          "time": 27.2,
          "duration": 2.0,
          "value": "G#:(3,b5,b7)/Eb",
>>>>>>> 5725112b
          "confidence": 1
        },
        {
          "time": 28.0,
          "duration": 2.0,
<<<<<<< HEAD
          "value": "B:min(b7)",
=======
          "value": "C#:(b3,b5,b7)/C",
>>>>>>> 5725112b
          "confidence": 1
        },
        {
          "time": 28.2,
          "duration": 2.0,
<<<<<<< HEAD
          "value": "G#:(3,b5,b7)/Eb",
=======
          "value": "F#:(3,5,b7,b9)/D",
>>>>>>> 5725112b
          "confidence": 1
        },
        {
          "time": 29.0,
          "duration": 2.0,
<<<<<<< HEAD
          "value": "C#:(b3,b5,b7)/C",
=======
          "value": "B:min(b7)",
>>>>>>> 5725112b
          "confidence": 1
        },
        {
          "time": 29.2,
          "duration": 2.0,
<<<<<<< HEAD
          "value": "F#:(3,5,b7,b9)/D",
=======
          "value": "G#:(3,b5,b7)/Eb",
>>>>>>> 5725112b
          "confidence": 1
        },
        {
          "time": 30.0,
<<<<<<< HEAD
          "duration": 2.0,
          "value": "B:min(b7)",
=======
          "duration": 4.0,
          "value": "G:maj/A",
>>>>>>> 5725112b
          "confidence": 1
        },
        {
          "time": 31.0,
          "duration": 2.0,
<<<<<<< HEAD
          "value": "G#:(3,b5,b7)/Eb",
          "confidence": 1
        },
        {
          "time": 31.0,
          "duration": 4.0,
          "value": "G:maj/A",
=======
          "value": "B:min(b7)",
          "confidence": 1
        },
        {
          "time": 31.2,
          "duration": 2.0,
          "value": "G#:(3,b5,b7)/Eb",
>>>>>>> 5725112b
          "confidence": 1
        },
        {
          "time": 32.0,
          "duration": 2.0,
<<<<<<< HEAD
          "value": "B:min(b7)",
=======
          "value": "C#:(b3,b5,b7)/C",
>>>>>>> 5725112b
          "confidence": 1
        },
        {
          "time": 32.2,
          "duration": 2.0,
<<<<<<< HEAD
          "value": "G#:(3,b5,b7)/Eb",
=======
          "value": "F#:(3,5,b7,b9)/D",
>>>>>>> 5725112b
          "confidence": 1
        },
        {
          "time": 33.0,
          "duration": 2.0,
<<<<<<< HEAD
          "value": "C#:(b3,b5,b7)/C",
=======
          "value": "B:min(b7)",
>>>>>>> 5725112b
          "confidence": 1
        },
        {
          "time": 33.2,
          "duration": 2.0,
<<<<<<< HEAD
          "value": "F#:(3,5,b7,b9)/D",
=======
          "value": "G:maj/A",
>>>>>>> 5725112b
          "confidence": 1
        },
        {
          "time": 34.0,
<<<<<<< HEAD
          "duration": 2.0,
          "value": "B:min(b7)",
          "confidence": 1
        },
        {
          "time": 34.2,
          "duration": 2.0,
          "value": "G:maj/A",
          "confidence": 1
        },
        {
          "time": 35.0,
=======
>>>>>>> 5725112b
          "duration": 4.0,
          "value": "G#:(3,b5,b7)/Eb",
          "confidence": 1
        },
        {
          "time": 35.0,
          "duration": 4.0,
          "value": "G#:(3,b5,b7)/Eb",
          "confidence": 1
        }
      ],
      "sandbox": {},
      "time": 0,
      "duration": 144.0
    },
    {
      "annotation_metadata": {
        "curator": {
          "name": "",
          "email": ""
        },
        "annotator": {},
        "version": "",
        "corpus": "biab_internet_corpus",
        "annotation_tools": "",
        "annotation_rules": "",
        "validation": "",
        "data_source": ""
      },
      "namespace": "key_mode",
      "data": [
        {
          "time": 0.0,
          "duration": 144.0,
          "value": "D",
          "confidence": 1
        }
      ],
      "sandbox": {},
      "time": 0,
      "duration": 144.0
    }
  ],
  "file_metadata": {
    "title": "Portrait",
    "artist": "",
    "release": "",
    "duration": 144.0,
    "identifiers": {},
    "jams_version": "0.3.4"
  },
  "sandbox": {
    "expanded": false
  }
}<|MERGE_RESOLUTION|>--- conflicted
+++ resolved
@@ -20,8 +20,6 @@
           "time": 0.0,
           "duration": 4.0,
           "value": "G:maj/A",
-<<<<<<< HEAD
-=======
           "confidence": 1
         },
         {
@@ -34,72 +32,41 @@
           "time": 1.2,
           "duration": 2.0,
           "value": "G#:(3,b5,b7)/Eb",
->>>>>>> 5725112b
           "confidence": 1
         },
         {
           "time": 2.0,
           "duration": 2.0,
-<<<<<<< HEAD
-          "value": "B:min(b7)",
-=======
-          "value": "C#:(b3,b5,b7)/C",
->>>>>>> 5725112b
+          "value": "C#:(b3,b5,b7)/C",
           "confidence": 1
         },
         {
           "time": 2.2,
           "duration": 2.0,
-<<<<<<< HEAD
-          "value": "G#:(3,b5,b7)/Eb",
-=======
-          "value": "F#:(3,5,b7,b9)/D",
->>>>>>> 5725112b
+          "value": "F#:(3,5,b7,b9)/D",
           "confidence": 1
         },
         {
           "time": 3.0,
           "duration": 2.0,
-<<<<<<< HEAD
-          "value": "C#:(b3,b5,b7)/C",
-=======
-          "value": "B:min(b7)",
->>>>>>> 5725112b
+          "value": "B:min(b7)",
           "confidence": 1
         },
         {
           "time": 3.2,
           "duration": 2.0,
-<<<<<<< HEAD
-          "value": "F#:(3,5,b7,b9)/D",
-=======
-          "value": "G#:(3,b5,b7)/Eb",
->>>>>>> 5725112b
+          "value": "G#:(3,b5,b7)/Eb",
           "confidence": 1
         },
         {
           "time": 4.0,
-<<<<<<< HEAD
-          "duration": 2.0,
-          "value": "B:min(b7)",
-=======
-          "duration": 4.0,
-          "value": "G:maj/A",
->>>>>>> 5725112b
+          "duration": 4.0,
+          "value": "G:maj/A",
           "confidence": 1
         },
         {
           "time": 5.0,
           "duration": 2.0,
-<<<<<<< HEAD
-          "value": "G#:(3,b5,b7)/Eb",
-          "confidence": 1
-        },
-        {
-          "time": 5.0,
-          "duration": 4.0,
-          "value": "G:maj/A",
-=======
           "value": "B:min(b7)",
           "confidence": 1
         },
@@ -107,62 +74,34 @@
           "time": 5.2,
           "duration": 2.0,
           "value": "G#:(3,b5,b7)/Eb",
->>>>>>> 5725112b
           "confidence": 1
         },
         {
           "time": 6.0,
           "duration": 2.0,
-<<<<<<< HEAD
-          "value": "B:min(b7)",
-=======
-          "value": "C#:(b3,b5,b7)/C",
->>>>>>> 5725112b
+          "value": "C#:(b3,b5,b7)/C",
           "confidence": 1
         },
         {
           "time": 6.2,
           "duration": 2.0,
-<<<<<<< HEAD
-          "value": "G#:(3,b5,b7)/Eb",
-=======
-          "value": "F#:(3,5,b7,b9)/D",
->>>>>>> 5725112b
+          "value": "F#:(3,5,b7,b9)/D",
           "confidence": 1
         },
         {
           "time": 7.0,
-<<<<<<< HEAD
-          "duration": 2.0,
-          "value": "C#:(b3,b5,b7)/C",
-          "confidence": 1
-        },
-        {
-          "time": 7.2,
-          "duration": 2.0,
-          "value": "F#:(3,5,b7,b9)/D",
-=======
-          "duration": 4.0,
-          "value": "B:min(b7)",
->>>>>>> 5725112b
+          "duration": 4.0,
+          "value": "B:min(b7)",
           "confidence": 1
         },
         {
           "time": 8.0,
           "duration": 4.0,
-<<<<<<< HEAD
-          "value": "B:min(b7)",
-=======
-          "value": "G:maj/A",
->>>>>>> 5725112b
+          "value": "G:maj/A",
           "confidence": 1
         },
         {
           "time": 9.0,
-<<<<<<< HEAD
-          "duration": 4.0,
-          "value": "G:maj/A",
-=======
           "duration": 2.0,
           "value": "B:min(b7)",
           "confidence": 1
@@ -171,72 +110,41 @@
           "time": 9.2,
           "duration": 2.0,
           "value": "G#:(3,b5,b7)/Eb",
->>>>>>> 5725112b
           "confidence": 1
         },
         {
           "time": 10.0,
           "duration": 2.0,
-<<<<<<< HEAD
-          "value": "B:min(b7)",
-=======
-          "value": "C#:(b3,b5,b7)/C",
->>>>>>> 5725112b
+          "value": "C#:(b3,b5,b7)/C",
           "confidence": 1
         },
         {
           "time": 10.2,
           "duration": 2.0,
-<<<<<<< HEAD
-          "value": "G#:(3,b5,b7)/Eb",
-=======
-          "value": "F#:(3,5,b7,b9)/D",
->>>>>>> 5725112b
+          "value": "F#:(3,5,b7,b9)/D",
           "confidence": 1
         },
         {
           "time": 11.0,
           "duration": 2.0,
-<<<<<<< HEAD
-          "value": "C#:(b3,b5,b7)/C",
-=======
-          "value": "B:min(b7)",
->>>>>>> 5725112b
+          "value": "B:min(b7)",
           "confidence": 1
         },
         {
           "time": 11.2,
           "duration": 2.0,
-<<<<<<< HEAD
-          "value": "F#:(3,5,b7,b9)/D",
-=======
-          "value": "G#:(3,b5,b7)/Eb",
->>>>>>> 5725112b
+          "value": "G#:(3,b5,b7)/Eb",
           "confidence": 1
         },
         {
           "time": 12.0,
-<<<<<<< HEAD
-          "duration": 2.0,
-          "value": "B:min(b7)",
-=======
-          "duration": 4.0,
-          "value": "G:maj/A",
->>>>>>> 5725112b
+          "duration": 4.0,
+          "value": "G:maj/A",
           "confidence": 1
         },
         {
           "time": 13.0,
           "duration": 2.0,
-<<<<<<< HEAD
-          "value": "G#:(3,b5,b7)/Eb",
-          "confidence": 1
-        },
-        {
-          "time": 13.0,
-          "duration": 4.0,
-          "value": "G:maj/A",
-=======
           "value": "B:min(b7)",
           "confidence": 1
         },
@@ -244,64 +152,36 @@
           "time": 13.2,
           "duration": 2.0,
           "value": "G#:(3,b5,b7)/Eb",
->>>>>>> 5725112b
           "confidence": 1
         },
         {
           "time": 14.0,
           "duration": 2.0,
-<<<<<<< HEAD
-          "value": "B:min(b7)",
-=======
-          "value": "C#:(b3,b5,b7)/C",
->>>>>>> 5725112b
+          "value": "C#:(b3,b5,b7)/C",
           "confidence": 1
         },
         {
           "time": 14.2,
           "duration": 2.0,
-<<<<<<< HEAD
-          "value": "G#:(3,b5,b7)/Eb",
-=======
-          "value": "F#:(3,5,b7,b9)/D",
->>>>>>> 5725112b
+          "value": "F#:(3,5,b7,b9)/D",
           "confidence": 1
         },
         {
           "time": 15.0,
           "duration": 2.0,
-<<<<<<< HEAD
-          "value": "C#:(b3,b5,b7)/C",
-=======
-          "value": "B:min(b7)",
->>>>>>> 5725112b
+          "value": "B:min(b7)",
           "confidence": 1
         },
         {
           "time": 15.2,
           "duration": 2.0,
-<<<<<<< HEAD
-          "value": "F#:(3,5,b7,b9)/D",
-=======
-          "value": "G:maj/A",
->>>>>>> 5725112b
+          "value": "G:maj/A",
           "confidence": 1
         },
         {
           "time": 16.0,
-<<<<<<< HEAD
-          "duration": 2.0,
-          "value": "B:min(b7)",
-          "confidence": 1
-        },
-        {
-          "time": 16.2,
-          "duration": 2.0,
-          "value": "G:maj/A",
-=======
-          "duration": 4.0,
-          "value": "G#:(3,b5,b7)/Eb",
->>>>>>> 5725112b
+          "duration": 4.0,
+          "value": "G#:(3,b5,b7)/Eb",
           "confidence": 1
         },
         {
@@ -313,19 +193,11 @@
         {
           "time": 18.0,
           "duration": 4.0,
-<<<<<<< HEAD
-          "value": "G#:(3,b5,b7)/Eb",
-=======
-          "value": "G:maj/A",
->>>>>>> 5725112b
+          "value": "G:maj/A",
           "confidence": 1
         },
         {
           "time": 19.0,
-<<<<<<< HEAD
-          "duration": 4.0,
-          "value": "G:maj/A",
-=======
           "duration": 2.0,
           "value": "B:min(b7)",
           "confidence": 1
@@ -334,72 +206,41 @@
           "time": 19.2,
           "duration": 2.0,
           "value": "G#:(3,b5,b7)/Eb",
->>>>>>> 5725112b
           "confidence": 1
         },
         {
           "time": 20.0,
           "duration": 2.0,
-<<<<<<< HEAD
-          "value": "B:min(b7)",
-=======
-          "value": "C#:(b3,b5,b7)/C",
->>>>>>> 5725112b
+          "value": "C#:(b3,b5,b7)/C",
           "confidence": 1
         },
         {
           "time": 20.2,
           "duration": 2.0,
-<<<<<<< HEAD
-          "value": "G#:(3,b5,b7)/Eb",
-=======
-          "value": "F#:(3,5,b7,b9)/D",
->>>>>>> 5725112b
+          "value": "F#:(3,5,b7,b9)/D",
           "confidence": 1
         },
         {
           "time": 21.0,
           "duration": 2.0,
-<<<<<<< HEAD
-          "value": "C#:(b3,b5,b7)/C",
-=======
-          "value": "B:min(b7)",
->>>>>>> 5725112b
+          "value": "B:min(b7)",
           "confidence": 1
         },
         {
           "time": 21.2,
           "duration": 2.0,
-<<<<<<< HEAD
-          "value": "F#:(3,5,b7,b9)/D",
-=======
-          "value": "G#:(3,b5,b7)/Eb",
->>>>>>> 5725112b
+          "value": "G#:(3,b5,b7)/Eb",
           "confidence": 1
         },
         {
           "time": 22.0,
-<<<<<<< HEAD
-          "duration": 2.0,
-          "value": "B:min(b7)",
-=======
-          "duration": 4.0,
-          "value": "G:maj/A",
->>>>>>> 5725112b
+          "duration": 4.0,
+          "value": "G:maj/A",
           "confidence": 1
         },
         {
           "time": 23.0,
           "duration": 2.0,
-<<<<<<< HEAD
-          "value": "G#:(3,b5,b7)/Eb",
-          "confidence": 1
-        },
-        {
-          "time": 23.0,
-          "duration": 4.0,
-          "value": "G:maj/A",
-=======
           "value": "B:min(b7)",
           "confidence": 1
         },
@@ -407,62 +248,34 @@
           "time": 23.2,
           "duration": 2.0,
           "value": "G#:(3,b5,b7)/Eb",
->>>>>>> 5725112b
           "confidence": 1
         },
         {
           "time": 24.0,
           "duration": 2.0,
-<<<<<<< HEAD
-          "value": "B:min(b7)",
-=======
-          "value": "C#:(b3,b5,b7)/C",
->>>>>>> 5725112b
+          "value": "C#:(b3,b5,b7)/C",
           "confidence": 1
         },
         {
           "time": 24.2,
           "duration": 2.0,
-<<<<<<< HEAD
-          "value": "G#:(3,b5,b7)/Eb",
-=======
-          "value": "F#:(3,5,b7,b9)/D",
->>>>>>> 5725112b
+          "value": "F#:(3,5,b7,b9)/D",
           "confidence": 1
         },
         {
           "time": 25.0,
-<<<<<<< HEAD
-          "duration": 2.0,
-          "value": "C#:(b3,b5,b7)/C",
-          "confidence": 1
-        },
-        {
-          "time": 25.2,
-          "duration": 2.0,
-          "value": "F#:(3,5,b7,b9)/D",
-=======
-          "duration": 4.0,
-          "value": "B:min(b7)",
->>>>>>> 5725112b
+          "duration": 4.0,
+          "value": "B:min(b7)",
           "confidence": 1
         },
         {
           "time": 26.0,
           "duration": 4.0,
-<<<<<<< HEAD
-          "value": "B:min(b7)",
-=======
-          "value": "G:maj/A",
->>>>>>> 5725112b
+          "value": "G:maj/A",
           "confidence": 1
         },
         {
           "time": 27.0,
-<<<<<<< HEAD
-          "duration": 4.0,
-          "value": "G:maj/A",
-=======
           "duration": 2.0,
           "value": "B:min(b7)",
           "confidence": 1
@@ -471,72 +284,41 @@
           "time": 27.2,
           "duration": 2.0,
           "value": "G#:(3,b5,b7)/Eb",
->>>>>>> 5725112b
           "confidence": 1
         },
         {
           "time": 28.0,
           "duration": 2.0,
-<<<<<<< HEAD
-          "value": "B:min(b7)",
-=======
-          "value": "C#:(b3,b5,b7)/C",
->>>>>>> 5725112b
+          "value": "C#:(b3,b5,b7)/C",
           "confidence": 1
         },
         {
           "time": 28.2,
           "duration": 2.0,
-<<<<<<< HEAD
-          "value": "G#:(3,b5,b7)/Eb",
-=======
-          "value": "F#:(3,5,b7,b9)/D",
->>>>>>> 5725112b
+          "value": "F#:(3,5,b7,b9)/D",
           "confidence": 1
         },
         {
           "time": 29.0,
           "duration": 2.0,
-<<<<<<< HEAD
-          "value": "C#:(b3,b5,b7)/C",
-=======
-          "value": "B:min(b7)",
->>>>>>> 5725112b
+          "value": "B:min(b7)",
           "confidence": 1
         },
         {
           "time": 29.2,
           "duration": 2.0,
-<<<<<<< HEAD
-          "value": "F#:(3,5,b7,b9)/D",
-=======
-          "value": "G#:(3,b5,b7)/Eb",
->>>>>>> 5725112b
+          "value": "G#:(3,b5,b7)/Eb",
           "confidence": 1
         },
         {
           "time": 30.0,
-<<<<<<< HEAD
-          "duration": 2.0,
-          "value": "B:min(b7)",
-=======
-          "duration": 4.0,
-          "value": "G:maj/A",
->>>>>>> 5725112b
+          "duration": 4.0,
+          "value": "G:maj/A",
           "confidence": 1
         },
         {
           "time": 31.0,
           "duration": 2.0,
-<<<<<<< HEAD
-          "value": "G#:(3,b5,b7)/Eb",
-          "confidence": 1
-        },
-        {
-          "time": 31.0,
-          "duration": 4.0,
-          "value": "G:maj/A",
-=======
           "value": "B:min(b7)",
           "confidence": 1
         },
@@ -544,66 +326,34 @@
           "time": 31.2,
           "duration": 2.0,
           "value": "G#:(3,b5,b7)/Eb",
->>>>>>> 5725112b
           "confidence": 1
         },
         {
           "time": 32.0,
           "duration": 2.0,
-<<<<<<< HEAD
-          "value": "B:min(b7)",
-=======
-          "value": "C#:(b3,b5,b7)/C",
->>>>>>> 5725112b
+          "value": "C#:(b3,b5,b7)/C",
           "confidence": 1
         },
         {
           "time": 32.2,
           "duration": 2.0,
-<<<<<<< HEAD
-          "value": "G#:(3,b5,b7)/Eb",
-=======
-          "value": "F#:(3,5,b7,b9)/D",
->>>>>>> 5725112b
+          "value": "F#:(3,5,b7,b9)/D",
           "confidence": 1
         },
         {
           "time": 33.0,
           "duration": 2.0,
-<<<<<<< HEAD
-          "value": "C#:(b3,b5,b7)/C",
-=======
-          "value": "B:min(b7)",
->>>>>>> 5725112b
+          "value": "B:min(b7)",
           "confidence": 1
         },
         {
           "time": 33.2,
           "duration": 2.0,
-<<<<<<< HEAD
-          "value": "F#:(3,5,b7,b9)/D",
-=======
-          "value": "G:maj/A",
->>>>>>> 5725112b
+          "value": "G:maj/A",
           "confidence": 1
         },
         {
           "time": 34.0,
-<<<<<<< HEAD
-          "duration": 2.0,
-          "value": "B:min(b7)",
-          "confidence": 1
-        },
-        {
-          "time": 34.2,
-          "duration": 2.0,
-          "value": "G:maj/A",
-          "confidence": 1
-        },
-        {
-          "time": 35.0,
-=======
->>>>>>> 5725112b
           "duration": 4.0,
           "value": "G#:(3,b5,b7)/Eb",
           "confidence": 1
