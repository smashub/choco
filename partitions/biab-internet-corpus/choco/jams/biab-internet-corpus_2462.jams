{
  "annotations": [
    {
      "annotation_metadata": {
        "curator": {
          "name": "",
          "email": ""
        },
        "annotator": {},
        "version": "",
        "corpus": "biab_internet_corpus",
        "annotation_tools": "",
        "annotation_rules": "",
        "validation": "",
        "data_source": ""
      },
      "namespace": "chord",
      "data": [
        {
          "time": 0.0,
          "duration": 1.0,
          "value": "Ab:maj",
          "confidence": 1
        },
        {
          "time": 0.1,
          "duration": 1.0,
          "value": "Ab:maj/G",
          "confidence": 1
        },
        {
          "time": 0.2,
          "duration": 1.0,
          "value": "Db:maj/F",
          "confidence": 1
        },
        {
          "time": 0.3,
          "duration": 1.0,
          "value": "Db:maj/Ab",
          "confidence": 1
        },
        {
          "time": 1.0,
<<<<<<< HEAD
          "duration": 1.0,
          "value": "Ab:maj",
          "confidence": 1
        },
        {
          "time": 1.1,
          "duration": 1.0,
          "value": "Ab:maj/G",
=======
          "duration": 2.0,
          "value": "Ab:maj/Eb",
>>>>>>> 5725112b
          "confidence": 1
        },
        {
          "time": 1.2,
<<<<<<< HEAD
          "duration": 1.0,
          "value": "Db:maj/F",
          "confidence": 1
        },
        {
          "time": 1.3,
          "duration": 1.0,
          "value": "Db:maj/Ab",
=======
          "duration": 2.0,
          "value": "Db:(3,5,6)",
>>>>>>> 5725112b
          "confidence": 1
        },
        {
          "time": 2.0,
          "duration": 2.0,
          "value": "Ab:maj/Eb",
          "confidence": 1
        },
        {
          "time": 2.2,
          "duration": 2.0,
          "value": "Db:(3,5,6)",
          "confidence": 1
        },
        {
          "time": 3.0,
          "duration": 2.0,
<<<<<<< HEAD
          "value": "Ab:maj/Eb",
=======
          "value": "Ab:maj/C",
>>>>>>> 5725112b
          "confidence": 1
        },
        {
          "time": 3.2,
<<<<<<< HEAD
          "duration": 2.0,
          "value": "Db:(3,5,6)",
=======
          "duration": 1.0,
          "value": "Eb:maj",
          "confidence": 1
        },
        {
          "time": 3.3,
          "duration": 1.0,
          "value": "Eb:maj/G",
>>>>>>> 5725112b
          "confidence": 1
        },
        {
          "time": 4.0,
<<<<<<< HEAD
          "duration": 2.0,
          "value": "Ab:maj/C",
=======
          "duration": 1.0,
          "value": "Eb:maj/Bb",
          "confidence": 1
        },
        {
          "time": 4.1,
          "duration": 1.0,
          "value": "Bb:(3,5,b7)/D",
>>>>>>> 5725112b
          "confidence": 1
        },
        {
          "time": 4.2,
<<<<<<< HEAD
          "duration": 1.0,
          "value": "Eb:maj",
          "confidence": 1
        },
        {
          "time": 4.3,
          "duration": 1.0,
          "value": "Eb:maj/G",
=======
          "duration": 2.0,
          "value": "Eb:(3,5,b7)",
>>>>>>> 5725112b
          "confidence": 1
        },
        {
          "time": 5.0,
          "duration": 1.0,
<<<<<<< HEAD
          "value": "Eb:maj/Bb",
=======
          "value": "Ab:maj/C",
>>>>>>> 5725112b
          "confidence": 1
        },
        {
          "time": 5.1,
          "duration": 1.0,
<<<<<<< HEAD
          "value": "Bb:(3,5,b7)/D",
=======
          "value": "Ab:maj/Bb",
>>>>>>> 5725112b
          "confidence": 1
        },
        {
          "time": 5.2,
<<<<<<< HEAD
          "duration": 2.0,
          "value": "Eb:(3,5,b7)",
=======
          "duration": 1.0,
          "value": "Bb:maj/Ab",
          "confidence": 1
        },
        {
          "time": 5.3,
          "duration": 1.0,
          "value": "C:min/G",
>>>>>>> 5725112b
          "confidence": 1
        },
        {
          "time": 6.0,
<<<<<<< HEAD
          "duration": 1.0,
          "value": "Ab:maj/C",
          "confidence": 1
        },
        {
          "time": 6.1,
          "duration": 1.0,
          "value": "Ab:maj/Bb",
=======
          "duration": 2.0,
          "value": "F:min",
>>>>>>> 5725112b
          "confidence": 1
        },
        {
          "time": 6.2,
<<<<<<< HEAD
          "duration": 1.0,
          "value": "Bb:maj/Ab",
          "confidence": 1
        },
        {
          "time": 6.3,
          "duration": 1.0,
          "value": "C:min/G",
=======
          "duration": 2.0,
          "value": "F:min/Eb",
>>>>>>> 5725112b
          "confidence": 1
        },
        {
          "time": 7.0,
          "duration": 2.0,
          "value": "F:min",
          "confidence": 1
        },
        {
          "time": 7.2,
          "duration": 2.0,
          "value": "F:min/Eb",
          "confidence": 1
        },
        {
          "time": 8.0,
<<<<<<< HEAD
          "duration": 2.0,
          "value": "F:min",
          "confidence": 1
        },
        {
          "time": 8.2,
          "duration": 2.0,
          "value": "F:min/Eb",
          "confidence": 1
        },
        {
          "time": 9.0,
          "duration": 2.0,
          "value": "Ab:maj",
          "confidence": 1
        },
        {
          "time": 9.2,
          "duration": 2.0,
=======
          "duration": 2.0,
          "value": "Ab:maj",
          "confidence": 1
        },
        {
          "time": 8.2,
          "duration": 2.0,
          "value": "Bb:(3,5,b7)",
          "confidence": 1
        },
        {
          "time": 9.0,
          "duration": 4.0,
>>>>>>> 5725112b
          "value": "Bb:(3,5,b7)",
          "confidence": 1
        },
        {
          "time": 10.0,
          "duration": 4.0,
<<<<<<< HEAD
          "value": "Bb:(3,5,b7)",
=======
          "value": "Eb:maj/Bb",
>>>>>>> 5725112b
          "confidence": 1
        },
        {
          "time": 11.0,
          "duration": 4.0,
          "value": "Eb:maj/Bb",
          "confidence": 1
        },
        {
          "time": 12.0,
          "duration": 4.0,
<<<<<<< HEAD
          "value": "Eb:maj/Bb",
=======
          "value": "Bb:(3,5,b7)/Ab",
>>>>>>> 5725112b
          "confidence": 1
        },
        {
          "time": 13.0,
          "duration": 4.0,
          "value": "Bb:(3,5,b7)/Ab",
<<<<<<< HEAD
          "confidence": 1
        },
        {
          "time": 14.0,
          "duration": 4.0,
          "value": "Bb:(3,5,b7)/Ab",
          "confidence": 1
        },
        {
          "time": 15.0,
          "duration": 4.0,
          "value": "Eb:maj/Bb",
          "confidence": 1
        },
        {
          "time": 16.0,
          "duration": 4.0,
          "value": "Bb:(3,5,b7)",
          "confidence": 1
        },
        {
          "time": 17.0,
          "duration": 4.0,
          "value": "Eb:(3,5,b7)/Bb",
          "confidence": 1
        },
        {
          "time": 18.0,
          "duration": 4.0,
          "value": "Eb:(3,5,b7)",
          "confidence": 1
        },
        {
          "time": 19.0,
          "duration": 1.0,
          "value": "Ab:maj",
          "confidence": 1
        },
        {
          "time": 19.1,
          "duration": 1.0,
          "value": "Ab:maj/G",
          "confidence": 1
        },
        {
          "time": 19.2,
          "duration": 1.0,
          "value": "Db:maj/F",
          "confidence": 1
        },
        {
          "time": 19.3,
          "duration": 1.0,
          "value": "Db:maj/Ab",
          "confidence": 1
        },
        {
          "time": 20.0,
          "duration": 2.0,
          "value": "Ab:maj/Eb",
=======
          "confidence": 1
        },
        {
          "time": 14.0,
          "duration": 4.0,
          "value": "Eb:maj/Bb",
          "confidence": 1
        },
        {
          "time": 15.0,
          "duration": 4.0,
          "value": "Bb:(3,5,b7)",
          "confidence": 1
        },
        {
          "time": 16.0,
          "duration": 4.0,
          "value": "Eb:(3,5,b7)/Bb",
          "confidence": 1
        },
        {
          "time": 17.0,
          "duration": 4.0,
          "value": "Eb:(3,5,b7)",
          "confidence": 1
        },
        {
          "time": 18.0,
          "duration": 1.0,
          "value": "Ab:maj",
          "confidence": 1
        },
        {
          "time": 18.1,
          "duration": 1.0,
          "value": "Ab:maj/G",
          "confidence": 1
        },
        {
          "time": 18.2,
          "duration": 1.0,
          "value": "Db:maj/F",
          "confidence": 1
        },
        {
          "time": 18.3,
          "duration": 1.0,
          "value": "Db:maj/Ab",
>>>>>>> 5725112b
          "confidence": 1
        },
        {
          "time": 20.2,
          "duration": 2.0,
<<<<<<< HEAD
          "value": "Db:(3,5,6)",
=======
          "value": "Ab:maj/Eb",
>>>>>>> 5725112b
          "confidence": 1
        },
        {
          "time": 21.0,
          "duration": 2.0,
<<<<<<< HEAD
          "value": "Ab:maj/Eb",
=======
          "value": "Db:(3,5,6)",
>>>>>>> 5725112b
          "confidence": 1
        },
        {
          "time": 21.2,
          "duration": 2.0,
<<<<<<< HEAD
          "value": "Db:(3,5,6)",
=======
          "value": "Ab:maj/Eb",
>>>>>>> 5725112b
          "confidence": 1
        },
        {
          "time": 22.0,
          "duration": 2.0,
<<<<<<< HEAD
          "value": "Ab:maj/C",
          "confidence": 1
        },
        {
          "time": 22.2,
          "duration": 1.0,
          "value": "Eb:maj",
          "confidence": 1
        },
        {
          "time": 22.3,
          "duration": 1.0,
          "value": "Eb:maj/G",
=======
          "value": "Db:(3,5,6)",
          "confidence": 1
        },
        {
          "time": 21.0,
          "duration": 2.0,
          "value": "Ab:maj/C",
          "confidence": 1
        },
        {
          "time": 21.2,
          "duration": 1.0,
          "value": "Eb:maj",
          "confidence": 1
        },
        {
          "time": 21.3,
          "duration": 1.0,
          "value": "Eb:maj/G",
          "confidence": 1
        },
        {
          "time": 22.0,
          "duration": 1.0,
          "value": "Eb:maj/Bb",
          "confidence": 1
        },
        {
          "time": 22.1,
          "duration": 1.0,
          "value": "Bb:(3,5,b7)/D",
          "confidence": 1
        },
        {
          "time": 22.2,
          "duration": 2.0,
          "value": "Eb:min",
>>>>>>> 5725112b
          "confidence": 1
        },
        {
          "time": 23.0,
<<<<<<< HEAD
          "duration": 1.0,
          "value": "Eb:maj/Bb",
          "confidence": 1
        },
        {
          "time": 23.1,
          "duration": 1.0,
          "value": "Bb:(3,5,b7)/D",
=======
          "duration": 2.0,
          "value": "Bb:min",
>>>>>>> 5725112b
          "confidence": 1
        },
        {
          "time": 23.2,
          "duration": 2.0,
<<<<<<< HEAD
          "value": "Eb:min",
=======
          "value": "Gb:(3,5,b7)",
>>>>>>> 5725112b
          "confidence": 1
        },
        {
          "time": 24.0,
          "duration": 2.0,
<<<<<<< HEAD
          "value": "Bb:min",
=======
          "value": "Eb:(3,5,b7)/G",
>>>>>>> 5725112b
          "confidence": 1
        },
        {
          "time": 24.2,
          "duration": 2.0,
<<<<<<< HEAD
          "value": "Gb:(3,5,b7)",
=======
          "value": "Eb:(3,5,b7)",
>>>>>>> 5725112b
          "confidence": 1
        },
        {
          "time": 25.0,
          "duration": 2.0,
<<<<<<< HEAD
          "value": "Eb:(3,5,b7)/G",
=======
          "value": "Ab:maj",
>>>>>>> 5725112b
          "confidence": 1
        },
        {
          "time": 25.2,
<<<<<<< HEAD
          "duration": 2.0,
          "value": "Eb:(3,5,b7)",
=======
          "duration": 1.0,
          "value": "Ab:maj",
          "confidence": 1
        },
        {
          "time": 25.3,
          "duration": 1.0,
          "value": "Ab:maj/G",
>>>>>>> 5725112b
          "confidence": 1
        },
        {
          "time": 26.0,
          "duration": 2.0,
<<<<<<< HEAD
          "value": "Ab:maj",
=======
          "value": "F:min",
>>>>>>> 5725112b
          "confidence": 1
        },
        {
          "time": 26.2,
<<<<<<< HEAD
          "duration": 1.0,
          "value": "Ab:maj",
          "confidence": 1
        },
        {
          "time": 26.3,
          "duration": 1.0,
          "value": "Ab:maj/G",
=======
          "duration": 2.0,
          "value": "F:min/Eb",
>>>>>>> 5725112b
          "confidence": 1
        },
        {
          "time": 27.0,
          "duration": 2.0,
          "value": "F:min",
          "confidence": 1
        },
        {
          "time": 27.2,
          "duration": 2.0,
          "value": "F:min/Eb",
          "confidence": 1
        },
        {
          "time": 28.0,
          "duration": 2.0,
<<<<<<< HEAD
          "value": "F:min",
=======
          "value": "Ab:maj",
>>>>>>> 5725112b
          "confidence": 1
        },
        {
          "time": 28.2,
<<<<<<< HEAD
          "duration": 2.0,
          "value": "F:min/Eb",
=======
          "duration": 1.0,
          "value": "Bb:(3,5,b7)",
          "confidence": 1
        },
        {
          "time": 28.3,
          "duration": 1.0,
          "value": "Bb:(3,5,b7)/Ab",
>>>>>>> 5725112b
          "confidence": 1
        },
        {
          "time": 29.0,
<<<<<<< HEAD
          "duration": 2.0,
          "value": "Ab:maj",
=======
          "duration": 1.0,
          "value": "Bb:(3,5,b7)/F",
          "confidence": 1
        },
        {
          "time": 29.1,
          "duration": 1.0,
          "value": "Bb:(3,5,b7)/D",
>>>>>>> 5725112b
          "confidence": 1
        },
        {
          "time": 29.2,
<<<<<<< HEAD
          "duration": 1.0,
          "value": "Bb:(3,5,b7)",
          "confidence": 1
        },
        {
          "time": 29.3,
          "duration": 1.0,
          "value": "Bb:(3,5,b7)/Ab",
=======
          "duration": 2.0,
          "value": "Db:(3,5,b7)",
>>>>>>> 5725112b
          "confidence": 1
        },
        {
          "time": 30.0,
<<<<<<< HEAD
          "duration": 1.0,
          "value": "Bb:(3,5,b7)/F",
          "confidence": 1
        },
        {
          "time": 30.1,
          "duration": 1.0,
          "value": "Bb:(3,5,b7)/D",
=======
          "duration": 2.0,
          "value": "C:(4,5,b7)",
>>>>>>> 5725112b
          "confidence": 1
        },
        {
          "time": 30.2,
          "duration": 2.0,
<<<<<<< HEAD
          "value": "Db:(3,5,b7)",
=======
          "value": "Db:maj/B",
>>>>>>> 5725112b
          "confidence": 1
        },
        {
          "time": 31.0,
          "duration": 2.0,
<<<<<<< HEAD
          "value": "C:(4,5,b7)",
=======
          "value": "Bb:maj",
>>>>>>> 5725112b
          "confidence": 1
        },
        {
          "time": 31.2,
          "duration": 2.0,
<<<<<<< HEAD
          "value": "Db:maj/B",
=======
          "value": "Bb:(3,#5,b7)",
>>>>>>> 5725112b
          "confidence": 1
        },
        {
          "time": 32.0,
<<<<<<< HEAD
          "duration": 2.0,
          "value": "Bb:maj",
          "confidence": 1
        },
        {
          "time": 32.2,
          "duration": 2.0,
          "value": "Bb:(3,#5,b7)",
          "confidence": 1
        },
        {
          "time": 33.0,
          "duration": 4.0,
          "value": "Eb:maj",
=======
          "duration": 4.0,
          "value": "Eb:maj",
          "confidence": 1
        },
        {
          "time": 33.0,
          "duration": 4.0,
          "value": "Ab:maj",
          "confidence": 1
        },
        {
          "time": 34.0,
          "duration": 4.0,
          "value": "Bb:(3,5,b7)/Ab",
>>>>>>> 5725112b
          "confidence": 1
        },
        {
          "time": 35.0,
          "duration": 4.0,
<<<<<<< HEAD
          "value": "Ab:maj",
          "confidence": 1
        },
        {
          "time": 35.0,
          "duration": 4.0,
          "value": "Bb:(3,5,b7)/Ab",
          "confidence": 1
        },
        {
          "time": 36.0,
          "duration": 4.0,
          "value": "Bb:(3,5,b7)/F",
          "confidence": 1
        },
        {
          "time": 37.0,
          "duration": 4.0,
          "value": "Eb:maj/Bb",
          "confidence": 1
        },
        {
          "time": 38.0,
          "duration": 4.0,
          "value": "Bb:(3,5,b7)",
          "confidence": 1
        },
        {
          "time": 39.0,
          "duration": 4.0,
=======
          "value": "Bb:(3,5,b7)/F",
          "confidence": 1
        },
        {
          "time": 36.0,
          "duration": 4.0,
          "value": "Eb:maj/Bb",
          "confidence": 1
        },
        {
          "time": 37.0,
          "duration": 4.0,
          "value": "Bb:(3,5,b7)",
          "confidence": 1
        },
        {
          "time": 38.0,
          "duration": 4.0,
>>>>>>> 5725112b
          "value": "Eb:maj/Bb",
          "confidence": 1
        },
        {
<<<<<<< HEAD
          "time": 40.0,
=======
          "time": 39.0,
>>>>>>> 5725112b
          "duration": 2.0,
          "value": "Bb:(3,5,b7)",
          "confidence": 1
        },
        {
<<<<<<< HEAD
          "time": 40.2,
=======
          "time": 39.2,
>>>>>>> 5725112b
          "duration": 2.0,
          "value": "Eb:(3,5,b7)",
          "confidence": 1
        },
        {
<<<<<<< HEAD
          "time": 41.0,
=======
          "time": 40.0,
>>>>>>> 5725112b
          "duration": 4.0,
          "value": "Ab:maj",
          "confidence": 1
        }
      ],
      "sandbox": {},
      "time": 0,
      "duration": 164.0
    },
    {
      "annotation_metadata": {
        "curator": {
          "name": "",
          "email": ""
        },
        "annotator": {},
        "version": "",
        "corpus": "biab_internet_corpus",
        "annotation_tools": "",
        "annotation_rules": "",
        "validation": "",
        "data_source": ""
      },
      "namespace": "key_mode",
      "data": [
        {
          "time": 0.0,
          "duration": 164.0,
          "value": "Ab",
          "confidence": 1
        }
      ],
      "sandbox": {},
      "time": 0,
      "duration": 164.0
    }
  ],
  "file_metadata": {
    "title": "Symphony#1,Op.68, 3rd mvt Allegretto - Brahms",
    "artist": "",
    "release": "",
    "duration": 164.0,
    "identifiers": {},
    "jams_version": "0.3.4"
  },
  "sandbox": {
    "expanded": false
  }
}<|MERGE_RESOLUTION|>--- conflicted
+++ resolved
@@ -42,804 +42,444 @@
         },
         {
           "time": 1.0,
-<<<<<<< HEAD
-          "duration": 1.0,
-          "value": "Ab:maj",
-          "confidence": 1
-        },
-        {
-          "time": 1.1,
+          "duration": 2.0,
+          "value": "Ab:maj/Eb",
+          "confidence": 1
+        },
+        {
+          "time": 1.2,
+          "duration": 2.0,
+          "value": "Db:(3,5,6)",
+          "confidence": 1
+        },
+        {
+          "time": 2.0,
+          "duration": 2.0,
+          "value": "Ab:maj/Eb",
+          "confidence": 1
+        },
+        {
+          "time": 2.2,
+          "duration": 2.0,
+          "value": "Db:(3,5,6)",
+          "confidence": 1
+        },
+        {
+          "time": 3.0,
+          "duration": 2.0,
+          "value": "Ab:maj/C",
+          "confidence": 1
+        },
+        {
+          "time": 3.2,
+          "duration": 1.0,
+          "value": "Eb:maj",
+          "confidence": 1
+        },
+        {
+          "time": 3.3,
+          "duration": 1.0,
+          "value": "Eb:maj/G",
+          "confidence": 1
+        },
+        {
+          "time": 4.0,
+          "duration": 1.0,
+          "value": "Eb:maj/Bb",
+          "confidence": 1
+        },
+        {
+          "time": 4.1,
+          "duration": 1.0,
+          "value": "Bb:(3,5,b7)/D",
+          "confidence": 1
+        },
+        {
+          "time": 4.2,
+          "duration": 2.0,
+          "value": "Eb:(3,5,b7)",
+          "confidence": 1
+        },
+        {
+          "time": 5.0,
+          "duration": 1.0,
+          "value": "Ab:maj/C",
+          "confidence": 1
+        },
+        {
+          "time": 5.1,
+          "duration": 1.0,
+          "value": "Ab:maj/Bb",
+          "confidence": 1
+        },
+        {
+          "time": 5.2,
+          "duration": 1.0,
+          "value": "Bb:maj/Ab",
+          "confidence": 1
+        },
+        {
+          "time": 5.3,
+          "duration": 1.0,
+          "value": "C:min/G",
+          "confidence": 1
+        },
+        {
+          "time": 6.0,
+          "duration": 2.0,
+          "value": "F:min",
+          "confidence": 1
+        },
+        {
+          "time": 6.2,
+          "duration": 2.0,
+          "value": "F:min/Eb",
+          "confidence": 1
+        },
+        {
+          "time": 7.0,
+          "duration": 2.0,
+          "value": "F:min",
+          "confidence": 1
+        },
+        {
+          "time": 7.2,
+          "duration": 2.0,
+          "value": "F:min/Eb",
+          "confidence": 1
+        },
+        {
+          "time": 8.0,
+          "duration": 2.0,
+          "value": "Ab:maj",
+          "confidence": 1
+        },
+        {
+          "time": 8.2,
+          "duration": 2.0,
+          "value": "Bb:(3,5,b7)",
+          "confidence": 1
+        },
+        {
+          "time": 9.0,
+          "duration": 4.0,
+          "value": "Bb:(3,5,b7)",
+          "confidence": 1
+        },
+        {
+          "time": 10.0,
+          "duration": 4.0,
+          "value": "Eb:maj/Bb",
+          "confidence": 1
+        },
+        {
+          "time": 11.0,
+          "duration": 4.0,
+          "value": "Eb:maj/Bb",
+          "confidence": 1
+        },
+        {
+          "time": 12.0,
+          "duration": 4.0,
+          "value": "Bb:(3,5,b7)/Ab",
+          "confidence": 1
+        },
+        {
+          "time": 13.0,
+          "duration": 4.0,
+          "value": "Bb:(3,5,b7)/Ab",
+          "confidence": 1
+        },
+        {
+          "time": 14.0,
+          "duration": 4.0,
+          "value": "Eb:maj/Bb",
+          "confidence": 1
+        },
+        {
+          "time": 15.0,
+          "duration": 4.0,
+          "value": "Bb:(3,5,b7)",
+          "confidence": 1
+        },
+        {
+          "time": 16.0,
+          "duration": 4.0,
+          "value": "Eb:(3,5,b7)/Bb",
+          "confidence": 1
+        },
+        {
+          "time": 17.0,
+          "duration": 4.0,
+          "value": "Eb:(3,5,b7)",
+          "confidence": 1
+        },
+        {
+          "time": 18.0,
+          "duration": 1.0,
+          "value": "Ab:maj",
+          "confidence": 1
+        },
+        {
+          "time": 18.1,
           "duration": 1.0,
           "value": "Ab:maj/G",
-=======
+          "confidence": 1
+        },
+        {
+          "time": 18.2,
+          "duration": 1.0,
+          "value": "Db:maj/F",
+          "confidence": 1
+        },
+        {
+          "time": 18.3,
+          "duration": 1.0,
+          "value": "Db:maj/Ab",
+          "confidence": 1
+        },
+        {
+          "time": 19.0,
           "duration": 2.0,
           "value": "Ab:maj/Eb",
->>>>>>> 5725112b
-          "confidence": 1
-        },
-        {
-          "time": 1.2,
-<<<<<<< HEAD
-          "duration": 1.0,
-          "value": "Db:maj/F",
-          "confidence": 1
-        },
-        {
-          "time": 1.3,
-          "duration": 1.0,
-          "value": "Db:maj/Ab",
-=======
+          "confidence": 1
+        },
+        {
+          "time": 19.2,
           "duration": 2.0,
           "value": "Db:(3,5,6)",
->>>>>>> 5725112b
-          "confidence": 1
-        },
-        {
-          "time": 2.0,
+          "confidence": 1
+        },
+        {
+          "time": 20.0,
           "duration": 2.0,
           "value": "Ab:maj/Eb",
           "confidence": 1
         },
         {
-          "time": 2.2,
+          "time": 20.2,
           "duration": 2.0,
           "value": "Db:(3,5,6)",
           "confidence": 1
         },
         {
-          "time": 3.0,
-          "duration": 2.0,
-<<<<<<< HEAD
-          "value": "Ab:maj/Eb",
-=======
+          "time": 21.0,
+          "duration": 2.0,
           "value": "Ab:maj/C",
->>>>>>> 5725112b
-          "confidence": 1
-        },
-        {
-          "time": 3.2,
-<<<<<<< HEAD
-          "duration": 2.0,
-          "value": "Db:(3,5,6)",
-=======
+          "confidence": 1
+        },
+        {
+          "time": 21.2,
           "duration": 1.0,
           "value": "Eb:maj",
           "confidence": 1
         },
         {
-          "time": 3.3,
+          "time": 21.3,
           "duration": 1.0,
           "value": "Eb:maj/G",
->>>>>>> 5725112b
-          "confidence": 1
-        },
-        {
-          "time": 4.0,
-<<<<<<< HEAD
-          "duration": 2.0,
-          "value": "Ab:maj/C",
-=======
-          "duration": 1.0,
-          "value": "Eb:maj/Bb",
-          "confidence": 1
-        },
-        {
-          "time": 4.1,
+          "confidence": 1
+        },
+        {
+          "time": 22.0,
+          "duration": 1.0,
+          "value": "Eb:maj/Bb",
+          "confidence": 1
+        },
+        {
+          "time": 22.1,
           "duration": 1.0,
           "value": "Bb:(3,5,b7)/D",
->>>>>>> 5725112b
-          "confidence": 1
-        },
-        {
-          "time": 4.2,
-<<<<<<< HEAD
-          "duration": 1.0,
+          "confidence": 1
+        },
+        {
+          "time": 22.2,
+          "duration": 2.0,
+          "value": "Eb:min",
+          "confidence": 1
+        },
+        {
+          "time": 23.0,
+          "duration": 2.0,
+          "value": "Bb:min",
+          "confidence": 1
+        },
+        {
+          "time": 23.2,
+          "duration": 2.0,
+          "value": "Gb:(3,5,b7)",
+          "confidence": 1
+        },
+        {
+          "time": 24.0,
+          "duration": 2.0,
+          "value": "Eb:(3,5,b7)/G",
+          "confidence": 1
+        },
+        {
+          "time": 24.2,
+          "duration": 2.0,
+          "value": "Eb:(3,5,b7)",
+          "confidence": 1
+        },
+        {
+          "time": 25.0,
+          "duration": 2.0,
+          "value": "Ab:maj",
+          "confidence": 1
+        },
+        {
+          "time": 25.2,
+          "duration": 1.0,
+          "value": "Ab:maj",
+          "confidence": 1
+        },
+        {
+          "time": 25.3,
+          "duration": 1.0,
+          "value": "Ab:maj/G",
+          "confidence": 1
+        },
+        {
+          "time": 26.0,
+          "duration": 2.0,
+          "value": "F:min",
+          "confidence": 1
+        },
+        {
+          "time": 26.2,
+          "duration": 2.0,
+          "value": "F:min/Eb",
+          "confidence": 1
+        },
+        {
+          "time": 27.0,
+          "duration": 2.0,
+          "value": "F:min",
+          "confidence": 1
+        },
+        {
+          "time": 27.2,
+          "duration": 2.0,
+          "value": "F:min/Eb",
+          "confidence": 1
+        },
+        {
+          "time": 28.0,
+          "duration": 2.0,
+          "value": "Ab:maj",
+          "confidence": 1
+        },
+        {
+          "time": 28.2,
+          "duration": 1.0,
+          "value": "Bb:(3,5,b7)",
+          "confidence": 1
+        },
+        {
+          "time": 28.3,
+          "duration": 1.0,
+          "value": "Bb:(3,5,b7)/Ab",
+          "confidence": 1
+        },
+        {
+          "time": 29.0,
+          "duration": 1.0,
+          "value": "Bb:(3,5,b7)/F",
+          "confidence": 1
+        },
+        {
+          "time": 29.1,
+          "duration": 1.0,
+          "value": "Bb:(3,5,b7)/D",
+          "confidence": 1
+        },
+        {
+          "time": 29.2,
+          "duration": 2.0,
+          "value": "Db:(3,5,b7)",
+          "confidence": 1
+        },
+        {
+          "time": 30.0,
+          "duration": 2.0,
+          "value": "C:(4,5,b7)",
+          "confidence": 1
+        },
+        {
+          "time": 30.2,
+          "duration": 2.0,
+          "value": "Db:maj/B",
+          "confidence": 1
+        },
+        {
+          "time": 31.0,
+          "duration": 2.0,
+          "value": "Bb:maj",
+          "confidence": 1
+        },
+        {
+          "time": 31.2,
+          "duration": 2.0,
+          "value": "Bb:(3,#5,b7)",
+          "confidence": 1
+        },
+        {
+          "time": 32.0,
+          "duration": 4.0,
           "value": "Eb:maj",
           "confidence": 1
         },
         {
-          "time": 4.3,
-          "duration": 1.0,
-          "value": "Eb:maj/G",
-=======
+          "time": 33.0,
+          "duration": 4.0,
+          "value": "Ab:maj",
+          "confidence": 1
+        },
+        {
+          "time": 34.0,
+          "duration": 4.0,
+          "value": "Bb:(3,5,b7)/Ab",
+          "confidence": 1
+        },
+        {
+          "time": 35.0,
+          "duration": 4.0,
+          "value": "Bb:(3,5,b7)/F",
+          "confidence": 1
+        },
+        {
+          "time": 36.0,
+          "duration": 4.0,
+          "value": "Eb:maj/Bb",
+          "confidence": 1
+        },
+        {
+          "time": 37.0,
+          "duration": 4.0,
+          "value": "Bb:(3,5,b7)",
+          "confidence": 1
+        },
+        {
+          "time": 38.0,
+          "duration": 4.0,
+          "value": "Eb:maj/Bb",
+          "confidence": 1
+        },
+        {
+          "time": 39.0,
+          "duration": 2.0,
+          "value": "Bb:(3,5,b7)",
+          "confidence": 1
+        },
+        {
+          "time": 39.2,
           "duration": 2.0,
           "value": "Eb:(3,5,b7)",
->>>>>>> 5725112b
-          "confidence": 1
-        },
-        {
-          "time": 5.0,
-          "duration": 1.0,
-<<<<<<< HEAD
-          "value": "Eb:maj/Bb",
-=======
-          "value": "Ab:maj/C",
->>>>>>> 5725112b
-          "confidence": 1
-        },
-        {
-          "time": 5.1,
-          "duration": 1.0,
-<<<<<<< HEAD
-          "value": "Bb:(3,5,b7)/D",
-=======
-          "value": "Ab:maj/Bb",
->>>>>>> 5725112b
-          "confidence": 1
-        },
-        {
-          "time": 5.2,
-<<<<<<< HEAD
-          "duration": 2.0,
-          "value": "Eb:(3,5,b7)",
-=======
-          "duration": 1.0,
-          "value": "Bb:maj/Ab",
-          "confidence": 1
-        },
-        {
-          "time": 5.3,
-          "duration": 1.0,
-          "value": "C:min/G",
->>>>>>> 5725112b
-          "confidence": 1
-        },
-        {
-          "time": 6.0,
-<<<<<<< HEAD
-          "duration": 1.0,
-          "value": "Ab:maj/C",
-          "confidence": 1
-        },
-        {
-          "time": 6.1,
-          "duration": 1.0,
-          "value": "Ab:maj/Bb",
-=======
-          "duration": 2.0,
-          "value": "F:min",
->>>>>>> 5725112b
-          "confidence": 1
-        },
-        {
-          "time": 6.2,
-<<<<<<< HEAD
-          "duration": 1.0,
-          "value": "Bb:maj/Ab",
-          "confidence": 1
-        },
-        {
-          "time": 6.3,
-          "duration": 1.0,
-          "value": "C:min/G",
-=======
-          "duration": 2.0,
-          "value": "F:min/Eb",
->>>>>>> 5725112b
-          "confidence": 1
-        },
-        {
-          "time": 7.0,
-          "duration": 2.0,
-          "value": "F:min",
-          "confidence": 1
-        },
-        {
-          "time": 7.2,
-          "duration": 2.0,
-          "value": "F:min/Eb",
-          "confidence": 1
-        },
-        {
-          "time": 8.0,
-<<<<<<< HEAD
-          "duration": 2.0,
-          "value": "F:min",
-          "confidence": 1
-        },
-        {
-          "time": 8.2,
-          "duration": 2.0,
-          "value": "F:min/Eb",
-          "confidence": 1
-        },
-        {
-          "time": 9.0,
-          "duration": 2.0,
-          "value": "Ab:maj",
-          "confidence": 1
-        },
-        {
-          "time": 9.2,
-          "duration": 2.0,
-=======
-          "duration": 2.0,
-          "value": "Ab:maj",
-          "confidence": 1
-        },
-        {
-          "time": 8.2,
-          "duration": 2.0,
-          "value": "Bb:(3,5,b7)",
-          "confidence": 1
-        },
-        {
-          "time": 9.0,
-          "duration": 4.0,
->>>>>>> 5725112b
-          "value": "Bb:(3,5,b7)",
-          "confidence": 1
-        },
-        {
-          "time": 10.0,
-          "duration": 4.0,
-<<<<<<< HEAD
-          "value": "Bb:(3,5,b7)",
-=======
-          "value": "Eb:maj/Bb",
->>>>>>> 5725112b
-          "confidence": 1
-        },
-        {
-          "time": 11.0,
-          "duration": 4.0,
-          "value": "Eb:maj/Bb",
-          "confidence": 1
-        },
-        {
-          "time": 12.0,
-          "duration": 4.0,
-<<<<<<< HEAD
-          "value": "Eb:maj/Bb",
-=======
-          "value": "Bb:(3,5,b7)/Ab",
->>>>>>> 5725112b
-          "confidence": 1
-        },
-        {
-          "time": 13.0,
-          "duration": 4.0,
-          "value": "Bb:(3,5,b7)/Ab",
-<<<<<<< HEAD
-          "confidence": 1
-        },
-        {
-          "time": 14.0,
-          "duration": 4.0,
-          "value": "Bb:(3,5,b7)/Ab",
-          "confidence": 1
-        },
-        {
-          "time": 15.0,
-          "duration": 4.0,
-          "value": "Eb:maj/Bb",
-          "confidence": 1
-        },
-        {
-          "time": 16.0,
-          "duration": 4.0,
-          "value": "Bb:(3,5,b7)",
-          "confidence": 1
-        },
-        {
-          "time": 17.0,
-          "duration": 4.0,
-          "value": "Eb:(3,5,b7)/Bb",
-          "confidence": 1
-        },
-        {
-          "time": 18.0,
-          "duration": 4.0,
-          "value": "Eb:(3,5,b7)",
-          "confidence": 1
-        },
-        {
-          "time": 19.0,
-          "duration": 1.0,
-          "value": "Ab:maj",
-          "confidence": 1
-        },
-        {
-          "time": 19.1,
-          "duration": 1.0,
-          "value": "Ab:maj/G",
-          "confidence": 1
-        },
-        {
-          "time": 19.2,
-          "duration": 1.0,
-          "value": "Db:maj/F",
-          "confidence": 1
-        },
-        {
-          "time": 19.3,
-          "duration": 1.0,
-          "value": "Db:maj/Ab",
-          "confidence": 1
-        },
-        {
-          "time": 20.0,
-          "duration": 2.0,
-          "value": "Ab:maj/Eb",
-=======
-          "confidence": 1
-        },
-        {
-          "time": 14.0,
-          "duration": 4.0,
-          "value": "Eb:maj/Bb",
-          "confidence": 1
-        },
-        {
-          "time": 15.0,
-          "duration": 4.0,
-          "value": "Bb:(3,5,b7)",
-          "confidence": 1
-        },
-        {
-          "time": 16.0,
-          "duration": 4.0,
-          "value": "Eb:(3,5,b7)/Bb",
-          "confidence": 1
-        },
-        {
-          "time": 17.0,
-          "duration": 4.0,
-          "value": "Eb:(3,5,b7)",
-          "confidence": 1
-        },
-        {
-          "time": 18.0,
-          "duration": 1.0,
-          "value": "Ab:maj",
-          "confidence": 1
-        },
-        {
-          "time": 18.1,
-          "duration": 1.0,
-          "value": "Ab:maj/G",
-          "confidence": 1
-        },
-        {
-          "time": 18.2,
-          "duration": 1.0,
-          "value": "Db:maj/F",
-          "confidence": 1
-        },
-        {
-          "time": 18.3,
-          "duration": 1.0,
-          "value": "Db:maj/Ab",
->>>>>>> 5725112b
-          "confidence": 1
-        },
-        {
-          "time": 20.2,
-          "duration": 2.0,
-<<<<<<< HEAD
-          "value": "Db:(3,5,6)",
-=======
-          "value": "Ab:maj/Eb",
->>>>>>> 5725112b
-          "confidence": 1
-        },
-        {
-          "time": 21.0,
-          "duration": 2.0,
-<<<<<<< HEAD
-          "value": "Ab:maj/Eb",
-=======
-          "value": "Db:(3,5,6)",
->>>>>>> 5725112b
-          "confidence": 1
-        },
-        {
-          "time": 21.2,
-          "duration": 2.0,
-<<<<<<< HEAD
-          "value": "Db:(3,5,6)",
-=======
-          "value": "Ab:maj/Eb",
->>>>>>> 5725112b
-          "confidence": 1
-        },
-        {
-          "time": 22.0,
-          "duration": 2.0,
-<<<<<<< HEAD
-          "value": "Ab:maj/C",
-          "confidence": 1
-        },
-        {
-          "time": 22.2,
-          "duration": 1.0,
-          "value": "Eb:maj",
-          "confidence": 1
-        },
-        {
-          "time": 22.3,
-          "duration": 1.0,
-          "value": "Eb:maj/G",
-=======
-          "value": "Db:(3,5,6)",
-          "confidence": 1
-        },
-        {
-          "time": 21.0,
-          "duration": 2.0,
-          "value": "Ab:maj/C",
-          "confidence": 1
-        },
-        {
-          "time": 21.2,
-          "duration": 1.0,
-          "value": "Eb:maj",
-          "confidence": 1
-        },
-        {
-          "time": 21.3,
-          "duration": 1.0,
-          "value": "Eb:maj/G",
-          "confidence": 1
-        },
-        {
-          "time": 22.0,
-          "duration": 1.0,
-          "value": "Eb:maj/Bb",
-          "confidence": 1
-        },
-        {
-          "time": 22.1,
-          "duration": 1.0,
-          "value": "Bb:(3,5,b7)/D",
-          "confidence": 1
-        },
-        {
-          "time": 22.2,
-          "duration": 2.0,
-          "value": "Eb:min",
->>>>>>> 5725112b
-          "confidence": 1
-        },
-        {
-          "time": 23.0,
-<<<<<<< HEAD
-          "duration": 1.0,
-          "value": "Eb:maj/Bb",
-          "confidence": 1
-        },
-        {
-          "time": 23.1,
-          "duration": 1.0,
-          "value": "Bb:(3,5,b7)/D",
-=======
-          "duration": 2.0,
-          "value": "Bb:min",
->>>>>>> 5725112b
-          "confidence": 1
-        },
-        {
-          "time": 23.2,
-          "duration": 2.0,
-<<<<<<< HEAD
-          "value": "Eb:min",
-=======
-          "value": "Gb:(3,5,b7)",
->>>>>>> 5725112b
-          "confidence": 1
-        },
-        {
-          "time": 24.0,
-          "duration": 2.0,
-<<<<<<< HEAD
-          "value": "Bb:min",
-=======
-          "value": "Eb:(3,5,b7)/G",
->>>>>>> 5725112b
-          "confidence": 1
-        },
-        {
-          "time": 24.2,
-          "duration": 2.0,
-<<<<<<< HEAD
-          "value": "Gb:(3,5,b7)",
-=======
-          "value": "Eb:(3,5,b7)",
->>>>>>> 5725112b
-          "confidence": 1
-        },
-        {
-          "time": 25.0,
-          "duration": 2.0,
-<<<<<<< HEAD
-          "value": "Eb:(3,5,b7)/G",
-=======
-          "value": "Ab:maj",
->>>>>>> 5725112b
-          "confidence": 1
-        },
-        {
-          "time": 25.2,
-<<<<<<< HEAD
-          "duration": 2.0,
-          "value": "Eb:(3,5,b7)",
-=======
-          "duration": 1.0,
-          "value": "Ab:maj",
-          "confidence": 1
-        },
-        {
-          "time": 25.3,
-          "duration": 1.0,
-          "value": "Ab:maj/G",
->>>>>>> 5725112b
-          "confidence": 1
-        },
-        {
-          "time": 26.0,
-          "duration": 2.0,
-<<<<<<< HEAD
-          "value": "Ab:maj",
-=======
-          "value": "F:min",
->>>>>>> 5725112b
-          "confidence": 1
-        },
-        {
-          "time": 26.2,
-<<<<<<< HEAD
-          "duration": 1.0,
-          "value": "Ab:maj",
-          "confidence": 1
-        },
-        {
-          "time": 26.3,
-          "duration": 1.0,
-          "value": "Ab:maj/G",
-=======
-          "duration": 2.0,
-          "value": "F:min/Eb",
->>>>>>> 5725112b
-          "confidence": 1
-        },
-        {
-          "time": 27.0,
-          "duration": 2.0,
-          "value": "F:min",
-          "confidence": 1
-        },
-        {
-          "time": 27.2,
-          "duration": 2.0,
-          "value": "F:min/Eb",
-          "confidence": 1
-        },
-        {
-          "time": 28.0,
-          "duration": 2.0,
-<<<<<<< HEAD
-          "value": "F:min",
-=======
-          "value": "Ab:maj",
->>>>>>> 5725112b
-          "confidence": 1
-        },
-        {
-          "time": 28.2,
-<<<<<<< HEAD
-          "duration": 2.0,
-          "value": "F:min/Eb",
-=======
-          "duration": 1.0,
-          "value": "Bb:(3,5,b7)",
-          "confidence": 1
-        },
-        {
-          "time": 28.3,
-          "duration": 1.0,
-          "value": "Bb:(3,5,b7)/Ab",
->>>>>>> 5725112b
-          "confidence": 1
-        },
-        {
-          "time": 29.0,
-<<<<<<< HEAD
-          "duration": 2.0,
-          "value": "Ab:maj",
-=======
-          "duration": 1.0,
-          "value": "Bb:(3,5,b7)/F",
-          "confidence": 1
-        },
-        {
-          "time": 29.1,
-          "duration": 1.0,
-          "value": "Bb:(3,5,b7)/D",
->>>>>>> 5725112b
-          "confidence": 1
-        },
-        {
-          "time": 29.2,
-<<<<<<< HEAD
-          "duration": 1.0,
-          "value": "Bb:(3,5,b7)",
-          "confidence": 1
-        },
-        {
-          "time": 29.3,
-          "duration": 1.0,
-          "value": "Bb:(3,5,b7)/Ab",
-=======
-          "duration": 2.0,
-          "value": "Db:(3,5,b7)",
->>>>>>> 5725112b
-          "confidence": 1
-        },
-        {
-          "time": 30.0,
-<<<<<<< HEAD
-          "duration": 1.0,
-          "value": "Bb:(3,5,b7)/F",
-          "confidence": 1
-        },
-        {
-          "time": 30.1,
-          "duration": 1.0,
-          "value": "Bb:(3,5,b7)/D",
-=======
-          "duration": 2.0,
-          "value": "C:(4,5,b7)",
->>>>>>> 5725112b
-          "confidence": 1
-        },
-        {
-          "time": 30.2,
-          "duration": 2.0,
-<<<<<<< HEAD
-          "value": "Db:(3,5,b7)",
-=======
-          "value": "Db:maj/B",
->>>>>>> 5725112b
-          "confidence": 1
-        },
-        {
-          "time": 31.0,
-          "duration": 2.0,
-<<<<<<< HEAD
-          "value": "C:(4,5,b7)",
-=======
-          "value": "Bb:maj",
->>>>>>> 5725112b
-          "confidence": 1
-        },
-        {
-          "time": 31.2,
-          "duration": 2.0,
-<<<<<<< HEAD
-          "value": "Db:maj/B",
-=======
-          "value": "Bb:(3,#5,b7)",
->>>>>>> 5725112b
-          "confidence": 1
-        },
-        {
-          "time": 32.0,
-<<<<<<< HEAD
-          "duration": 2.0,
-          "value": "Bb:maj",
-          "confidence": 1
-        },
-        {
-          "time": 32.2,
-          "duration": 2.0,
-          "value": "Bb:(3,#5,b7)",
-          "confidence": 1
-        },
-        {
-          "time": 33.0,
-          "duration": 4.0,
-          "value": "Eb:maj",
-=======
-          "duration": 4.0,
-          "value": "Eb:maj",
-          "confidence": 1
-        },
-        {
-          "time": 33.0,
-          "duration": 4.0,
-          "value": "Ab:maj",
-          "confidence": 1
-        },
-        {
-          "time": 34.0,
-          "duration": 4.0,
-          "value": "Bb:(3,5,b7)/Ab",
->>>>>>> 5725112b
-          "confidence": 1
-        },
-        {
-          "time": 35.0,
-          "duration": 4.0,
-<<<<<<< HEAD
-          "value": "Ab:maj",
-          "confidence": 1
-        },
-        {
-          "time": 35.0,
-          "duration": 4.0,
-          "value": "Bb:(3,5,b7)/Ab",
-          "confidence": 1
-        },
-        {
-          "time": 36.0,
-          "duration": 4.0,
-          "value": "Bb:(3,5,b7)/F",
-          "confidence": 1
-        },
-        {
-          "time": 37.0,
-          "duration": 4.0,
-          "value": "Eb:maj/Bb",
-          "confidence": 1
-        },
-        {
-          "time": 38.0,
-          "duration": 4.0,
-          "value": "Bb:(3,5,b7)",
-          "confidence": 1
-        },
-        {
-          "time": 39.0,
-          "duration": 4.0,
-=======
-          "value": "Bb:(3,5,b7)/F",
-          "confidence": 1
-        },
-        {
-          "time": 36.0,
-          "duration": 4.0,
-          "value": "Eb:maj/Bb",
-          "confidence": 1
-        },
-        {
-          "time": 37.0,
-          "duration": 4.0,
-          "value": "Bb:(3,5,b7)",
-          "confidence": 1
-        },
-        {
-          "time": 38.0,
-          "duration": 4.0,
->>>>>>> 5725112b
-          "value": "Eb:maj/Bb",
-          "confidence": 1
-        },
-        {
-<<<<<<< HEAD
+          "confidence": 1
+        },
+        {
           "time": 40.0,
-=======
-          "time": 39.0,
->>>>>>> 5725112b
-          "duration": 2.0,
-          "value": "Bb:(3,5,b7)",
-          "confidence": 1
-        },
-        {
-<<<<<<< HEAD
-          "time": 40.2,
-=======
-          "time": 39.2,
->>>>>>> 5725112b
-          "duration": 2.0,
-          "value": "Eb:(3,5,b7)",
-          "confidence": 1
-        },
-        {
-<<<<<<< HEAD
-          "time": 41.0,
-=======
-          "time": 40.0,
->>>>>>> 5725112b
           "duration": 4.0,
           "value": "Ab:maj",
           "confidence": 1
