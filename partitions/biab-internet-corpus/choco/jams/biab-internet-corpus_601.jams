--- conflicted
+++ resolved
@@ -79,21 +79,13 @@
         {
           "time": 10.0,
           "duration": 4.0,
-<<<<<<< HEAD
-          "value": "D:dim",
-=======
-          "value": "G:min(b7)",
->>>>>>> 5725112b
+          "value": "G:min(b7)",
           "confidence": 1
         },
         {
           "time": 11.0,
           "duration": 4.0,
-<<<<<<< HEAD
-          "value": "G:min(b7)",
-=======
-          "value": "C:(3,5,b7)",
->>>>>>> 5725112b
+          "value": "C:(3,5,b7)",
           "confidence": 1
         },
         {
@@ -117,31 +109,19 @@
         {
           "time": 15.0,
           "duration": 4.0,
-<<<<<<< HEAD
-          "value": "G:min(b7)",
-=======
           "value": "G:min(6)",
->>>>>>> 5725112b
           "confidence": 1
         },
         {
           "time": 16.0,
           "duration": 4.0,
-<<<<<<< HEAD
-          "value": "G:min(6)",
-=======
-          "value": "G:min(b7)",
->>>>>>> 5725112b
+          "value": "G:min(b7)",
           "confidence": 1
         },
         {
           "time": 17.0,
           "duration": 4.0,
-<<<<<<< HEAD
-          "value": "G:min(b7)",
-=======
-          "value": "C:(3,5,b7)",
->>>>>>> 5725112b
+          "value": "C:(3,5,b7)",
           "confidence": 1
         },
         {
@@ -165,11 +145,7 @@
         {
           "time": 21.0,
           "duration": 4.0,
-<<<<<<< HEAD
-          "value": "C:min(b7)",
-=======
           "value": "F:(3,5,b7)",
->>>>>>> 5725112b
           "confidence": 1
         },
         {
@@ -193,15 +169,6 @@
         {
           "time": 25.0,
           "duration": 4.0,
-<<<<<<< HEAD
-          "value": "G:min(b7)",
-          "confidence": 1
-        },
-        {
-          "time": 26.0,
-          "duration": 4.0,
-=======
->>>>>>> 5725112b
           "value": "C:(3,5,b7)",
           "confidence": 1
         },
