--- conflicted
+++ resolved
@@ -161,21 +161,13 @@
           "confidence": 1
         },
         {
-<<<<<<< HEAD
-          "time": 20.1,
-=======
           "time": 19.1,
->>>>>>> 5725112b
-          "duration": 1.0,
-          "value": "G:maj",
-          "confidence": 1
-        },
-        {
-<<<<<<< HEAD
-          "time": 20.2,
-=======
+          "duration": 1.0,
+          "value": "G:maj",
+          "confidence": 1
+        },
+        {
           "time": 19.2,
->>>>>>> 5725112b
           "duration": 1.0,
           "value": "G:dim",
           "confidence": 1
@@ -247,21 +239,13 @@
           "confidence": 1
         },
         {
-<<<<<<< HEAD
-          "time": 28.1,
-=======
           "time": 27.1,
->>>>>>> 5725112b
           "duration": 1.0,
           "value": "E:min/Db",
           "confidence": 1
         },
         {
-<<<<<<< HEAD
-          "time": 28.2,
-=======
           "time": 27.2,
->>>>>>> 5725112b
           "duration": 2.0,
           "value": "C:min",
           "confidence": 1
