--- conflicted
+++ resolved
@@ -17,35 +17,20 @@
       "namespace": "chord",
       "data": [
         {
-<<<<<<< HEAD
+          "time": 0.0,
+          "duration": 4.0,
+          "value": "C:maj",
+          "confidence": 1
+        },
+        {
           "time": 1.0,
-          "duration": 4.0,
-          "value": "C:maj",
-=======
-          "time": 0.0,
-          "duration": 4.0,
-          "value": "C:maj",
-          "confidence": 1
-        },
-        {
-          "time": 1.0,
-          "duration": 2.0,
-          "value": "A:min",
->>>>>>> 5725112b
+          "duration": 2.0,
+          "value": "A:min",
           "confidence": 1
         },
         {
           "time": 1.2,
           "duration": 2.0,
-<<<<<<< HEAD
-          "value": "A:min",
-          "confidence": 1
-        },
-        {
-          "time": 2.2,
-          "duration": 2.0,
-          "value": "F:maj",
-=======
           "value": "F:maj",
           "confidence": 1
         },
@@ -53,15 +38,10 @@
           "time": 2.0,
           "duration": 4.0,
           "value": "C:maj",
->>>>>>> 5725112b
           "confidence": 1
         },
         {
           "time": 3.0,
-<<<<<<< HEAD
-          "duration": 4.0,
-          "value": "C:maj",
-=======
           "duration": 2.0,
           "value": "A:min",
           "confidence": 1
@@ -70,32 +50,16 @@
           "time": 3.2,
           "duration": 2.0,
           "value": "F:maj",
->>>>>>> 5725112b
           "confidence": 1
         },
         {
           "time": 4.0,
-<<<<<<< HEAD
-          "duration": 2.0,
-          "value": "A:min",
-          "confidence": 1
-        },
-        {
-          "time": 4.2,
-          "duration": 2.0,
-          "value": "F:maj",
+          "duration": 4.0,
+          "value": "C:maj",
           "confidence": 1
         },
         {
           "time": 5.0,
-=======
->>>>>>> 5725112b
-          "duration": 4.0,
-          "value": "C:maj",
-          "confidence": 1
-        },
-        {
-          "time": 5.0,
           "duration": 2.0,
           "value": "A:min",
           "confidence": 1
@@ -107,29 +71,19 @@
           "confidence": 1
         },
         {
-<<<<<<< HEAD
+          "time": 6.0,
+          "duration": 4.0,
+          "value": "F:maj",
+          "confidence": 1
+        },
+        {
           "time": 7.0,
           "duration": 4.0,
-          "value": "F:maj",
-=======
-          "time": 6.0,
-          "duration": 4.0,
-          "value": "F:maj",
-          "confidence": 1
-        },
-        {
-          "time": 7.0,
-          "duration": 4.0,
-          "value": "G:maj",
->>>>>>> 5725112b
+          "value": "G:maj",
           "confidence": 1
         },
         {
           "time": 8.0,
-<<<<<<< HEAD
-          "duration": 4.0,
-          "value": "G:maj",
-=======
           "duration": 2.0,
           "value": "G:maj",
           "confidence": 1
@@ -138,41 +92,22 @@
           "time": 8.2,
           "duration": 2.0,
           "value": "C:maj",
->>>>>>> 5725112b
           "confidence": 1
         },
         {
           "time": 9.0,
-<<<<<<< HEAD
-          "duration": 2.0,
-          "value": "G:maj",
-          "confidence": 1
-        },
-        {
-          "time": 9.2,
-          "duration": 2.0,
-=======
-          "duration": 4.0,
->>>>>>> 5725112b
+          "duration": 4.0,
           "value": "C:maj",
           "confidence": 1
         },
         {
           "time": 10.0,
           "duration": 4.0,
-<<<<<<< HEAD
-          "value": "C:maj",
-=======
-          "value": "A:min",
->>>>>>> 5725112b
+          "value": "A:min",
           "confidence": 1
         },
         {
           "time": 11.0,
-<<<<<<< HEAD
-          "duration": 4.0,
-          "value": "A:min",
-=======
           "duration": 2.0,
           "value": "A:min",
           "confidence": 1
@@ -181,85 +116,48 @@
           "time": 11.2,
           "duration": 2.0,
           "value": "F:maj",
->>>>>>> 5725112b
           "confidence": 1
         },
         {
           "time": 12.0,
-<<<<<<< HEAD
-          "duration": 2.0,
-          "value": "A:min",
-          "confidence": 1
-        },
-        {
-          "time": 12.2,
-          "duration": 2.0,
-=======
-          "duration": 4.0,
->>>>>>> 5725112b
+          "duration": 4.0,
           "value": "F:maj",
           "confidence": 1
         },
         {
           "time": 13.0,
-<<<<<<< HEAD
-          "duration": 4.0,
-          "value": "F:maj",
-=======
-          "duration": 2.0,
-          "value": "G:maj",
->>>>>>> 5725112b
+          "duration": 2.0,
+          "value": "G:maj",
           "confidence": 1
         },
         {
           "time": 13.2,
           "duration": 2.0,
-<<<<<<< HEAD
-          "value": "G:maj",
-          "confidence": 1
-        },
-        {
-          "time": 14.2,
-          "duration": 2.0,
-=======
           "value": "C:maj",
           "confidence": 1
         },
         {
           "time": 14.0,
           "duration": 4.0,
->>>>>>> 5725112b
           "value": "C:maj",
           "confidence": 1
         },
         {
           "time": 15.0,
           "duration": 4.0,
-<<<<<<< HEAD
-          "value": "C:maj",
-=======
-          "value": "A:min",
->>>>>>> 5725112b
+          "value": "A:min",
           "confidence": 1
         },
         {
           "time": 16.0,
           "duration": 4.0,
-<<<<<<< HEAD
-          "value": "A:min",
-=======
-          "value": "F:maj",
->>>>>>> 5725112b
+          "value": "F:maj",
           "confidence": 1
         },
         {
           "time": 17.0,
           "duration": 4.0,
-<<<<<<< HEAD
-          "value": "F:maj",
-=======
-          "value": "G:maj",
->>>>>>> 5725112b
+          "value": "G:maj",
           "confidence": 1
         },
         {
@@ -271,31 +169,19 @@
         {
           "time": 19.0,
           "duration": 4.0,
-<<<<<<< HEAD
-          "value": "G:maj",
-=======
-          "value": "A:min",
->>>>>>> 5725112b
+          "value": "A:min",
           "confidence": 1
         },
         {
           "time": 20.0,
           "duration": 4.0,
-<<<<<<< HEAD
-          "value": "A:min",
-=======
-          "value": "F:maj",
->>>>>>> 5725112b
+          "value": "F:maj",
           "confidence": 1
         },
         {
           "time": 21.0,
           "duration": 4.0,
-<<<<<<< HEAD
-          "value": "F:maj",
-=======
-          "value": "G:maj",
->>>>>>> 5725112b
+          "value": "G:maj",
           "confidence": 1
         },
         {
@@ -307,74 +193,41 @@
         {
           "time": 23.0,
           "duration": 4.0,
-<<<<<<< HEAD
-          "value": "G:maj",
-=======
-          "value": "A:min",
->>>>>>> 5725112b
+          "value": "A:min",
           "confidence": 1
         },
         {
           "time": 24.0,
           "duration": 4.0,
-<<<<<<< HEAD
-          "value": "A:min",
-=======
-          "value": "F:maj",
->>>>>>> 5725112b
+          "value": "F:maj",
           "confidence": 1
         },
         {
           "time": 25.0,
           "duration": 4.0,
-<<<<<<< HEAD
-          "value": "F:maj",
-=======
-          "value": "G:maj",
->>>>>>> 5725112b
+          "value": "G:maj",
           "confidence": 1
         },
         {
           "time": 26.0,
           "duration": 4.0,
-<<<<<<< HEAD
-          "value": "G:maj",
-=======
-          "value": "C:maj",
->>>>>>> 5725112b
+          "value": "C:maj",
           "confidence": 1
         },
         {
           "time": 27.0,
           "duration": 4.0,
-<<<<<<< HEAD
-          "value": "C:maj",
-=======
-          "value": "F:maj",
->>>>>>> 5725112b
+          "value": "F:maj",
           "confidence": 1
         },
         {
           "time": 28.0,
-<<<<<<< HEAD
-          "duration": 4.0,
-          "value": "F:maj",
+          "duration": 4.0,
+          "value": "C:maj",
           "confidence": 1
         },
         {
           "time": 29.0,
-=======
->>>>>>> 5725112b
-          "duration": 4.0,
-          "value": "C:maj",
-          "confidence": 1
-        },
-        {
-<<<<<<< HEAD
-          "time": 30.0,
-=======
-          "time": 29.0,
->>>>>>> 5725112b
           "duration": 4.0,
           "value": "G:maj",
           "confidence": 1
