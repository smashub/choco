--- conflicted
+++ resolved
@@ -71,319 +71,295 @@
           "confidence": 1
         },
         {
-<<<<<<< HEAD
-          "time": 6.1,
-=======
           "time": 5.1,
->>>>>>> 5725112b
           "duration": 1.0,
           "value": "F:(3,5,b7,9)",
           "confidence": 1
         },
         {
-<<<<<<< HEAD
+          "time": 5.2,
+          "duration": 1.0,
+          "value": "E:(3,5,b7,9)",
+          "confidence": 1
+        },
+        {
+          "time": 5.3,
+          "duration": 1.0,
+          "value": "Eb:(3,5,b7,9)",
+          "confidence": 1
+        },
+        {
+          "time": 6.0,
+          "duration": 2.0,
+          "value": "Ab:maj7",
+          "confidence": 1
+        },
+        {
           "time": 6.2,
-=======
-          "time": 5.2,
->>>>>>> 5725112b
+          "duration": 2.0,
+          "value": "Db:(3,5,b7,9)",
+          "confidence": 1
+        },
+        {
+          "time": 7.0,
+          "duration": 2.0,
+          "value": "C:min(b7)",
+          "confidence": 1
+        },
+        {
+          "time": 7.2,
+          "duration": 2.0,
+          "value": "F:(3,5,b7,9)",
+          "confidence": 1
+        },
+        {
+          "time": 8.0,
+          "duration": 4.0,
+          "value": "Bb:(3,5,b7,9)",
+          "confidence": 1
+        },
+        {
+          "time": 9.0,
+          "duration": 2.0,
+          "value": "Bb:min(b7)",
+          "confidence": 1
+        },
+        {
+          "time": 9.2,
+          "duration": 2.0,
+          "value": "Eb:(3,5,b7,9)",
+          "confidence": 1
+        },
+        {
+          "time": 10.0,
+          "duration": 2.0,
+          "value": "Ab:maj7",
+          "confidence": 1
+        },
+        {
+          "time": 10.2,
+          "duration": 2.0,
+          "value": "Db:(3,5,b7)",
+          "confidence": 1
+        },
+        {
+          "time": 11.0,
+          "duration": 2.0,
+          "value": "C:min(b7)",
+          "confidence": 1
+        },
+        {
+          "time": 11.2,
+          "duration": 2.0,
+          "value": "B:dim",
+          "confidence": 1
+        },
+        {
+          "time": 12.0,
+          "duration": 4.0,
+          "value": "Bb:min(b7)",
+          "confidence": 1
+        },
+        {
+          "time": 13.0,
+          "duration": 1.0,
+          "value": "Gb:(3,5,b7,9)",
+          "confidence": 1
+        },
+        {
+          "time": 13.1,
+          "duration": 1.0,
+          "value": "F:(3,5,b7,9)",
+          "confidence": 1
+        },
+        {
+          "time": 13.2,
           "duration": 1.0,
           "value": "E:(3,5,b7,9)",
           "confidence": 1
         },
         {
-          "time": 5.3,
-          "duration": 1.0,
-          "value": "Eb:(3,5,b7,9)",
-          "confidence": 1
-        },
-        {
-          "time": 6.0,
-          "duration": 2.0,
-          "value": "Ab:maj7",
-          "confidence": 1
-        },
-        {
-          "time": 6.2,
-          "duration": 2.0,
-          "value": "Db:(3,5,b7,9)",
-          "confidence": 1
-        },
-        {
-          "time": 7.0,
-          "duration": 2.0,
-          "value": "C:min(b7)",
-          "confidence": 1
-        },
-        {
-          "time": 7.2,
+          "time": 13.3,
+          "duration": 1.0,
+          "value": "Eb:(3,5,b7,9)",
+          "confidence": 1
+        },
+        {
+          "time": 14.0,
+          "duration": 2.0,
+          "value": "Ab:(3,5,6)",
+          "confidence": 1
+        },
+        {
+          "time": 14.2,
+          "duration": 2.0,
+          "value": "Db:min(b7)",
+          "confidence": 1
+        },
+        {
+          "time": 15.0,
+          "duration": 2.0,
+          "value": "Ab:maj7",
+          "confidence": 1
+        },
+        {
+          "time": 15.2,
+          "duration": 2.0,
+          "value": "F:(3,5,b7)",
+          "confidence": 1
+        },
+        {
+          "time": 16.0,
+          "duration": 2.0,
+          "value": "Bb:min(b7)",
+          "confidence": 1
+        },
+        {
+          "time": 16.2,
+          "duration": 2.0,
+          "value": "Eb:(3,5,b7,9)",
+          "confidence": 1
+        },
+        {
+          "time": 17.0,
+          "duration": 2.0,
+          "value": "Ab:maj7",
+          "confidence": 1
+        },
+        {
+          "time": 17.2,
+          "duration": 2.0,
+          "value": "F:(3,5,b7)",
+          "confidence": 1
+        },
+        {
+          "time": 18.0,
+          "duration": 2.0,
+          "value": "Bb:min(b7)",
+          "confidence": 1
+        },
+        {
+          "time": 18.2,
+          "duration": 2.0,
+          "value": "Eb:(3,5,b7,9)",
+          "confidence": 1
+        },
+        {
+          "time": 19.0,
+          "duration": 2.0,
+          "value": "Ab:maj7",
+          "confidence": 1
+        },
+        {
+          "time": 19.2,
+          "duration": 2.0,
+          "value": "F:min(b7)",
+          "confidence": 1
+        },
+        {
+          "time": 20.0,
+          "duration": 2.0,
+          "value": "C:min(b7)",
+          "confidence": 1
+        },
+        {
+          "time": 20.2,
           "duration": 2.0,
           "value": "F:(3,5,b7,9)",
           "confidence": 1
         },
         {
-          "time": 8.0,
+          "time": 21.0,
+          "duration": 2.0,
+          "value": "Bb:maj7",
+          "confidence": 1
+        },
+        {
+          "time": 21.2,
+          "duration": 2.0,
+          "value": "B:dim",
+          "confidence": 1
+        },
+        {
+          "time": 22.0,
+          "duration": 4.0,
+          "value": "C:min(b7)",
+          "confidence": 1
+        },
+        {
+          "time": 23.0,
+          "duration": 2.0,
+          "value": "F:(4,5,b7)",
+          "confidence": 1
+        },
+        {
+          "time": 23.2,
+          "duration": 2.0,
+          "value": "F:(3,5,b7)",
+          "confidence": 1
+        },
+        {
+          "time": 24.0,
           "duration": 4.0,
           "value": "Bb:(3,5,b7,9)",
           "confidence": 1
         },
         {
-          "time": 9.0,
-          "duration": 2.0,
-          "value": "Bb:min(b7)",
-          "confidence": 1
-        },
-        {
-          "time": 9.2,
-          "duration": 2.0,
-          "value": "Eb:(3,5,b7,9)",
-          "confidence": 1
-        },
-        {
-          "time": 10.0,
-          "duration": 2.0,
-          "value": "Ab:maj7",
-          "confidence": 1
-        },
-        {
-          "time": 10.2,
+          "time": 25.0,
+          "duration": 2.0,
+          "value": "Bb:min(b7)",
+          "confidence": 1
+        },
+        {
+          "time": 25.2,
+          "duration": 2.0,
+          "value": "Eb:(3,5,b7,9)",
+          "confidence": 1
+        },
+        {
+          "time": 26.0,
+          "duration": 2.0,
+          "value": "Ab:(3,5,6)",
+          "confidence": 1
+        },
+        {
+          "time": 26.2,
           "duration": 2.0,
           "value": "Db:(3,5,b7)",
           "confidence": 1
         },
         {
-          "time": 11.0,
-          "duration": 2.0,
-          "value": "C:min(b7)",
-          "confidence": 1
-        },
-        {
-          "time": 11.2,
+          "time": 27.0,
+          "duration": 2.0,
+          "value": "C:min(b7)",
+          "confidence": 1
+        },
+        {
+          "time": 27.2,
           "duration": 2.0,
           "value": "B:dim",
           "confidence": 1
         },
         {
-          "time": 12.0,
-          "duration": 4.0,
-          "value": "Bb:min(b7)",
-          "confidence": 1
-        },
-        {
-          "time": 13.0,
+          "time": 28.0,
+          "duration": 4.0,
+          "value": "Bb:min(b7)",
+          "confidence": 1
+        },
+        {
+          "time": 29.0,
           "duration": 1.0,
           "value": "Gb:(3,5,b7,9)",
           "confidence": 1
         },
         {
-<<<<<<< HEAD
-          "time": 14.1,
-=======
-          "time": 13.1,
->>>>>>> 5725112b
+          "time": 29.1,
           "duration": 1.0,
           "value": "F:(3,5,b7,9)",
           "confidence": 1
         },
         {
-<<<<<<< HEAD
-          "time": 14.2,
-=======
-          "time": 13.2,
->>>>>>> 5725112b
-          "duration": 1.0,
-          "value": "E:(3,5,b7,9)",
-          "confidence": 1
-        },
-        {
-          "time": 13.3,
-          "duration": 1.0,
-          "value": "Eb:(3,5,b7,9)",
-          "confidence": 1
-        },
-        {
-          "time": 14.0,
-          "duration": 2.0,
-          "value": "Ab:(3,5,6)",
-          "confidence": 1
-        },
-        {
-          "time": 14.2,
-          "duration": 2.0,
-          "value": "Db:min(b7)",
-          "confidence": 1
-        },
-        {
-          "time": 15.0,
-          "duration": 2.0,
-          "value": "Ab:maj7",
-          "confidence": 1
-        },
-        {
-          "time": 15.2,
-          "duration": 2.0,
-          "value": "F:(3,5,b7)",
-          "confidence": 1
-        },
-        {
-          "time": 16.0,
-          "duration": 2.0,
-          "value": "Bb:min(b7)",
-          "confidence": 1
-        },
-        {
-          "time": 16.2,
-          "duration": 2.0,
-          "value": "Eb:(3,5,b7,9)",
-          "confidence": 1
-        },
-        {
-          "time": 17.0,
-          "duration": 2.0,
-          "value": "Ab:maj7",
-          "confidence": 1
-        },
-        {
-          "time": 17.2,
-          "duration": 2.0,
-          "value": "F:(3,5,b7)",
-          "confidence": 1
-        },
-        {
-          "time": 18.0,
-          "duration": 2.0,
-          "value": "Bb:min(b7)",
-          "confidence": 1
-        },
-        {
-          "time": 18.2,
-          "duration": 2.0,
-          "value": "Eb:(3,5,b7,9)",
-          "confidence": 1
-        },
-        {
-          "time": 19.0,
-          "duration": 2.0,
-          "value": "Ab:maj7",
-          "confidence": 1
-        },
-        {
-          "time": 19.2,
-          "duration": 2.0,
-          "value": "F:min(b7)",
-          "confidence": 1
-        },
-        {
-          "time": 20.0,
-          "duration": 2.0,
-          "value": "C:min(b7)",
-          "confidence": 1
-        },
-        {
-          "time": 20.2,
-          "duration": 2.0,
-          "value": "F:(3,5,b7,9)",
-          "confidence": 1
-        },
-        {
-          "time": 21.0,
-          "duration": 2.0,
-          "value": "Bb:maj7",
-          "confidence": 1
-        },
-        {
-          "time": 21.2,
-          "duration": 2.0,
-          "value": "B:dim",
-          "confidence": 1
-        },
-        {
-          "time": 22.0,
-          "duration": 4.0,
-          "value": "C:min(b7)",
-          "confidence": 1
-        },
-        {
-          "time": 23.0,
-          "duration": 2.0,
-          "value": "F:(4,5,b7)",
-          "confidence": 1
-        },
-        {
-          "time": 23.2,
-          "duration": 2.0,
-          "value": "F:(3,5,b7)",
-          "confidence": 1
-        },
-        {
-          "time": 24.0,
-          "duration": 4.0,
-          "value": "Bb:(3,5,b7,9)",
-          "confidence": 1
-        },
-        {
-          "time": 25.0,
-          "duration": 2.0,
-          "value": "Bb:min(b7)",
-          "confidence": 1
-        },
-        {
-          "time": 25.2,
-          "duration": 2.0,
-          "value": "Eb:(3,5,b7,9)",
-          "confidence": 1
-        },
-        {
-          "time": 26.0,
-          "duration": 2.0,
-          "value": "Ab:(3,5,6)",
-          "confidence": 1
-        },
-        {
-          "time": 26.2,
-          "duration": 2.0,
-          "value": "Db:(3,5,b7)",
-          "confidence": 1
-        },
-        {
-          "time": 27.0,
-          "duration": 2.0,
-          "value": "C:min(b7)",
-          "confidence": 1
-        },
-        {
-          "time": 27.2,
-          "duration": 2.0,
-          "value": "B:dim",
-          "confidence": 1
-        },
-        {
-          "time": 28.0,
-          "duration": 4.0,
-          "value": "Bb:min(b7)",
-          "confidence": 1
-        },
-        {
-          "time": 29.0,
-          "duration": 1.0,
-          "value": "Gb:(3,5,b7,9)",
-          "confidence": 1
-        },
-        {
-<<<<<<< HEAD
-          "time": 30.1,
-=======
-          "time": 29.1,
->>>>>>> 5725112b
-          "duration": 1.0,
-          "value": "F:(3,5,b7,9)",
-          "confidence": 1
-        },
-        {
-<<<<<<< HEAD
-          "time": 30.2,
-=======
           "time": 29.2,
->>>>>>> 5725112b
           "duration": 1.0,
           "value": "E:(3,5,b7,9)",
           "confidence": 1
