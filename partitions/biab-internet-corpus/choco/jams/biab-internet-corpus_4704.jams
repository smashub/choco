{
  "annotations": [
    {
      "annotation_metadata": {
        "curator": {
          "name": "",
          "email": ""
        },
        "annotator": {},
        "version": "",
        "corpus": "biab_internet_corpus",
        "annotation_tools": "",
        "annotation_rules": "",
        "validation": "",
        "data_source": ""
      },
      "namespace": "chord",
      "data": [
        {
          "time": 0.0,
          "duration": 4.0,
          "value": "A:maj",
          "confidence": 1
        },
        {
          "time": 1.0,
          "duration": 4.0,
          "value": "D:maj",
          "confidence": 1
        },
        {
          "time": 2.0,
          "duration": 4.0,
          "value": "A:maj",
          "confidence": 1
        },
        {
          "time": 3.0,
          "duration": 1.0,
          "value": "D:maj",
          "confidence": 1
        },
        {
<<<<<<< HEAD
          "time": 4.1,
=======
          "time": 3.1,
>>>>>>> 5725112b
          "duration": 1.0,
          "value": "A:maj",
          "confidence": 1
        },
        {
<<<<<<< HEAD
          "time": 4.2,
=======
          "time": 3.2,
>>>>>>> 5725112b
          "duration": 1.0,
          "value": "E:(3,5,b7)",
          "confidence": 1
        },
        {
          "time": 3.3,
          "duration": 1.0,
          "value": "A:maj",
          "confidence": 1
        },
        {
          "time": 4.0,
          "duration": 4.0,
          "value": "A:maj",
          "confidence": 1
        },
        {
          "time": 5.0,
          "duration": 4.0,
          "value": "D:maj",
          "confidence": 1
        },
        {
          "time": 6.0,
          "duration": 4.0,
          "value": "A:maj",
          "confidence": 1
        },
        {
          "time": 7.0,
          "duration": 1.0,
          "value": "D:maj",
          "confidence": 1
        },
        {
<<<<<<< HEAD
          "time": 8.1,
=======
          "time": 7.1,
>>>>>>> 5725112b
          "duration": 1.0,
          "value": "A:maj",
          "confidence": 1
        },
        {
<<<<<<< HEAD
          "time": 8.2,
=======
          "time": 7.2,
>>>>>>> 5725112b
          "duration": 1.0,
          "value": "E:(3,5,b7)",
          "confidence": 1
        },
        {
          "time": 7.3,
          "duration": 1.0,
          "value": "A:maj",
          "confidence": 1
        },
        {
          "time": 8.0,
          "duration": 4.0,
          "value": "A:maj",
          "confidence": 1
        },
        {
          "time": 9.0,
          "duration": 4.0,
          "value": "D:maj",
          "confidence": 1
        },
        {
          "time": 10.0,
          "duration": 4.0,
          "value": "A:maj",
          "confidence": 1
        },
        {
          "time": 11.0,
          "duration": 1.0,
          "value": "D:maj",
          "confidence": 1
        },
        {
<<<<<<< HEAD
          "time": 12.1,
=======
          "time": 11.1,
>>>>>>> 5725112b
          "duration": 1.0,
          "value": "A:maj",
          "confidence": 1
        },
        {
<<<<<<< HEAD
          "time": 12.2,
=======
          "time": 11.2,
>>>>>>> 5725112b
          "duration": 1.0,
          "value": "E:(3,5,b7)",
          "confidence": 1
        },
        {
          "time": 11.3,
          "duration": 1.0,
          "value": "A:maj",
          "confidence": 1
        },
        {
          "time": 12.0,
          "duration": 4.0,
          "value": "A:maj",
          "confidence": 1
        },
        {
          "time": 13.0,
          "duration": 4.0,
          "value": "D:maj",
          "confidence": 1
        },
        {
          "time": 14.0,
          "duration": 4.0,
          "value": "A:maj",
          "confidence": 1
        },
        {
          "time": 15.0,
          "duration": 1.0,
          "value": "D:maj",
          "confidence": 1
        },
        {
<<<<<<< HEAD
          "time": 16.1,
=======
          "time": 15.1,
>>>>>>> 5725112b
          "duration": 1.0,
          "value": "A:maj",
          "confidence": 1
        },
        {
<<<<<<< HEAD
          "time": 16.2,
=======
          "time": 15.2,
>>>>>>> 5725112b
          "duration": 1.0,
          "value": "E:(3,5,b7)",
          "confidence": 1
        },
        {
          "time": 15.3,
          "duration": 1.0,
          "value": "A:maj",
          "confidence": 1
        }
      ],
      "sandbox": {},
      "time": 0,
      "duration": 67.0
    },
    {
      "annotation_metadata": {
        "curator": {
          "name": "",
          "email": ""
        },
        "annotator": {},
        "version": "",
        "corpus": "biab_internet_corpus",
        "annotation_tools": "",
        "annotation_rules": "",
        "validation": "",
        "data_source": ""
      },
      "namespace": "key_mode",
      "data": [
        {
          "time": 0.0,
          "duration": 67.0,
          "value": "A",
          "confidence": 1
        }
      ],
      "sandbox": {},
      "time": 0,
      "duration": 67.0
    }
  ],
  "file_metadata": {
    "title": "Ger the Rigger",
    "artist": "",
    "release": "",
    "duration": 67.0,
    "identifiers": {},
    "jams_version": "0.3.4"
  },
  "sandbox": {
    "expanded": false
  }
}<|MERGE_RESOLUTION|>--- conflicted
+++ resolved
@@ -41,21 +41,13 @@
           "confidence": 1
         },
         {
-<<<<<<< HEAD
-          "time": 4.1,
-=======
           "time": 3.1,
->>>>>>> 5725112b
-          "duration": 1.0,
-          "value": "A:maj",
-          "confidence": 1
-        },
-        {
-<<<<<<< HEAD
-          "time": 4.2,
-=======
+          "duration": 1.0,
+          "value": "A:maj",
+          "confidence": 1
+        },
+        {
           "time": 3.2,
->>>>>>> 5725112b
           "duration": 1.0,
           "value": "E:(3,5,b7)",
           "confidence": 1
@@ -91,21 +83,13 @@
           "confidence": 1
         },
         {
-<<<<<<< HEAD
-          "time": 8.1,
-=======
           "time": 7.1,
->>>>>>> 5725112b
-          "duration": 1.0,
-          "value": "A:maj",
-          "confidence": 1
-        },
-        {
-<<<<<<< HEAD
-          "time": 8.2,
-=======
+          "duration": 1.0,
+          "value": "A:maj",
+          "confidence": 1
+        },
+        {
           "time": 7.2,
->>>>>>> 5725112b
           "duration": 1.0,
           "value": "E:(3,5,b7)",
           "confidence": 1
@@ -141,21 +125,13 @@
           "confidence": 1
         },
         {
-<<<<<<< HEAD
-          "time": 12.1,
-=======
           "time": 11.1,
->>>>>>> 5725112b
-          "duration": 1.0,
-          "value": "A:maj",
-          "confidence": 1
-        },
-        {
-<<<<<<< HEAD
-          "time": 12.2,
-=======
+          "duration": 1.0,
+          "value": "A:maj",
+          "confidence": 1
+        },
+        {
           "time": 11.2,
->>>>>>> 5725112b
           "duration": 1.0,
           "value": "E:(3,5,b7)",
           "confidence": 1
@@ -191,21 +167,13 @@
           "confidence": 1
         },
         {
-<<<<<<< HEAD
-          "time": 16.1,
-=======
           "time": 15.1,
->>>>>>> 5725112b
-          "duration": 1.0,
-          "value": "A:maj",
-          "confidence": 1
-        },
-        {
-<<<<<<< HEAD
-          "time": 16.2,
-=======
+          "duration": 1.0,
+          "value": "A:maj",
+          "confidence": 1
+        },
+        {
           "time": 15.2,
->>>>>>> 5725112b
           "duration": 1.0,
           "value": "E:(3,5,b7)",
           "confidence": 1
