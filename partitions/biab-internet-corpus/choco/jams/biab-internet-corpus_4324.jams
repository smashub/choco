{
  "annotations": [
    {
      "annotation_metadata": {
        "curator": {
          "name": "",
          "email": ""
        },
        "annotator": {},
        "version": "",
        "corpus": "biab_internet_corpus",
        "annotation_tools": "",
        "annotation_rules": "",
        "validation": "",
        "data_source": ""
      },
      "namespace": "chord",
      "data": [
        {
          "time": 0.0,
          "duration": 4.0,
          "value": "G:(3,5,b7)",
          "confidence": 1
        },
        {
          "time": 1.0,
          "duration": 4.0,
          "value": "G:(3,5,b7)",
          "confidence": 1
        },
        {
          "time": 2.0,
          "duration": 4.0,
          "value": "G:(3,5,b7)",
          "confidence": 1
        },
        {
          "time": 3.0,
          "duration": 4.0,
          "value": "G:(3,5,b7)",
          "confidence": 1
        },
        {
          "time": 4.0,
          "duration": 2.0,
          "value": "G:(3,5,b7)",
          "confidence": 1
        },
        {
          "time": 4.2,
          "duration": 2.0,
          "value": "C:maj/G",
          "confidence": 1
        },
        {
          "time": 5.0,
          "duration": 2.0,
          "value": "D:min/G",
          "confidence": 1
        },
        {
          "time": 5.2,
          "duration": 2.0,
          "value": "C:maj/G",
          "confidence": 1
        },
        {
          "time": 6.0,
          "duration": 2.0,
<<<<<<< HEAD
          "value": "D:min/G",
=======
          "value": "G:(3,5,b7)",
>>>>>>> 5725112b
          "confidence": 1
        },
        {
          "time": 6.2,
          "duration": 2.0,
          "value": "C:maj/G",
          "confidence": 1
        },
        {
          "time": 7.0,
          "duration": 2.0,
<<<<<<< HEAD
          "value": "G:(3,5,b7)",
=======
          "value": "D:min/G",
>>>>>>> 5725112b
          "confidence": 1
        },
        {
          "time": 7.2,
          "duration": 2.0,
          "value": "C:maj/G",
          "confidence": 1
        },
        {
          "time": 8.0,
          "duration": 2.0,
<<<<<<< HEAD
          "value": "D:min/G",
=======
          "value": "G:(3,5,b7)",
>>>>>>> 5725112b
          "confidence": 1
        },
        {
          "time": 8.2,
          "duration": 2.0,
          "value": "C:maj/G",
          "confidence": 1
        },
        {
          "time": 9.0,
          "duration": 2.0,
<<<<<<< HEAD
          "value": "G:(3,5,b7)",
=======
          "value": "D:min/G",
>>>>>>> 5725112b
          "confidence": 1
        },
        {
          "time": 9.2,
          "duration": 2.0,
          "value": "C:maj/G",
          "confidence": 1
        },
        {
          "time": 10.0,
          "duration": 2.0,
<<<<<<< HEAD
          "value": "D:min/G",
=======
          "value": "G:(3,5,b7)",
>>>>>>> 5725112b
          "confidence": 1
        },
        {
          "time": 10.2,
          "duration": 2.0,
          "value": "C:maj/G",
          "confidence": 1
        },
        {
          "time": 11.0,
          "duration": 2.0,
<<<<<<< HEAD
          "value": "G:(3,5,b7)",
=======
          "value": "D:min/G",
>>>>>>> 5725112b
          "confidence": 1
        },
        {
          "time": 11.2,
          "duration": 2.0,
          "value": "C:maj/G",
          "confidence": 1
        },
        {
          "time": 12.0,
<<<<<<< HEAD
          "duration": 2.0,
          "value": "D:min/G",
          "confidence": 1
        },
        {
          "time": 12.2,
          "duration": 2.0,
          "value": "C:maj/G",
=======
          "duration": 4.0,
          "value": "G:min(b7)/C",
>>>>>>> 5725112b
          "confidence": 1
        },
        {
          "time": 13.0,
          "duration": 4.0,
<<<<<<< HEAD
          "value": "G:min(b7)/C",
=======
          "value": "C:(3,5,b7,9,11,13)",
>>>>>>> 5725112b
          "confidence": 1
        },
        {
          "time": 14.0,
          "duration": 4.0,
<<<<<<< HEAD
          "value": "C:(3,5,b7,9,11,13)",
=======
          "value": "G:min(b7)/C",
>>>>>>> 5725112b
          "confidence": 1
        },
        {
          "time": 15.0,
          "duration": 4.0,
<<<<<<< HEAD
          "value": "G:min(b7)/C",
=======
          "value": "C:(3,5,b7,9,11,13)",
>>>>>>> 5725112b
          "confidence": 1
        },
        {
          "time": 16.0,
          "duration": 4.0,
<<<<<<< HEAD
          "value": "C:(3,5,b7,9,11,13)",
=======
          "value": "G:(3,5,b7)",
>>>>>>> 5725112b
          "confidence": 1
        },
        {
          "time": 17.0,
          "duration": 4.0,
          "value": "G:(3,5,b7)",
          "confidence": 1
        },
        {
          "time": 18.0,
          "duration": 4.0,
          "value": "G:(3,5,b7)",
          "confidence": 1
        },
        {
          "time": 19.0,
          "duration": 4.0,
          "value": "G:(3,5,b7)",
          "confidence": 1
        },
        {
          "time": 20.0,
          "duration": 4.0,
<<<<<<< HEAD
          "value": "G:(3,5,b7)",
=======
          "value": "C:(3,5,b7)/G",
>>>>>>> 5725112b
          "confidence": 1
        },
        {
          "time": 21.0,
          "duration": 4.0,
          "value": "C:(3,5,b7)/G",
          "confidence": 1
        },
        {
          "time": 22.0,
          "duration": 4.0,
<<<<<<< HEAD
          "value": "C:(3,5,b7)/G",
=======
          "value": "G:(3,5,b7)",
>>>>>>> 5725112b
          "confidence": 1
        },
        {
          "time": 23.0,
          "duration": 4.0,
          "value": "G:(3,5,b7)",
          "confidence": 1
        },
        {
          "time": 24.0,
          "duration": 4.0,
<<<<<<< HEAD
          "value": "G:(3,5,b7)",
=======
          "value": "D:(3,5,b7,#9)",
>>>>>>> 5725112b
          "confidence": 1
        },
        {
          "time": 25.0,
<<<<<<< HEAD
          "duration": 4.0,
          "value": "D:(3,5,b7,#9)",
          "confidence": 1
        },
        {
          "time": 26.0,
=======
>>>>>>> 5725112b
          "duration": 2.0,
          "value": "Eb:(3,5,b7,9)",
          "confidence": 1
        },
        {
          "time": 25.2,
          "duration": 2.0,
          "value": "D:(3,5,b7,#9)",
          "confidence": 1
        },
        {
          "time": 26.0,
          "duration": 4.0,
          "value": "G:(3,5,b7)",
          "confidence": 1
        },
        {
          "time": 27.0,
          "duration": 4.0,
          "value": "G:min",
          "confidence": 1
        },
        {
          "time": 28.0,
          "duration": 4.0,
          "value": "G:(3,5,b7)",
          "confidence": 1
        }
      ],
      "sandbox": {},
      "time": 0,
      "duration": 116.0
    },
    {
      "annotation_metadata": {
        "curator": {
          "name": "",
          "email": ""
        },
        "annotator": {},
        "version": "",
        "corpus": "biab_internet_corpus",
        "annotation_tools": "",
        "annotation_rules": "",
        "validation": "",
        "data_source": ""
      },
      "namespace": "key_mode",
      "data": [
        {
          "time": 0.0,
          "duration": 116.0,
          "value": "G",
          "confidence": 1
        }
      ],
      "sandbox": {},
      "time": 0,
      "duration": 116.0
    }
  ],
  "file_metadata": {
    "title": "All Blues (6/8) - Miles Davis ",
    "artist": "",
    "release": "",
    "duration": 116.0,
    "identifiers": {},
    "jams_version": "0.3.4"
  },
  "sandbox": {
    "expanded": false
  }
}<|MERGE_RESOLUTION|>--- conflicted
+++ resolved
@@ -67,11 +67,7 @@
         {
           "time": 6.0,
           "duration": 2.0,
-<<<<<<< HEAD
-          "value": "D:min/G",
-=======
-          "value": "G:(3,5,b7)",
->>>>>>> 5725112b
+          "value": "G:(3,5,b7)",
           "confidence": 1
         },
         {
@@ -83,11 +79,7 @@
         {
           "time": 7.0,
           "duration": 2.0,
-<<<<<<< HEAD
-          "value": "G:(3,5,b7)",
-=======
-          "value": "D:min/G",
->>>>>>> 5725112b
+          "value": "D:min/G",
           "confidence": 1
         },
         {
@@ -99,11 +91,7 @@
         {
           "time": 8.0,
           "duration": 2.0,
-<<<<<<< HEAD
-          "value": "D:min/G",
-=======
-          "value": "G:(3,5,b7)",
->>>>>>> 5725112b
+          "value": "G:(3,5,b7)",
           "confidence": 1
         },
         {
@@ -115,11 +103,7 @@
         {
           "time": 9.0,
           "duration": 2.0,
-<<<<<<< HEAD
-          "value": "G:(3,5,b7)",
-=======
-          "value": "D:min/G",
->>>>>>> 5725112b
+          "value": "D:min/G",
           "confidence": 1
         },
         {
@@ -131,11 +115,7 @@
         {
           "time": 10.0,
           "duration": 2.0,
-<<<<<<< HEAD
-          "value": "D:min/G",
-=======
-          "value": "G:(3,5,b7)",
->>>>>>> 5725112b
+          "value": "G:(3,5,b7)",
           "confidence": 1
         },
         {
@@ -147,11 +127,7 @@
         {
           "time": 11.0,
           "duration": 2.0,
-<<<<<<< HEAD
-          "value": "G:(3,5,b7)",
-=======
-          "value": "D:min/G",
->>>>>>> 5725112b
+          "value": "D:min/G",
           "confidence": 1
         },
         {
@@ -162,59 +138,32 @@
         },
         {
           "time": 12.0,
-<<<<<<< HEAD
-          "duration": 2.0,
-          "value": "D:min/G",
-          "confidence": 1
-        },
-        {
-          "time": 12.2,
-          "duration": 2.0,
-          "value": "C:maj/G",
-=======
           "duration": 4.0,
           "value": "G:min(b7)/C",
->>>>>>> 5725112b
           "confidence": 1
         },
         {
           "time": 13.0,
           "duration": 4.0,
-<<<<<<< HEAD
+          "value": "C:(3,5,b7,9,11,13)",
+          "confidence": 1
+        },
+        {
+          "time": 14.0,
+          "duration": 4.0,
           "value": "G:min(b7)/C",
-=======
+          "confidence": 1
+        },
+        {
+          "time": 15.0,
+          "duration": 4.0,
           "value": "C:(3,5,b7,9,11,13)",
->>>>>>> 5725112b
-          "confidence": 1
-        },
-        {
-          "time": 14.0,
-          "duration": 4.0,
-<<<<<<< HEAD
-          "value": "C:(3,5,b7,9,11,13)",
-=======
-          "value": "G:min(b7)/C",
->>>>>>> 5725112b
-          "confidence": 1
-        },
-        {
-          "time": 15.0,
-          "duration": 4.0,
-<<<<<<< HEAD
-          "value": "G:min(b7)/C",
-=======
-          "value": "C:(3,5,b7,9,11,13)",
->>>>>>> 5725112b
           "confidence": 1
         },
         {
           "time": 16.0,
           "duration": 4.0,
-<<<<<<< HEAD
-          "value": "C:(3,5,b7,9,11,13)",
-=======
-          "value": "G:(3,5,b7)",
->>>>>>> 5725112b
+          "value": "G:(3,5,b7)",
           "confidence": 1
         },
         {
@@ -238,11 +187,7 @@
         {
           "time": 20.0,
           "duration": 4.0,
-<<<<<<< HEAD
-          "value": "G:(3,5,b7)",
-=======
           "value": "C:(3,5,b7)/G",
->>>>>>> 5725112b
           "confidence": 1
         },
         {
@@ -254,11 +199,7 @@
         {
           "time": 22.0,
           "duration": 4.0,
-<<<<<<< HEAD
-          "value": "C:(3,5,b7)/G",
-=======
-          "value": "G:(3,5,b7)",
->>>>>>> 5725112b
+          "value": "G:(3,5,b7)",
           "confidence": 1
         },
         {
@@ -270,24 +211,11 @@
         {
           "time": 24.0,
           "duration": 4.0,
-<<<<<<< HEAD
-          "value": "G:(3,5,b7)",
-=======
           "value": "D:(3,5,b7,#9)",
->>>>>>> 5725112b
           "confidence": 1
         },
         {
           "time": 25.0,
-<<<<<<< HEAD
-          "duration": 4.0,
-          "value": "D:(3,5,b7,#9)",
-          "confidence": 1
-        },
-        {
-          "time": 26.0,
-=======
->>>>>>> 5725112b
           "duration": 2.0,
           "value": "Eb:(3,5,b7,9)",
           "confidence": 1
