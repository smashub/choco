--- conflicted
+++ resolved
@@ -65,21 +65,13 @@
           "confidence": 1
         },
         {
-<<<<<<< HEAD
-          "time": 5.1,
-=======
           "time": 4.1,
->>>>>>> 5725112b
           "duration": 1.0,
           "value": "B:maj",
           "confidence": 1
         },
         {
-<<<<<<< HEAD
-          "time": 5.2,
-=======
           "time": 4.2,
->>>>>>> 5725112b
           "duration": 1.0,
           "value": "B:maj/Db",
           "confidence": 1
@@ -124,429 +116,316 @@
           "time": 8.2,
           "duration": 2.0,
           "value": "E:(3,5,b7)",
-<<<<<<< HEAD
-=======
           "confidence": 1
         },
         {
           "time": 9.0,
           "duration": 4.0,
           "value": "A:maj",
->>>>>>> 5725112b
           "confidence": 1
         },
         {
           "time": 10.0,
           "duration": 4.0,
-<<<<<<< HEAD
-          "value": "A:maj",
-=======
-          "value": "E:maj",
->>>>>>> 5725112b
+          "value": "E:maj",
           "confidence": 1
         },
         {
           "time": 11.0,
           "duration": 4.0,
-<<<<<<< HEAD
-          "value": "E:maj",
-=======
           "value": "F#:(3,5,b7)/D",
->>>>>>> 5725112b
           "confidence": 1
         },
         {
           "time": 12.0,
           "duration": 4.0,
-<<<<<<< HEAD
-          "value": "F#:(3,5,b7)/D",
-=======
-          "value": "B:(3,5,b7)",
->>>>>>> 5725112b
+          "value": "B:(3,5,b7)",
           "confidence": 1
         },
         {
           "time": 13.0,
-<<<<<<< HEAD
-          "duration": 4.0,
-=======
-          "duration": 1.0,
->>>>>>> 5725112b
+          "duration": 1.0,
           "value": "B:(3,5,b7)",
           "confidence": 1
         },
         {
           "time": 13.1,
           "duration": 1.0,
-<<<<<<< HEAD
-          "value": "B:(3,5,b7)",
-          "confidence": 1
-        },
-        {
-          "time": 14.1,
-          "duration": 1.0,
           "value": "B:maj",
           "confidence": 1
         },
         {
-          "time": 14.2,
+          "time": 13.2,
           "duration": 1.0,
           "value": "B:maj/Db",
           "confidence": 1
         },
         {
-          "time": 14.3,
+          "time": 13.3,
           "duration": 1.0,
           "value": "B:maj/Eb",
-=======
+          "confidence": 1
+        },
+        {
+          "time": 14.0,
+          "duration": 4.0,
+          "value": "E:maj",
+          "confidence": 1
+        },
+        {
+          "time": 15.0,
+          "duration": 4.0,
+          "value": "E:(3,5,b7)",
+          "confidence": 1
+        },
+        {
+          "time": 16.0,
+          "duration": 4.0,
+          "value": "A:maj",
+          "confidence": 1
+        },
+        {
+          "time": 17.0,
+          "duration": 2.0,
+          "value": "E:maj",
+          "confidence": 1
+        },
+        {
+          "time": 17.2,
+          "duration": 2.0,
+          "value": "E:(3,5,b7)",
+          "confidence": 1
+        },
+        {
+          "time": 18.0,
+          "duration": 4.0,
+          "value": "A:maj",
+          "confidence": 1
+        },
+        {
+          "time": 19.0,
+          "duration": 4.0,
+          "value": "E:maj",
+          "confidence": 1
+        },
+        {
+          "time": 20.0,
+          "duration": 4.0,
+          "value": "B:(3,5,b7)",
+          "confidence": 1
+        },
+        {
+          "time": 21.0,
+          "duration": 2.0,
+          "value": "E:maj",
+          "confidence": 1
+        },
+        {
+          "time": 21.2,
+          "duration": 2.0,
+          "value": "F:(3,5,b7)",
+          "confidence": 1
+        },
+        {
+          "time": 22.0,
+          "duration": 1.0,
+          "value": "E:(3,5,b7)",
+          "confidence": 1
+        },
+        {
+          "time": 22.1,
+          "duration": 1.0,
+          "value": "E:maj",
+          "confidence": 1
+        },
+        {
+          "time": 22.2,
+          "duration": 1.0,
+          "value": "E:(3,5,b7)/Gb",
+          "confidence": 1
+        },
+        {
+          "time": 22.3,
+          "duration": 1.0,
+          "value": "E:(3,5,b7)/Ab",
+          "confidence": 1
+        },
+        {
+          "time": 23.0,
+          "duration": 4.0,
+          "value": "A:maj",
+          "confidence": 1
+        },
+        {
+          "time": 24.0,
+          "duration": 4.0,
+          "value": "Bb:dim",
+          "confidence": 1
+        },
+        {
+          "time": 25.0,
+          "duration": 2.0,
+          "value": "E:maj",
+          "confidence": 1
+        },
+        {
+          "time": 25.2,
+          "duration": 2.0,
+          "value": "F:(3,5,b7)",
+          "confidence": 1
+        },
+        {
+          "time": 26.0,
+          "duration": 1.0,
+          "value": "E:(3,5,b7)",
+          "confidence": 1
+        },
+        {
+          "time": 26.1,
+          "duration": 1.0,
+          "value": "E:maj",
+          "confidence": 1
+        },
+        {
+          "time": 26.2,
+          "duration": 1.0,
+          "value": "E:(3,5,b7)/Gb",
+          "confidence": 1
+        },
+        {
+          "time": 26.3,
+          "duration": 1.0,
+          "value": "E:(3,5,b7)/Ab",
+          "confidence": 1
+        },
+        {
+          "time": 27.0,
+          "duration": 4.0,
+          "value": "A:maj",
+          "confidence": 1
+        },
+        {
+          "time": 28.0,
+          "duration": 4.0,
+          "value": "Bb:dim",
+          "confidence": 1
+        },
+        {
+          "time": 29.0,
+          "duration": 2.0,
+          "value": "E:maj",
+          "confidence": 1
+        },
+        {
+          "time": 29.2,
+          "duration": 2.0,
+          "value": "F:dim",
+          "confidence": 1
+        },
+        {
+          "time": 30.0,
+          "duration": 4.0,
+          "value": "B:(3,5,b7)",
+          "confidence": 1
+        },
+        {
+          "time": 31.0,
+          "duration": 1.0,
+          "value": "B:(3,5,b7)",
+          "confidence": 1
+        },
+        {
+          "time": 31.1,
+          "duration": 1.0,
           "value": "B:maj",
           "confidence": 1
         },
         {
-          "time": 13.2,
+          "time": 31.2,
           "duration": 1.0,
           "value": "B:maj/Db",
           "confidence": 1
         },
         {
-          "time": 13.3,
+          "time": 31.3,
           "duration": 1.0,
           "value": "B:maj/Eb",
           "confidence": 1
         },
         {
-          "time": 14.0,
-          "duration": 4.0,
-          "value": "E:maj",
->>>>>>> 5725112b
-          "confidence": 1
-        },
-        {
-          "time": 15.0,
-          "duration": 4.0,
-<<<<<<< HEAD
-          "value": "E:maj",
-=======
-          "value": "E:(3,5,b7)",
->>>>>>> 5725112b
-          "confidence": 1
-        },
-        {
-          "time": 16.0,
-          "duration": 4.0,
-<<<<<<< HEAD
-          "value": "E:(3,5,b7)",
-=======
-          "value": "A:maj",
->>>>>>> 5725112b
-          "confidence": 1
-        },
-        {
-          "time": 17.0,
-<<<<<<< HEAD
-          "duration": 4.0,
-          "value": "A:maj",
-=======
-          "duration": 2.0,
-          "value": "E:maj",
->>>>>>> 5725112b
-          "confidence": 1
-        },
-        {
-          "time": 17.2,
-          "duration": 2.0,
-<<<<<<< HEAD
-          "value": "E:maj",
-          "confidence": 1
-        },
-        {
-          "time": 18.2,
-          "duration": 2.0,
-          "value": "E:(3,5,b7)",
-=======
-          "value": "E:(3,5,b7)",
-          "confidence": 1
-        },
-        {
-          "time": 18.0,
-          "duration": 4.0,
-          "value": "A:maj",
->>>>>>> 5725112b
-          "confidence": 1
-        },
-        {
-          "time": 19.0,
-          "duration": 4.0,
-<<<<<<< HEAD
-          "value": "A:maj",
-=======
-          "value": "E:maj",
->>>>>>> 5725112b
-          "confidence": 1
-        },
-        {
-          "time": 20.0,
-          "duration": 4.0,
-<<<<<<< HEAD
-          "value": "E:maj",
-=======
-          "value": "B:(3,5,b7)",
->>>>>>> 5725112b
-          "confidence": 1
-        },
-        {
-          "time": 21.0,
-<<<<<<< HEAD
-          "duration": 4.0,
-          "value": "B:(3,5,b7)",
-          "confidence": 1
-        },
-        {
-          "time": 22.0,
-=======
->>>>>>> 5725112b
-          "duration": 2.0,
-          "value": "E:maj",
-          "confidence": 1
-        },
-        {
-          "time": 21.2,
-          "duration": 2.0,
-          "value": "F:(3,5,b7)",
-          "confidence": 1
-        },
-        {
-          "time": 22.0,
-          "duration": 1.0,
-          "value": "E:(3,5,b7)",
-          "confidence": 1
-        },
-        {
-<<<<<<< HEAD
-          "time": 23.1,
-=======
-          "time": 22.1,
->>>>>>> 5725112b
-          "duration": 1.0,
-          "value": "E:maj",
-          "confidence": 1
-        },
-        {
-<<<<<<< HEAD
-          "time": 23.2,
-=======
-          "time": 22.2,
->>>>>>> 5725112b
-          "duration": 1.0,
-          "value": "E:(3,5,b7)/Gb",
-          "confidence": 1
-        },
-        {
-          "time": 22.3,
-          "duration": 1.0,
-          "value": "E:(3,5,b7)/Ab",
-          "confidence": 1
-        },
-        {
-          "time": 23.0,
-          "duration": 4.0,
-          "value": "A:maj",
-          "confidence": 1
-        },
-        {
-          "time": 24.0,
-          "duration": 4.0,
-          "value": "Bb:dim",
-          "confidence": 1
-        },
-        {
-          "time": 25.0,
-          "duration": 2.0,
-          "value": "E:maj",
-          "confidence": 1
-        },
-        {
-          "time": 25.2,
-          "duration": 2.0,
-          "value": "F:(3,5,b7)",
-          "confidence": 1
-        },
-        {
-          "time": 26.0,
-          "duration": 1.0,
-          "value": "E:(3,5,b7)",
-          "confidence": 1
-        },
-        {
-<<<<<<< HEAD
-          "time": 27.1,
-=======
-          "time": 26.1,
->>>>>>> 5725112b
-          "duration": 1.0,
-          "value": "E:maj",
-          "confidence": 1
-        },
-        {
-<<<<<<< HEAD
-          "time": 27.2,
-=======
-          "time": 26.2,
->>>>>>> 5725112b
-          "duration": 1.0,
-          "value": "E:(3,5,b7)/Gb",
-          "confidence": 1
-        },
-        {
-          "time": 26.3,
-          "duration": 1.0,
-          "value": "E:(3,5,b7)/Ab",
-          "confidence": 1
-        },
-        {
-          "time": 27.0,
-          "duration": 4.0,
-          "value": "A:maj",
-          "confidence": 1
-        },
-        {
-          "time": 28.0,
-          "duration": 4.0,
-          "value": "Bb:dim",
-          "confidence": 1
-        },
-        {
-          "time": 29.0,
-          "duration": 2.0,
-          "value": "E:maj",
-          "confidence": 1
-        },
-        {
-          "time": 29.2,
-          "duration": 2.0,
-          "value": "F:dim",
-          "confidence": 1
-        },
-        {
-          "time": 30.0,
-          "duration": 4.0,
-          "value": "B:(3,5,b7)",
-          "confidence": 1
-        },
-        {
-          "time": 31.0,
-          "duration": 1.0,
-          "value": "B:(3,5,b7)",
-          "confidence": 1
-        },
-        {
-<<<<<<< HEAD
-          "time": 32.1,
-=======
-          "time": 31.1,
->>>>>>> 5725112b
+          "time": 32.0,
+          "duration": 4.0,
+          "value": "E:maj",
+          "confidence": 1
+        },
+        {
+          "time": 33.0,
+          "duration": 4.0,
+          "value": "E:(3,5,b7)",
+          "confidence": 1
+        },
+        {
+          "time": 34.0,
+          "duration": 4.0,
+          "value": "A:maj",
+          "confidence": 1
+        },
+        {
+          "time": 35.0,
+          "duration": 2.0,
+          "value": "E:maj",
+          "confidence": 1
+        },
+        {
+          "time": 35.2,
+          "duration": 2.0,
+          "value": "E:(3,5,b7)",
+          "confidence": 1
+        },
+        {
+          "time": 36.0,
+          "duration": 4.0,
+          "value": "A:maj",
+          "confidence": 1
+        },
+        {
+          "time": 37.0,
+          "duration": 4.0,
+          "value": "E:maj",
+          "confidence": 1
+        },
+        {
+          "time": 38.0,
+          "duration": 4.0,
+          "value": "B:(3,5,b7)",
+          "confidence": 1
+        },
+        {
+          "time": 39.0,
+          "duration": 2.0,
+          "value": "E:maj",
+          "confidence": 1
+        },
+        {
+          "time": 39.2,
+          "duration": 2.0,
+          "value": "A:maj",
+          "confidence": 1
+        },
+        {
+          "time": 40.0,
+          "duration": 1.0,
+          "value": "E:maj",
+          "confidence": 1
+        },
+        {
+          "time": 40.1,
           "duration": 1.0,
           "value": "B:maj",
           "confidence": 1
         },
         {
-<<<<<<< HEAD
-          "time": 32.2,
-=======
-          "time": 31.2,
->>>>>>> 5725112b
-          "duration": 1.0,
-          "value": "B:maj/Db",
-          "confidence": 1
-        },
-        {
-          "time": 31.3,
-          "duration": 1.0,
-          "value": "B:maj/Eb",
-          "confidence": 1
-        },
-        {
-          "time": 32.0,
-          "duration": 4.0,
-          "value": "E:maj",
-          "confidence": 1
-        },
-        {
-          "time": 33.0,
-          "duration": 4.0,
-          "value": "E:(3,5,b7)",
-          "confidence": 1
-        },
-        {
-          "time": 34.0,
-          "duration": 4.0,
-          "value": "A:maj",
-          "confidence": 1
-        },
-        {
-          "time": 35.0,
-          "duration": 2.0,
-          "value": "E:maj",
-          "confidence": 1
-        },
-        {
-          "time": 35.2,
-          "duration": 2.0,
-          "value": "E:(3,5,b7)",
-          "confidence": 1
-        },
-        {
-          "time": 36.0,
-          "duration": 4.0,
-          "value": "A:maj",
-          "confidence": 1
-        },
-        {
-          "time": 37.0,
-          "duration": 4.0,
-          "value": "E:maj",
-          "confidence": 1
-        },
-        {
-          "time": 38.0,
-          "duration": 4.0,
-          "value": "B:(3,5,b7)",
-          "confidence": 1
-        },
-        {
-          "time": 39.0,
-          "duration": 2.0,
-          "value": "E:maj",
-          "confidence": 1
-        },
-        {
-          "time": 39.2,
-          "duration": 2.0,
-          "value": "A:maj",
-          "confidence": 1
-        },
-        {
-          "time": 40.0,
-          "duration": 1.0,
-          "value": "E:maj",
-          "confidence": 1
-        },
-        {
-<<<<<<< HEAD
-          "time": 41.1,
-=======
-          "time": 40.1,
->>>>>>> 5725112b
-          "duration": 1.0,
-          "value": "B:maj",
-          "confidence": 1
-        },
-        {
-<<<<<<< HEAD
-          "time": 41.2,
-=======
           "time": 40.2,
->>>>>>> 5725112b
           "duration": 1.0,
           "value": "B:maj/Db",
           "confidence": 1
