--- conflicted
+++ resolved
@@ -31,11 +31,7 @@
         {
           "time": 2.0,
           "duration": 4.0,
-<<<<<<< HEAD
-          "value": "E:maj",
-=======
-          "value": "G:maj",
->>>>>>> 5725112b
+          "value": "G:maj",
           "confidence": 1
         },
         {
@@ -47,8 +43,6 @@
         {
           "time": 4.0,
           "duration": 4.0,
-<<<<<<< HEAD
-=======
           "value": "A:maj",
           "confidence": 1
         },
@@ -67,7 +61,6 @@
         {
           "time": 6.1,
           "duration": 3.0,
->>>>>>> 5725112b
           "value": "G:maj",
           "confidence": 1
         },
@@ -86,27 +79,6 @@
         {
           "time": 8.0,
           "duration": 4.0,
-<<<<<<< HEAD
-          "value": "A:maj",
-          "confidence": 1
-        },
-        {
-          "time": 6.0,
-          "duration": 4.0,
-          "value": "A:maj",
-          "confidence": 1
-        },
-        {
-          "time": 7.0,
-          "duration": 1.0,
-          "value": "E:maj",
-          "confidence": 1
-        },
-        {
-          "time": 7.1,
-          "duration": 3.0,
-          "value": "G:maj",
-=======
           "value": "E:maj",
           "confidence": 1
         },
@@ -132,7 +104,6 @@
           "time": 12.0,
           "duration": 4.0,
           "value": "A:maj",
->>>>>>> 5725112b
           "confidence": 1
         },
         {
@@ -144,31 +115,6 @@
         {
           "time": 14.0,
           "duration": 1.0,
-<<<<<<< HEAD
-          "value": "G:maj",
-          "confidence": 1
-        },
-        {
-          "time": 8.1,
-          "duration": 3.0,
-          "value": "A:maj",
-          "confidence": 1
-        },
-        {
-          "time": 9.0,
-          "duration": 4.0,
-          "value": "E:maj",
-          "confidence": 1
-        },
-        {
-          "time": 10.0,
-          "duration": 4.0,
-          "value": "E:maj",
-          "confidence": 1
-        },
-        {
-          "time": 11.0,
-=======
           "value": "E:maj",
           "confidence": 1
         },
@@ -210,23 +156,11 @@
         },
         {
           "time": 18.0,
->>>>>>> 5725112b
-          "duration": 4.0,
-          "value": "G:maj",
-          "confidence": 1
-        },
-        {
-<<<<<<< HEAD
-          "time": 12.0,
-          "duration": 4.0,
-          "value": "G:maj",
-          "confidence": 1
-        },
-        {
-          "time": 13.0,
-          "duration": 4.0,
-          "value": "A:maj",
-=======
+          "duration": 4.0,
+          "value": "G:maj",
+          "confidence": 1
+        },
+        {
           "time": 19.0,
           "duration": 1.0,
           "value": "G:(3,5,6)",
@@ -236,7 +170,6 @@
           "time": 19.1,
           "duration": 3.0,
           "value": "G:maj",
->>>>>>> 5725112b
           "confidence": 1
         },
         {
@@ -246,29 +179,6 @@
           "confidence": 1
         },
         {
-<<<<<<< HEAD
-          "time": 15.0,
-          "duration": 1.0,
-          "value": "E:maj",
-          "confidence": 1
-        },
-        {
-          "time": 15.1,
-          "duration": 3.0,
-          "value": "G:maj",
-          "confidence": 1
-        },
-        {
-          "time": 16.0,
-          "duration": 1.0,
-          "value": "G:maj",
-          "confidence": 1
-        },
-        {
-          "time": 16.1,
-          "duration": 3.0,
-          "value": "A:maj",
-=======
           "time": 21.0,
           "duration": 1.0,
           "value": "A:(3,5,6)",
@@ -296,7 +206,6 @@
           "time": 23.1,
           "duration": 3.0,
           "value": "E:maj",
->>>>>>> 5725112b
           "confidence": 1
         },
         {
@@ -306,21 +215,13 @@
           "confidence": 1
         },
         {
-<<<<<<< HEAD
-          "time": 18.0,
-=======
           "time": 25.0,
->>>>>>> 5725112b
-          "duration": 1.0,
-          "value": "E:(3,5,6)",
-          "confidence": 1
-        },
-        {
-<<<<<<< HEAD
-          "time": 18.1,
-=======
+          "duration": 1.0,
+          "value": "E:(3,5,6)",
+          "confidence": 1
+        },
+        {
           "time": 25.1,
->>>>>>> 5725112b
           "duration": 3.0,
           "value": "E:maj",
           "confidence": 1
@@ -338,11 +239,7 @@
           "confidence": 1
         },
         {
-<<<<<<< HEAD
-          "time": 20.1,
-=======
           "time": 27.1,
->>>>>>> 5725112b
           "duration": 3.0,
           "value": "G:maj",
           "confidence": 1
@@ -354,43 +251,18 @@
           "confidence": 1
         },
         {
-<<<<<<< HEAD
-          "time": 22.0,
-=======
           "time": 29.0,
->>>>>>> 5725112b
           "duration": 1.0,
           "value": "A:(3,5,6)",
           "confidence": 1
         },
         {
-<<<<<<< HEAD
-          "time": 22.1,
-=======
           "time": 29.1,
->>>>>>> 5725112b
-          "duration": 3.0,
-          "value": "A:maj",
-          "confidence": 1
-        },
-        {
-<<<<<<< HEAD
-          "time": 23.0,
-          "duration": 4.0,
-          "value": "E:maj",
-          "confidence": 1
-        },
-        {
-          "time": 24.0,
-          "duration": 1.0,
-          "value": "E:(3,5,6)",
-          "confidence": 1
-        },
-        {
-          "time": 24.1,
-          "duration": 3.0,
-          "value": "E:maj",
-=======
+          "duration": 3.0,
+          "value": "A:maj",
+          "confidence": 1
+        },
+        {
           "time": 30.0,
           "duration": 4.0,
           "value": "E:maj",
@@ -412,27 +284,11 @@
           "time": 32.0,
           "duration": 4.0,
           "value": "B:maj",
->>>>>>> 5725112b
           "confidence": 1
         },
         {
           "time": 33.0,
           "duration": 4.0,
-<<<<<<< HEAD
-          "value": "E:maj",
-          "confidence": 1
-        },
-        {
-          "time": 26.0,
-          "duration": 1.0,
-          "value": "E:(3,5,6)",
-          "confidence": 1
-        },
-        {
-          "time": 26.1,
-          "duration": 3.0,
-          "value": "E:maj",
-=======
           "value": "B:maj",
           "confidence": 1
         },
@@ -440,931 +296,501 @@
           "time": 34.0,
           "duration": 4.0,
           "value": "B:maj",
->>>>>>> 5725112b
           "confidence": 1
         },
         {
           "time": 35.0,
           "duration": 4.0,
-<<<<<<< HEAD
-          "value": "G:maj",
-          "confidence": 1
-        },
-        {
-          "time": 28.0,
+          "value": "B:maj",
+          "confidence": 1
+        },
+        {
+          "time": 36.0,
+          "duration": 4.0,
+          "value": "A:maj",
+          "confidence": 1
+        },
+        {
+          "time": 37.0,
+          "duration": 4.0,
+          "value": "A:maj",
+          "confidence": 1
+        },
+        {
+          "time": 38.0,
+          "duration": 4.0,
+          "value": "A:maj",
+          "confidence": 1
+        },
+        {
+          "time": 39.0,
+          "duration": 4.0,
+          "value": "A:maj",
+          "confidence": 1
+        },
+        {
+          "time": 40.0,
+          "duration": 4.0,
+          "value": "E:maj",
+          "confidence": 1
+        },
+        {
+          "time": 41.0,
+          "duration": 4.0,
+          "value": "E:maj",
+          "confidence": 1
+        },
+        {
+          "time": 42.0,
+          "duration": 4.0,
+          "value": "E:maj",
+          "confidence": 1
+        },
+        {
+          "time": 43.0,
+          "duration": 4.0,
+          "value": "E:maj",
+          "confidence": 1
+        },
+        {
+          "time": 44.0,
+          "duration": 4.0,
+          "value": "E:maj",
+          "confidence": 1
+        },
+        {
+          "time": 45.0,
+          "duration": 1.0,
+          "value": "E:(3,5,6)",
+          "confidence": 1
+        },
+        {
+          "time": 45.1,
+          "duration": 3.0,
+          "value": "E:maj",
+          "confidence": 1
+        },
+        {
+          "time": 46.0,
+          "duration": 4.0,
+          "value": "G:maj",
+          "confidence": 1
+        },
+        {
+          "time": 47.0,
           "duration": 1.0,
           "value": "G:(3,5,6)",
           "confidence": 1
         },
         {
-          "time": 28.1,
-          "duration": 3.0,
-          "value": "G:maj",
-=======
-          "value": "B:maj",
-          "confidence": 1
-        },
-        {
-          "time": 36.0,
-          "duration": 4.0,
-          "value": "A:maj",
->>>>>>> 5725112b
-          "confidence": 1
-        },
-        {
-          "time": 37.0,
-          "duration": 4.0,
-          "value": "A:maj",
-          "confidence": 1
-        },
-        {
-<<<<<<< HEAD
-          "time": 30.0,
+          "time": 47.1,
+          "duration": 3.0,
+          "value": "G:maj",
+          "confidence": 1
+        },
+        {
+          "time": 48.0,
+          "duration": 4.0,
+          "value": "A:maj",
+          "confidence": 1
+        },
+        {
+          "time": 49.0,
           "duration": 1.0,
           "value": "A:(3,5,6)",
           "confidence": 1
         },
         {
-          "time": 30.1,
-          "duration": 3.0,
-=======
-          "time": 38.0,
-          "duration": 4.0,
->>>>>>> 5725112b
-          "value": "A:maj",
-          "confidence": 1
-        },
-        {
-          "time": 39.0,
-          "duration": 4.0,
-<<<<<<< HEAD
-          "value": "E:maj",
-          "confidence": 1
-        },
-        {
-          "time": 32.0,
-          "duration": 1.0,
-          "value": "E:(3,5,6)",
-          "confidence": 1
-        },
-        {
-          "time": 32.1,
-          "duration": 3.0,
-=======
-          "value": "A:maj",
-          "confidence": 1
-        },
-        {
-          "time": 40.0,
-          "duration": 4.0,
->>>>>>> 5725112b
-          "value": "E:maj",
-          "confidence": 1
-        },
-        {
-          "time": 41.0,
-          "duration": 4.0,
-<<<<<<< HEAD
-          "value": "B:maj",
-          "confidence": 1
-        },
-        {
-          "time": 34.0,
-          "duration": 4.0,
-          "value": "B:maj",
-          "confidence": 1
-        },
-        {
-          "time": 35.0,
-          "duration": 4.0,
-          "value": "B:maj",
-          "confidence": 1
-        },
-        {
-          "time": 36.0,
-          "duration": 4.0,
-          "value": "B:maj",
-          "confidence": 1
-        },
-        {
-          "time": 37.0,
-          "duration": 4.0,
-          "value": "A:maj",
-          "confidence": 1
-        },
-        {
-          "time": 38.0,
-          "duration": 4.0,
-          "value": "A:maj",
-          "confidence": 1
-        },
-        {
-          "time": 39.0,
-          "duration": 4.0,
-          "value": "A:maj",
-          "confidence": 1
-        },
-        {
-          "time": 40.0,
-          "duration": 4.0,
-          "value": "A:maj",
-          "confidence": 1
-        },
-        {
-          "time": 41.0,
-          "duration": 4.0,
-          "value": "E:maj",
-          "confidence": 1
-        },
-        {
-=======
-          "value": "E:maj",
-          "confidence": 1
-        },
-        {
->>>>>>> 5725112b
-          "time": 42.0,
-          "duration": 4.0,
-          "value": "E:maj",
-          "confidence": 1
-        },
-        {
-          "time": 43.0,
-          "duration": 4.0,
-          "value": "E:maj",
-          "confidence": 1
-        },
-        {
-          "time": 44.0,
-          "duration": 4.0,
-          "value": "E:maj",
-          "confidence": 1
-        },
-        {
-          "time": 45.0,
-<<<<<<< HEAD
-          "duration": 4.0,
-          "value": "E:maj",
-          "confidence": 1
-        },
-        {
-          "time": 46.0,
-          "duration": 1.0,
-          "value": "E:(3,5,6)",
-          "confidence": 1
-        },
-        {
-          "time": 46.1,
-          "duration": 3.0,
-          "value": "E:maj",
-          "confidence": 1
-        },
-        {
-          "time": 47.0,
-          "duration": 4.0,
-          "value": "G:maj",
-          "confidence": 1
-        },
-        {
-          "time": 48.0,
+          "time": 49.1,
+          "duration": 3.0,
+          "value": "A:maj",
+          "confidence": 1
+        },
+        {
+          "time": 50.0,
+          "duration": 4.0,
+          "value": "E:maj",
+          "confidence": 1
+        },
+        {
+          "time": 51.0,
+          "duration": 1.0,
+          "value": "E:(3,5,6)",
+          "confidence": 1
+        },
+        {
+          "time": 51.1,
+          "duration": 3.0,
+          "value": "E:maj",
+          "confidence": 1
+        },
+        {
+          "time": 52.0,
+          "duration": 4.0,
+          "value": "E:maj",
+          "confidence": 1
+        },
+        {
+          "time": 53.0,
+          "duration": 1.0,
+          "value": "E:(3,5,6)",
+          "confidence": 1
+        },
+        {
+          "time": 53.1,
+          "duration": 3.0,
+          "value": "E:maj",
+          "confidence": 1
+        },
+        {
+          "time": 54.0,
+          "duration": 4.0,
+          "value": "G:maj",
+          "confidence": 1
+        },
+        {
+          "time": 55.0,
           "duration": 1.0,
           "value": "G:(3,5,6)",
           "confidence": 1
         },
         {
-          "time": 48.1,
-          "duration": 3.0,
-          "value": "G:maj",
-          "confidence": 1
-        },
-        {
-          "time": 49.0,
-          "duration": 4.0,
-          "value": "A:maj",
-          "confidence": 1
-        },
-        {
-          "time": 50.0,
+          "time": 55.1,
+          "duration": 3.0,
+          "value": "G:maj",
+          "confidence": 1
+        },
+        {
+          "time": 56.0,
+          "duration": 4.0,
+          "value": "A:maj",
+          "confidence": 1
+        },
+        {
+          "time": 57.0,
           "duration": 1.0,
           "value": "A:(3,5,6)",
           "confidence": 1
         },
         {
-          "time": 50.1,
-          "duration": 3.0,
-          "value": "A:maj",
-          "confidence": 1
-        },
-        {
-          "time": 51.0,
-          "duration": 4.0,
-          "value": "E:maj",
-          "confidence": 1
-        },
-        {
-          "time": 52.0,
-          "duration": 1.0,
-          "value": "E:(3,5,6)",
-          "confidence": 1
-        },
-        {
-          "time": 52.1,
-          "duration": 3.0,
-          "value": "E:maj",
-          "confidence": 1
-        },
-        {
-          "time": 53.0,
-=======
-          "duration": 1.0,
-          "value": "E:(3,5,6)",
-          "confidence": 1
-        },
-        {
-          "time": 45.1,
-          "duration": 3.0,
-          "value": "E:maj",
-          "confidence": 1
-        },
-        {
-          "time": 46.0,
-          "duration": 4.0,
-          "value": "G:maj",
-          "confidence": 1
-        },
-        {
-          "time": 47.0,
+          "time": 57.1,
+          "duration": 3.0,
+          "value": "A:maj",
+          "confidence": 1
+        },
+        {
+          "time": 58.0,
+          "duration": 4.0,
+          "value": "E:maj",
+          "confidence": 1
+        },
+        {
+          "time": 59.0,
+          "duration": 1.0,
+          "value": "E:(3,5,6)",
+          "confidence": 1
+        },
+        {
+          "time": 59.1,
+          "duration": 3.0,
+          "value": "E:maj",
+          "confidence": 1
+        },
+        {
+          "time": 60.0,
+          "duration": 4.0,
+          "value": "E:maj",
+          "confidence": 1
+        },
+        {
+          "time": 61.0,
+          "duration": 1.0,
+          "value": "E:(3,5,6)",
+          "confidence": 1
+        },
+        {
+          "time": 61.1,
+          "duration": 3.0,
+          "value": "E:maj",
+          "confidence": 1
+        },
+        {
+          "time": 62.0,
+          "duration": 4.0,
+          "value": "G:maj",
+          "confidence": 1
+        },
+        {
+          "time": 63.0,
           "duration": 1.0,
           "value": "G:(3,5,6)",
           "confidence": 1
         },
         {
-          "time": 47.1,
-          "duration": 3.0,
-          "value": "G:maj",
-          "confidence": 1
-        },
-        {
-          "time": 48.0,
-          "duration": 4.0,
-          "value": "A:maj",
-          "confidence": 1
-        },
-        {
-          "time": 49.0,
+          "time": 63.1,
+          "duration": 3.0,
+          "value": "G:maj",
+          "confidence": 1
+        },
+        {
+          "time": 64.0,
+          "duration": 4.0,
+          "value": "A:maj",
+          "confidence": 1
+        },
+        {
+          "time": 65.0,
           "duration": 1.0,
           "value": "A:(3,5,6)",
           "confidence": 1
         },
         {
-          "time": 49.1,
-          "duration": 3.0,
-          "value": "A:maj",
-          "confidence": 1
-        },
-        {
-          "time": 50.0,
->>>>>>> 5725112b
-          "duration": 4.0,
-          "value": "E:maj",
-          "confidence": 1
-        },
-        {
-<<<<<<< HEAD
-          "time": 54.0,
-=======
-          "time": 51.0,
->>>>>>> 5725112b
-          "duration": 1.0,
-          "value": "E:(3,5,6)",
-          "confidence": 1
-        },
-        {
-<<<<<<< HEAD
-          "time": 54.1,
-=======
-          "time": 51.1,
->>>>>>> 5725112b
-          "duration": 3.0,
-          "value": "E:maj",
-          "confidence": 1
-        },
-        {
-<<<<<<< HEAD
-          "time": 55.0,
-          "duration": 4.0,
-          "value": "G:maj",
-          "confidence": 1
-        },
-        {
-          "time": 56.0,
+          "time": 65.1,
+          "duration": 3.0,
+          "value": "A:maj",
+          "confidence": 1
+        },
+        {
+          "time": 66.0,
+          "duration": 4.0,
+          "value": "E:maj",
+          "confidence": 1
+        },
+        {
+          "time": 67.0,
+          "duration": 1.0,
+          "value": "E:(3,5,6)",
+          "confidence": 1
+        },
+        {
+          "time": 67.1,
+          "duration": 3.0,
+          "value": "E:maj",
+          "confidence": 1
+        },
+        {
+          "time": 68.0,
+          "duration": 4.0,
+          "value": "E:maj",
+          "confidence": 1
+        },
+        {
+          "time": 69.0,
+          "duration": 1.0,
+          "value": "E:(3,5,6)",
+          "confidence": 1
+        },
+        {
+          "time": 69.1,
+          "duration": 3.0,
+          "value": "E:maj",
+          "confidence": 1
+        },
+        {
+          "time": 70.0,
+          "duration": 4.0,
+          "value": "G:maj",
+          "confidence": 1
+        },
+        {
+          "time": 71.0,
           "duration": 1.0,
           "value": "G:(3,5,6)",
           "confidence": 1
         },
         {
-          "time": 56.1,
-          "duration": 3.0,
-          "value": "G:maj",
-          "confidence": 1
-        },
-        {
-          "time": 57.0,
-          "duration": 4.0,
-          "value": "A:maj",
-          "confidence": 1
-        },
-        {
-          "time": 58.0,
+          "time": 71.1,
+          "duration": 3.0,
+          "value": "G:maj",
+          "confidence": 1
+        },
+        {
+          "time": 72.0,
+          "duration": 4.0,
+          "value": "A:maj",
+          "confidence": 1
+        },
+        {
+          "time": 73.0,
           "duration": 1.0,
           "value": "A:(3,5,6)",
           "confidence": 1
         },
         {
-          "time": 58.1,
-          "duration": 3.0,
-          "value": "A:maj",
-          "confidence": 1
-        },
-        {
-          "time": 59.0,
-          "duration": 4.0,
-          "value": "E:maj",
-          "confidence": 1
-        },
-        {
-          "time": 60.0,
-          "duration": 1.0,
-          "value": "E:(3,5,6)",
-          "confidence": 1
-        },
-        {
-          "time": 60.1,
-          "duration": 3.0,
-          "value": "E:maj",
-          "confidence": 1
-        },
-        {
-          "time": 61.0,
-=======
-          "time": 52.0,
-          "duration": 4.0,
-          "value": "E:maj",
-          "confidence": 1
-        },
-        {
-          "time": 53.0,
-          "duration": 1.0,
-          "value": "E:(3,5,6)",
-          "confidence": 1
-        },
-        {
-          "time": 53.1,
-          "duration": 3.0,
-          "value": "E:maj",
-          "confidence": 1
-        },
-        {
-          "time": 54.0,
-          "duration": 4.0,
-          "value": "G:maj",
-          "confidence": 1
-        },
-        {
-          "time": 55.0,
+          "time": 73.1,
+          "duration": 3.0,
+          "value": "A:maj",
+          "confidence": 1
+        },
+        {
+          "time": 74.0,
+          "duration": 4.0,
+          "value": "E:maj",
+          "confidence": 1
+        },
+        {
+          "time": 75.0,
+          "duration": 1.0,
+          "value": "E:(3,5,6)",
+          "confidence": 1
+        },
+        {
+          "time": 75.1,
+          "duration": 3.0,
+          "value": "E:maj",
+          "confidence": 1
+        },
+        {
+          "time": 76.0,
+          "duration": 4.0,
+          "value": "E:maj",
+          "confidence": 1
+        },
+        {
+          "time": 77.0,
+          "duration": 1.0,
+          "value": "E:(3,5,6)",
+          "confidence": 1
+        },
+        {
+          "time": 77.1,
+          "duration": 3.0,
+          "value": "E:maj",
+          "confidence": 1
+        },
+        {
+          "time": 78.0,
+          "duration": 4.0,
+          "value": "G:maj",
+          "confidence": 1
+        },
+        {
+          "time": 79.0,
           "duration": 1.0,
           "value": "G:(3,5,6)",
           "confidence": 1
         },
         {
-          "time": 55.1,
-          "duration": 3.0,
-          "value": "G:maj",
-          "confidence": 1
-        },
-        {
-          "time": 56.0,
-          "duration": 4.0,
-          "value": "A:maj",
-          "confidence": 1
-        },
-        {
-          "time": 57.0,
+          "time": 79.1,
+          "duration": 3.0,
+          "value": "G:maj",
+          "confidence": 1
+        },
+        {
+          "time": 80.0,
+          "duration": 4.0,
+          "value": "A:maj",
+          "confidence": 1
+        },
+        {
+          "time": 81.0,
           "duration": 1.0,
           "value": "A:(3,5,6)",
           "confidence": 1
         },
         {
-          "time": 57.1,
-          "duration": 3.0,
-          "value": "A:maj",
-          "confidence": 1
-        },
-        {
-          "time": 58.0,
->>>>>>> 5725112b
-          "duration": 4.0,
-          "value": "E:maj",
-          "confidence": 1
-        },
-        {
-<<<<<<< HEAD
-          "time": 62.0,
-=======
-          "time": 59.0,
->>>>>>> 5725112b
-          "duration": 1.0,
-          "value": "E:(3,5,6)",
-          "confidence": 1
-        },
-        {
-<<<<<<< HEAD
-          "time": 62.1,
-=======
-          "time": 59.1,
->>>>>>> 5725112b
-          "duration": 3.0,
-          "value": "E:maj",
-          "confidence": 1
-        },
-        {
-<<<<<<< HEAD
-          "time": 63.0,
-=======
-          "time": 60.0,
-          "duration": 4.0,
-          "value": "E:maj",
-          "confidence": 1
-        },
-        {
-          "time": 61.0,
-          "duration": 1.0,
-          "value": "E:(3,5,6)",
-          "confidence": 1
-        },
-        {
-          "time": 61.1,
-          "duration": 3.0,
-          "value": "E:maj",
-          "confidence": 1
-        },
-        {
-          "time": 62.0,
->>>>>>> 5725112b
-          "duration": 4.0,
-          "value": "G:maj",
-          "confidence": 1
-        },
-        {
-<<<<<<< HEAD
-          "time": 64.0,
-=======
-          "time": 63.0,
->>>>>>> 5725112b
+          "time": 81.1,
+          "duration": 3.0,
+          "value": "A:maj",
+          "confidence": 1
+        },
+        {
+          "time": 82.0,
+          "duration": 4.0,
+          "value": "E:maj",
+          "confidence": 1
+        },
+        {
+          "time": 83.0,
+          "duration": 1.0,
+          "value": "E:(3,5,6)",
+          "confidence": 1
+        },
+        {
+          "time": 83.1,
+          "duration": 3.0,
+          "value": "E:maj",
+          "confidence": 1
+        },
+        {
+          "time": 84.0,
+          "duration": 4.0,
+          "value": "E:maj",
+          "confidence": 1
+        },
+        {
+          "time": 85.0,
+          "duration": 1.0,
+          "value": "E:(3,5,6)",
+          "confidence": 1
+        },
+        {
+          "time": 85.1,
+          "duration": 3.0,
+          "value": "E:maj",
+          "confidence": 1
+        },
+        {
+          "time": 86.0,
+          "duration": 4.0,
+          "value": "G:maj",
+          "confidence": 1
+        },
+        {
+          "time": 87.0,
           "duration": 1.0,
           "value": "G:(3,5,6)",
           "confidence": 1
         },
         {
-<<<<<<< HEAD
-          "time": 64.1,
-=======
-          "time": 63.1,
->>>>>>> 5725112b
-          "duration": 3.0,
-          "value": "G:maj",
-          "confidence": 1
-        },
-        {
-<<<<<<< HEAD
-          "time": 65.0,
-=======
-          "time": 64.0,
->>>>>>> 5725112b
-          "duration": 4.0,
-          "value": "A:maj",
-          "confidence": 1
-        },
-        {
-<<<<<<< HEAD
-          "time": 66.0,
-=======
-          "time": 65.0,
->>>>>>> 5725112b
+          "time": 87.1,
+          "duration": 3.0,
+          "value": "G:maj",
+          "confidence": 1
+        },
+        {
+          "time": 88.0,
+          "duration": 4.0,
+          "value": "A:maj",
+          "confidence": 1
+        },
+        {
+          "time": 89.0,
           "duration": 1.0,
           "value": "A:(3,5,6)",
           "confidence": 1
         },
         {
-<<<<<<< HEAD
-          "time": 66.1,
-=======
-          "time": 65.1,
->>>>>>> 5725112b
-          "duration": 3.0,
-          "value": "A:maj",
-          "confidence": 1
-        },
-        {
-<<<<<<< HEAD
-          "time": 67.0,
-=======
-          "time": 66.0,
->>>>>>> 5725112b
-          "duration": 4.0,
-          "value": "E:maj",
-          "confidence": 1
-        },
-        {
-<<<<<<< HEAD
-          "time": 68.0,
-=======
-          "time": 67.0,
->>>>>>> 5725112b
-          "duration": 1.0,
-          "value": "E:(3,5,6)",
-          "confidence": 1
-        },
-        {
-<<<<<<< HEAD
-          "time": 68.1,
-=======
-          "time": 67.1,
->>>>>>> 5725112b
-          "duration": 3.0,
-          "value": "E:maj",
-          "confidence": 1
-        },
-        {
-<<<<<<< HEAD
-          "time": 69.0,
-=======
-          "time": 68.0,
->>>>>>> 5725112b
-          "duration": 4.0,
-          "value": "E:maj",
-          "confidence": 1
-        },
-        {
-<<<<<<< HEAD
-          "time": 70.0,
-=======
-          "time": 69.0,
->>>>>>> 5725112b
-          "duration": 1.0,
-          "value": "E:(3,5,6)",
-          "confidence": 1
-        },
-        {
-<<<<<<< HEAD
-          "time": 70.1,
-=======
-          "time": 69.1,
->>>>>>> 5725112b
-          "duration": 3.0,
-          "value": "E:maj",
-          "confidence": 1
-        },
-        {
-<<<<<<< HEAD
-          "time": 71.0,
-=======
-          "time": 70.0,
->>>>>>> 5725112b
-          "duration": 4.0,
-          "value": "G:maj",
-          "confidence": 1
-        },
-        {
-<<<<<<< HEAD
-          "time": 72.0,
-=======
-          "time": 71.0,
->>>>>>> 5725112b
-          "duration": 1.0,
-          "value": "G:(3,5,6)",
-          "confidence": 1
-        },
-        {
-<<<<<<< HEAD
-          "time": 72.1,
-=======
-          "time": 71.1,
->>>>>>> 5725112b
-          "duration": 3.0,
-          "value": "G:maj",
-          "confidence": 1
-        },
-        {
-<<<<<<< HEAD
-          "time": 73.0,
-=======
-          "time": 72.0,
->>>>>>> 5725112b
-          "duration": 4.0,
-          "value": "A:maj",
-          "confidence": 1
-        },
-        {
-<<<<<<< HEAD
-          "time": 74.0,
-=======
-          "time": 73.0,
->>>>>>> 5725112b
-          "duration": 1.0,
-          "value": "A:(3,5,6)",
-          "confidence": 1
-        },
-        {
-<<<<<<< HEAD
-          "time": 74.1,
-=======
-          "time": 73.1,
->>>>>>> 5725112b
-          "duration": 3.0,
-          "value": "A:maj",
-          "confidence": 1
-        },
-        {
-<<<<<<< HEAD
-          "time": 75.0,
-=======
-          "time": 74.0,
->>>>>>> 5725112b
-          "duration": 4.0,
-          "value": "E:maj",
-          "confidence": 1
-        },
-        {
-<<<<<<< HEAD
-          "time": 76.0,
-=======
-          "time": 75.0,
->>>>>>> 5725112b
-          "duration": 1.0,
-          "value": "E:(3,5,6)",
-          "confidence": 1
-        },
-        {
-<<<<<<< HEAD
-          "time": 76.1,
-=======
-          "time": 75.1,
->>>>>>> 5725112b
-          "duration": 3.0,
-          "value": "E:maj",
-          "confidence": 1
-        },
-        {
-<<<<<<< HEAD
-          "time": 77.0,
-=======
-          "time": 76.0,
->>>>>>> 5725112b
-          "duration": 4.0,
-          "value": "E:maj",
-          "confidence": 1
-        },
-        {
-<<<<<<< HEAD
-          "time": 78.0,
-=======
-          "time": 77.0,
->>>>>>> 5725112b
-          "duration": 1.0,
-          "value": "E:(3,5,6)",
-          "confidence": 1
-        },
-        {
-<<<<<<< HEAD
-          "time": 78.1,
-=======
-          "time": 77.1,
->>>>>>> 5725112b
-          "duration": 3.0,
-          "value": "E:maj",
-          "confidence": 1
-        },
-        {
-<<<<<<< HEAD
-          "time": 79.0,
-=======
-          "time": 78.0,
->>>>>>> 5725112b
-          "duration": 4.0,
-          "value": "G:maj",
-          "confidence": 1
-        },
-        {
-<<<<<<< HEAD
-          "time": 80.0,
-=======
-          "time": 79.0,
->>>>>>> 5725112b
-          "duration": 1.0,
-          "value": "G:(3,5,6)",
-          "confidence": 1
-        },
-        {
-<<<<<<< HEAD
-          "time": 80.1,
-=======
-          "time": 79.1,
->>>>>>> 5725112b
-          "duration": 3.0,
-          "value": "G:maj",
-          "confidence": 1
-        },
-        {
-<<<<<<< HEAD
-          "time": 81.0,
-=======
-          "time": 80.0,
->>>>>>> 5725112b
-          "duration": 4.0,
-          "value": "A:maj",
-          "confidence": 1
-        },
-        {
-<<<<<<< HEAD
-          "time": 82.0,
-=======
-          "time": 81.0,
->>>>>>> 5725112b
-          "duration": 1.0,
-          "value": "A:(3,5,6)",
-          "confidence": 1
-        },
-        {
-<<<<<<< HEAD
-          "time": 82.1,
-=======
-          "time": 81.1,
->>>>>>> 5725112b
-          "duration": 3.0,
-          "value": "A:maj",
-          "confidence": 1
-        },
-        {
-<<<<<<< HEAD
-          "time": 83.0,
-=======
-          "time": 82.0,
->>>>>>> 5725112b
-          "duration": 4.0,
-          "value": "E:maj",
-          "confidence": 1
-        },
-        {
-<<<<<<< HEAD
-          "time": 84.0,
-=======
-          "time": 83.0,
->>>>>>> 5725112b
-          "duration": 1.0,
-          "value": "E:(3,5,6)",
-          "confidence": 1
-        },
-        {
-<<<<<<< HEAD
-          "time": 84.1,
-=======
-          "time": 83.1,
->>>>>>> 5725112b
-          "duration": 3.0,
-          "value": "E:maj",
-          "confidence": 1
-        },
-        {
-<<<<<<< HEAD
-          "time": 85.0,
-=======
-          "time": 84.0,
->>>>>>> 5725112b
-          "duration": 4.0,
-          "value": "E:maj",
-          "confidence": 1
-        },
-        {
-<<<<<<< HEAD
-          "time": 86.0,
-=======
-          "time": 85.0,
->>>>>>> 5725112b
-          "duration": 1.0,
-          "value": "E:(3,5,6)",
-          "confidence": 1
-        },
-        {
-<<<<<<< HEAD
-          "time": 86.1,
-=======
-          "time": 85.1,
->>>>>>> 5725112b
-          "duration": 3.0,
-          "value": "E:maj",
-          "confidence": 1
-        },
-        {
-<<<<<<< HEAD
-          "time": 87.0,
-=======
-          "time": 86.0,
->>>>>>> 5725112b
-          "duration": 4.0,
-          "value": "G:maj",
-          "confidence": 1
-        },
-        {
-<<<<<<< HEAD
-          "time": 88.0,
-=======
-          "time": 87.0,
->>>>>>> 5725112b
-          "duration": 1.0,
-          "value": "G:(3,5,6)",
-          "confidence": 1
-        },
-        {
-<<<<<<< HEAD
-          "time": 88.1,
-=======
-          "time": 87.1,
->>>>>>> 5725112b
-          "duration": 3.0,
-          "value": "G:maj",
-          "confidence": 1
-        },
-        {
-<<<<<<< HEAD
-          "time": 89.0,
-=======
-          "time": 88.0,
->>>>>>> 5725112b
-          "duration": 4.0,
-          "value": "A:maj",
-          "confidence": 1
-        },
-        {
-<<<<<<< HEAD
+          "time": 89.1,
+          "duration": 3.0,
+          "value": "A:maj",
+          "confidence": 1
+        },
+        {
           "time": 90.0,
-=======
-          "time": 89.0,
->>>>>>> 5725112b
-          "duration": 1.0,
-          "value": "A:(3,5,6)",
-          "confidence": 1
-        },
-        {
-<<<<<<< HEAD
-          "time": 90.1,
-=======
-          "time": 89.1,
->>>>>>> 5725112b
-          "duration": 3.0,
-          "value": "A:maj",
-          "confidence": 1
-        },
-        {
-<<<<<<< HEAD
+          "duration": 4.0,
+          "value": "E:maj",
+          "confidence": 1
+        },
+        {
           "time": 91.0,
-=======
-          "time": 90.0,
->>>>>>> 5725112b
-          "duration": 4.0,
-          "value": "E:maj",
-          "confidence": 1
-        },
-        {
-<<<<<<< HEAD
+          "duration": 1.0,
+          "value": "E:(3,5,6)",
+          "confidence": 1
+        },
+        {
+          "time": 91.1,
+          "duration": 3.0,
+          "value": "E:maj",
+          "confidence": 1
+        },
+        {
           "time": 92.0,
-=======
-          "time": 91.0,
->>>>>>> 5725112b
-          "duration": 1.0,
-          "value": "E:(3,5,6)",
-          "confidence": 1
-        },
-        {
-<<<<<<< HEAD
-          "time": 92.1,
-=======
-          "time": 91.1,
->>>>>>> 5725112b
-          "duration": 3.0,
-          "value": "E:maj",
-          "confidence": 1
-        },
-        {
-<<<<<<< HEAD
-=======
-          "time": 92.0,
-          "duration": 4.0,
-          "value": "B:maj",
-          "confidence": 1
-        },
-        {
->>>>>>> 5725112b
+          "duration": 4.0,
+          "value": "B:maj",
+          "confidence": 1
+        },
+        {
           "time": 93.0,
           "duration": 4.0,
           "value": "B:maj",
@@ -1385,11 +811,7 @@
         {
           "time": 96.0,
           "duration": 4.0,
-<<<<<<< HEAD
-          "value": "B:maj",
-=======
-          "value": "A:maj",
->>>>>>> 5725112b
+          "value": "A:maj",
           "confidence": 1
         },
         {
@@ -1413,11 +835,7 @@
         {
           "time": 100.0,
           "duration": 4.0,
-<<<<<<< HEAD
-          "value": "A:maj",
-=======
-          "value": "E:maj",
->>>>>>> 5725112b
+          "value": "E:maj",
           "confidence": 1
         },
         {
@@ -1453,11 +871,7 @@
         {
           "time": 106.0,
           "duration": 4.0,
-<<<<<<< HEAD
-          "value": "E:maj",
-=======
-          "value": "G:maj",
->>>>>>> 5725112b
+          "value": "G:maj",
           "confidence": 1
         },
         {
@@ -1469,11 +883,7 @@
         {
           "time": 108.0,
           "duration": 4.0,
-<<<<<<< HEAD
-          "value": "G:maj",
-=======
-          "value": "A:maj",
->>>>>>> 5725112b
+          "value": "A:maj",
           "confidence": 1
         },
         {
@@ -1485,11 +895,7 @@
         {
           "time": 110.0,
           "duration": 4.0,
-<<<<<<< HEAD
-          "value": "A:maj",
-=======
-          "value": "E:maj",
->>>>>>> 5725112b
+          "value": "E:maj",
           "confidence": 1
         },
         {
@@ -1513,11 +919,7 @@
         {
           "time": 114.0,
           "duration": 4.0,
-<<<<<<< HEAD
-          "value": "E:maj",
-=======
-          "value": "G:maj",
->>>>>>> 5725112b
+          "value": "G:maj",
           "confidence": 1
         },
         {
@@ -1529,11 +931,7 @@
         {
           "time": 116.0,
           "duration": 4.0,
-<<<<<<< HEAD
-          "value": "G:maj",
-=======
-          "value": "A:maj",
->>>>>>> 5725112b
+          "value": "A:maj",
           "confidence": 1
         },
         {
@@ -1545,11 +943,7 @@
         {
           "time": 118.0,
           "duration": 4.0,
-<<<<<<< HEAD
-          "value": "A:maj",
-=======
-          "value": "E:maj",
->>>>>>> 5725112b
+          "value": "E:maj",
           "confidence": 1
         },
         {
@@ -1561,11 +955,7 @@
         {
           "time": 120.0,
           "duration": 4.0,
-<<<<<<< HEAD
-          "value": "E:maj",
-=======
-          "value": "B:maj",
->>>>>>> 5725112b
+          "value": "B:maj",
           "confidence": 1
         },
         {
@@ -1589,11 +979,7 @@
         {
           "time": 124.0,
           "duration": 4.0,
-<<<<<<< HEAD
-          "value": "B:maj",
-=======
-          "value": "A:maj",
->>>>>>> 5725112b
+          "value": "A:maj",
           "confidence": 1
         },
         {
@@ -1617,11 +1003,7 @@
         {
           "time": 128.0,
           "duration": 4.0,
-<<<<<<< HEAD
-          "value": "A:maj",
-=======
-          "value": "E:maj",
->>>>>>> 5725112b
+          "value": "E:maj",
           "confidence": 1
         },
         {
@@ -1645,11 +1027,7 @@
         {
           "time": 132.0,
           "duration": 4.0,
-<<<<<<< HEAD
-          "value": "E:maj",
-=======
-          "value": "B:maj",
->>>>>>> 5725112b
+          "value": "B:maj",
           "confidence": 1
         },
         {
@@ -1673,11 +1051,7 @@
         {
           "time": 136.0,
           "duration": 4.0,
-<<<<<<< HEAD
-          "value": "B:maj",
-=======
-          "value": "A:maj",
->>>>>>> 5725112b
+          "value": "A:maj",
           "confidence": 1
         },
         {
@@ -1701,11 +1075,7 @@
         {
           "time": 140.0,
           "duration": 4.0,
-<<<<<<< HEAD
-          "value": "A:maj",
-=======
-          "value": "E:maj",
->>>>>>> 5725112b
+          "value": "E:maj",
           "confidence": 1
         },
         {
@@ -1741,11 +1111,7 @@
         {
           "time": 146.0,
           "duration": 4.0,
-<<<<<<< HEAD
-          "value": "E:maj",
-=======
-          "value": "G:maj",
->>>>>>> 5725112b
+          "value": "G:maj",
           "confidence": 1
         },
         {
@@ -1769,11 +1135,7 @@
         {
           "time": 150.0,
           "duration": 4.0,
-<<<<<<< HEAD
-          "value": "G:maj",
-=======
-          "value": "E:maj",
->>>>>>> 5725112b
+          "value": "E:maj",
           "confidence": 1
         },
         {
@@ -1797,11 +1159,7 @@
         {
           "time": 154.0,
           "duration": 4.0,
-<<<<<<< HEAD
-          "value": "E:maj",
-=======
-          "value": "G:maj",
->>>>>>> 5725112b
+          "value": "G:maj",
           "confidence": 1
         },
         {
@@ -1813,11 +1171,7 @@
         {
           "time": 156.0,
           "duration": 4.0,
-<<<<<<< HEAD
-          "value": "G:maj",
-=======
-          "value": "A:maj",
->>>>>>> 5725112b
+          "value": "A:maj",
           "confidence": 1
         },
         {
@@ -1828,15 +1182,6 @@
         },
         {
           "time": 158.0,
-<<<<<<< HEAD
-          "duration": 4.0,
-          "value": "A:maj",
-          "confidence": 1
-        },
-        {
-          "time": 159.0,
-=======
->>>>>>> 5725112b
           "duration": 4.0,
           "value": "E:maj",
           "confidence": 1
