--- conflicted
+++ resolved
@@ -71,11 +71,7 @@
           "confidence": 1
         },
         {
-<<<<<<< HEAD
-          "time": 5.1,
-=======
           "time": 4.1,
->>>>>>> 5725112b
           "duration": 3.0,
           "value": "D:min(7)",
           "confidence": 1
@@ -171,11 +167,7 @@
           "confidence": 1
         },
         {
-<<<<<<< HEAD
-          "time": 13.1,
-=======
           "time": 12.1,
->>>>>>> 5725112b
           "duration": 3.0,
           "value": "D:min(7)",
           "confidence": 1
@@ -367,11 +359,7 @@
           "confidence": 1
         },
         {
-<<<<<<< HEAD
-          "time": 29.1,
-=======
           "time": 28.1,
->>>>>>> 5725112b
           "duration": 3.0,
           "value": "D:min(7)",
           "confidence": 1
