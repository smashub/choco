{
  "annotations": [
    {
      "annotation_metadata": {
        "curator": {
          "name": "",
          "email": ""
        },
        "annotator": {},
        "version": "",
        "corpus": "biab_internet_corpus",
        "annotation_tools": "",
        "annotation_rules": "",
        "validation": "",
        "data_source": ""
      },
      "namespace": "chord",
      "data": [
        {
          "time": 0.0,
          "duration": 4.0,
          "value": "A:(b3,b5,b7)",
          "confidence": 1
        },
        {
          "time": 1.0,
          "duration": 4.0,
          "value": "D:(3,b5,#5,b7,b9,#9)",
          "confidence": 1
        },
        {
          "time": 2.0,
          "duration": 4.0,
          "value": "G:min",
          "confidence": 1
        },
        {
          "time": 3.0,
          "duration": 4.0,
          "value": "D:(3,b5,#5,b7,b9,#9)",
          "confidence": 1
        },
        {
          "time": 4.0,
          "duration": 4.0,
          "value": "G:maj7",
          "confidence": 1
        },
        {
          "time": 5.0,
          "duration": 4.0,
          "value": "C:(3,5,b7,9)",
          "confidence": 1
        },
        {
          "time": 6.0,
          "duration": 2.0,
          "value": "G:maj7",
          "confidence": 1
        },
        {
          "time": 6.2,
          "duration": 2.0,
          "value": "C:(3,5,b7)",
          "confidence": 1
        },
        {
          "time": 7.0,
          "duration": 2.0,
          "value": "Db:(3,5,b7)",
          "confidence": 1
        },
        {
          "time": 7.2,
          "duration": 2.0,
          "value": "Gb:(3,5,b7)",
          "confidence": 1
        },
        {
          "time": 8.0,
          "duration": 4.0,
          "value": "B:(b3,b5,b7)",
          "confidence": 1
        },
        {
          "time": 9.0,
          "duration": 4.0,
          "value": "E:(3,b5,#5,b7,b9,#9)",
          "confidence": 1
        },
        {
          "time": 10.0,
          "duration": 4.0,
          "value": "A:(b3,b5,b7)",
          "confidence": 1
        },
        {
          "time": 11.0,
          "duration": 4.0,
          "value": "D:(3,b5,#5,b7,b9,#9)",
          "confidence": 1
        },
        {
          "time": 12.0,
          "duration": 4.0,
          "value": "G:maj7",
          "confidence": 1
        },
        {
          "time": 13.0,
          "duration": 4.0,
          "value": "C:(3,5,b7)",
          "confidence": 1
        },
        {
          "time": 14.0,
          "duration": 4.0,
          "value": "B:(b3,b5,b7)",
          "confidence": 1
        },
        {
          "time": 15.0,
          "duration": 4.0,
          "value": "E:(3,5,b7)",
          "confidence": 1
        },
        {
          "time": 16.0,
          "duration": 4.0,
          "value": "A:(b3,b5,b7)",
          "confidence": 1
        },
        {
          "time": 17.0,
          "duration": 4.0,
          "value": "D:(3,b5,#5,b7,b9,#9)",
          "confidence": 1
        },
        {
          "time": 18.0,
          "duration": 4.0,
          "value": "G:min",
          "confidence": 1
        },
        {
          "time": 19.0,
          "duration": 4.0,
          "value": "D:(3,b5,#5,b7,b9,#9)",
          "confidence": 1
        },
        {
          "time": 20.0,
          "duration": 4.0,
          "value": "G:maj7",
          "confidence": 1
        },
        {
          "time": 21.0,
          "duration": 4.0,
          "value": "C:(3,5,b7,9)",
          "confidence": 1
        },
        {
          "time": 22.0,
          "duration": 2.0,
          "value": "G:maj7",
          "confidence": 1
        },
        {
          "time": 22.2,
          "duration": 2.0,
          "value": "C:(3,5,b7)",
          "confidence": 1
        },
        {
          "time": 23.0,
          "duration": 2.0,
          "value": "Db:(3,5,b7)",
          "confidence": 1
        },
        {
          "time": 23.2,
          "duration": 1.0,
          "value": "Gb:(3,5,b7)",
          "confidence": 1
        },
        {
          "time": 23.3,
          "duration": 1.0,
          "value": "C:(3,5,b7)",
          "confidence": 1
        },
        {
          "time": 24.0,
          "duration": 4.0,
          "value": "B:(b3,b5,b7)",
          "confidence": 1
        },
        {
          "time": 25.0,
          "duration": 4.0,
          "value": "E:(3,b5,#5,b7,b9,#9)",
          "confidence": 1
        },
        {
          "time": 26.0,
          "duration": 4.0,
          "value": "A:(b3,b5,b7)",
          "confidence": 1
        },
        {
          "time": 27.0,
          "duration": 4.0,
          "value": "D:(3,b5,#5,b7,b9,#9)",
          "confidence": 1
        },
        {
          "time": 28.0,
          "duration": 4.0,
          "value": "G:maj7",
          "confidence": 1
        },
        {
          "time": 29.0,
          "duration": 4.0,
          "value": "C:(3,b5,#5,b7,b9,#9)",
          "confidence": 1
        },
        {
          "time": 30.0,
          "duration": 4.0,
          "value": "G:(3,5,6,9)",
          "confidence": 1
        },
        {
          "time": 31.0,
          "duration": 4.0,
          "value": "G:(3,5,6,9)",
          "confidence": 1
        },
        {
          "time": 32.0,
          "duration": 4.0,
          "value": "C:(3,b5,#5,b7,b9,#9)",
          "confidence": 1
        },
        {
          "time": 33.0,
          "duration": 4.0,
          "value": "C:(3,b5,#5,b7,b9,#9)",
          "confidence": 1
        },
        {
          "time": 34.0,
          "duration": 4.0,
          "value": "E:(3,b5,#5,b7,b9,#9)",
          "confidence": 1
        },
        {
          "time": 35.0,
          "duration": 4.0,
          "value": "E:(3,b5,#5,b7,b9,#9)",
          "confidence": 1
        },
        {
          "time": 36.0,
          "duration": 4.0,
          "value": "Ab:(3,b5,#5,b7,b9,#9)",
          "confidence": 1
        },
        {
          "time": 37.0,
          "duration": 4.0,
          "value": "Ab:(3,b5,#5,b7,b9,#9)",
          "confidence": 1
        },
        {
          "time": 38.0,
          "duration": 4.0,
          "value": "C:(3,b5,#5,b7,b9,#9)",
          "confidence": 1
        },
        {
          "time": 39.0,
          "duration": 4.0,
          "value": "C:(3,b5,#5,b7,b9,#9)",
          "confidence": 1
        },
        {
          "time": 40.0,
          "duration": 4.0,
          "value": "F:(3,5,b7,#9)",
          "confidence": 1
        },
        {
          "time": 41.0,
          "duration": 4.0,
          "value": "Bb:(3,5,b7,9,11,13)",
          "confidence": 1
        },
        {
          "time": 42.0,
          "duration": 4.0,
          "value": "A:(3,5,b7,9,11,13)",
          "confidence": 1
        },
        {
          "time": 43.0,
          "duration": 4.0,
          "value": "D:(3,5,b7,#9)",
          "confidence": 1
        },
        {
          "time": 44.0,
          "duration": 2.0,
          "value": "G:(3,5,b7,9,11,13)",
          "confidence": 1
        },
        {
          "time": 44.2,
          "duration": 2.0,
          "value": "G:(3,#5,b7)",
          "confidence": 1
        },
        {
          "time": 45.0,
          "duration": 4.0,
          "value": "C:(3,b5,#5,b7,b9,#9)",
          "confidence": 1
        },
        {
          "time": 46.0,
          "duration": 2.0,
          "value": "F:(3,5,b7,#9)",
          "confidence": 1
        },
        {
          "time": 46.2,
          "duration": 1.0,
          "value": "E:(3,5,b7,#9)",
          "confidence": 1
        },
        {
<<<<<<< HEAD
          "time": 47.3,
=======
          "time": 46.3,
>>>>>>> 5725112b
          "duration": 1.0,
          "value": "Eb:(3,5,b7,#9)",
          "confidence": 1
        },
        {
<<<<<<< HEAD
          "time": 48.0,
=======
          "time": 47.0,
>>>>>>> 5725112b
          "duration": 3.0,
          "value": "D:(3,5,b7,#9)",
          "confidence": 1
        },
        {
<<<<<<< HEAD
          "time": 48.3,
=======
          "time": 47.3,
>>>>>>> 5725112b
          "duration": 1.0,
          "value": "A:(b3,b5,b7)",
          "confidence": 1
        },
        {
<<<<<<< HEAD
          "time": 49.0,
=======
          "time": 48.0,
>>>>>>> 5725112b
          "duration": 4.0,
          "value": "D:(3,b5,#5,b7,b9,#9)",
          "confidence": 1
        },
        {
<<<<<<< HEAD
          "time": 50.0,
=======
          "time": 49.0,
>>>>>>> 5725112b
          "duration": 4.0,
          "value": "G:min",
          "confidence": 1
        },
        {
<<<<<<< HEAD
          "time": 51.0,
=======
          "time": 50.0,
>>>>>>> 5725112b
          "duration": 4.0,
          "value": "D:(3,b5,#5,b7,b9,#9)",
          "confidence": 1
        },
        {
<<<<<<< HEAD
          "time": 52.0,
=======
          "time": 51.0,
>>>>>>> 5725112b
          "duration": 4.0,
          "value": "G:maj7",
          "confidence": 1
        },
        {
<<<<<<< HEAD
          "time": 53.0,
=======
          "time": 52.0,
>>>>>>> 5725112b
          "duration": 4.0,
          "value": "C:(3,5,b7,9)",
          "confidence": 1
        },
        {
<<<<<<< HEAD
          "time": 54.0,
=======
          "time": 53.0,
>>>>>>> 5725112b
          "duration": 2.0,
          "value": "G:maj7",
          "confidence": 1
        },
        {
<<<<<<< HEAD
          "time": 54.2,
=======
          "time": 53.2,
>>>>>>> 5725112b
          "duration": 2.0,
          "value": "C:(3,5,b7)",
          "confidence": 1
        },
        {
<<<<<<< HEAD
          "time": 55.0,
=======
          "time": 54.0,
>>>>>>> 5725112b
          "duration": 2.0,
          "value": "Db:(3,5,b7)",
          "confidence": 1
        },
        {
<<<<<<< HEAD
          "time": 55.2,
=======
          "time": 54.2,
>>>>>>> 5725112b
          "duration": 1.0,
          "value": "Gb:(3,5,b7)",
          "confidence": 1
        },
        {
<<<<<<< HEAD
          "time": 55.3,
=======
          "time": 54.3,
>>>>>>> 5725112b
          "duration": 1.0,
          "value": "C:(3,5,b7)",
          "confidence": 1
        },
        {
<<<<<<< HEAD
          "time": 56.0,
=======
          "time": 55.0,
>>>>>>> 5725112b
          "duration": 4.0,
          "value": "B:(b3,b5,b7)",
          "confidence": 1
        },
        {
<<<<<<< HEAD
          "time": 57.0,
=======
          "time": 56.0,
>>>>>>> 5725112b
          "duration": 4.0,
          "value": "E:(3,b5,#5,b7,b9,#9)",
          "confidence": 1
        },
        {
<<<<<<< HEAD
          "time": 58.0,
=======
          "time": 57.0,
>>>>>>> 5725112b
          "duration": 4.0,
          "value": "A:(b3,b5,b7)",
          "confidence": 1
        },
        {
<<<<<<< HEAD
          "time": 59.0,
=======
          "time": 58.0,
>>>>>>> 5725112b
          "duration": 4.0,
          "value": "D:(3,b5,#5,b7,b9,#9)",
          "confidence": 1
        },
        {
<<<<<<< HEAD
          "time": 60.0,
=======
          "time": 59.0,
>>>>>>> 5725112b
          "duration": 4.0,
          "value": "G:maj7",
          "confidence": 1
        },
        {
<<<<<<< HEAD
          "time": 61.0,
=======
          "time": 60.0,
>>>>>>> 5725112b
          "duration": 4.0,
          "value": "C:(3,b5,#5,b7,b9,#9)",
          "confidence": 1
        },
        {
<<<<<<< HEAD
          "time": 62.0,
=======
          "time": 61.0,
>>>>>>> 5725112b
          "duration": 4.0,
          "value": "B:(b3,b5,b7)",
          "confidence": 1
        },
        {
<<<<<<< HEAD
          "time": 63.0,
=======
          "time": 62.0,
>>>>>>> 5725112b
          "duration": 4.0,
          "value": "E:(3,b5,#5,b7,b9,#9)",
          "confidence": 1
        },
        {
<<<<<<< HEAD
          "time": 64.0,
=======
          "time": 63.0,
>>>>>>> 5725112b
          "duration": 4.0,
          "value": "A:(b3,b5,b7)",
          "confidence": 1
        },
        {
<<<<<<< HEAD
          "time": 65.0,
=======
          "time": 64.0,
>>>>>>> 5725112b
          "duration": 4.0,
          "value": "D:(3,b5,#5,b7,b9,#9)",
          "confidence": 1
        },
        {
<<<<<<< HEAD
          "time": 66.0,
=======
          "time": 65.0,
>>>>>>> 5725112b
          "duration": 4.0,
          "value": "D:(3,b5,#5,b7,b9,#9)",
          "confidence": 1
        },
        {
<<<<<<< HEAD
          "time": 67.0,
=======
          "time": 66.0,
>>>>>>> 5725112b
          "duration": 1.0,
          "value": "Db:maj7",
          "confidence": 1
        },
        {
<<<<<<< HEAD
          "time": 67.1,
=======
          "time": 66.1,
>>>>>>> 5725112b
          "duration": 1.0,
          "value": "D:maj7",
          "confidence": 1
        },
        {
<<<<<<< HEAD
          "time": 67.2,
=======
          "time": 66.2,
>>>>>>> 5725112b
          "duration": 1.0,
          "value": "Eb:maj7",
          "confidence": 1
        },
        {
<<<<<<< HEAD
          "time": 67.3,
=======
          "time": 66.3,
>>>>>>> 5725112b
          "duration": 1.0,
          "value": "E:maj7",
          "confidence": 1
        },
        {
<<<<<<< HEAD
          "time": 68.0,
=======
          "time": 67.0,
>>>>>>> 5725112b
          "duration": 1.0,
          "value": "F:maj7",
          "confidence": 1
        },
        {
<<<<<<< HEAD
          "time": 68.1,
=======
          "time": 67.1,
>>>>>>> 5725112b
          "duration": 1.0,
          "value": "Gb:maj7",
          "confidence": 1
        },
        {
<<<<<<< HEAD
          "time": 68.2,
=======
          "time": 67.2,
>>>>>>> 5725112b
          "duration": 2.0,
          "value": "G:maj9",
          "confidence": 1
        },
        {
<<<<<<< HEAD
          "time": 69.0,
=======
          "time": 68.0,
>>>>>>> 5725112b
          "duration": 4.0,
          "value": "G:maj9",
          "confidence": 1
        }
      ],
      "sandbox": {},
      "time": 0,
      "duration": 280.0
    },
    {
      "annotation_metadata": {
        "curator": {
          "name": "",
          "email": ""
        },
        "annotator": {},
        "version": "",
        "corpus": "biab_internet_corpus",
        "annotation_tools": "",
        "annotation_rules": "",
        "validation": "",
        "data_source": ""
      },
      "namespace": "key_mode",
      "data": [
        {
          "time": 0.0,
          "duration": 280.0,
          "value": "G",
          "confidence": 1
        }
      ],
      "sandbox": {},
      "time": 0,
      "duration": 280.0
    }
  ],
  "file_metadata": {
    "title": "BALLAD FOR BOB [omit Pno]   *****                  ",
    "artist": "",
    "release": "",
    "duration": 280.0,
    "identifiers": {},
    "jams_version": "0.3.4"
  },
  "sandbox": {
    "expanded": false
  }
}<|MERGE_RESOLUTION|>--- conflicted
+++ resolved
@@ -341,321 +341,193 @@
           "confidence": 1
         },
         {
-<<<<<<< HEAD
-          "time": 47.3,
-=======
           "time": 46.3,
->>>>>>> 5725112b
           "duration": 1.0,
           "value": "Eb:(3,5,b7,#9)",
           "confidence": 1
         },
         {
-<<<<<<< HEAD
-          "time": 48.0,
-=======
           "time": 47.0,
->>>>>>> 5725112b
           "duration": 3.0,
           "value": "D:(3,5,b7,#9)",
           "confidence": 1
         },
         {
-<<<<<<< HEAD
-          "time": 48.3,
-=======
           "time": 47.3,
->>>>>>> 5725112b
-          "duration": 1.0,
-          "value": "A:(b3,b5,b7)",
-          "confidence": 1
-        },
-        {
-<<<<<<< HEAD
+          "duration": 1.0,
+          "value": "A:(b3,b5,b7)",
+          "confidence": 1
+        },
+        {
+          "time": 48.0,
+          "duration": 4.0,
+          "value": "D:(3,b5,#5,b7,b9,#9)",
+          "confidence": 1
+        },
+        {
           "time": 49.0,
-=======
-          "time": 48.0,
->>>>>>> 5725112b
-          "duration": 4.0,
-          "value": "D:(3,b5,#5,b7,b9,#9)",
-          "confidence": 1
-        },
-        {
-<<<<<<< HEAD
+          "duration": 4.0,
+          "value": "G:min",
+          "confidence": 1
+        },
+        {
           "time": 50.0,
-=======
-          "time": 49.0,
->>>>>>> 5725112b
-          "duration": 4.0,
-          "value": "G:min",
-          "confidence": 1
-        },
-        {
-<<<<<<< HEAD
+          "duration": 4.0,
+          "value": "D:(3,b5,#5,b7,b9,#9)",
+          "confidence": 1
+        },
+        {
           "time": 51.0,
-=======
-          "time": 50.0,
->>>>>>> 5725112b
-          "duration": 4.0,
-          "value": "D:(3,b5,#5,b7,b9,#9)",
-          "confidence": 1
-        },
-        {
-<<<<<<< HEAD
+          "duration": 4.0,
+          "value": "G:maj7",
+          "confidence": 1
+        },
+        {
           "time": 52.0,
-=======
-          "time": 51.0,
->>>>>>> 5725112b
-          "duration": 4.0,
-          "value": "G:maj7",
-          "confidence": 1
-        },
-        {
-<<<<<<< HEAD
+          "duration": 4.0,
+          "value": "C:(3,5,b7,9)",
+          "confidence": 1
+        },
+        {
           "time": 53.0,
-=======
-          "time": 52.0,
->>>>>>> 5725112b
-          "duration": 4.0,
-          "value": "C:(3,5,b7,9)",
-          "confidence": 1
-        },
-        {
-<<<<<<< HEAD
+          "duration": 2.0,
+          "value": "G:maj7",
+          "confidence": 1
+        },
+        {
+          "time": 53.2,
+          "duration": 2.0,
+          "value": "C:(3,5,b7)",
+          "confidence": 1
+        },
+        {
           "time": 54.0,
-=======
-          "time": 53.0,
->>>>>>> 5725112b
-          "duration": 2.0,
-          "value": "G:maj7",
-          "confidence": 1
-        },
-        {
-<<<<<<< HEAD
+          "duration": 2.0,
+          "value": "Db:(3,5,b7)",
+          "confidence": 1
+        },
+        {
           "time": 54.2,
-=======
-          "time": 53.2,
->>>>>>> 5725112b
-          "duration": 2.0,
+          "duration": 1.0,
+          "value": "Gb:(3,5,b7)",
+          "confidence": 1
+        },
+        {
+          "time": 54.3,
+          "duration": 1.0,
           "value": "C:(3,5,b7)",
           "confidence": 1
         },
         {
-<<<<<<< HEAD
           "time": 55.0,
-=======
-          "time": 54.0,
->>>>>>> 5725112b
-          "duration": 2.0,
-          "value": "Db:(3,5,b7)",
-          "confidence": 1
-        },
-        {
-<<<<<<< HEAD
-          "time": 55.2,
-=======
-          "time": 54.2,
->>>>>>> 5725112b
-          "duration": 1.0,
-          "value": "Gb:(3,5,b7)",
-          "confidence": 1
-        },
-        {
-<<<<<<< HEAD
-          "time": 55.3,
-=======
-          "time": 54.3,
->>>>>>> 5725112b
-          "duration": 1.0,
-          "value": "C:(3,5,b7)",
-          "confidence": 1
-        },
-        {
-<<<<<<< HEAD
+          "duration": 4.0,
+          "value": "B:(b3,b5,b7)",
+          "confidence": 1
+        },
+        {
           "time": 56.0,
-=======
-          "time": 55.0,
->>>>>>> 5725112b
+          "duration": 4.0,
+          "value": "E:(3,b5,#5,b7,b9,#9)",
+          "confidence": 1
+        },
+        {
+          "time": 57.0,
+          "duration": 4.0,
+          "value": "A:(b3,b5,b7)",
+          "confidence": 1
+        },
+        {
+          "time": 58.0,
+          "duration": 4.0,
+          "value": "D:(3,b5,#5,b7,b9,#9)",
+          "confidence": 1
+        },
+        {
+          "time": 59.0,
+          "duration": 4.0,
+          "value": "G:maj7",
+          "confidence": 1
+        },
+        {
+          "time": 60.0,
+          "duration": 4.0,
+          "value": "C:(3,b5,#5,b7,b9,#9)",
+          "confidence": 1
+        },
+        {
+          "time": 61.0,
           "duration": 4.0,
           "value": "B:(b3,b5,b7)",
           "confidence": 1
         },
         {
-<<<<<<< HEAD
-          "time": 57.0,
-=======
-          "time": 56.0,
->>>>>>> 5725112b
+          "time": 62.0,
           "duration": 4.0,
           "value": "E:(3,b5,#5,b7,b9,#9)",
           "confidence": 1
         },
         {
-<<<<<<< HEAD
-          "time": 58.0,
-=======
-          "time": 57.0,
->>>>>>> 5725112b
-          "duration": 4.0,
-          "value": "A:(b3,b5,b7)",
-          "confidence": 1
-        },
-        {
-<<<<<<< HEAD
-          "time": 59.0,
-=======
-          "time": 58.0,
->>>>>>> 5725112b
-          "duration": 4.0,
-          "value": "D:(3,b5,#5,b7,b9,#9)",
-          "confidence": 1
-        },
-        {
-<<<<<<< HEAD
-          "time": 60.0,
-=======
-          "time": 59.0,
->>>>>>> 5725112b
-          "duration": 4.0,
-          "value": "G:maj7",
-          "confidence": 1
-        },
-        {
-<<<<<<< HEAD
-          "time": 61.0,
-=======
-          "time": 60.0,
->>>>>>> 5725112b
-          "duration": 4.0,
-          "value": "C:(3,b5,#5,b7,b9,#9)",
-          "confidence": 1
-        },
-        {
-<<<<<<< HEAD
-          "time": 62.0,
-=======
-          "time": 61.0,
->>>>>>> 5725112b
-          "duration": 4.0,
-          "value": "B:(b3,b5,b7)",
-          "confidence": 1
-        },
-        {
-<<<<<<< HEAD
           "time": 63.0,
-=======
-          "time": 62.0,
->>>>>>> 5725112b
-          "duration": 4.0,
-          "value": "E:(3,b5,#5,b7,b9,#9)",
-          "confidence": 1
-        },
-        {
-<<<<<<< HEAD
+          "duration": 4.0,
+          "value": "A:(b3,b5,b7)",
+          "confidence": 1
+        },
+        {
           "time": 64.0,
-=======
-          "time": 63.0,
->>>>>>> 5725112b
-          "duration": 4.0,
-          "value": "A:(b3,b5,b7)",
-          "confidence": 1
-        },
-        {
-<<<<<<< HEAD
+          "duration": 4.0,
+          "value": "D:(3,b5,#5,b7,b9,#9)",
+          "confidence": 1
+        },
+        {
           "time": 65.0,
-=======
-          "time": 64.0,
->>>>>>> 5725112b
-          "duration": 4.0,
-          "value": "D:(3,b5,#5,b7,b9,#9)",
-          "confidence": 1
-        },
-        {
-<<<<<<< HEAD
+          "duration": 4.0,
+          "value": "D:(3,b5,#5,b7,b9,#9)",
+          "confidence": 1
+        },
+        {
           "time": 66.0,
-=======
-          "time": 65.0,
->>>>>>> 5725112b
-          "duration": 4.0,
-          "value": "D:(3,b5,#5,b7,b9,#9)",
-          "confidence": 1
-        },
-        {
-<<<<<<< HEAD
+          "duration": 1.0,
+          "value": "Db:maj7",
+          "confidence": 1
+        },
+        {
+          "time": 66.1,
+          "duration": 1.0,
+          "value": "D:maj7",
+          "confidence": 1
+        },
+        {
+          "time": 66.2,
+          "duration": 1.0,
+          "value": "Eb:maj7",
+          "confidence": 1
+        },
+        {
+          "time": 66.3,
+          "duration": 1.0,
+          "value": "E:maj7",
+          "confidence": 1
+        },
+        {
           "time": 67.0,
-=======
-          "time": 66.0,
->>>>>>> 5725112b
-          "duration": 1.0,
-          "value": "Db:maj7",
-          "confidence": 1
-        },
-        {
-<<<<<<< HEAD
+          "duration": 1.0,
+          "value": "F:maj7",
+          "confidence": 1
+        },
+        {
           "time": 67.1,
-=======
-          "time": 66.1,
->>>>>>> 5725112b
-          "duration": 1.0,
-          "value": "D:maj7",
-          "confidence": 1
-        },
-        {
-<<<<<<< HEAD
+          "duration": 1.0,
+          "value": "Gb:maj7",
+          "confidence": 1
+        },
+        {
           "time": 67.2,
-=======
-          "time": 66.2,
->>>>>>> 5725112b
-          "duration": 1.0,
-          "value": "Eb:maj7",
-          "confidence": 1
-        },
-        {
-<<<<<<< HEAD
-          "time": 67.3,
-=======
-          "time": 66.3,
->>>>>>> 5725112b
-          "duration": 1.0,
-          "value": "E:maj7",
-          "confidence": 1
-        },
-        {
-<<<<<<< HEAD
+          "duration": 2.0,
+          "value": "G:maj9",
+          "confidence": 1
+        },
+        {
           "time": 68.0,
-=======
-          "time": 67.0,
->>>>>>> 5725112b
-          "duration": 1.0,
-          "value": "F:maj7",
-          "confidence": 1
-        },
-        {
-<<<<<<< HEAD
-          "time": 68.1,
-=======
-          "time": 67.1,
->>>>>>> 5725112b
-          "duration": 1.0,
-          "value": "Gb:maj7",
-          "confidence": 1
-        },
-        {
-<<<<<<< HEAD
-          "time": 68.2,
-=======
-          "time": 67.2,
->>>>>>> 5725112b
-          "duration": 2.0,
-          "value": "G:maj9",
-          "confidence": 1
-        },
-        {
-<<<<<<< HEAD
-          "time": 69.0,
-=======
-          "time": 68.0,
->>>>>>> 5725112b
           "duration": 4.0,
           "value": "G:maj9",
           "confidence": 1
