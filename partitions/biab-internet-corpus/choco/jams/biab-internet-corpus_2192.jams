{
  "annotations": [
    {
      "annotation_metadata": {
        "curator": {
          "name": "",
          "email": ""
        },
        "annotator": {},
        "version": "",
        "corpus": "biab_internet_corpus",
        "annotation_tools": "",
        "annotation_rules": "",
        "validation": "",
        "data_source": ""
      },
      "namespace": "chord",
      "data": [
        {
          "time": 0.0,
          "duration": 4.0,
          "value": "F:maj7",
          "confidence": 1
        },
        {
          "time": 1.0,
          "duration": 4.0,
<<<<<<< HEAD
          "value": "F:maj7",
=======
          "value": "Eb:maj7",
>>>>>>> 5725112b
          "confidence": 1
        },
        {
          "time": 2.0,
<<<<<<< HEAD
          "duration": 4.0,
          "value": "Eb:maj7",
=======
          "duration": 2.0,
          "value": "D:min(b7)",
>>>>>>> 5725112b
          "confidence": 1
        },
        {
          "time": 3.0,
          "duration": 2.0,
<<<<<<< HEAD
          "value": "D:min(b7)",
          "confidence": 1
        },
        {
          "time": 3.2,
          "duration": 2.0,
          "value": "Bb:(3,5,b7,9)",
=======
          "value": "Bb:(3,5,b7,9)",
          "confidence": 1
        },
        {
          "time": 3.0,
          "duration": 2.0,
          "value": "B:(3,5,b7,b9)",
          "confidence": 1
        },
        {
          "time": 3.2,
          "duration": 2.0,
          "value": "C:(3,5,b7,9)",
>>>>>>> 5725112b
          "confidence": 1
        },
        {
          "time": 4.0,
<<<<<<< HEAD
          "duration": 2.0,
          "value": "B:(3,5,b7,b9)",
          "confidence": 1
        },
        {
          "time": 4.2,
          "duration": 2.0,
          "value": "C:(3,5,b7,9)",
          "confidence": 1
        },
        {
          "time": 5.0,
=======
          "duration": 4.0,
          "value": "F:min(b7,9)",
          "confidence": 1
        },
        {
          "time": 5.0,
          "duration": 4.0,
          "value": "Gb:maj7",
          "confidence": 1
        },
        {
          "time": 6.0,
>>>>>>> 5725112b
          "duration": 4.0,
          "value": "F:min(b7,9)",
          "confidence": 1
        },
        {
<<<<<<< HEAD
          "time": 6.0,
          "duration": 4.0,
=======
          "time": 7.0,
          "duration": 2.0,
>>>>>>> 5725112b
          "value": "Gb:maj7",
          "confidence": 1
        },
        {
<<<<<<< HEAD
          "time": 7.0,
          "duration": 4.0,
          "value": "F:min(b7,9)",
=======
          "time": 7.2,
          "duration": 2.0,
          "value": "Eb:maj7",
>>>>>>> 5725112b
          "confidence": 1
        },
        {
          "time": 8.0,
<<<<<<< HEAD
          "duration": 2.0,
          "value": "Gb:maj7",
          "confidence": 1
        },
        {
          "time": 8.2,
          "duration": 2.0,
          "value": "Eb:maj7",
=======
          "duration": 4.0,
          "value": "Eb:maj9",
>>>>>>> 5725112b
          "confidence": 1
        },
        {
          "time": 9.0,
          "duration": 4.0,
          "value": "Eb:maj9",
          "confidence": 1
        },
        {
          "time": 10.0,
          "duration": 4.0,
<<<<<<< HEAD
          "value": "Eb:maj9",
=======
          "value": "C:min(b7,9)",
>>>>>>> 5725112b
          "confidence": 1
        },
        {
          "time": 11.0,
          "duration": 4.0,
<<<<<<< HEAD
          "value": "C:min(b7,9)",
=======
          "value": "D:min(b7,9)",
>>>>>>> 5725112b
          "confidence": 1
        },
        {
          "time": 12.0,
          "duration": 4.0,
<<<<<<< HEAD
          "value": "D:min(b7,9)",
=======
          "value": "C:min(b7,9)",
>>>>>>> 5725112b
          "confidence": 1
        },
        {
          "time": 13.0,
<<<<<<< HEAD
          "duration": 4.0,
          "value": "C:min(b7,9)",
          "confidence": 1
        },
        {
          "time": 14.0,
=======
>>>>>>> 5725112b
          "duration": 2.0,
          "value": "D:min(b7,9)",
          "confidence": 1
        },
        {
<<<<<<< HEAD
          "time": 14.2,
=======
          "time": 13.2,
>>>>>>> 5725112b
          "duration": 2.0,
          "value": "E:min(b7,9)",
          "confidence": 1
        },
        {
<<<<<<< HEAD
          "time": 15.0,
=======
          "time": 14.0,
>>>>>>> 5725112b
          "duration": 4.0,
          "value": "E:min(b7,9)",
          "confidence": 1
        },
        {
<<<<<<< HEAD
          "time": 16.0,
=======
          "time": 15.0,
>>>>>>> 5725112b
          "duration": 4.0,
          "value": "E:min(b7,9)",
          "confidence": 1
        },
        {
<<<<<<< HEAD
          "time": 17.0,
=======
          "time": 16.0,
>>>>>>> 5725112b
          "duration": 4.0,
          "value": "E:min(b7,9)",
          "confidence": 1
        },
        {
<<<<<<< HEAD
          "time": 18.0,
=======
          "time": 17.0,
>>>>>>> 5725112b
          "duration": 4.0,
          "value": "E:min(b7,9)",
          "confidence": 1
        },
        {
<<<<<<< HEAD
          "time": 19.0,
=======
          "time": 18.0,
>>>>>>> 5725112b
          "duration": 4.0,
          "value": "F:maj7",
          "confidence": 1
        }
      ],
      "sandbox": {},
      "time": 0,
      "duration": 76.0
    },
    {
      "annotation_metadata": {
        "curator": {
          "name": "",
          "email": ""
        },
        "annotator": {},
        "version": "",
        "corpus": "biab_internet_corpus",
        "annotation_tools": "",
        "annotation_rules": "",
        "validation": "",
        "data_source": ""
      },
      "namespace": "key_mode",
      "data": [
        {
          "time": 0.0,
          "duration": 76.0,
          "value": "Eb",
          "confidence": 1
        }
      ],
      "sandbox": {},
      "time": 0,
      "duration": 76.0
    }
  ],
  "file_metadata": {
    "title": "EL GAUCHO",
    "artist": "",
    "release": "",
    "duration": 76.0,
    "identifiers": {},
    "jams_version": "0.3.4"
  },
  "sandbox": {
    "expanded": false
  }
}<|MERGE_RESOLUTION|>--- conflicted
+++ resolved
@@ -25,123 +25,67 @@
         {
           "time": 1.0,
           "duration": 4.0,
-<<<<<<< HEAD
-          "value": "F:maj7",
-=======
           "value": "Eb:maj7",
->>>>>>> 5725112b
           "confidence": 1
         },
         {
           "time": 2.0,
-<<<<<<< HEAD
-          "duration": 4.0,
+          "duration": 2.0,
+          "value": "D:min(b7)",
+          "confidence": 1
+        },
+        {
+          "time": 2.2,
+          "duration": 2.0,
+          "value": "Bb:(3,5,b7,9)",
+          "confidence": 1
+        },
+        {
+          "time": 3.0,
+          "duration": 2.0,
+          "value": "B:(3,5,b7,b9)",
+          "confidence": 1
+        },
+        {
+          "time": 3.2,
+          "duration": 2.0,
+          "value": "C:(3,5,b7,9)",
+          "confidence": 1
+        },
+        {
+          "time": 4.0,
+          "duration": 4.0,
+          "value": "F:min(b7,9)",
+          "confidence": 1
+        },
+        {
+          "time": 5.0,
+          "duration": 4.0,
+          "value": "Gb:maj7",
+          "confidence": 1
+        },
+        {
+          "time": 6.0,
+          "duration": 4.0,
+          "value": "F:min(b7,9)",
+          "confidence": 1
+        },
+        {
+          "time": 7.0,
+          "duration": 2.0,
+          "value": "Gb:maj7",
+          "confidence": 1
+        },
+        {
+          "time": 7.2,
+          "duration": 2.0,
           "value": "Eb:maj7",
-=======
-          "duration": 2.0,
-          "value": "D:min(b7)",
->>>>>>> 5725112b
-          "confidence": 1
-        },
-        {
-          "time": 3.0,
-          "duration": 2.0,
-<<<<<<< HEAD
-          "value": "D:min(b7)",
-          "confidence": 1
-        },
-        {
-          "time": 3.2,
-          "duration": 2.0,
-          "value": "Bb:(3,5,b7,9)",
-=======
-          "value": "Bb:(3,5,b7,9)",
-          "confidence": 1
-        },
-        {
-          "time": 3.0,
-          "duration": 2.0,
-          "value": "B:(3,5,b7,b9)",
-          "confidence": 1
-        },
-        {
-          "time": 3.2,
-          "duration": 2.0,
-          "value": "C:(3,5,b7,9)",
->>>>>>> 5725112b
-          "confidence": 1
-        },
-        {
-          "time": 4.0,
-<<<<<<< HEAD
-          "duration": 2.0,
-          "value": "B:(3,5,b7,b9)",
-          "confidence": 1
-        },
-        {
-          "time": 4.2,
-          "duration": 2.0,
-          "value": "C:(3,5,b7,9)",
-          "confidence": 1
-        },
-        {
-          "time": 5.0,
-=======
-          "duration": 4.0,
-          "value": "F:min(b7,9)",
-          "confidence": 1
-        },
-        {
-          "time": 5.0,
-          "duration": 4.0,
-          "value": "Gb:maj7",
-          "confidence": 1
-        },
-        {
-          "time": 6.0,
->>>>>>> 5725112b
-          "duration": 4.0,
-          "value": "F:min(b7,9)",
-          "confidence": 1
-        },
-        {
-<<<<<<< HEAD
-          "time": 6.0,
-          "duration": 4.0,
-=======
-          "time": 7.0,
-          "duration": 2.0,
->>>>>>> 5725112b
-          "value": "Gb:maj7",
-          "confidence": 1
-        },
-        {
-<<<<<<< HEAD
-          "time": 7.0,
-          "duration": 4.0,
-          "value": "F:min(b7,9)",
-=======
-          "time": 7.2,
-          "duration": 2.0,
-          "value": "Eb:maj7",
->>>>>>> 5725112b
           "confidence": 1
         },
         {
           "time": 8.0,
-<<<<<<< HEAD
-          "duration": 2.0,
-          "value": "Gb:maj7",
-          "confidence": 1
-        },
-        {
-          "time": 8.2,
-          "duration": 2.0,
-          "value": "Eb:maj7",
-=======
           "duration": 4.0,
           "value": "Eb:maj9",
->>>>>>> 5725112b
           "confidence": 1
         },
         {
@@ -153,104 +97,59 @@
         {
           "time": 10.0,
           "duration": 4.0,
-<<<<<<< HEAD
-          "value": "Eb:maj9",
-=======
           "value": "C:min(b7,9)",
->>>>>>> 5725112b
           "confidence": 1
         },
         {
           "time": 11.0,
           "duration": 4.0,
-<<<<<<< HEAD
+          "value": "D:min(b7,9)",
+          "confidence": 1
+        },
+        {
+          "time": 12.0,
+          "duration": 4.0,
           "value": "C:min(b7,9)",
-=======
+          "confidence": 1
+        },
+        {
+          "time": 13.0,
+          "duration": 2.0,
           "value": "D:min(b7,9)",
->>>>>>> 5725112b
-          "confidence": 1
-        },
-        {
-          "time": 12.0,
-          "duration": 4.0,
-<<<<<<< HEAD
-          "value": "D:min(b7,9)",
-=======
-          "value": "C:min(b7,9)",
->>>>>>> 5725112b
-          "confidence": 1
-        },
-        {
-          "time": 13.0,
-<<<<<<< HEAD
-          "duration": 4.0,
-          "value": "C:min(b7,9)",
+          "confidence": 1
+        },
+        {
+          "time": 13.2,
+          "duration": 2.0,
+          "value": "E:min(b7,9)",
           "confidence": 1
         },
         {
           "time": 14.0,
-=======
->>>>>>> 5725112b
-          "duration": 2.0,
-          "value": "D:min(b7,9)",
-          "confidence": 1
-        },
-        {
-<<<<<<< HEAD
-          "time": 14.2,
-=======
-          "time": 13.2,
->>>>>>> 5725112b
-          "duration": 2.0,
-          "value": "E:min(b7,9)",
-          "confidence": 1
-        },
-        {
-<<<<<<< HEAD
+          "duration": 4.0,
+          "value": "E:min(b7,9)",
+          "confidence": 1
+        },
+        {
           "time": 15.0,
-=======
-          "time": 14.0,
->>>>>>> 5725112b
-          "duration": 4.0,
-          "value": "E:min(b7,9)",
-          "confidence": 1
-        },
-        {
-<<<<<<< HEAD
+          "duration": 4.0,
+          "value": "E:min(b7,9)",
+          "confidence": 1
+        },
+        {
           "time": 16.0,
-=======
-          "time": 15.0,
->>>>>>> 5725112b
-          "duration": 4.0,
-          "value": "E:min(b7,9)",
-          "confidence": 1
-        },
-        {
-<<<<<<< HEAD
+          "duration": 4.0,
+          "value": "E:min(b7,9)",
+          "confidence": 1
+        },
+        {
           "time": 17.0,
-=======
-          "time": 16.0,
->>>>>>> 5725112b
-          "duration": 4.0,
-          "value": "E:min(b7,9)",
-          "confidence": 1
-        },
-        {
-<<<<<<< HEAD
+          "duration": 4.0,
+          "value": "E:min(b7,9)",
+          "confidence": 1
+        },
+        {
           "time": 18.0,
-=======
-          "time": 17.0,
->>>>>>> 5725112b
-          "duration": 4.0,
-          "value": "E:min(b7,9)",
-          "confidence": 1
-        },
-        {
-<<<<<<< HEAD
-          "time": 19.0,
-=======
-          "time": 18.0,
->>>>>>> 5725112b
           "duration": 4.0,
           "value": "F:maj7",
           "confidence": 1
