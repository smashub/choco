{
  "annotations": [
    {
      "annotation_metadata": {
        "curator": {
          "name": "",
          "email": ""
        },
        "annotator": {},
        "version": "",
        "corpus": "biab_internet_corpus",
        "annotation_tools": "",
        "annotation_rules": "",
        "validation": "",
        "data_source": ""
      },
      "namespace": "chord",
      "data": [
        {
          "time": 0.0,
          "duration": 2.0,
          "value": "F:maj",
          "confidence": 1
        },
        {
          "time": 0.2,
          "duration": 1.0,
          "value": "Bb:min(b7)",
          "confidence": 1
        },
        {
          "time": 0.3,
          "duration": 1.0,
          "value": "Bb:min(6)",
          "confidence": 1
        },
        {
          "time": 1.0,
          "duration": 2.0,
          "value": "A:min(b7)",
          "confidence": 1
        },
        {
          "time": 1.2,
          "duration": 2.0,
          "value": "D:(3,5,b7,b9)",
          "confidence": 1
        },
        {
          "time": 2.0,
          "duration": 2.0,
          "value": "G:(3,5,b7,9)",
          "confidence": 1
        },
        {
          "time": 2.2,
          "duration": 2.0,
          "value": "D:min(b7)",
          "confidence": 1
        },
        {
          "time": 3.0,
          "duration": 2.0,
          "value": "G:min(b7)",
          "confidence": 1
        },
        {
          "time": 3.2,
          "duration": 2.0,
          "value": "Gb:(3,b5,b7,b9)",
          "confidence": 1
        },
        {
          "time": 4.0,
          "duration": 2.0,
          "value": "F:maj",
          "confidence": 1
        },
        {
          "time": 4.2,
          "duration": 1.0,
          "value": "Ab:min(b7)",
          "confidence": 1
        },
        {
          "time": 4.3,
          "duration": 1.0,
          "value": "Db:(3,5,b7)",
          "confidence": 1
        },
        {
          "time": 5.0,
          "duration": 1.0,
          "value": "F:maj/C",
          "confidence": 1
        },
        {
<<<<<<< HEAD
          "time": 6.1,
=======
          "time": 5.1,
>>>>>>> 5725112b
          "duration": 1.0,
          "value": "Bb:maj7",
          "confidence": 1
        },
        {
<<<<<<< HEAD
          "time": 6.2,
=======
          "time": 5.2,
>>>>>>> 5725112b
          "duration": 1.0,
          "value": "A:min(b7)",
          "confidence": 1
        },
        {
          "time": 5.3,
          "duration": 1.0,
          "value": "Db:(3,5,b7)/Ab",
          "confidence": 1
        },
        {
          "time": 6.0,
          "duration": 3.0,
          "value": "C:(3,5,b7)",
          "confidence": 1
        },
        {
<<<<<<< HEAD
          "time": 7.3,
=======
          "time": 6.3,
>>>>>>> 5725112b
          "duration": 1.0,
          "value": "Ab:(3,b5,b7)",
          "confidence": 1
        },
        {
          "time": 7.0,
          "duration": 2.0,
          "value": "G:(3,5,b7,9,11,13)",
          "confidence": 1
        },
        {
          "time": 7.2,
          "duration": 1.0,
          "value": "C:(3,5,b7,9)",
          "confidence": 1
        },
        {
          "time": 7.3,
          "duration": 1.0,
          "value": "C:(3,5,b7,b9)",
          "confidence": 1
        },
        {
          "time": 8.0,
          "duration": 2.0,
          "value": "F:maj",
          "confidence": 1
        },
        {
          "time": 8.2,
          "duration": 1.0,
          "value": "Bb:min(b7)",
          "confidence": 1
        },
        {
          "time": 8.3,
          "duration": 1.0,
          "value": "Bb:min(6)",
          "confidence": 1
        },
        {
          "time": 9.0,
          "duration": 2.0,
          "value": "A:min(b7)",
          "confidence": 1
        },
        {
          "time": 9.2,
          "duration": 2.0,
          "value": "D:(3,5,b7,b9)",
          "confidence": 1
        },
        {
          "time": 10.0,
          "duration": 4.0,
          "value": "G:(3,5,b7,9)",
          "confidence": 1
        },
        {
          "time": 11.0,
          "duration": 2.0,
          "value": "G:min(b7)",
          "confidence": 1
        },
        {
          "time": 11.2,
          "duration": 2.0,
          "value": "Gb:(3,b5,b7,b9)",
          "confidence": 1
        },
        {
          "time": 12.0,
          "duration": 2.0,
          "value": "F:maj",
          "confidence": 1
        },
        {
          "time": 12.2,
          "duration": 1.0,
          "value": "Ab:min(b7)",
          "confidence": 1
        },
        {
          "time": 12.3,
          "duration": 1.0,
          "value": "Db:(3,5,b7)",
          "confidence": 1
        },
        {
          "time": 13.0,
          "duration": 1.0,
          "value": "F:maj/C",
          "confidence": 1
        },
        {
<<<<<<< HEAD
          "time": 14.1,
=======
          "time": 13.1,
>>>>>>> 5725112b
          "duration": 1.0,
          "value": "Bb:maj7",
          "confidence": 1
        },
        {
<<<<<<< HEAD
          "time": 14.2,
=======
          "time": 13.2,
>>>>>>> 5725112b
          "duration": 1.0,
          "value": "A:min(b7)",
          "confidence": 1
        },
        {
          "time": 13.3,
          "duration": 1.0,
          "value": "Db:(3,5,b7)/Ab",
          "confidence": 1
        },
        {
          "time": 14.0,
          "duration": 3.0,
          "value": "C:(3,5,b7)",
          "confidence": 1
        },
        {
<<<<<<< HEAD
          "time": 15.3,
=======
          "time": 14.3,
>>>>>>> 5725112b
          "duration": 1.0,
          "value": "Ab:(3,b5,b7)",
          "confidence": 1
        },
        {
          "time": 15.0,
          "duration": 2.0,
          "value": "G:(3,5,b7,9,11,13)",
          "confidence": 1
        },
        {
          "time": 15.2,
          "duration": 1.0,
          "value": "C:(3,5,b7,9)",
          "confidence": 1
        },
        {
          "time": 15.3,
          "duration": 1.0,
          "value": "C:(3,5,b7,b9)",
          "confidence": 1
        },
        {
          "time": 16.0,
          "duration": 4.0,
          "value": "F:maj",
          "confidence": 1
        },
        {
          "time": 17.0,
          "duration": 2.0,
          "value": "C:min(b7)",
          "confidence": 1
        },
        {
          "time": 17.2,
          "duration": 2.0,
          "value": "B:(3,5,b7)",
          "confidence": 1
        },
        {
          "time": 18.0,
          "duration": 2.0,
          "value": "Bb:maj",
          "confidence": 1
        },
        {
          "time": 18.2,
          "duration": 2.0,
          "value": "Bb:(3,5,6)",
          "confidence": 1
        },
        {
          "time": 19.0,
          "duration": 4.0,
          "value": "B:dim",
          "confidence": 1
        },
        {
          "time": 20.0,
          "duration": 2.0,
          "value": "F:maj/C",
          "confidence": 1
        },
        {
          "time": 20.2,
          "duration": 1.0,
          "value": "D:dim",
          "confidence": 1
        },
        {
          "time": 20.3,
          "duration": 1.0,
          "value": "E:dim",
          "confidence": 1
        },
        {
          "time": 21.0,
          "duration": 2.0,
          "value": "F:maj",
          "confidence": 1
        },
        {
          "time": 21.2,
          "duration": 1.0,
          "value": "F#:(5)/D",
          "confidence": 1
        },
        {
          "time": 21.3,
          "duration": 1.0,
          "value": "F:(3,5,6)",
          "confidence": 1
        },
        {
          "time": 22.0,
          "duration": 2.0,
          "value": "Bb:min(b7)",
          "confidence": 1
        },
        {
          "time": 22.2,
          "duration": 2.0,
          "value": "E:(3,5,b7,#9)",
          "confidence": 1
        },
        {
          "time": 23.0,
          "duration": 2.0,
          "value": "Eb:(3,5,b7,9)",
          "confidence": 1
        },
        {
          "time": 23.2,
          "duration": 1.0,
          "value": "A:(3,#5,b7,#9)",
          "confidence": 1
        },
        {
          "time": 23.3,
          "duration": 1.0,
          "value": "A:(3,#5,b7)",
          "confidence": 1
        },
        {
          "time": 24.0,
          "duration": 4.0,
          "value": "D:(3,5,b7,9)",
          "confidence": 1
        },
        {
          "time": 25.0,
          "duration": 1.0,
          "value": "Bb:min(b7)",
          "confidence": 1
        },
        {
<<<<<<< HEAD
          "time": 26.1,
=======
          "time": 25.1,
>>>>>>> 5725112b
          "duration": 1.0,
          "value": "Eb:(3,5,b7)",
          "confidence": 1
        },
        {
<<<<<<< HEAD
          "time": 26.2,
=======
          "time": 25.2,
>>>>>>> 5725112b
          "duration": 1.0,
          "value": "A:min(b7)",
          "confidence": 1
        },
        {
          "time": 25.3,
          "duration": 1.0,
          "value": "D:(3,5,b7)",
          "confidence": 1
        },
        {
          "time": 26.0,
          "duration": 4.0,
          "value": "G:(3,5,b7,9)",
          "confidence": 1
        },
        {
          "time": 27.0,
          "duration": 2.0,
          "value": "G:min(b7)",
          "confidence": 1
        },
        {
          "time": 27.2,
          "duration": 2.0,
          "value": "Gb:(3,b5,b7,b9)",
          "confidence": 1
        },
        {
          "time": 28.0,
          "duration": 2.0,
          "value": "F:maj",
          "confidence": 1
        },
        {
          "time": 28.2,
          "duration": 1.0,
          "value": "Ab:min(b7)",
          "confidence": 1
        },
        {
          "time": 28.3,
          "duration": 1.0,
          "value": "Db:(3,5,b7)",
          "confidence": 1
        },
        {
          "time": 29.0,
          "duration": 1.0,
          "value": "F:maj/C",
          "confidence": 1
        },
        {
<<<<<<< HEAD
          "time": 30.1,
=======
          "time": 29.1,
>>>>>>> 5725112b
          "duration": 1.0,
          "value": "Bb:maj7",
          "confidence": 1
        },
        {
<<<<<<< HEAD
          "time": 30.2,
=======
          "time": 29.2,
>>>>>>> 5725112b
          "duration": 1.0,
          "value": "A:min(b7)",
          "confidence": 1
        },
        {
          "time": 29.3,
          "duration": 1.0,
          "value": "Db:(3,5,b7)/Ab",
          "confidence": 1
        },
        {
          "time": 30.0,
          "duration": 3.0,
          "value": "C:(3,5,b7)",
          "confidence": 1
        },
        {
<<<<<<< HEAD
          "time": 31.3,
=======
          "time": 30.3,
>>>>>>> 5725112b
          "duration": 1.0,
          "value": "Ab:(3,b5,b7)",
          "confidence": 1
        },
        {
          "time": 31.0,
          "duration": 2.0,
          "value": "G:(3,5,b7,9,11,13)",
          "confidence": 1
        },
        {
          "time": 31.2,
          "duration": 1.0,
          "value": "C:(3,5,b7,9)",
          "confidence": 1
        },
        {
          "time": 31.3,
          "duration": 1.0,
          "value": "C:(3,5,b7,b9)",
          "confidence": 1
        },
        {
          "time": 32.0,
          "duration": 2.0,
          "value": "F:maj",
          "confidence": 1
        },
        {
          "time": 32.2,
          "duration": 1.0,
          "value": "Eb:(3,5,b7,9)",
          "confidence": 1
        },
        {
          "time": 32.3,
          "duration": 1.0,
          "value": "E:(3,5,b7,b9)",
          "confidence": 1
        },
        {
          "time": 33.0,
          "duration": 4.0,
          "value": "F:maj",
          "confidence": 1
        },
        {
          "time": 34.0,
          "duration": 2.0,
          "value": "F:maj",
          "confidence": 1
        },
        {
          "time": 34.2,
          "duration": 2.0,
          "value": "F:dim",
          "confidence": 1
        },
        {
          "time": 35.0,
          "duration": 2.0,
          "value": "Eb:(3,5,b7,9)",
          "confidence": 1
        },
        {
          "time": 35.2,
          "duration": 2.0,
          "value": "F#:maj7/D",
          "confidence": 1
        },
        {
          "time": 36.0,
          "duration": 4.0,
          "value": "F:maj",
          "confidence": 1
        }
      ],
      "sandbox": {},
      "time": 0,
      "duration": 148.0
    },
    {
      "annotation_metadata": {
        "curator": {
          "name": "",
          "email": ""
        },
        "annotator": {},
        "version": "",
        "corpus": "biab_internet_corpus",
        "annotation_tools": "",
        "annotation_rules": "",
        "validation": "",
        "data_source": ""
      },
      "namespace": "key_mode",
      "data": [
        {
          "time": 0.0,
          "duration": 148.0,
          "value": "F",
          "confidence": 1
        }
      ],
      "sandbox": {},
      "time": 0,
      "duration": 148.0
    }
  ],
  "file_metadata": {
    "title": "Can't We Be Friends 2",
    "artist": "",
    "release": "",
    "duration": 148.0,
    "identifiers": {},
    "jams_version": "0.3.4"
  },
  "sandbox": {
    "expanded": false
  }
}<|MERGE_RESOLUTION|>--- conflicted
+++ resolved
@@ -95,21 +95,13 @@
           "confidence": 1
         },
         {
-<<<<<<< HEAD
-          "time": 6.1,
-=======
           "time": 5.1,
->>>>>>> 5725112b
           "duration": 1.0,
           "value": "Bb:maj7",
           "confidence": 1
         },
         {
-<<<<<<< HEAD
-          "time": 6.2,
-=======
           "time": 5.2,
->>>>>>> 5725112b
           "duration": 1.0,
           "value": "A:min(b7)",
           "confidence": 1
@@ -127,29 +119,25 @@
           "confidence": 1
         },
         {
-<<<<<<< HEAD
+          "time": 6.3,
+          "duration": 1.0,
+          "value": "Ab:(3,b5,b7)",
+          "confidence": 1
+        },
+        {
+          "time": 7.0,
+          "duration": 2.0,
+          "value": "G:(3,5,b7,9,11,13)",
+          "confidence": 1
+        },
+        {
+          "time": 7.2,
+          "duration": 1.0,
+          "value": "C:(3,5,b7,9)",
+          "confidence": 1
+        },
+        {
           "time": 7.3,
-=======
-          "time": 6.3,
->>>>>>> 5725112b
-          "duration": 1.0,
-          "value": "Ab:(3,b5,b7)",
-          "confidence": 1
-        },
-        {
-          "time": 7.0,
-          "duration": 2.0,
-          "value": "G:(3,5,b7,9,11,13)",
-          "confidence": 1
-        },
-        {
-          "time": 7.2,
-          "duration": 1.0,
-          "value": "C:(3,5,b7,9)",
-          "confidence": 1
-        },
-        {
-          "time": 7.3,
           "duration": 1.0,
           "value": "C:(3,5,b7,b9)",
           "confidence": 1
@@ -227,21 +215,13 @@
           "confidence": 1
         },
         {
-<<<<<<< HEAD
-          "time": 14.1,
-=======
           "time": 13.1,
->>>>>>> 5725112b
           "duration": 1.0,
           "value": "Bb:maj7",
           "confidence": 1
         },
         {
-<<<<<<< HEAD
-          "time": 14.2,
-=======
           "time": 13.2,
->>>>>>> 5725112b
           "duration": 1.0,
           "value": "A:min(b7)",
           "confidence": 1
@@ -259,29 +239,25 @@
           "confidence": 1
         },
         {
-<<<<<<< HEAD
+          "time": 14.3,
+          "duration": 1.0,
+          "value": "Ab:(3,b5,b7)",
+          "confidence": 1
+        },
+        {
+          "time": 15.0,
+          "duration": 2.0,
+          "value": "G:(3,5,b7,9,11,13)",
+          "confidence": 1
+        },
+        {
+          "time": 15.2,
+          "duration": 1.0,
+          "value": "C:(3,5,b7,9)",
+          "confidence": 1
+        },
+        {
           "time": 15.3,
-=======
-          "time": 14.3,
->>>>>>> 5725112b
-          "duration": 1.0,
-          "value": "Ab:(3,b5,b7)",
-          "confidence": 1
-        },
-        {
-          "time": 15.0,
-          "duration": 2.0,
-          "value": "G:(3,5,b7,9,11,13)",
-          "confidence": 1
-        },
-        {
-          "time": 15.2,
-          "duration": 1.0,
-          "value": "C:(3,5,b7,9)",
-          "confidence": 1
-        },
-        {
-          "time": 15.3,
           "duration": 1.0,
           "value": "C:(3,5,b7,b9)",
           "confidence": 1
@@ -401,21 +377,13 @@
           "confidence": 1
         },
         {
-<<<<<<< HEAD
-          "time": 26.1,
-=======
           "time": 25.1,
->>>>>>> 5725112b
           "duration": 1.0,
           "value": "Eb:(3,5,b7)",
           "confidence": 1
         },
         {
-<<<<<<< HEAD
-          "time": 26.2,
-=======
           "time": 25.2,
->>>>>>> 5725112b
           "duration": 1.0,
           "value": "A:min(b7)",
           "confidence": 1
@@ -469,21 +437,13 @@
           "confidence": 1
         },
         {
-<<<<<<< HEAD
-          "time": 30.1,
-=======
           "time": 29.1,
->>>>>>> 5725112b
           "duration": 1.0,
           "value": "Bb:maj7",
           "confidence": 1
         },
         {
-<<<<<<< HEAD
-          "time": 30.2,
-=======
           "time": 29.2,
->>>>>>> 5725112b
           "duration": 1.0,
           "value": "A:min(b7)",
           "confidence": 1
@@ -501,11 +461,7 @@
           "confidence": 1
         },
         {
-<<<<<<< HEAD
-          "time": 31.3,
-=======
           "time": 30.3,
->>>>>>> 5725112b
           "duration": 1.0,
           "value": "Ab:(3,b5,b7)",
           "confidence": 1
