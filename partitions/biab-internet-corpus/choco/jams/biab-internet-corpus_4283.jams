--- conflicted
+++ resolved
@@ -23,245 +23,181 @@
           "confidence": 1
         },
         {
-<<<<<<< HEAD
+          "time": 0.1,
+          "duration": 1.0,
+          "value": "C:min(b7)",
+          "confidence": 1
+        },
+        {
+          "time": 0.2,
+          "duration": 1.0,
+          "value": "D:min(b7)",
+          "confidence": 1
+        },
+        {
+          "time": 0.3,
+          "duration": 1.0,
+          "value": "C:min(b7)",
+          "confidence": 1
+        },
+        {
+          "time": 1.0,
+          "duration": 1.0,
+          "value": "Eb:(3,5,6)",
+          "confidence": 1
+        },
+        {
           "time": 1.1,
-=======
-          "time": 0.1,
->>>>>>> 5725112b
-          "duration": 1.0,
-          "value": "C:min(b7)",
-          "confidence": 1
-        },
-        {
-<<<<<<< HEAD
+          "duration": 1.0,
+          "value": "F:min(b7)",
+          "confidence": 1
+        },
+        {
           "time": 1.2,
-=======
-          "time": 0.2,
->>>>>>> 5725112b
-          "duration": 1.0,
-          "value": "D:min(b7)",
-          "confidence": 1
-        },
-        {
-          "time": 0.3,
-          "duration": 1.0,
-          "value": "C:min(b7)",
-          "confidence": 1
-        },
-        {
-          "time": 1.0,
+          "duration": 1.0,
+          "value": "G:min(b7)",
+          "confidence": 1
+        },
+        {
+          "time": 1.3,
+          "duration": 1.0,
+          "value": "F:min(b7)",
+          "confidence": 1
+        },
+        {
+          "time": 2.0,
+          "duration": 1.0,
+          "value": "Bb:(3,5,6)",
+          "confidence": 1
+        },
+        {
+          "time": 2.1,
+          "duration": 1.0,
+          "value": "C:min(b7)",
+          "confidence": 1
+        },
+        {
+          "time": 2.2,
+          "duration": 1.0,
+          "value": "D:min(b7)",
+          "confidence": 1
+        },
+        {
+          "time": 2.3,
+          "duration": 1.0,
+          "value": "C:min(b7)",
+          "confidence": 1
+        },
+        {
+          "time": 3.0,
+          "duration": 1.0,
+          "value": "Bb:(3,5,6)",
+          "confidence": 1
+        },
+        {
+          "time": 3.1,
+          "duration": 1.0,
+          "value": "C:min(b7)",
+          "confidence": 1
+        },
+        {
+          "time": 3.2,
+          "duration": 1.0,
+          "value": "D:min(b7)",
+          "confidence": 1
+        },
+        {
+          "time": 3.3,
+          "duration": 1.0,
+          "value": "C:min(b7)",
+          "confidence": 1
+        },
+        {
+          "time": 4.0,
           "duration": 1.0,
           "value": "Eb:(3,5,6)",
           "confidence": 1
         },
         {
-<<<<<<< HEAD
-          "time": 2.1,
-=======
-          "time": 1.1,
->>>>>>> 5725112b
-          "duration": 1.0,
-          "value": "F:min(b7)",
-          "confidence": 1
-        },
-        {
-<<<<<<< HEAD
-          "time": 2.2,
-=======
-          "time": 1.2,
->>>>>>> 5725112b
+          "time": 4.1,
+          "duration": 1.0,
+          "value": "F:min(b7)",
+          "confidence": 1
+        },
+        {
+          "time": 4.2,
           "duration": 1.0,
           "value": "G:min(b7)",
           "confidence": 1
         },
         {
-          "time": 1.3,
-          "duration": 1.0,
-          "value": "F:min(b7)",
-          "confidence": 1
-        },
-        {
-          "time": 2.0,
-          "duration": 1.0,
-          "value": "Bb:(3,5,6)",
-          "confidence": 1
-        },
-        {
-<<<<<<< HEAD
-          "time": 3.1,
-=======
-          "time": 2.1,
->>>>>>> 5725112b
-          "duration": 1.0,
-          "value": "C:min(b7)",
-          "confidence": 1
-        },
-        {
-<<<<<<< HEAD
-          "time": 3.2,
-=======
-          "time": 2.2,
->>>>>>> 5725112b
-          "duration": 1.0,
-          "value": "D:min(b7)",
-          "confidence": 1
-        },
-        {
-          "time": 2.3,
-          "duration": 1.0,
-          "value": "C:min(b7)",
-          "confidence": 1
-        },
-        {
-          "time": 3.0,
-          "duration": 1.0,
-          "value": "Bb:(3,5,6)",
-          "confidence": 1
-        },
-        {
-<<<<<<< HEAD
-          "time": 4.1,
-=======
-          "time": 3.1,
->>>>>>> 5725112b
-          "duration": 1.0,
-          "value": "C:min(b7)",
-          "confidence": 1
-        },
-        {
-<<<<<<< HEAD
-          "time": 4.2,
-=======
-          "time": 3.2,
->>>>>>> 5725112b
-          "duration": 1.0,
-          "value": "D:min(b7)",
-          "confidence": 1
-        },
-        {
-          "time": 3.3,
-          "duration": 1.0,
-          "value": "C:min(b7)",
-          "confidence": 1
-        },
-        {
-          "time": 4.0,
+          "time": 4.3,
+          "duration": 1.0,
+          "value": "F:min(b7)",
+          "confidence": 1
+        },
+        {
+          "time": 5.0,
           "duration": 1.0,
           "value": "Eb:(3,5,6)",
           "confidence": 1
         },
         {
-<<<<<<< HEAD
           "time": 5.1,
-=======
-          "time": 4.1,
->>>>>>> 5725112b
-          "duration": 1.0,
-          "value": "F:min(b7)",
-          "confidence": 1
-        },
-        {
-<<<<<<< HEAD
+          "duration": 1.0,
+          "value": "F:min(b7)",
+          "confidence": 1
+        },
+        {
           "time": 5.2,
-=======
-          "time": 4.2,
->>>>>>> 5725112b
           "duration": 1.0,
           "value": "G:min(b7)",
           "confidence": 1
         },
         {
-          "time": 4.3,
-          "duration": 1.0,
-          "value": "F:min(b7)",
-          "confidence": 1
-        },
-        {
-          "time": 5.0,
-          "duration": 1.0,
-          "value": "Eb:(3,5,6)",
-          "confidence": 1
-        },
-        {
-<<<<<<< HEAD
+          "time": 5.3,
+          "duration": 1.0,
+          "value": "F:min(b7)",
+          "confidence": 1
+        },
+        {
+          "time": 6.0,
+          "duration": 1.0,
+          "value": "Bb:(3,5,6)",
+          "confidence": 1
+        },
+        {
           "time": 6.1,
-=======
-          "time": 5.1,
->>>>>>> 5725112b
-          "duration": 1.0,
-          "value": "F:min(b7)",
-          "confidence": 1
-        },
-        {
-<<<<<<< HEAD
+          "duration": 1.0,
+          "value": "C:min(b7)",
+          "confidence": 1
+        },
+        {
           "time": 6.2,
-=======
-          "time": 5.2,
->>>>>>> 5725112b
-          "duration": 1.0,
-          "value": "G:min(b7)",
-          "confidence": 1
-        },
-        {
-          "time": 5.3,
-          "duration": 1.0,
-          "value": "F:min(b7)",
-          "confidence": 1
-        },
-        {
-          "time": 6.0,
-          "duration": 1.0,
-          "value": "Bb:(3,5,6)",
-          "confidence": 1
-        },
-        {
-<<<<<<< HEAD
+          "duration": 1.0,
+          "value": "D:min(b7)",
+          "confidence": 1
+        },
+        {
+          "time": 6.3,
+          "duration": 1.0,
+          "value": "C:min(b7)",
+          "confidence": 1
+        },
+        {
+          "time": 7.0,
+          "duration": 1.0,
+          "value": "Bb:(3,5,6)",
+          "confidence": 1
+        },
+        {
           "time": 7.1,
-=======
-          "time": 6.1,
->>>>>>> 5725112b
-          "duration": 1.0,
-          "value": "C:min(b7)",
-          "confidence": 1
-        },
-        {
-<<<<<<< HEAD
+          "duration": 1.0,
+          "value": "C:min(b7)",
+          "confidence": 1
+        },
+        {
           "time": 7.2,
-=======
-          "time": 6.2,
->>>>>>> 5725112b
-          "duration": 1.0,
-          "value": "D:min(b7)",
-          "confidence": 1
-        },
-        {
-          "time": 6.3,
-          "duration": 1.0,
-          "value": "C:min(b7)",
-          "confidence": 1
-        },
-        {
-          "time": 7.0,
-          "duration": 1.0,
-          "value": "Bb:(3,5,6)",
-          "confidence": 1
-        },
-        {
-<<<<<<< HEAD
-          "time": 8.1,
-=======
-          "time": 7.1,
->>>>>>> 5725112b
-          "duration": 1.0,
-          "value": "C:min(b7)",
-          "confidence": 1
-        },
-        {
-<<<<<<< HEAD
-          "time": 8.2,
-=======
-          "time": 7.2,
->>>>>>> 5725112b
           "duration": 1.0,
           "value": "D:min(b7)",
           "confidence": 1
@@ -303,21 +239,13 @@
           "confidence": 1
         },
         {
-<<<<<<< HEAD
-          "time": 11.1,
-=======
           "time": 10.1,
->>>>>>> 5725112b
-          "duration": 1.0,
-          "value": "C:min(b7)",
-          "confidence": 1
-        },
-        {
-<<<<<<< HEAD
-          "time": 11.2,
-=======
+          "duration": 1.0,
+          "value": "C:min(b7)",
+          "confidence": 1
+        },
+        {
           "time": 10.2,
->>>>>>> 5725112b
           "duration": 1.0,
           "value": "D:min(b7)",
           "confidence": 1
