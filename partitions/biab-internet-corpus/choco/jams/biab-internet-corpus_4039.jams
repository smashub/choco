{
  "annotations": [
    {
      "annotation_metadata": {
        "curator": {
          "name": "",
          "email": ""
        },
        "annotator": {},
        "version": "",
        "corpus": "biab_internet_corpus",
        "annotation_tools": "",
        "annotation_rules": "",
        "validation": "",
        "data_source": ""
      },
      "namespace": "chord",
      "data": [
        {
<<<<<<< HEAD
          "time": 1.0,
=======
          "time": 0.0,
>>>>>>> 5725112b
          "duration": 4.0,
          "value": "Bb:min(b7)",
          "confidence": 1
        },
        {
<<<<<<< HEAD
          "time": 2.0,
=======
          "time": 1.0,
>>>>>>> 5725112b
          "duration": 1.0,
          "value": "Gb:(3,5,b7,9,11,13)",
          "confidence": 1
        },
        {
<<<<<<< HEAD
          "time": 2.1,
=======
          "time": 1.1,
>>>>>>> 5725112b
          "duration": 1.0,
          "value": "F:(3,5,b7)",
          "confidence": 1
        },
        {
<<<<<<< HEAD
          "time": 2.2,
=======
          "time": 1.2,
>>>>>>> 5725112b
          "duration": 1.0,
          "value": "E:(3,5,b7,9)",
          "confidence": 1
        },
        {
<<<<<<< HEAD
          "time": 2.3,
=======
          "time": 1.3,
>>>>>>> 5725112b
          "duration": 1.0,
          "value": "Eb:(3,5,b7,9)",
          "confidence": 1
        },
        {
<<<<<<< HEAD
          "time": 3.0,
=======
          "time": 2.0,
>>>>>>> 5725112b
          "duration": 4.0,
          "value": "Ab:maj7",
          "confidence": 1
        },
        {
<<<<<<< HEAD
          "time": 4.0,
=======
          "time": 3.0,
>>>>>>> 5725112b
          "duration": 1.0,
          "value": "Ab:(3,5,b7)",
          "confidence": 1
        },
        {
<<<<<<< HEAD
          "time": 4.1,
=======
          "time": 3.1,
>>>>>>> 5725112b
          "duration": 1.0,
          "value": "G:(3,5,b7)",
          "confidence": 1
        },
        {
<<<<<<< HEAD
          "time": 4.2,
=======
          "time": 3.2,
>>>>>>> 5725112b
          "duration": 1.0,
          "value": "Gb:(3,5,b7)",
          "confidence": 1
        },
        {
<<<<<<< HEAD
          "time": 4.3,
=======
          "time": 3.3,
>>>>>>> 5725112b
          "duration": 1.0,
          "value": "F:(3,5,b7)",
          "confidence": 1
        },
        {
<<<<<<< HEAD
          "time": 5.0,
=======
          "time": 4.0,
>>>>>>> 5725112b
          "duration": 4.0,
          "value": "Bb:(3,5,b7,9)",
          "confidence": 1
        },
        {
<<<<<<< HEAD
          "time": 6.0,
=======
          "time": 5.0,
>>>>>>> 5725112b
          "duration": 2.0,
          "value": "Bb:min(b7)",
          "confidence": 1
        },
        {
<<<<<<< HEAD
          "time": 6.2,
=======
          "time": 5.2,
>>>>>>> 5725112b
          "duration": 2.0,
          "value": "Eb:(3,5,b7,9)",
          "confidence": 1
        },
        {
<<<<<<< HEAD
          "time": 7.0,
=======
          "time": 6.0,
>>>>>>> 5725112b
          "duration": 4.0,
          "value": "Ab:maj7",
          "confidence": 1
        },
        {
<<<<<<< HEAD
          "time": 8.0,
=======
          "time": 7.0,
>>>>>>> 5725112b
          "duration": 2.0,
          "value": "C:(b3,b5,b7)",
          "confidence": 1
        },
        {
<<<<<<< HEAD
          "time": 8.2,
=======
          "time": 7.2,
>>>>>>> 5725112b
          "duration": 2.0,
          "value": "F:(3,5,b7)",
          "confidence": 1
        },
        {
<<<<<<< HEAD
          "time": 9.0,
=======
          "time": 8.0,
>>>>>>> 5725112b
          "duration": 4.0,
          "value": "Bb:min(b7)",
          "confidence": 1
        },
        {
<<<<<<< HEAD
          "time": 10.0,
=======
          "time": 9.0,
>>>>>>> 5725112b
          "duration": 1.0,
          "value": "Gb:(3,5,b7,9,11,13)",
          "confidence": 1
        },
        {
<<<<<<< HEAD
          "time": 10.1,
=======
          "time": 9.1,
>>>>>>> 5725112b
          "duration": 1.0,
          "value": "F:(3,5,b7)",
          "confidence": 1
        },
        {
<<<<<<< HEAD
          "time": 10.2,
=======
          "time": 9.2,
>>>>>>> 5725112b
          "duration": 1.0,
          "value": "E:(3,5,b7,9)",
          "confidence": 1
        },
        {
<<<<<<< HEAD
          "time": 10.3,
=======
          "time": 9.3,
>>>>>>> 5725112b
          "duration": 1.0,
          "value": "Eb:(3,5,b7,9)",
          "confidence": 1
        },
        {
<<<<<<< HEAD
          "time": 11.0,
=======
          "time": 10.0,
>>>>>>> 5725112b
          "duration": 4.0,
          "value": "Ab:maj7",
          "confidence": 1
        },
        {
<<<<<<< HEAD
          "time": 12.0,
=======
          "time": 11.0,
>>>>>>> 5725112b
          "duration": 1.0,
          "value": "Ab:(3,5,b7)",
          "confidence": 1
        },
        {
<<<<<<< HEAD
          "time": 12.1,
=======
          "time": 11.1,
>>>>>>> 5725112b
          "duration": 1.0,
          "value": "G:(3,5,b7)",
          "confidence": 1
        },
        {
<<<<<<< HEAD
          "time": 12.2,
=======
          "time": 11.2,
>>>>>>> 5725112b
          "duration": 1.0,
          "value": "Gb:(3,5,b7)",
          "confidence": 1
        },
        {
<<<<<<< HEAD
          "time": 12.3,
=======
          "time": 11.3,
>>>>>>> 5725112b
          "duration": 1.0,
          "value": "F:(3,5,b7)",
          "confidence": 1
        },
        {
<<<<<<< HEAD
          "time": 13.0,
=======
          "time": 12.0,
>>>>>>> 5725112b
          "duration": 4.0,
          "value": "Bb:(3,5,b7,9)",
          "confidence": 1
        },
        {
<<<<<<< HEAD
          "time": 14.0,
=======
          "time": 13.0,
>>>>>>> 5725112b
          "duration": 2.0,
          "value": "Bb:min(b7)",
          "confidence": 1
        },
        {
<<<<<<< HEAD
          "time": 14.2,
=======
          "time": 13.2,
>>>>>>> 5725112b
          "duration": 2.0,
          "value": "Eb:(3,5,b7,9)",
          "confidence": 1
        },
        {
<<<<<<< HEAD
          "time": 15.0,
=======
          "time": 14.0,
>>>>>>> 5725112b
          "duration": 2.0,
          "value": "Ab:maj7",
          "confidence": 1
        },
        {
<<<<<<< HEAD
          "time": 15.2,
=======
          "time": 14.2,
>>>>>>> 5725112b
          "duration": 2.0,
          "value": "Db:(3,5,b7,9)",
          "confidence": 1
        },
        {
<<<<<<< HEAD
          "time": 16.0,
=======
          "time": 15.0,
>>>>>>> 5725112b
          "duration": 2.0,
          "value": "Ab:(3,5,6)",
          "confidence": 1
        },
        {
<<<<<<< HEAD
          "time": 16.2,
=======
          "time": 15.2,
>>>>>>> 5725112b
          "duration": 1.0,
          "value": "A:(b3,b5,b7)",
          "confidence": 1
        },
        {
<<<<<<< HEAD
          "time": 16.3,
=======
          "time": 15.3,
>>>>>>> 5725112b
          "duration": 1.0,
          "value": "D:(3,5,b7)",
          "confidence": 1
        },
        {
<<<<<<< HEAD
          "time": 17.0,
=======
          "time": 16.0,
>>>>>>> 5725112b
          "duration": 2.0,
          "value": "G:maj7",
          "confidence": 1
        },
        {
<<<<<<< HEAD
          "time": 17.2,
=======
          "time": 16.2,
>>>>>>> 5725112b
          "duration": 2.0,
          "value": "E:min(b7)",
          "confidence": 1
        },
        {
<<<<<<< HEAD
          "time": 18.0,
=======
          "time": 17.0,
>>>>>>> 5725112b
          "duration": 2.0,
          "value": "A:min(b7)",
          "confidence": 1
        },
        {
<<<<<<< HEAD
          "time": 18.2,
=======
          "time": 17.2,
>>>>>>> 5725112b
          "duration": 2.0,
          "value": "D:(3,5,b7,9,11,13)",
          "confidence": 1
        },
        {
<<<<<<< HEAD
          "time": 19.0,
=======
          "time": 18.0,
>>>>>>> 5725112b
          "duration": 2.0,
          "value": "G:maj7",
          "confidence": 1
        },
        {
<<<<<<< HEAD
          "time": 19.2,
=======
          "time": 18.2,
>>>>>>> 5725112b
          "duration": 2.0,
          "value": "Ab:dim",
          "confidence": 1
        },
        {
<<<<<<< HEAD
          "time": 20.0,
=======
          "time": 19.0,
>>>>>>> 5725112b
          "duration": 2.0,
          "value": "A:min(b7)",
          "confidence": 1
        },
        {
<<<<<<< HEAD
          "time": 20.2,
=======
          "time": 19.2,
>>>>>>> 5725112b
          "duration": 2.0,
          "value": "D:(3,5,b7,b9)",
          "confidence": 1
        },
        {
<<<<<<< HEAD
          "time": 21.0,
=======
          "time": 20.0,
>>>>>>> 5725112b
          "duration": 2.0,
          "value": "G:maj7",
          "confidence": 1
        },
        {
<<<<<<< HEAD
          "time": 21.2,
=======
          "time": 20.2,
>>>>>>> 5725112b
          "duration": 2.0,
          "value": "E:min(b7)",
          "confidence": 1
        },
        {
<<<<<<< HEAD
          "time": 22.0,
=======
          "time": 21.0,
>>>>>>> 5725112b
          "duration": 2.0,
          "value": "A:min(b7)",
          "confidence": 1
        },
        {
<<<<<<< HEAD
          "time": 22.2,
=======
          "time": 21.2,
>>>>>>> 5725112b
          "duration": 2.0,
          "value": "D:(3,5,b7,9,11,13)",
          "confidence": 1
        },
        {
<<<<<<< HEAD
          "time": 23.0,
=======
          "time": 22.0,
>>>>>>> 5725112b
          "duration": 2.0,
          "value": "G:(3,5,b7,9)",
          "confidence": 1
        },
        {
<<<<<<< HEAD
          "time": 23.2,
=======
          "time": 22.2,
>>>>>>> 5725112b
          "duration": 2.0,
          "value": "C:min(b7)",
          "confidence": 1
        },
        {
<<<<<<< HEAD
          "time": 24.0,
=======
          "time": 23.0,
>>>>>>> 5725112b
          "duration": 1.0,
          "value": "G:(b3,b5,b7)",
          "confidence": 1
        },
        {
<<<<<<< HEAD
          "time": 24.1,
=======
          "time": 23.1,
>>>>>>> 5725112b
          "duration": 1.0,
          "value": "C:(3,5,b7)",
          "confidence": 1
        },
        {
<<<<<<< HEAD
          "time": 24.2,
=======
          "time": 23.2,
>>>>>>> 5725112b
          "duration": 1.0,
          "value": "C:(b3,b5,b7)",
          "confidence": 1
        },
        {
<<<<<<< HEAD
          "time": 24.3,
=======
          "time": 23.3,
>>>>>>> 5725112b
          "duration": 1.0,
          "value": "F:(3,5,b7)",
          "confidence": 1
        },
        {
<<<<<<< HEAD
          "time": 25.0,
=======
          "time": 24.0,
>>>>>>> 5725112b
          "duration": 4.0,
          "value": "Bb:min(b7)",
          "confidence": 1
        },
        {
<<<<<<< HEAD
          "time": 26.0,
=======
          "time": 25.0,
>>>>>>> 5725112b
          "duration": 1.0,
          "value": "Gb:(3,5,b7,9,11,13)",
          "confidence": 1
        },
        {
<<<<<<< HEAD
          "time": 26.1,
=======
          "time": 25.1,
>>>>>>> 5725112b
          "duration": 1.0,
          "value": "F:(3,5,b7)",
          "confidence": 1
        },
        {
<<<<<<< HEAD
          "time": 26.2,
=======
          "time": 25.2,
>>>>>>> 5725112b
          "duration": 1.0,
          "value": "E:(3,5,b7,9)",
          "confidence": 1
        },
        {
<<<<<<< HEAD
          "time": 26.3,
=======
          "time": 25.3,
>>>>>>> 5725112b
          "duration": 1.0,
          "value": "Eb:(3,5,b7,9)",
          "confidence": 1
        },
        {
<<<<<<< HEAD
          "time": 27.0,
=======
          "time": 26.0,
>>>>>>> 5725112b
          "duration": 4.0,
          "value": "Ab:maj7",
          "confidence": 1
        },
        {
<<<<<<< HEAD
          "time": 28.0,
=======
          "time": 27.0,
>>>>>>> 5725112b
          "duration": 1.0,
          "value": "Ab:(3,5,b7)",
          "confidence": 1
        },
        {
<<<<<<< HEAD
          "time": 28.1,
=======
          "time": 27.1,
>>>>>>> 5725112b
          "duration": 1.0,
          "value": "G:(3,5,b7)",
          "confidence": 1
        },
        {
<<<<<<< HEAD
          "time": 28.2,
=======
          "time": 27.2,
>>>>>>> 5725112b
          "duration": 1.0,
          "value": "Gb:(3,5,b7)",
          "confidence": 1
        },
        {
<<<<<<< HEAD
          "time": 28.3,
=======
          "time": 27.3,
>>>>>>> 5725112b
          "duration": 1.0,
          "value": "F:(3,5,b7)",
          "confidence": 1
        },
        {
<<<<<<< HEAD
          "time": 29.0,
=======
          "time": 28.0,
>>>>>>> 5725112b
          "duration": 4.0,
          "value": "Bb:(3,5,b7,9)",
          "confidence": 1
        },
        {
<<<<<<< HEAD
          "time": 30.0,
=======
          "time": 29.0,
>>>>>>> 5725112b
          "duration": 2.0,
          "value": "Bb:min(b7)",
          "confidence": 1
        },
        {
<<<<<<< HEAD
          "time": 30.2,
=======
          "time": 29.2,
>>>>>>> 5725112b
          "duration": 2.0,
          "value": "Eb:(3,5,b7,9)",
          "confidence": 1
        },
        {
<<<<<<< HEAD
          "time": 31.0,
=======
          "time": 30.0,
>>>>>>> 5725112b
          "duration": 2.0,
          "value": "Ab:maj7",
          "confidence": 1
        },
        {
<<<<<<< HEAD
          "time": 31.2,
=======
          "time": 30.2,
>>>>>>> 5725112b
          "duration": 2.0,
          "value": "Gb:(3,5,b7,9)",
          "confidence": 1
        },
        {
<<<<<<< HEAD
          "time": 32.0,
=======
          "time": 31.0,
>>>>>>> 5725112b
          "duration": 2.0,
          "value": "C:(b3,b5,b7)",
          "confidence": 1
        },
        {
<<<<<<< HEAD
          "time": 32.2,
=======
          "time": 31.2,
>>>>>>> 5725112b
          "duration": 2.0,
          "value": "F:(3,5,b7)",
          "confidence": 1
        },
        {
<<<<<<< HEAD
          "time": 33.0,
=======
          "time": 32.0,
>>>>>>> 5725112b
          "duration": 4.0,
          "value": "Ab:(3,5,6,9)",
          "confidence": 1
        }
      ],
      "sandbox": {},
      "time": 0,
      "duration": 132.0
    },
    {
      "annotation_metadata": {
        "curator": {
          "name": "",
          "email": ""
        },
        "annotator": {},
        "version": "",
        "corpus": "biab_internet_corpus",
        "annotation_tools": "",
        "annotation_rules": "",
        "validation": "",
        "data_source": ""
      },
      "namespace": "key_mode",
      "data": [
        {
          "time": 0.0,
          "duration": 132.0,
          "value": "Ab",
          "confidence": 1
        }
      ],
      "sandbox": {},
      "time": 0,
      "duration": 132.0
    }
  ],
  "file_metadata": {
    "title": "SOPHISTICATED LADY",
    "artist": "",
    "release": "",
    "duration": 132.0,
    "identifiers": {},
    "jams_version": "0.3.4"
  },
  "sandbox": {
    "expanded": false
  }
}<|MERGE_RESOLUTION|>--- conflicted
+++ resolved
@@ -17,701 +17,421 @@
       "namespace": "chord",
       "data": [
         {
-<<<<<<< HEAD
+          "time": 0.0,
+          "duration": 4.0,
+          "value": "Bb:min(b7)",
+          "confidence": 1
+        },
+        {
           "time": 1.0,
-=======
-          "time": 0.0,
->>>>>>> 5725112b
-          "duration": 4.0,
-          "value": "Bb:min(b7)",
-          "confidence": 1
-        },
-        {
-<<<<<<< HEAD
+          "duration": 1.0,
+          "value": "Gb:(3,5,b7,9,11,13)",
+          "confidence": 1
+        },
+        {
+          "time": 1.1,
+          "duration": 1.0,
+          "value": "F:(3,5,b7)",
+          "confidence": 1
+        },
+        {
+          "time": 1.2,
+          "duration": 1.0,
+          "value": "E:(3,5,b7,9)",
+          "confidence": 1
+        },
+        {
+          "time": 1.3,
+          "duration": 1.0,
+          "value": "Eb:(3,5,b7,9)",
+          "confidence": 1
+        },
+        {
           "time": 2.0,
-=======
-          "time": 1.0,
->>>>>>> 5725112b
+          "duration": 4.0,
+          "value": "Ab:maj7",
+          "confidence": 1
+        },
+        {
+          "time": 3.0,
+          "duration": 1.0,
+          "value": "Ab:(3,5,b7)",
+          "confidence": 1
+        },
+        {
+          "time": 3.1,
+          "duration": 1.0,
+          "value": "G:(3,5,b7)",
+          "confidence": 1
+        },
+        {
+          "time": 3.2,
+          "duration": 1.0,
+          "value": "Gb:(3,5,b7)",
+          "confidence": 1
+        },
+        {
+          "time": 3.3,
+          "duration": 1.0,
+          "value": "F:(3,5,b7)",
+          "confidence": 1
+        },
+        {
+          "time": 4.0,
+          "duration": 4.0,
+          "value": "Bb:(3,5,b7,9)",
+          "confidence": 1
+        },
+        {
+          "time": 5.0,
+          "duration": 2.0,
+          "value": "Bb:min(b7)",
+          "confidence": 1
+        },
+        {
+          "time": 5.2,
+          "duration": 2.0,
+          "value": "Eb:(3,5,b7,9)",
+          "confidence": 1
+        },
+        {
+          "time": 6.0,
+          "duration": 4.0,
+          "value": "Ab:maj7",
+          "confidence": 1
+        },
+        {
+          "time": 7.0,
+          "duration": 2.0,
+          "value": "C:(b3,b5,b7)",
+          "confidence": 1
+        },
+        {
+          "time": 7.2,
+          "duration": 2.0,
+          "value": "F:(3,5,b7)",
+          "confidence": 1
+        },
+        {
+          "time": 8.0,
+          "duration": 4.0,
+          "value": "Bb:min(b7)",
+          "confidence": 1
+        },
+        {
+          "time": 9.0,
           "duration": 1.0,
           "value": "Gb:(3,5,b7,9,11,13)",
           "confidence": 1
         },
         {
-<<<<<<< HEAD
-          "time": 2.1,
-=======
-          "time": 1.1,
->>>>>>> 5725112b
-          "duration": 1.0,
-          "value": "F:(3,5,b7)",
-          "confidence": 1
-        },
-        {
-<<<<<<< HEAD
-          "time": 2.2,
-=======
-          "time": 1.2,
->>>>>>> 5725112b
+          "time": 9.1,
+          "duration": 1.0,
+          "value": "F:(3,5,b7)",
+          "confidence": 1
+        },
+        {
+          "time": 9.2,
           "duration": 1.0,
           "value": "E:(3,5,b7,9)",
           "confidence": 1
         },
         {
-<<<<<<< HEAD
-          "time": 2.3,
-=======
-          "time": 1.3,
->>>>>>> 5725112b
-          "duration": 1.0,
-          "value": "Eb:(3,5,b7,9)",
-          "confidence": 1
-        },
-        {
-<<<<<<< HEAD
-          "time": 3.0,
-=======
-          "time": 2.0,
->>>>>>> 5725112b
-          "duration": 4.0,
-          "value": "Ab:maj7",
-          "confidence": 1
-        },
-        {
-<<<<<<< HEAD
-          "time": 4.0,
-=======
-          "time": 3.0,
->>>>>>> 5725112b
+          "time": 9.3,
+          "duration": 1.0,
+          "value": "Eb:(3,5,b7,9)",
+          "confidence": 1
+        },
+        {
+          "time": 10.0,
+          "duration": 4.0,
+          "value": "Ab:maj7",
+          "confidence": 1
+        },
+        {
+          "time": 11.0,
           "duration": 1.0,
           "value": "Ab:(3,5,b7)",
           "confidence": 1
         },
         {
-<<<<<<< HEAD
-          "time": 4.1,
-=======
-          "time": 3.1,
->>>>>>> 5725112b
+          "time": 11.1,
           "duration": 1.0,
           "value": "G:(3,5,b7)",
           "confidence": 1
         },
         {
-<<<<<<< HEAD
-          "time": 4.2,
-=======
-          "time": 3.2,
->>>>>>> 5725112b
+          "time": 11.2,
           "duration": 1.0,
           "value": "Gb:(3,5,b7)",
           "confidence": 1
         },
         {
-<<<<<<< HEAD
-          "time": 4.3,
-=======
-          "time": 3.3,
->>>>>>> 5725112b
-          "duration": 1.0,
-          "value": "F:(3,5,b7)",
-          "confidence": 1
-        },
-        {
-<<<<<<< HEAD
-          "time": 5.0,
-=======
-          "time": 4.0,
->>>>>>> 5725112b
+          "time": 11.3,
+          "duration": 1.0,
+          "value": "F:(3,5,b7)",
+          "confidence": 1
+        },
+        {
+          "time": 12.0,
           "duration": 4.0,
           "value": "Bb:(3,5,b7,9)",
           "confidence": 1
         },
         {
-<<<<<<< HEAD
-          "time": 6.0,
-=======
-          "time": 5.0,
->>>>>>> 5725112b
-          "duration": 2.0,
-          "value": "Bb:min(b7)",
-          "confidence": 1
-        },
-        {
-<<<<<<< HEAD
-          "time": 6.2,
-=======
-          "time": 5.2,
->>>>>>> 5725112b
-          "duration": 2.0,
-          "value": "Eb:(3,5,b7,9)",
-          "confidence": 1
-        },
-        {
-<<<<<<< HEAD
-          "time": 7.0,
-=======
-          "time": 6.0,
->>>>>>> 5725112b
-          "duration": 4.0,
-          "value": "Ab:maj7",
-          "confidence": 1
-        },
-        {
-<<<<<<< HEAD
-          "time": 8.0,
-=======
-          "time": 7.0,
->>>>>>> 5725112b
-          "duration": 2.0,
+          "time": 13.0,
+          "duration": 2.0,
+          "value": "Bb:min(b7)",
+          "confidence": 1
+        },
+        {
+          "time": 13.2,
+          "duration": 2.0,
+          "value": "Eb:(3,5,b7,9)",
+          "confidence": 1
+        },
+        {
+          "time": 14.0,
+          "duration": 2.0,
+          "value": "Ab:maj7",
+          "confidence": 1
+        },
+        {
+          "time": 14.2,
+          "duration": 2.0,
+          "value": "Db:(3,5,b7,9)",
+          "confidence": 1
+        },
+        {
+          "time": 15.0,
+          "duration": 2.0,
+          "value": "Ab:(3,5,6)",
+          "confidence": 1
+        },
+        {
+          "time": 15.2,
+          "duration": 1.0,
+          "value": "A:(b3,b5,b7)",
+          "confidence": 1
+        },
+        {
+          "time": 15.3,
+          "duration": 1.0,
+          "value": "D:(3,5,b7)",
+          "confidence": 1
+        },
+        {
+          "time": 16.0,
+          "duration": 2.0,
+          "value": "G:maj7",
+          "confidence": 1
+        },
+        {
+          "time": 16.2,
+          "duration": 2.0,
+          "value": "E:min(b7)",
+          "confidence": 1
+        },
+        {
+          "time": 17.0,
+          "duration": 2.0,
+          "value": "A:min(b7)",
+          "confidence": 1
+        },
+        {
+          "time": 17.2,
+          "duration": 2.0,
+          "value": "D:(3,5,b7,9,11,13)",
+          "confidence": 1
+        },
+        {
+          "time": 18.0,
+          "duration": 2.0,
+          "value": "G:maj7",
+          "confidence": 1
+        },
+        {
+          "time": 18.2,
+          "duration": 2.0,
+          "value": "Ab:dim",
+          "confidence": 1
+        },
+        {
+          "time": 19.0,
+          "duration": 2.0,
+          "value": "A:min(b7)",
+          "confidence": 1
+        },
+        {
+          "time": 19.2,
+          "duration": 2.0,
+          "value": "D:(3,5,b7,b9)",
+          "confidence": 1
+        },
+        {
+          "time": 20.0,
+          "duration": 2.0,
+          "value": "G:maj7",
+          "confidence": 1
+        },
+        {
+          "time": 20.2,
+          "duration": 2.0,
+          "value": "E:min(b7)",
+          "confidence": 1
+        },
+        {
+          "time": 21.0,
+          "duration": 2.0,
+          "value": "A:min(b7)",
+          "confidence": 1
+        },
+        {
+          "time": 21.2,
+          "duration": 2.0,
+          "value": "D:(3,5,b7,9,11,13)",
+          "confidence": 1
+        },
+        {
+          "time": 22.0,
+          "duration": 2.0,
+          "value": "G:(3,5,b7,9)",
+          "confidence": 1
+        },
+        {
+          "time": 22.2,
+          "duration": 2.0,
+          "value": "C:min(b7)",
+          "confidence": 1
+        },
+        {
+          "time": 23.0,
+          "duration": 1.0,
+          "value": "G:(b3,b5,b7)",
+          "confidence": 1
+        },
+        {
+          "time": 23.1,
+          "duration": 1.0,
+          "value": "C:(3,5,b7)",
+          "confidence": 1
+        },
+        {
+          "time": 23.2,
+          "duration": 1.0,
           "value": "C:(b3,b5,b7)",
           "confidence": 1
         },
         {
-<<<<<<< HEAD
-          "time": 8.2,
-=======
-          "time": 7.2,
->>>>>>> 5725112b
-          "duration": 2.0,
-          "value": "F:(3,5,b7)",
-          "confidence": 1
-        },
-        {
-<<<<<<< HEAD
-          "time": 9.0,
-=======
-          "time": 8.0,
->>>>>>> 5725112b
-          "duration": 4.0,
-          "value": "Bb:min(b7)",
-          "confidence": 1
-        },
-        {
-<<<<<<< HEAD
-          "time": 10.0,
-=======
-          "time": 9.0,
->>>>>>> 5725112b
+          "time": 23.3,
+          "duration": 1.0,
+          "value": "F:(3,5,b7)",
+          "confidence": 1
+        },
+        {
+          "time": 24.0,
+          "duration": 4.0,
+          "value": "Bb:min(b7)",
+          "confidence": 1
+        },
+        {
+          "time": 25.0,
           "duration": 1.0,
           "value": "Gb:(3,5,b7,9,11,13)",
           "confidence": 1
         },
         {
-<<<<<<< HEAD
-          "time": 10.1,
-=======
-          "time": 9.1,
->>>>>>> 5725112b
-          "duration": 1.0,
-          "value": "F:(3,5,b7)",
-          "confidence": 1
-        },
-        {
-<<<<<<< HEAD
-          "time": 10.2,
-=======
-          "time": 9.2,
->>>>>>> 5725112b
+          "time": 25.1,
+          "duration": 1.0,
+          "value": "F:(3,5,b7)",
+          "confidence": 1
+        },
+        {
+          "time": 25.2,
           "duration": 1.0,
           "value": "E:(3,5,b7,9)",
           "confidence": 1
         },
         {
-<<<<<<< HEAD
-          "time": 10.3,
-=======
-          "time": 9.3,
->>>>>>> 5725112b
-          "duration": 1.0,
-          "value": "Eb:(3,5,b7,9)",
-          "confidence": 1
-        },
-        {
-<<<<<<< HEAD
-          "time": 11.0,
-=======
-          "time": 10.0,
->>>>>>> 5725112b
-          "duration": 4.0,
-          "value": "Ab:maj7",
-          "confidence": 1
-        },
-        {
-<<<<<<< HEAD
-          "time": 12.0,
-=======
-          "time": 11.0,
->>>>>>> 5725112b
+          "time": 25.3,
+          "duration": 1.0,
+          "value": "Eb:(3,5,b7,9)",
+          "confidence": 1
+        },
+        {
+          "time": 26.0,
+          "duration": 4.0,
+          "value": "Ab:maj7",
+          "confidence": 1
+        },
+        {
+          "time": 27.0,
           "duration": 1.0,
           "value": "Ab:(3,5,b7)",
           "confidence": 1
         },
         {
-<<<<<<< HEAD
-          "time": 12.1,
-=======
-          "time": 11.1,
->>>>>>> 5725112b
+          "time": 27.1,
           "duration": 1.0,
           "value": "G:(3,5,b7)",
           "confidence": 1
         },
         {
-<<<<<<< HEAD
-          "time": 12.2,
-=======
-          "time": 11.2,
->>>>>>> 5725112b
+          "time": 27.2,
           "duration": 1.0,
           "value": "Gb:(3,5,b7)",
           "confidence": 1
         },
         {
-<<<<<<< HEAD
-          "time": 12.3,
-=======
-          "time": 11.3,
->>>>>>> 5725112b
-          "duration": 1.0,
-          "value": "F:(3,5,b7)",
-          "confidence": 1
-        },
-        {
-<<<<<<< HEAD
-          "time": 13.0,
-=======
-          "time": 12.0,
->>>>>>> 5725112b
+          "time": 27.3,
+          "duration": 1.0,
+          "value": "F:(3,5,b7)",
+          "confidence": 1
+        },
+        {
+          "time": 28.0,
           "duration": 4.0,
           "value": "Bb:(3,5,b7,9)",
           "confidence": 1
         },
         {
-<<<<<<< HEAD
-          "time": 14.0,
-=======
-          "time": 13.0,
->>>>>>> 5725112b
-          "duration": 2.0,
-          "value": "Bb:min(b7)",
-          "confidence": 1
-        },
-        {
-<<<<<<< HEAD
-          "time": 14.2,
-=======
-          "time": 13.2,
->>>>>>> 5725112b
-          "duration": 2.0,
-          "value": "Eb:(3,5,b7,9)",
-          "confidence": 1
-        },
-        {
-<<<<<<< HEAD
-          "time": 15.0,
-=======
-          "time": 14.0,
->>>>>>> 5725112b
-          "duration": 2.0,
-          "value": "Ab:maj7",
-          "confidence": 1
-        },
-        {
-<<<<<<< HEAD
-          "time": 15.2,
-=======
-          "time": 14.2,
->>>>>>> 5725112b
-          "duration": 2.0,
-          "value": "Db:(3,5,b7,9)",
-          "confidence": 1
-        },
-        {
-<<<<<<< HEAD
-          "time": 16.0,
-=======
-          "time": 15.0,
->>>>>>> 5725112b
-          "duration": 2.0,
-          "value": "Ab:(3,5,6)",
-          "confidence": 1
-        },
-        {
-<<<<<<< HEAD
-          "time": 16.2,
-=======
-          "time": 15.2,
->>>>>>> 5725112b
-          "duration": 1.0,
-          "value": "A:(b3,b5,b7)",
-          "confidence": 1
-        },
-        {
-<<<<<<< HEAD
-          "time": 16.3,
-=======
-          "time": 15.3,
->>>>>>> 5725112b
-          "duration": 1.0,
-          "value": "D:(3,5,b7)",
-          "confidence": 1
-        },
-        {
-<<<<<<< HEAD
-          "time": 17.0,
-=======
-          "time": 16.0,
->>>>>>> 5725112b
-          "duration": 2.0,
-          "value": "G:maj7",
-          "confidence": 1
-        },
-        {
-<<<<<<< HEAD
-          "time": 17.2,
-=======
-          "time": 16.2,
->>>>>>> 5725112b
-          "duration": 2.0,
-          "value": "E:min(b7)",
-          "confidence": 1
-        },
-        {
-<<<<<<< HEAD
-          "time": 18.0,
-=======
-          "time": 17.0,
->>>>>>> 5725112b
-          "duration": 2.0,
-          "value": "A:min(b7)",
-          "confidence": 1
-        },
-        {
-<<<<<<< HEAD
-          "time": 18.2,
-=======
-          "time": 17.2,
->>>>>>> 5725112b
-          "duration": 2.0,
-          "value": "D:(3,5,b7,9,11,13)",
-          "confidence": 1
-        },
-        {
-<<<<<<< HEAD
-          "time": 19.0,
-=======
-          "time": 18.0,
->>>>>>> 5725112b
-          "duration": 2.0,
-          "value": "G:maj7",
-          "confidence": 1
-        },
-        {
-<<<<<<< HEAD
-          "time": 19.2,
-=======
-          "time": 18.2,
->>>>>>> 5725112b
-          "duration": 2.0,
-          "value": "Ab:dim",
-          "confidence": 1
-        },
-        {
-<<<<<<< HEAD
-          "time": 20.0,
-=======
-          "time": 19.0,
->>>>>>> 5725112b
-          "duration": 2.0,
-          "value": "A:min(b7)",
-          "confidence": 1
-        },
-        {
-<<<<<<< HEAD
-          "time": 20.2,
-=======
-          "time": 19.2,
->>>>>>> 5725112b
-          "duration": 2.0,
-          "value": "D:(3,5,b7,b9)",
-          "confidence": 1
-        },
-        {
-<<<<<<< HEAD
-          "time": 21.0,
-=======
-          "time": 20.0,
->>>>>>> 5725112b
-          "duration": 2.0,
-          "value": "G:maj7",
-          "confidence": 1
-        },
-        {
-<<<<<<< HEAD
-          "time": 21.2,
-=======
-          "time": 20.2,
->>>>>>> 5725112b
-          "duration": 2.0,
-          "value": "E:min(b7)",
-          "confidence": 1
-        },
-        {
-<<<<<<< HEAD
-          "time": 22.0,
-=======
-          "time": 21.0,
->>>>>>> 5725112b
-          "duration": 2.0,
-          "value": "A:min(b7)",
-          "confidence": 1
-        },
-        {
-<<<<<<< HEAD
-          "time": 22.2,
-=======
-          "time": 21.2,
->>>>>>> 5725112b
-          "duration": 2.0,
-          "value": "D:(3,5,b7,9,11,13)",
-          "confidence": 1
-        },
-        {
-<<<<<<< HEAD
-          "time": 23.0,
-=======
-          "time": 22.0,
->>>>>>> 5725112b
-          "duration": 2.0,
-          "value": "G:(3,5,b7,9)",
-          "confidence": 1
-        },
-        {
-<<<<<<< HEAD
-          "time": 23.2,
-=======
-          "time": 22.2,
->>>>>>> 5725112b
-          "duration": 2.0,
-          "value": "C:min(b7)",
-          "confidence": 1
-        },
-        {
-<<<<<<< HEAD
-          "time": 24.0,
-=======
-          "time": 23.0,
->>>>>>> 5725112b
-          "duration": 1.0,
-          "value": "G:(b3,b5,b7)",
-          "confidence": 1
-        },
-        {
-<<<<<<< HEAD
-          "time": 24.1,
-=======
-          "time": 23.1,
->>>>>>> 5725112b
-          "duration": 1.0,
-          "value": "C:(3,5,b7)",
-          "confidence": 1
-        },
-        {
-<<<<<<< HEAD
-          "time": 24.2,
-=======
-          "time": 23.2,
->>>>>>> 5725112b
-          "duration": 1.0,
+          "time": 29.0,
+          "duration": 2.0,
+          "value": "Bb:min(b7)",
+          "confidence": 1
+        },
+        {
+          "time": 29.2,
+          "duration": 2.0,
+          "value": "Eb:(3,5,b7,9)",
+          "confidence": 1
+        },
+        {
+          "time": 30.0,
+          "duration": 2.0,
+          "value": "Ab:maj7",
+          "confidence": 1
+        },
+        {
+          "time": 30.2,
+          "duration": 2.0,
+          "value": "Gb:(3,5,b7,9)",
+          "confidence": 1
+        },
+        {
+          "time": 31.0,
+          "duration": 2.0,
           "value": "C:(b3,b5,b7)",
           "confidence": 1
         },
         {
-<<<<<<< HEAD
-          "time": 24.3,
-=======
-          "time": 23.3,
->>>>>>> 5725112b
-          "duration": 1.0,
-          "value": "F:(3,5,b7)",
-          "confidence": 1
-        },
-        {
-<<<<<<< HEAD
-          "time": 25.0,
-=======
-          "time": 24.0,
->>>>>>> 5725112b
-          "duration": 4.0,
-          "value": "Bb:min(b7)",
-          "confidence": 1
-        },
-        {
-<<<<<<< HEAD
-          "time": 26.0,
-=======
-          "time": 25.0,
->>>>>>> 5725112b
-          "duration": 1.0,
-          "value": "Gb:(3,5,b7,9,11,13)",
-          "confidence": 1
-        },
-        {
-<<<<<<< HEAD
-          "time": 26.1,
-=======
-          "time": 25.1,
->>>>>>> 5725112b
-          "duration": 1.0,
-          "value": "F:(3,5,b7)",
-          "confidence": 1
-        },
-        {
-<<<<<<< HEAD
-          "time": 26.2,
-=======
-          "time": 25.2,
->>>>>>> 5725112b
-          "duration": 1.0,
-          "value": "E:(3,5,b7,9)",
-          "confidence": 1
-        },
-        {
-<<<<<<< HEAD
-          "time": 26.3,
-=======
-          "time": 25.3,
->>>>>>> 5725112b
-          "duration": 1.0,
-          "value": "Eb:(3,5,b7,9)",
-          "confidence": 1
-        },
-        {
-<<<<<<< HEAD
-          "time": 27.0,
-=======
-          "time": 26.0,
->>>>>>> 5725112b
-          "duration": 4.0,
-          "value": "Ab:maj7",
-          "confidence": 1
-        },
-        {
-<<<<<<< HEAD
-          "time": 28.0,
-=======
-          "time": 27.0,
->>>>>>> 5725112b
-          "duration": 1.0,
-          "value": "Ab:(3,5,b7)",
-          "confidence": 1
-        },
-        {
-<<<<<<< HEAD
-          "time": 28.1,
-=======
-          "time": 27.1,
->>>>>>> 5725112b
-          "duration": 1.0,
-          "value": "G:(3,5,b7)",
-          "confidence": 1
-        },
-        {
-<<<<<<< HEAD
-          "time": 28.2,
-=======
-          "time": 27.2,
->>>>>>> 5725112b
-          "duration": 1.0,
-          "value": "Gb:(3,5,b7)",
-          "confidence": 1
-        },
-        {
-<<<<<<< HEAD
-          "time": 28.3,
-=======
-          "time": 27.3,
->>>>>>> 5725112b
-          "duration": 1.0,
-          "value": "F:(3,5,b7)",
-          "confidence": 1
-        },
-        {
-<<<<<<< HEAD
-          "time": 29.0,
-=======
-          "time": 28.0,
->>>>>>> 5725112b
-          "duration": 4.0,
-          "value": "Bb:(3,5,b7,9)",
-          "confidence": 1
-        },
-        {
-<<<<<<< HEAD
-          "time": 30.0,
-=======
-          "time": 29.0,
->>>>>>> 5725112b
-          "duration": 2.0,
-          "value": "Bb:min(b7)",
-          "confidence": 1
-        },
-        {
-<<<<<<< HEAD
-          "time": 30.2,
-=======
-          "time": 29.2,
->>>>>>> 5725112b
-          "duration": 2.0,
-          "value": "Eb:(3,5,b7,9)",
-          "confidence": 1
-        },
-        {
-<<<<<<< HEAD
-          "time": 31.0,
-=======
-          "time": 30.0,
->>>>>>> 5725112b
-          "duration": 2.0,
-          "value": "Ab:maj7",
-          "confidence": 1
-        },
-        {
-<<<<<<< HEAD
           "time": 31.2,
-=======
-          "time": 30.2,
->>>>>>> 5725112b
-          "duration": 2.0,
-          "value": "Gb:(3,5,b7,9)",
-          "confidence": 1
-        },
-        {
-<<<<<<< HEAD
+          "duration": 2.0,
+          "value": "F:(3,5,b7)",
+          "confidence": 1
+        },
+        {
           "time": 32.0,
-=======
-          "time": 31.0,
->>>>>>> 5725112b
-          "duration": 2.0,
-          "value": "C:(b3,b5,b7)",
-          "confidence": 1
-        },
-        {
-<<<<<<< HEAD
-          "time": 32.2,
-=======
-          "time": 31.2,
->>>>>>> 5725112b
-          "duration": 2.0,
-          "value": "F:(3,5,b7)",
-          "confidence": 1
-        },
-        {
-<<<<<<< HEAD
-          "time": 33.0,
-=======
-          "time": 32.0,
->>>>>>> 5725112b
           "duration": 4.0,
           "value": "Ab:(3,5,6,9)",
           "confidence": 1
