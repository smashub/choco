--- conflicted
+++ resolved
@@ -167,21 +167,13 @@
           "confidence": 1
         },
         {
-<<<<<<< HEAD
-          "time": 20.1,
-=======
           "time": 19.1,
->>>>>>> 5725112b
           "duration": 1.0,
           "value": "C:(3,5,6)",
           "confidence": 1
         },
         {
-<<<<<<< HEAD
-          "time": 20.2,
-=======
           "time": 19.2,
->>>>>>> 5725112b
           "duration": 1.0,
           "value": "C:maj7",
           "confidence": 1
@@ -199,11 +191,7 @@
           "confidence": 1
         },
         {
-<<<<<<< HEAD
-          "time": 21.3,
-=======
           "time": 20.3,
->>>>>>> 5725112b
           "duration": 1.0,
           "value": "D:(3,5,b7,9)",
           "confidence": 1
@@ -263,11 +251,7 @@
           "confidence": 1
         },
         {
-<<<<<<< HEAD
-          "time": 28.1,
-=======
           "time": 27.1,
->>>>>>> 5725112b
           "duration": 3.0,
           "value": "A:min",
           "confidence": 1
