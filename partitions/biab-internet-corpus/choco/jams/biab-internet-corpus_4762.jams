{
  "annotations": [
    {
      "annotation_metadata": {
        "curator": {
          "name": "",
          "email": ""
        },
        "annotator": {},
        "version": "",
        "corpus": "biab_internet_corpus",
        "annotation_tools": "",
        "annotation_rules": "",
        "validation": "",
        "data_source": ""
      },
      "namespace": "chord",
      "data": [
        {
          "time": 0.0,
          "duration": 4.0,
          "value": "C:maj",
          "confidence": 1
        },
        {
          "time": 1.0,
          "duration": 4.0,
          "value": "F:maj",
          "confidence": 1
        },
        {
          "time": 2.0,
          "duration": 4.0,
          "value": "C:maj",
          "confidence": 1
        },
        {
          "time": 3.0,
          "duration": 4.0,
          "value": "G:maj",
          "confidence": 1
        },
        {
          "time": 4.0,
          "duration": 4.0,
          "value": "C:maj",
          "confidence": 1
        },
        {
          "time": 5.0,
          "duration": 4.0,
          "value": "F:maj",
          "confidence": 1
        },
        {
          "time": 6.0,
          "duration": 3.0,
          "value": "C:maj",
          "confidence": 1
        },
        {
<<<<<<< HEAD
          "time": 7.3,
=======
          "time": 6.3,
>>>>>>> 5725112b
          "duration": 1.0,
          "value": "G:(3,5,b7)",
          "confidence": 1
        },
        {
          "time": 7.0,
          "duration": 4.0,
          "value": "C:maj",
          "confidence": 1
        },
        {
          "time": 8.0,
          "duration": 4.0,
          "value": "G:maj",
          "confidence": 1
        },
        {
          "time": 9.0,
          "duration": 4.0,
          "value": "C:maj",
          "confidence": 1
        },
        {
          "time": 10.0,
          "duration": 4.0,
          "value": "F:maj",
          "confidence": 1
        },
        {
          "time": 11.0,
          "duration": 2.0,
          "value": "G:maj",
          "confidence": 1
        },
        {
          "time": 11.2,
          "duration": 2.0,
          "value": "G:(3,5,b7)",
          "confidence": 1
        },
        {
          "time": 12.0,
          "duration": 4.0,
          "value": "C:maj",
          "confidence": 1
        },
        {
          "time": 13.0,
          "duration": 4.0,
          "value": "F:maj",
          "confidence": 1
        },
        {
          "time": 14.0,
          "duration": 3.0,
          "value": "C:maj",
          "confidence": 1
        },
        {
<<<<<<< HEAD
          "time": 15.3,
=======
          "time": 14.3,
>>>>>>> 5725112b
          "duration": 1.0,
          "value": "G:(3,5,b7)",
          "confidence": 1
        },
        {
          "time": 15.0,
          "duration": 4.0,
          "value": "C:maj",
          "confidence": 1
        }
      ],
      "sandbox": {},
      "time": 0,
      "duration": 64.0
    },
    {
      "annotation_metadata": {
        "curator": {
          "name": "",
          "email": ""
        },
        "annotator": {},
        "version": "",
        "corpus": "biab_internet_corpus",
        "annotation_tools": "",
        "annotation_rules": "",
        "validation": "",
        "data_source": ""
      },
      "namespace": "key_mode",
      "data": [
        {
          "time": 0.0,
          "duration": 64.0,
          "value": "C",
          "confidence": 1
        }
      ],
      "sandbox": {},
      "time": 0,
      "duration": 64.0
    }
  ],
  "file_metadata": {
    "title": "What a Friend We Have in Jesus/JScriven,CConverse",
    "artist": "",
    "release": "",
    "duration": 64.0,
    "identifiers": {},
    "jams_version": "0.3.4"
  },
  "sandbox": {
    "expanded": false
  }
}<|MERGE_RESOLUTION|>--- conflicted
+++ resolved
@@ -59,11 +59,7 @@
           "confidence": 1
         },
         {
-<<<<<<< HEAD
-          "time": 7.3,
-=======
           "time": 6.3,
->>>>>>> 5725112b
           "duration": 1.0,
           "value": "G:(3,5,b7)",
           "confidence": 1
@@ -123,11 +119,7 @@
           "confidence": 1
         },
         {
-<<<<<<< HEAD
-          "time": 15.3,
-=======
           "time": 14.3,
->>>>>>> 5725112b
           "duration": 1.0,
           "value": "G:(3,5,b7)",
           "confidence": 1
