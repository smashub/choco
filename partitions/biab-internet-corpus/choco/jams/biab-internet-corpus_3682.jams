--- conflicted
+++ resolved
@@ -25,21 +25,13 @@
         {
           "time": 1.0,
           "duration": 4.0,
-<<<<<<< HEAD
-          "value": "F#:(3,5,b7)/D",
-=======
-          "value": "B:maj7",
->>>>>>> 5725112b
+          "value": "B:maj7",
           "confidence": 1
         },
         {
           "time": 2.0,
           "duration": 4.0,
-<<<<<<< HEAD
-          "value": "B:maj7",
-=======
-          "value": "G#:min(b7)/Eb",
->>>>>>> 5725112b
+          "value": "G#:min(b7)/Eb",
           "confidence": 1
         },
         {
@@ -51,31 +43,19 @@
         {
           "time": 4.0,
           "duration": 4.0,
-<<<<<<< HEAD
-          "value": "G#:min(b7)/Eb",
-=======
-          "value": "F#:(3,5,b7)/D",
->>>>>>> 5725112b
+          "value": "F#:(3,5,b7)/D",
           "confidence": 1
         },
         {
           "time": 5.0,
           "duration": 4.0,
-<<<<<<< HEAD
-          "value": "F#:(3,5,b7)/D",
-=======
-          "value": "B:maj7",
->>>>>>> 5725112b
+          "value": "B:maj7",
           "confidence": 1
         },
         {
           "time": 6.0,
           "duration": 4.0,
-<<<<<<< HEAD
-          "value": "B:maj7",
-=======
-          "value": "G#:min(b7)/Eb",
->>>>>>> 5725112b
+          "value": "G#:min(b7)/Eb",
           "confidence": 1
         },
         {
@@ -87,11 +67,7 @@
         {
           "time": 8.0,
           "duration": 4.0,
-<<<<<<< HEAD
-          "value": "G#:min(b7)/Eb",
-=======
-          "value": "F#:(3,5,b7)/D",
->>>>>>> 5725112b
+          "value": "F#:(3,5,b7)/D",
           "confidence": 1
         },
         {
@@ -103,11 +79,7 @@
         {
           "time": 10.0,
           "duration": 4.0,
-<<<<<<< HEAD
-          "value": "F#:(3,5,b7)/D",
-=======
-          "value": "B:maj",
->>>>>>> 5725112b
+          "value": "B:maj",
           "confidence": 1
         },
         {
@@ -119,31 +91,19 @@
         {
           "time": 12.0,
           "duration": 4.0,
-<<<<<<< HEAD
-          "value": "B:maj",
-=======
-          "value": "F#:(3,5,b7)/D",
->>>>>>> 5725112b
+          "value": "F#:(3,5,b7)/D",
           "confidence": 1
         },
         {
           "time": 13.0,
           "duration": 4.0,
-<<<<<<< HEAD
-          "value": "F#:(3,5,b7)/D",
-=======
-          "value": "B:maj7",
->>>>>>> 5725112b
+          "value": "B:maj7",
           "confidence": 1
         },
         {
           "time": 14.0,
           "duration": 4.0,
-<<<<<<< HEAD
-          "value": "B:maj7",
-=======
-          "value": "G#:min(b7)/Eb",
->>>>>>> 5725112b
+          "value": "G#:min(b7)/Eb",
           "confidence": 1
         },
         {
@@ -155,31 +115,19 @@
         {
           "time": 16.0,
           "duration": 4.0,
-<<<<<<< HEAD
-          "value": "G#:min(b7)/Eb",
-=======
-          "value": "F#:(3,5,b7)/D",
->>>>>>> 5725112b
+          "value": "F#:(3,5,b7)/D",
           "confidence": 1
         },
         {
           "time": 17.0,
           "duration": 4.0,
-<<<<<<< HEAD
-          "value": "F#:(3,5,b7)/D",
-=======
-          "value": "B:maj7",
->>>>>>> 5725112b
+          "value": "B:maj7",
           "confidence": 1
         },
         {
           "time": 18.0,
           "duration": 4.0,
-<<<<<<< HEAD
-          "value": "B:maj7",
-=======
-          "value": "G#:min(b7)/Eb",
->>>>>>> 5725112b
+          "value": "G#:min(b7)/Eb",
           "confidence": 1
         },
         {
@@ -191,11 +139,7 @@
         {
           "time": 20.0,
           "duration": 4.0,
-<<<<<<< HEAD
-          "value": "G#:min(b7)/Eb",
-=======
-          "value": "F#:(3,5,b7)/D",
->>>>>>> 5725112b
+          "value": "F#:(3,5,b7)/D",
           "confidence": 1
         },
         {
@@ -207,11 +151,7 @@
         {
           "time": 22.0,
           "duration": 4.0,
-<<<<<<< HEAD
-          "value": "F#:(3,5,b7)/D",
-=======
-          "value": "B:maj",
->>>>>>> 5725112b
+          "value": "B:maj",
           "confidence": 1
         },
         {
@@ -223,25 +163,12 @@
         {
           "time": 24.0,
           "duration": 4.0,
-<<<<<<< HEAD
-          "value": "B:maj",
-=======
-          "value": "F#:(3,5,b7)/D",
->>>>>>> 5725112b
+          "value": "F#:(3,5,b7)/D",
           "confidence": 1
         },
         {
           "time": 25.0,
           "duration": 4.0,
-<<<<<<< HEAD
-          "value": "F#:(3,5,b7)/D",
-          "confidence": 1
-        },
-        {
-          "time": 26.0,
-          "duration": 4.0,
-=======
->>>>>>> 5725112b
           "value": "B:maj",
           "confidence": 1
         }
