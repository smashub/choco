{
  "annotations": [
    {
      "annotation_metadata": {
        "curator": {
          "name": "",
          "email": ""
        },
        "annotator": {},
        "version": "",
        "corpus": "biab_internet_corpus",
        "annotation_tools": "",
        "annotation_rules": "",
        "validation": "",
        "data_source": ""
      },
      "namespace": "chord",
      "data": [
        {
          "time": 0.0,
          "duration": 4.0,
          "value": "Bb:maj",
          "confidence": 1
        },
        {
          "time": 1.0,
          "duration": 4.0,
          "value": "B:dim",
          "confidence": 1
        },
        {
          "time": 2.0,
          "duration": 4.0,
          "value": "C:min(b7)",
          "confidence": 1
        },
        {
          "time": 3.0,
          "duration": 4.0,
          "value": "F:(3,5,b7)",
          "confidence": 1
        },
        {
          "time": 4.0,
          "duration": 4.0,
          "value": "Bb:maj",
          "confidence": 1
        },
        {
          "time": 5.0,
          "duration": 4.0,
          "value": "Eb:maj",
          "confidence": 1
        },
        {
          "time": 6.0,
          "duration": 4.0,
          "value": "Bb:maj",
          "confidence": 1
        },
        {
          "time": 7.0,
          "duration": 1.0,
          "value": "F:(3,5,b7)",
          "confidence": 1
        },
        {
<<<<<<< HEAD
          "time": 8.1,
=======
          "time": 7.1,
>>>>>>> 5725112b
          "duration": 1.0,
          "value": "Gb:maj",
          "confidence": 1
        },
        {
<<<<<<< HEAD
          "time": 8.2,
=======
          "time": 7.2,
>>>>>>> 5725112b
          "duration": 2.0,
          "value": "F:(3,5,b7)",
          "confidence": 1
        },
        {
          "time": 8.0,
          "duration": 4.0,
          "value": "Bb:maj",
          "confidence": 1
        },
        {
          "time": 9.0,
          "duration": 4.0,
          "value": "F:(3,5,b7)",
          "confidence": 1
        },
        {
          "time": 10.0,
          "duration": 4.0,
          "value": "Bb:maj",
          "confidence": 1
        },
        {
          "time": 11.0,
          "duration": 4.0,
          "value": "Bb:(3,5,b7)",
          "confidence": 1
        },
        {
          "time": 12.0,
          "duration": 4.0,
          "value": "Eb:maj",
          "confidence": 1
        },
        {
          "time": 13.0,
          "duration": 4.0,
          "value": "Eb:(3,5,b7)",
          "confidence": 1
        },
        {
          "time": 14.0,
          "duration": 4.0,
          "value": "Bb:maj",
          "confidence": 1
        },
        {
          "time": 15.0,
          "duration": 4.0,
          "value": "Bb:maj",
          "confidence": 1
        },
        {
          "time": 16.0,
          "duration": 4.0,
          "value": "F:(3,5,b7)",
          "confidence": 1
        },
        {
          "time": 17.0,
          "duration": 4.0,
          "value": "F:(3,5,b7)",
          "confidence": 1
        },
        {
          "time": 18.0,
          "duration": 4.0,
          "value": "Bb:maj",
          "confidence": 1
        },
        {
          "time": 19.0,
          "duration": 2.0,
          "value": "Bb:maj",
          "confidence": 1
        },
        {
          "time": 19.2,
          "duration": 1.0,
          "value": "G:dim",
          "confidence": 1
        },
        {
          "time": 19.3,
          "duration": 1.0,
          "value": "F:(3,5,b7)",
          "confidence": 1
        },
        {
          "time": 20.0,
          "duration": 4.0,
          "value": "Bb:maj",
          "confidence": 1
        },
        {
          "time": 21.0,
          "duration": 4.0,
          "value": "F:(3,5,b7)",
          "confidence": 1
        },
        {
          "time": 22.0,
          "duration": 4.0,
          "value": "Bb:maj",
          "confidence": 1
        },
        {
          "time": 23.0,
          "duration": 4.0,
          "value": "Bb:(3,5,b7)",
          "confidence": 1
        },
        {
          "time": 24.0,
          "duration": 4.0,
          "value": "Eb:maj",
          "confidence": 1
        },
        {
          "time": 25.0,
          "duration": 4.0,
          "value": "Eb:(3,5,b7)",
          "confidence": 1
        },
        {
          "time": 26.0,
          "duration": 4.0,
          "value": "Bb:maj",
          "confidence": 1
        },
        {
          "time": 27.0,
          "duration": 4.0,
          "value": "Bb:maj",
          "confidence": 1
        },
        {
          "time": 28.0,
          "duration": 4.0,
          "value": "F:(3,5,b7)",
          "confidence": 1
        },
        {
          "time": 29.0,
          "duration": 4.0,
          "value": "F:(3,5,b7)",
          "confidence": 1
        },
        {
          "time": 30.0,
          "duration": 2.0,
          "value": "Bb:maj",
          "confidence": 1
        },
        {
          "time": 30.2,
          "duration": 1.0,
          "value": "C:min(b7)",
          "confidence": 1
        },
        {
          "time": 30.3,
          "duration": 1.0,
          "value": "C#:dim/C",
          "confidence": 1
        },
        {
          "time": 31.0,
          "duration": 4.0,
          "value": "Bb:maj",
          "confidence": 1
        }
      ],
      "sandbox": {},
      "time": 0,
      "duration": 128.0
    },
    {
      "annotation_metadata": {
        "curator": {
          "name": "",
          "email": ""
        },
        "annotator": {},
        "version": "",
        "corpus": "biab_internet_corpus",
        "annotation_tools": "",
        "annotation_rules": "",
        "validation": "",
        "data_source": ""
      },
      "namespace": "key_mode",
      "data": [
        {
          "time": 0.0,
          "duration": 128.0,
          "value": "Bb",
          "confidence": 1
        }
      ],
      "sandbox": {},
      "time": 0,
      "duration": 128.0
    }
  ],
  "file_metadata": {
    "title": "Dallas Blues",
    "artist": "",
    "release": "",
    "duration": 128.0,
    "identifiers": {},
    "jams_version": "0.3.4"
  },
  "sandbox": {
    "expanded": false
  }
}<|MERGE_RESOLUTION|>--- conflicted
+++ resolved
@@ -65,21 +65,13 @@
           "confidence": 1
         },
         {
-<<<<<<< HEAD
-          "time": 8.1,
-=======
           "time": 7.1,
->>>>>>> 5725112b
           "duration": 1.0,
           "value": "Gb:maj",
           "confidence": 1
         },
         {
-<<<<<<< HEAD
-          "time": 8.2,
-=======
           "time": 7.2,
->>>>>>> 5725112b
           "duration": 2.0,
           "value": "F:(3,5,b7)",
           "confidence": 1
