{
  "annotations": [
    {
      "annotation_metadata": {
        "curator": {
          "name": "",
          "email": ""
        },
        "annotator": {},
        "version": "",
        "corpus": "biab_internet_corpus",
        "annotation_tools": "",
        "annotation_rules": "",
        "validation": "",
        "data_source": ""
      },
      "namespace": "chord",
      "data": [
        {
<<<<<<< HEAD
          "time": 1.0,
=======
          "time": 0.0,
>>>>>>> 5725112b
          "duration": 1.0,
          "value": "Bb:maj7",
          "confidence": 1
        },
        {
<<<<<<< HEAD
          "time": 1.1,
=======
          "time": 0.1,
>>>>>>> 5725112b
          "duration": 3.0,
          "value": "Bb:maj7",
          "confidence": 1
        },
        {
<<<<<<< HEAD
          "time": 2.0,
=======
          "time": 1.0,
>>>>>>> 5725112b
          "duration": 1.0,
          "value": "Bb:maj",
          "confidence": 1
        },
        {
<<<<<<< HEAD
          "time": 2.1,
=======
          "time": 1.1,
>>>>>>> 5725112b
          "duration": 3.0,
          "value": "Bb:(3,5,6)",
          "confidence": 1
        },
        {
<<<<<<< HEAD
          "time": 3.0,
=======
          "time": 2.0,
>>>>>>> 5725112b
          "duration": 4.0,
          "value": "Bb:min(b7)",
          "confidence": 1
        },
        {
<<<<<<< HEAD
          "time": 4.0,
=======
          "time": 3.0,
>>>>>>> 5725112b
          "duration": 4.0,
          "value": "Bb:min(6)",
          "confidence": 1
        },
        {
<<<<<<< HEAD
          "time": 5.0,
=======
          "time": 4.0,
>>>>>>> 5725112b
          "duration": 4.0,
          "value": "B:(3,5,6)",
          "confidence": 1
        },
        {
<<<<<<< HEAD
          "time": 6.0,
=======
          "time": 5.0,
>>>>>>> 5725112b
          "duration": 4.0,
          "value": "B:(3,5,6)",
          "confidence": 1
        },
        {
<<<<<<< HEAD
          "time": 7.0,
=======
          "time": 6.0,
>>>>>>> 5725112b
          "duration": 4.0,
          "value": "Bb:maj(7,9,#11)",
          "confidence": 1
        },
        {
<<<<<<< HEAD
          "time": 8.0,
=======
          "time": 7.0,
>>>>>>> 5725112b
          "duration": 4.0,
          "value": "A:min(b7)",
          "confidence": 1
        },
        {
<<<<<<< HEAD
          "time": 9.0,
=======
          "time": 8.0,
>>>>>>> 5725112b
          "duration": 4.0,
          "value": "Ab:(3,#5,7)",
          "confidence": 1
        },
        {
<<<<<<< HEAD
          "time": 10.0,
          "duration": 3.0,
          "value": "Bb:(3,5,b7,,#11)",
          "confidence": 1
        },
        {
          "time": 10.3,
=======
          "time": 9.0,
          "duration": 3.0,
          "value": "Bb:(3,5,b7,#11)",
          "confidence": 1
        },
        {
          "time": 9.3,
>>>>>>> 5725112b
          "duration": 1.0,
          "value": "Bb:(3,5,b7)/E",
          "confidence": 1
        },
        {
<<<<<<< HEAD
          "time": 11.0,
=======
          "time": 10.0,
>>>>>>> 5725112b
          "duration": 4.0,
          "value": "Bb:(4,5,b7)",
          "confidence": 1
        },
        {
<<<<<<< HEAD
          "time": 12.0,
=======
          "time": 11.0,
>>>>>>> 5725112b
          "duration": 4.0,
          "value": "Ab:maj/Bb",
          "confidence": 1
        },
        {
<<<<<<< HEAD
          "time": 13.0,
=======
          "time": 12.0,
>>>>>>> 5725112b
          "duration": 4.0,
          "value": "Gb:maj/C",
          "confidence": 1
        },
        {
<<<<<<< HEAD
          "time": 14.0,
=======
          "time": 13.0,
>>>>>>> 5725112b
          "duration": 4.0,
          "value": "F:(3,5,b7,b9)",
          "confidence": 1
        },
        {
<<<<<<< HEAD
          "time": 15.0,
          "duration": 4.0,
          "value": "Eb:(3,5,b7,,#11)",
          "confidence": 1
        },
        {
          "time": 16.0,
=======
          "time": 14.0,
          "duration": 4.0,
          "value": "Eb:(3,5,b7,#11)",
          "confidence": 1
        },
        {
          "time": 15.0,
>>>>>>> 5725112b
          "duration": 4.0,
          "value": "A:(3,#5,b7)",
          "confidence": 1
        },
        {
<<<<<<< HEAD
          "time": 17.0,
=======
          "time": 16.0,
>>>>>>> 5725112b
          "duration": 4.0,
          "value": "Bb:maj7",
          "confidence": 1
        }
      ],
      "sandbox": {},
      "time": 0,
      "duration": 68.0
    },
    {
      "annotation_metadata": {
        "curator": {
          "name": "",
          "email": ""
        },
        "annotator": {},
        "version": "",
        "corpus": "biab_internet_corpus",
        "annotation_tools": "",
        "annotation_rules": "",
        "validation": "",
        "data_source": ""
      },
      "namespace": "key_mode",
      "data": [
        {
          "time": 0.0,
          "duration": 68.0,
          "value": "Bb",
          "confidence": 1
        }
      ],
      "sandbox": {},
      "time": 0,
      "duration": 68.0
    }
  ],
  "file_metadata": {
    "title": "Modes",
    "artist": "",
    "release": "",
    "duration": 68.0,
    "identifiers": {},
    "jams_version": "0.3.4"
  },
  "sandbox": {
    "expanded": false
  }
}<|MERGE_RESOLUTION|>--- conflicted
+++ resolved
@@ -17,125 +17,72 @@
       "namespace": "chord",
       "data": [
         {
-<<<<<<< HEAD
-          "time": 1.0,
-=======
           "time": 0.0,
->>>>>>> 5725112b
           "duration": 1.0,
           "value": "Bb:maj7",
           "confidence": 1
         },
         {
-<<<<<<< HEAD
-          "time": 1.1,
-=======
           "time": 0.1,
->>>>>>> 5725112b
           "duration": 3.0,
           "value": "Bb:maj7",
           "confidence": 1
         },
         {
-<<<<<<< HEAD
-          "time": 2.0,
-=======
           "time": 1.0,
->>>>>>> 5725112b
           "duration": 1.0,
           "value": "Bb:maj",
           "confidence": 1
         },
         {
-<<<<<<< HEAD
-          "time": 2.1,
-=======
           "time": 1.1,
->>>>>>> 5725112b
           "duration": 3.0,
           "value": "Bb:(3,5,6)",
           "confidence": 1
         },
         {
-<<<<<<< HEAD
-          "time": 3.0,
-=======
           "time": 2.0,
->>>>>>> 5725112b
           "duration": 4.0,
           "value": "Bb:min(b7)",
           "confidence": 1
         },
         {
-<<<<<<< HEAD
-          "time": 4.0,
-=======
           "time": 3.0,
->>>>>>> 5725112b
           "duration": 4.0,
           "value": "Bb:min(6)",
           "confidence": 1
         },
         {
-<<<<<<< HEAD
-          "time": 5.0,
-=======
           "time": 4.0,
->>>>>>> 5725112b
           "duration": 4.0,
           "value": "B:(3,5,6)",
           "confidence": 1
         },
         {
-<<<<<<< HEAD
-          "time": 6.0,
-=======
           "time": 5.0,
->>>>>>> 5725112b
           "duration": 4.0,
           "value": "B:(3,5,6)",
           "confidence": 1
         },
         {
-<<<<<<< HEAD
-          "time": 7.0,
-=======
           "time": 6.0,
->>>>>>> 5725112b
           "duration": 4.0,
           "value": "Bb:maj(7,9,#11)",
           "confidence": 1
         },
         {
-<<<<<<< HEAD
-          "time": 8.0,
-=======
           "time": 7.0,
->>>>>>> 5725112b
           "duration": 4.0,
           "value": "A:min(b7)",
           "confidence": 1
         },
         {
-<<<<<<< HEAD
-          "time": 9.0,
-=======
           "time": 8.0,
->>>>>>> 5725112b
           "duration": 4.0,
           "value": "Ab:(3,#5,7)",
           "confidence": 1
         },
         {
-<<<<<<< HEAD
-          "time": 10.0,
-          "duration": 3.0,
-          "value": "Bb:(3,5,b7,,#11)",
-          "confidence": 1
-        },
-        {
-          "time": 10.3,
-=======
           "time": 9.0,
           "duration": 3.0,
           "value": "Bb:(3,5,b7,#11)",
@@ -143,61 +90,35 @@
         },
         {
           "time": 9.3,
->>>>>>> 5725112b
           "duration": 1.0,
           "value": "Bb:(3,5,b7)/E",
           "confidence": 1
         },
         {
-<<<<<<< HEAD
-          "time": 11.0,
-=======
           "time": 10.0,
->>>>>>> 5725112b
           "duration": 4.0,
           "value": "Bb:(4,5,b7)",
           "confidence": 1
         },
         {
-<<<<<<< HEAD
-          "time": 12.0,
-=======
           "time": 11.0,
->>>>>>> 5725112b
           "duration": 4.0,
           "value": "Ab:maj/Bb",
           "confidence": 1
         },
         {
-<<<<<<< HEAD
-          "time": 13.0,
-=======
           "time": 12.0,
->>>>>>> 5725112b
           "duration": 4.0,
           "value": "Gb:maj/C",
           "confidence": 1
         },
         {
-<<<<<<< HEAD
-          "time": 14.0,
-=======
           "time": 13.0,
->>>>>>> 5725112b
           "duration": 4.0,
           "value": "F:(3,5,b7,b9)",
           "confidence": 1
         },
         {
-<<<<<<< HEAD
-          "time": 15.0,
-          "duration": 4.0,
-          "value": "Eb:(3,5,b7,,#11)",
-          "confidence": 1
-        },
-        {
-          "time": 16.0,
-=======
           "time": 14.0,
           "duration": 4.0,
           "value": "Eb:(3,5,b7,#11)",
@@ -205,17 +126,12 @@
         },
         {
           "time": 15.0,
->>>>>>> 5725112b
           "duration": 4.0,
           "value": "A:(3,#5,b7)",
           "confidence": 1
         },
         {
-<<<<<<< HEAD
-          "time": 17.0,
-=======
           "time": 16.0,
->>>>>>> 5725112b
           "duration": 4.0,
           "value": "Bb:maj7",
           "confidence": 1
