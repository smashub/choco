{
  "annotations": [
    {
      "annotation_metadata": {
        "curator": {
          "name": "",
          "email": ""
        },
        "annotator": {},
        "version": "",
        "corpus": "biab_internet_corpus",
        "annotation_tools": "",
        "annotation_rules": "",
        "validation": "",
        "data_source": ""
      },
      "namespace": "chord",
      "data": [
        {
          "time": 0.0,
          "duration": 4.0,
          "value": "G:maj",
          "confidence": 1
        },
        {
          "time": 1.0,
          "duration": 4.0,
          "value": "G:maj",
          "confidence": 1
        },
        {
          "time": 2.0,
          "duration": 4.0,
          "value": "G:maj",
          "confidence": 1
        },
        {
          "time": 3.0,
          "duration": 4.0,
          "value": "G:maj",
          "confidence": 1
        },
        {
          "time": 4.0,
          "duration": 4.0,
          "value": "G:maj",
          "confidence": 1
        },
        {
          "time": 5.0,
          "duration": 4.0,
<<<<<<< HEAD
          "value": "G:maj",
=======
          "value": "A:(3,5,b7)",
>>>>>>> 5725112b
          "confidence": 1
        },
        {
          "time": 6.0,
          "duration": 4.0,
<<<<<<< HEAD
          "value": "A:(3,5,b7)",
=======
          "value": "D:(3,5,b7)",
>>>>>>> 5725112b
          "confidence": 1
        },
        {
          "time": 7.0,
          "duration": 4.0,
          "value": "D:(3,5,b7)",
          "confidence": 1
        },
        {
          "time": 8.0,
          "duration": 4.0,
<<<<<<< HEAD
          "value": "D:(3,5,b7)",
=======
          "value": "G:maj",
>>>>>>> 5725112b
          "confidence": 1
        },
        {
          "time": 9.0,
          "duration": 4.0,
<<<<<<< HEAD
          "value": "G:maj",
=======
          "value": "C:maj",
>>>>>>> 5725112b
          "confidence": 1
        },
        {
          "time": 10.0,
          "duration": 4.0,
<<<<<<< HEAD
          "value": "C:maj",
=======
          "value": "G:maj",
>>>>>>> 5725112b
          "confidence": 1
        },
        {
          "time": 11.0,
          "duration": 4.0,
          "value": "G:maj",
          "confidence": 1
        },
        {
          "time": 12.0,
          "duration": 4.0,
<<<<<<< HEAD
          "value": "G:maj",
=======
          "value": "C:maj",
>>>>>>> 5725112b
          "confidence": 1
        },
        {
          "time": 13.0,
          "duration": 4.0,
          "value": "C:maj",
          "confidence": 1
        },
        {
          "time": 14.0,
          "duration": 4.0,
          "value": "G:maj",
          "confidence": 1
        },
        {
          "time": 15.0,
          "duration": 4.0,
          "value": "G:maj",
          "confidence": 1
        },
        {
          "time": 16.0,
          "duration": 4.0,
          "value": "G:maj",
          "confidence": 1
        },
        {
          "time": 17.0,
          "duration": 4.0,
          "value": "G:maj",
          "confidence": 1
        },
        {
          "time": 18.0,
          "duration": 4.0,
          "value": "G:maj",
          "confidence": 1
        },
        {
          "time": 19.0,
          "duration": 4.0,
          "value": "C:maj",
          "confidence": 1
        },
        {
          "time": 20.0,
          "duration": 4.0,
          "value": "D:(3,5,b7)",
          "confidence": 1
        },
        {
          "time": 21.0,
          "duration": 4.0,
          "value": "D:(3,5,b7)",
          "confidence": 1
        },
        {
          "time": 22.0,
<<<<<<< HEAD
          "duration": 4.0,
          "value": "D:(3,5,b7)",
=======
          "duration": 2.0,
          "value": "G:maj",
>>>>>>> 5725112b
          "confidence": 1
        },
        {
          "time": 22.2,
          "duration": 2.0,
<<<<<<< HEAD
          "value": "G:maj",
          "confidence": 1
        },
        {
          "time": 23.2,
          "duration": 2.0,
          "value": "D:(3,5,b7)",
=======
          "value": "D:(3,5,b7)",
          "confidence": 1
        },
        {
          "time": 23.0,
          "duration": 4.0,
          "value": "G:maj",
>>>>>>> 5725112b
          "confidence": 1
        },
        {
          "time": 24.0,
          "duration": 4.0,
          "value": "G:maj",
          "confidence": 1
        },
        {
          "time": 25.0,
          "duration": 4.0,
          "value": "G:maj",
          "confidence": 1
        },
        {
          "time": 26.0,
          "duration": 4.0,
<<<<<<< HEAD
          "value": "G:maj",
          "confidence": 1
        },
        {
          "time": 27.0,
          "duration": 4.0,
=======
>>>>>>> 5725112b
          "value": "C:maj",
          "confidence": 1
        },
        {
<<<<<<< HEAD
=======
          "time": 27.0,
          "duration": 4.0,
          "value": "A:(3,5,b7)",
          "confidence": 1
        },
        {
>>>>>>> 5725112b
          "time": 28.0,
          "duration": 4.0,
          "value": "D:(3,5,b7)",
          "confidence": 1
        },
        {
          "time": 29.0,
          "duration": 4.0,
          "value": "D:(3,5,b7)",
          "confidence": 1
        },
        {
          "time": 30.0,
<<<<<<< HEAD
          "duration": 4.0,
          "value": "D:(3,5,b7)",
          "confidence": 1
        },
        {
          "time": 31.0,
=======
>>>>>>> 5725112b
          "duration": 4.0,
          "value": "G:maj",
          "confidence": 1
        }
      ],
      "sandbox": {},
      "time": 0,
      "duration": 124.0
    },
    {
      "annotation_metadata": {
        "curator": {
          "name": "",
          "email": ""
        },
        "annotator": {},
        "version": "",
        "corpus": "biab_internet_corpus",
        "annotation_tools": "",
        "annotation_rules": "",
        "validation": "",
        "data_source": ""
      },
      "namespace": "key_mode",
      "data": [
        {
          "time": 0.0,
          "duration": 124.0,
          "value": "G",
          "confidence": 1
        }
      ],
      "sandbox": {},
      "time": 0,
      "duration": 124.0
    }
  ],
  "file_metadata": {
    "title": "How the Money Rolls In",
    "artist": "",
    "release": "",
    "duration": 124.0,
    "identifiers": {},
    "jams_version": "0.3.4"
  },
  "sandbox": {
    "expanded": false
  }
}<|MERGE_RESOLUTION|>--- conflicted
+++ resolved
@@ -25,7 +25,7 @@
         {
           "time": 1.0,
           "duration": 4.0,
-          "value": "G:maj",
+          "value": "C:maj",
           "confidence": 1
         },
         {
@@ -49,21 +49,13 @@
         {
           "time": 5.0,
           "duration": 4.0,
-<<<<<<< HEAD
-          "value": "G:maj",
-=======
           "value": "A:(3,5,b7)",
->>>>>>> 5725112b
           "confidence": 1
         },
         {
           "time": 6.0,
           "duration": 4.0,
-<<<<<<< HEAD
-          "value": "A:(3,5,b7)",
-=======
-          "value": "D:(3,5,b7)",
->>>>>>> 5725112b
+          "value": "D:(3,5,b7)",
           "confidence": 1
         },
         {
@@ -75,31 +67,19 @@
         {
           "time": 8.0,
           "duration": 4.0,
-<<<<<<< HEAD
-          "value": "D:(3,5,b7)",
-=======
-          "value": "G:maj",
->>>>>>> 5725112b
+          "value": "G:maj",
           "confidence": 1
         },
         {
           "time": 9.0,
           "duration": 4.0,
-<<<<<<< HEAD
-          "value": "G:maj",
-=======
-          "value": "C:maj",
->>>>>>> 5725112b
+          "value": "C:maj",
           "confidence": 1
         },
         {
           "time": 10.0,
           "duration": 4.0,
-<<<<<<< HEAD
-          "value": "C:maj",
-=======
-          "value": "G:maj",
->>>>>>> 5725112b
+          "value": "G:maj",
           "confidence": 1
         },
         {
@@ -111,17 +91,13 @@
         {
           "time": 12.0,
           "duration": 4.0,
-<<<<<<< HEAD
-          "value": "G:maj",
-=======
-          "value": "C:maj",
->>>>>>> 5725112b
+          "value": "C:maj",
           "confidence": 1
         },
         {
           "time": 13.0,
           "duration": 4.0,
-          "value": "C:maj",
+          "value": "D:(3,5,b7)",
           "confidence": 1
         },
         {
@@ -151,7 +127,7 @@
         {
           "time": 18.0,
           "duration": 4.0,
-          "value": "G:maj",
+          "value": "C:maj",
           "confidence": 1
         },
         {
@@ -174,27 +150,13 @@
         },
         {
           "time": 22.0,
-<<<<<<< HEAD
-          "duration": 4.0,
-          "value": "D:(3,5,b7)",
-=======
           "duration": 2.0,
           "value": "G:maj",
->>>>>>> 5725112b
           "confidence": 1
         },
         {
           "time": 22.2,
           "duration": 2.0,
-<<<<<<< HEAD
-          "value": "G:maj",
-          "confidence": 1
-        },
-        {
-          "time": 23.2,
-          "duration": 2.0,
-          "value": "D:(3,5,b7)",
-=======
           "value": "D:(3,5,b7)",
           "confidence": 1
         },
@@ -202,7 +164,6 @@
           "time": 23.0,
           "duration": 4.0,
           "value": "G:maj",
->>>>>>> 5725112b
           "confidence": 1
         },
         {
@@ -220,28 +181,16 @@
         {
           "time": 26.0,
           "duration": 4.0,
-<<<<<<< HEAD
-          "value": "G:maj",
+          "value": "C:maj",
           "confidence": 1
         },
         {
           "time": 27.0,
           "duration": 4.0,
-=======
->>>>>>> 5725112b
-          "value": "C:maj",
-          "confidence": 1
-        },
-        {
-<<<<<<< HEAD
-=======
-          "time": 27.0,
-          "duration": 4.0,
           "value": "A:(3,5,b7)",
           "confidence": 1
         },
         {
->>>>>>> 5725112b
           "time": 28.0,
           "duration": 4.0,
           "value": "D:(3,5,b7)",
@@ -255,15 +204,6 @@
         },
         {
           "time": 30.0,
-<<<<<<< HEAD
-          "duration": 4.0,
-          "value": "D:(3,5,b7)",
-          "confidence": 1
-        },
-        {
-          "time": 31.0,
-=======
->>>>>>> 5725112b
           "duration": 4.0,
           "value": "G:maj",
           "confidence": 1
