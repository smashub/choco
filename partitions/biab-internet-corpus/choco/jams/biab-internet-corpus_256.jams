--- conflicted
+++ resolved
@@ -115,11 +115,7 @@
         {
           "time": 16.0,
           "duration": 4.0,
-<<<<<<< HEAD
-          "value": "F:min(6)",
-=======
           "value": "G:(3,5,b7)",
->>>>>>> 5725112b
           "confidence": 1
         },
         {
@@ -131,15 +127,6 @@
         {
           "time": 18.0,
           "duration": 4.0,
-<<<<<<< HEAD
-          "value": "Bb:min(6)",
-          "confidence": 1
-        },
-        {
-          "time": 19.0,
-          "duration": 4.0,
-=======
->>>>>>> 5725112b
           "value": "C:(3,5,b7)",
           "confidence": 1
         },
@@ -201,15 +188,12 @@
           "time": 26.2,
           "duration": 2.0,
           "value": "C:(3,5,b7)",
-<<<<<<< HEAD
-=======
           "confidence": 1
         },
         {
           "time": 27.0,
           "duration": 4.0,
           "value": "F:maj",
->>>>>>> 5725112b
           "confidence": 1
         },
         {
@@ -221,11 +205,7 @@
         {
           "time": 29.0,
           "duration": 4.0,
-<<<<<<< HEAD
-          "value": "F:maj",
-=======
-          "value": "C:(3,5,b7)",
->>>>>>> 5725112b
+          "value": "C:(3,5,b7)",
           "confidence": 1
         },
         {
@@ -237,122 +217,73 @@
         {
           "time": 31.0,
           "duration": 4.0,
-<<<<<<< HEAD
-          "value": "C:(3,5,b7)",
-=======
           "value": "C:maj",
->>>>>>> 5725112b
           "confidence": 1
         },
         {
           "time": 32.0,
           "duration": 4.0,
-<<<<<<< HEAD
+          "value": "C:(3,5,b7)",
+          "confidence": 1
+        },
+        {
+          "time": 33.0,
+          "duration": 4.0,
+          "value": "F:maj",
+          "confidence": 1
+        },
+        {
+          "time": 34.0,
+          "duration": 4.0,
+          "value": "F:maj",
+          "confidence": 1
+        },
+        {
+          "time": 35.0,
+          "duration": 4.0,
+          "value": "F:(3,5,b7)",
+          "confidence": 1
+        },
+        {
+          "time": 36.0,
+          "duration": 4.0,
+          "value": "Bb:maj",
+          "confidence": 1
+        },
+        {
+          "time": 37.0,
+          "duration": 4.0,
+          "value": "G:(3,5,b7)",
+          "confidence": 1
+        },
+        {
+          "time": 38.0,
+          "duration": 4.0,
           "value": "C:maj",
-=======
-          "value": "C:(3,5,b7)",
->>>>>>> 5725112b
-          "confidence": 1
-        },
-        {
-          "time": 33.0,
-          "duration": 4.0,
-<<<<<<< HEAD
-          "value": "C:(3,5,b7)",
-=======
-          "value": "F:maj",
->>>>>>> 5725112b
-          "confidence": 1
-        },
-        {
-          "time": 34.0,
-          "duration": 4.0,
-          "value": "F:maj",
-          "confidence": 1
-        },
-        {
-          "time": 35.0,
-          "duration": 4.0,
-<<<<<<< HEAD
-          "value": "F:maj",
-=======
-          "value": "F:(3,5,b7)",
->>>>>>> 5725112b
-          "confidence": 1
-        },
-        {
-          "time": 36.0,
-          "duration": 4.0,
-<<<<<<< HEAD
-          "value": "F:(3,5,b7)",
-=======
-          "value": "Bb:maj",
->>>>>>> 5725112b
-          "confidence": 1
-        },
-        {
-          "time": 37.0,
-          "duration": 4.0,
-<<<<<<< HEAD
-          "value": "Bb:maj",
-=======
-          "value": "G:(3,5,b7)",
->>>>>>> 5725112b
-          "confidence": 1
-        },
-        {
-          "time": 38.0,
-          "duration": 4.0,
-<<<<<<< HEAD
-          "value": "G:(3,5,b7)",
-=======
-          "value": "C:maj",
->>>>>>> 5725112b
           "confidence": 1
         },
         {
           "time": 39.0,
           "duration": 4.0,
-<<<<<<< HEAD
-          "value": "C:maj",
-=======
-          "value": "F:maj",
->>>>>>> 5725112b
+          "value": "F:maj",
           "confidence": 1
         },
         {
           "time": 40.0,
           "duration": 4.0,
-<<<<<<< HEAD
-          "value": "F:maj",
-=======
-          "value": "C:(3,5,b7)",
->>>>>>> 5725112b
+          "value": "C:(3,5,b7)",
           "confidence": 1
         },
         {
           "time": 41.0,
           "duration": 4.0,
-<<<<<<< HEAD
-          "value": "C:(3,5,b7)",
-=======
-          "value": "F:maj",
->>>>>>> 5725112b
+          "value": "F:maj",
           "confidence": 1
         },
         {
           "time": 42.0,
           "duration": 4.0,
           "value": "F:maj",
-<<<<<<< HEAD
-          "confidence": 1
-        },
-        {
-          "time": 43.0,
-          "duration": 4.0,
-          "value": "F:maj",
-=======
->>>>>>> 5725112b
           "confidence": 1
         }
       ],
