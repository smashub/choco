--- conflicted
+++ resolved
@@ -31,11 +31,7 @@
         {
           "time": 2.0,
           "duration": 4.0,
-<<<<<<< HEAD
-          "value": "F:min(b7)",
-=======
-          "value": "Eb:(3,5,b7)",
->>>>>>> 5725112b
+          "value": "Eb:(3,5,b7)",
           "confidence": 1
         },
         {
@@ -83,11 +79,7 @@
         {
           "time": 10.0,
           "duration": 4.0,
-<<<<<<< HEAD
-          "value": "F:min(b7)",
-=======
-          "value": "Eb:(3,5,b7)",
->>>>>>> 5725112b
+          "value": "Eb:(3,5,b7)",
           "confidence": 1
         },
         {
@@ -123,11 +115,7 @@
         {
           "time": 16.0,
           "duration": 4.0,
-<<<<<<< HEAD
-          "value": "F:min(b7)",
-=======
-          "value": "Eb:(3,5,b7)",
->>>>>>> 5725112b
+          "value": "Eb:(3,5,b7)",
           "confidence": 1
         },
         {
@@ -150,15 +138,6 @@
         },
         {
           "time": 20.0,
-<<<<<<< HEAD
-          "duration": 4.0,
-          "value": "F:min(b7)",
-          "confidence": 1
-        },
-        {
-          "time": 21.0,
-=======
->>>>>>> 5725112b
           "duration": 2.0,
           "value": "Eb:(3,5,b7)",
           "confidence": 1
