{
  "annotations": [
    {
      "annotation_metadata": {
        "curator": {
          "name": "",
          "email": ""
        },
        "annotator": {},
        "version": "",
        "corpus": "biab_internet_corpus",
        "annotation_tools": "",
        "annotation_rules": "",
        "validation": "",
        "data_source": ""
      },
      "namespace": "chord",
      "data": [
        {
          "time": 0.0,
          "duration": 4.0,
          "value": "G:min(b7,9)",
          "confidence": 1
        },
        {
          "time": 1.0,
          "duration": 2.0,
          "value": "G:min(b7,9)",
          "confidence": 1
        },
        {
          "time": 1.2,
          "duration": 2.0,
          "value": "C:(3,#5,b7)",
          "confidence": 1
        },
        {
          "time": 2.0,
          "duration": 4.0,
          "value": "A:min(b7,9)",
          "confidence": 1
        },
        {
          "time": 3.0,
          "duration": 2.0,
          "value": "A:min(b7,9)",
          "confidence": 1
        },
        {
          "time": 3.2,
          "duration": 2.0,
          "value": "D:(3,#5,b7)",
          "confidence": 1
        },
        {
          "time": 4.0,
          "duration": 4.0,
          "value": "G:min(b7,9)",
          "confidence": 1
        },
        {
          "time": 5.0,
          "duration": 2.0,
          "value": "G:min(b7,9)",
          "confidence": 1
        },
        {
          "time": 5.2,
          "duration": 2.0,
          "value": "C:(3,#5,b7)",
          "confidence": 1
        },
        {
          "time": 6.0,
          "duration": 2.0,
          "value": "F:(3,5,6,9)",
          "confidence": 1
        },
        {
          "time": 6.2,
          "duration": 2.0,
          "value": "Bb:(3,5,b7,9,11,13)",
          "confidence": 1
        },
        {
          "time": 7.0,
          "duration": 4.0,
          "value": "F:(3,5,6,9)",
          "confidence": 1
        },
        {
          "time": 8.0,
          "duration": 4.0,
          "value": "F:maj9",
          "confidence": 1
        },
        {
          "time": 9.0,
          "duration": 4.0,
          "value": "F:(3,5,6,9)",
          "confidence": 1
        },
        {
          "time": 10.0,
          "duration": 2.0,
          "value": "Ab:min(b7,9)",
          "confidence": 1
        },
        {
          "time": 10.2,
          "duration": 2.0,
          "value": "Db:(3,5,b7,9)",
          "confidence": 1
        },
        {
          "time": 11.0,
          "duration": 2.0,
          "value": "Ab:min(b7,9)",
          "confidence": 1
        },
        {
          "time": 11.2,
          "duration": 2.0,
          "value": "Db:(3,5,b7,9)",
          "confidence": 1
        },
        {
          "time": 12.0,
          "duration": 4.0,
          "value": "G:min(b7,9)",
          "confidence": 1
        },
        {
          "time": 13.0,
          "duration": 2.0,
          "value": "G:min(b7,9)",
          "confidence": 1
        },
        {
          "time": 13.2,
          "duration": 2.0,
          "value": "C:(3,#5,b7)",
          "confidence": 1
        },
        {
          "time": 14.0,
          "duration": 2.0,
          "value": "A:min(b7)",
          "confidence": 1
        },
        {
          "time": 14.2,
          "duration": 2.0,
          "value": "Ab:dim",
          "confidence": 1
        },
        {
          "time": 15.0,
          "duration": 2.0,
          "value": "G:min(b7)",
          "confidence": 1
        },
        {
          "time": 15.2,
          "duration": 2.0,
          "value": "C:(3,5,b7)",
          "confidence": 1
        },
        {
          "time": 16.0,
          "duration": 4.0,
          "value": "F:(3,5,6,9)",
          "confidence": 1
        },
        {
          "time": 17.0,
          "duration": 4.0,
          "value": "F:maj9",
          "confidence": 1
        },
        {
          "time": 18.0,
          "duration": 4.0,
          "value": "Ab:min(b7,9)",
          "confidence": 1
        },
        {
          "time": 19.0,
          "duration": 2.0,
          "value": "Db:(3,5,b7,9,11,13)",
          "confidence": 1
        },
        {
          "time": 19.2,
          "duration": 2.0,
          "value": "Db:(3,5,b7,9)",
          "confidence": 1
        },
        {
          "time": 20.0,
          "duration": 4.0,
          "value": "G:min(b7,9)",
          "confidence": 1
        },
        {
          "time": 21.0,
          "duration": 2.0,
          "value": "G:min(b7,9)",
          "confidence": 1
        },
        {
          "time": 21.2,
          "duration": 2.0,
          "value": "C:(3,#5,b7)",
          "confidence": 1
        },
        {
          "time": 22.0,
          "duration": 2.0,
          "value": "A:min(b7)",
          "confidence": 1
        },
        {
          "time": 22.2,
          "duration": 2.0,
          "value": "Ab:dim",
          "confidence": 1
        },
        {
          "time": 23.0,
          "duration": 1.0,
          "value": "G:min(b7)",
          "confidence": 1
        },
        {
<<<<<<< HEAD
          "time": 24.1,
=======
          "time": 23.1,
>>>>>>> 5725112b
          "duration": 1.0,
          "value": "F#:(3,5,b7,9)/D",
          "confidence": 1
        },
        {
<<<<<<< HEAD
          "time": 24.2,
          "duration": 2.0,
          "value": "F:(3,5,6,9)",
=======
          "time": 23.2,
          "duration": 2.0,
          "value": "F:(3,5,6,9)",
          "confidence": 1
        },
        {
          "time": 24.0,
          "duration": 2.0,
          "value": "A:(3,5,b7)",
          "confidence": 1
        },
        {
          "time": 24.2,
          "duration": 2.0,
          "value": "B:min(b7)",
>>>>>>> 5725112b
          "confidence": 1
        },
        {
          "time": 25.0,
          "duration": 2.0,
<<<<<<< HEAD
          "value": "A:(3,5,b7)",
=======
          "value": "C:dim",
>>>>>>> 5725112b
          "confidence": 1
        },
        {
          "time": 25.2,
          "duration": 2.0,
<<<<<<< HEAD
          "value": "B:min(b7)",
=======
          "value": "A:(3,5,b7,9)/Db",
>>>>>>> 5725112b
          "confidence": 1
        },
        {
          "time": 26.0,
          "duration": 2.0,
<<<<<<< HEAD
          "value": "C:dim",
=======
          "value": "D:(3,5,b7,9)",
>>>>>>> 5725112b
          "confidence": 1
        },
        {
          "time": 26.2,
          "duration": 2.0,
<<<<<<< HEAD
          "value": "A:(3,5,b7,9)/Db",
=======
          "value": "Eb:(3,5,b7,9)",
>>>>>>> 5725112b
          "confidence": 1
        },
        {
          "time": 27.0,
<<<<<<< HEAD
          "duration": 2.0,
          "value": "D:(3,5,b7,9)",
=======
          "duration": 4.0,
          "value": "D:(3,5,b7,9,11,13)",
>>>>>>> 5725112b
          "confidence": 1
        },
        {
          "time": 28.0,
          "duration": 2.0,
<<<<<<< HEAD
          "value": "Eb:(3,5,b7,9)",
          "confidence": 1
        },
        {
          "time": 28.0,
          "duration": 4.0,
          "value": "D:(3,5,b7,9,11,13)",
=======
          "value": "G:(3,5,b7)",
          "confidence": 1
        },
        {
          "time": 28.2,
          "duration": 2.0,
          "value": "A:min(b7)",
>>>>>>> 5725112b
          "confidence": 1
        },
        {
          "time": 29.0,
          "duration": 2.0,
<<<<<<< HEAD
          "value": "G:(3,5,b7)",
=======
          "value": "Bb:dim",
>>>>>>> 5725112b
          "confidence": 1
        },
        {
          "time": 29.2,
          "duration": 2.0,
<<<<<<< HEAD
          "value": "A:min(b7)",
=======
          "value": "G:(3,5,b7,9)/B",
>>>>>>> 5725112b
          "confidence": 1
        },
        {
          "time": 30.0,
          "duration": 2.0,
<<<<<<< HEAD
          "value": "Bb:dim",
=======
          "value": "C:(3,5,b7,9)",
>>>>>>> 5725112b
          "confidence": 1
        },
        {
          "time": 30.2,
          "duration": 2.0,
<<<<<<< HEAD
          "value": "G:(3,5,b7,9)/B",
=======
          "value": "Db:(3,5,b7,9)",
>>>>>>> 5725112b
          "confidence": 1
        },
        {
          "time": 31.0,
<<<<<<< HEAD
          "duration": 2.0,
          "value": "C:(3,5,b7,9)",
          "confidence": 1
        },
        {
          "time": 31.2,
          "duration": 2.0,
          "value": "Db:(3,5,b7,9)",
=======
          "duration": 4.0,
          "value": "C:(3,5,b7,9,11,13)",
>>>>>>> 5725112b
          "confidence": 1
        },
        {
          "time": 32.0,
          "duration": 4.0,
<<<<<<< HEAD
          "value": "C:(3,5,b7,9,11,13)",
=======
          "value": "F:maj9",
>>>>>>> 5725112b
          "confidence": 1
        },
        {
          "time": 33.0,
          "duration": 4.0,
<<<<<<< HEAD
          "value": "F:maj9",
=======
          "value": "F:(3,5,6,9)",
>>>>>>> 5725112b
          "confidence": 1
        },
        {
          "time": 34.0,
          "duration": 4.0,
<<<<<<< HEAD
          "value": "F:(3,5,6,9)",
=======
          "value": "Ab:min(b7,9)",
>>>>>>> 5725112b
          "confidence": 1
        },
        {
          "time": 35.0,
<<<<<<< HEAD
          "duration": 4.0,
          "value": "Ab:min(b7,9)",
          "confidence": 1
        },
        {
          "time": 36.0,
=======
>>>>>>> 5725112b
          "duration": 2.0,
          "value": "Db:(3,5,b7,9,11,13)",
          "confidence": 1
        },
        {
          "time": 35.2,
          "duration": 2.0,
          "value": "Db:(3,5,b7,9)",
          "confidence": 1
        },
        {
          "time": 36.0,
          "duration": 4.0,
          "value": "G:min(b7,9)",
          "confidence": 1
        },
        {
          "time": 37.0,
          "duration": 2.0,
          "value": "G:min(b7,9)",
          "confidence": 1
        },
        {
          "time": 37.2,
          "duration": 2.0,
          "value": "C:(3,#5,b7)",
          "confidence": 1
        },
        {
          "time": 38.0,
          "duration": 2.0,
          "value": "F:(3,5,6,9)",
          "confidence": 1
        },
        {
          "time": 38.2,
          "duration": 2.0,
          "value": "Bb:(3,5,b7,9)",
          "confidence": 1
        },
        {
          "time": 39.0,
          "duration": 4.0,
          "value": "F:(3,5,6,9)",
          "confidence": 1
        },
        {
          "time": 40.0,
          "duration": 4.0,
          "value": "G:min(b7,9)",
          "confidence": 1
        },
        {
          "time": 41.0,
          "duration": 2.0,
          "value": "G:min(b7,9)",
          "confidence": 1
        },
        {
          "time": 41.2,
          "duration": 2.0,
          "value": "C:(3,#5,b7)",
          "confidence": 1
        },
        {
          "time": 42.0,
          "duration": 4.0,
          "value": "A:min(b7,9)",
          "confidence": 1
        },
        {
          "time": 43.0,
          "duration": 2.0,
          "value": "A:min(b7,9)",
          "confidence": 1
        },
        {
          "time": 43.2,
          "duration": 2.0,
          "value": "D:(3,#5,b7)",
          "confidence": 1
        },
        {
          "time": 44.0,
          "duration": 4.0,
          "value": "G:min(b7,9)",
          "confidence": 1
        },
        {
          "time": 45.0,
          "duration": 2.0,
          "value": "G:min(b7,9)",
          "confidence": 1
        },
        {
          "time": 45.2,
          "duration": 2.0,
          "value": "C:(3,#5,b7)",
          "confidence": 1
        },
        {
          "time": 46.0,
          "duration": 2.0,
          "value": "F:(3,5,6,9)",
          "confidence": 1
        },
        {
          "time": 46.2,
          "duration": 2.0,
          "value": "Bb:(3,5,b7,9,11,13)",
          "confidence": 1
        },
        {
          "time": 47.0,
          "duration": 4.0,
          "value": "F:(3,5,6,9)",
          "confidence": 1
        }
      ],
      "sandbox": {},
      "time": 0,
      "duration": 192.0
    },
    {
      "annotation_metadata": {
        "curator": {
          "name": "",
          "email": ""
        },
        "annotator": {},
        "version": "",
        "corpus": "biab_internet_corpus",
        "annotation_tools": "",
        "annotation_rules": "",
        "validation": "",
        "data_source": ""
      },
      "namespace": "key_mode",
      "data": [
        {
          "time": 0.0,
          "duration": 192.0,
          "value": "F",
          "confidence": 1
        }
      ],
      "sandbox": {},
      "time": 0,
      "duration": 192.0
    }
  ],
  "file_metadata": {
    "title": "Oh Yes",
    "artist": "",
    "release": "",
    "duration": 192.0,
    "identifiers": {},
    "jams_version": "0.3.4"
  },
  "sandbox": {
    "expanded": false
  }
}<|MERGE_RESOLUTION|>--- conflicted
+++ resolved
@@ -233,102 +233,62 @@
           "confidence": 1
         },
         {
-<<<<<<< HEAD
-          "time": 24.1,
-=======
           "time": 23.1,
->>>>>>> 5725112b
           "duration": 1.0,
           "value": "F#:(3,5,b7,9)/D",
           "confidence": 1
         },
         {
-<<<<<<< HEAD
+          "time": 23.2,
+          "duration": 2.0,
+          "value": "F:(3,5,6,9)",
+          "confidence": 1
+        },
+        {
+          "time": 24.0,
+          "duration": 2.0,
+          "value": "A:(3,5,b7)",
+          "confidence": 1
+        },
+        {
           "time": 24.2,
           "duration": 2.0,
-          "value": "F:(3,5,6,9)",
-=======
-          "time": 23.2,
-          "duration": 2.0,
-          "value": "F:(3,5,6,9)",
-          "confidence": 1
-        },
-        {
-          "time": 24.0,
-          "duration": 2.0,
-          "value": "A:(3,5,b7)",
-          "confidence": 1
-        },
-        {
-          "time": 24.2,
-          "duration": 2.0,
           "value": "B:min(b7)",
->>>>>>> 5725112b
           "confidence": 1
         },
         {
           "time": 25.0,
           "duration": 2.0,
-<<<<<<< HEAD
-          "value": "A:(3,5,b7)",
-=======
           "value": "C:dim",
->>>>>>> 5725112b
           "confidence": 1
         },
         {
           "time": 25.2,
           "duration": 2.0,
-<<<<<<< HEAD
-          "value": "B:min(b7)",
-=======
           "value": "A:(3,5,b7,9)/Db",
->>>>>>> 5725112b
           "confidence": 1
         },
         {
           "time": 26.0,
           "duration": 2.0,
-<<<<<<< HEAD
-          "value": "C:dim",
-=======
           "value": "D:(3,5,b7,9)",
->>>>>>> 5725112b
           "confidence": 1
         },
         {
           "time": 26.2,
           "duration": 2.0,
-<<<<<<< HEAD
-          "value": "A:(3,5,b7,9)/Db",
-=======
           "value": "Eb:(3,5,b7,9)",
->>>>>>> 5725112b
           "confidence": 1
         },
         {
           "time": 27.0,
-<<<<<<< HEAD
-          "duration": 2.0,
-          "value": "D:(3,5,b7,9)",
-=======
           "duration": 4.0,
           "value": "D:(3,5,b7,9,11,13)",
->>>>>>> 5725112b
           "confidence": 1
         },
         {
           "time": 28.0,
           "duration": 2.0,
-<<<<<<< HEAD
-          "value": "Eb:(3,5,b7,9)",
-          "confidence": 1
-        },
-        {
-          "time": 28.0,
-          "duration": 4.0,
-          "value": "D:(3,5,b7,9,11,13)",
-=======
           "value": "G:(3,5,b7)",
           "confidence": 1
         },
@@ -336,107 +296,58 @@
           "time": 28.2,
           "duration": 2.0,
           "value": "A:min(b7)",
->>>>>>> 5725112b
           "confidence": 1
         },
         {
           "time": 29.0,
           "duration": 2.0,
-<<<<<<< HEAD
-          "value": "G:(3,5,b7)",
-=======
           "value": "Bb:dim",
->>>>>>> 5725112b
           "confidence": 1
         },
         {
           "time": 29.2,
           "duration": 2.0,
-<<<<<<< HEAD
-          "value": "A:min(b7)",
-=======
           "value": "G:(3,5,b7,9)/B",
->>>>>>> 5725112b
           "confidence": 1
         },
         {
           "time": 30.0,
           "duration": 2.0,
-<<<<<<< HEAD
-          "value": "Bb:dim",
-=======
           "value": "C:(3,5,b7,9)",
->>>>>>> 5725112b
           "confidence": 1
         },
         {
           "time": 30.2,
           "duration": 2.0,
-<<<<<<< HEAD
-          "value": "G:(3,5,b7,9)/B",
-=======
           "value": "Db:(3,5,b7,9)",
->>>>>>> 5725112b
           "confidence": 1
         },
         {
           "time": 31.0,
-<<<<<<< HEAD
-          "duration": 2.0,
-          "value": "C:(3,5,b7,9)",
-          "confidence": 1
-        },
-        {
-          "time": 31.2,
-          "duration": 2.0,
-          "value": "Db:(3,5,b7,9)",
-=======
           "duration": 4.0,
           "value": "C:(3,5,b7,9,11,13)",
->>>>>>> 5725112b
           "confidence": 1
         },
         {
           "time": 32.0,
           "duration": 4.0,
-<<<<<<< HEAD
-          "value": "C:(3,5,b7,9,11,13)",
-=======
           "value": "F:maj9",
->>>>>>> 5725112b
           "confidence": 1
         },
         {
           "time": 33.0,
           "duration": 4.0,
-<<<<<<< HEAD
-          "value": "F:maj9",
-=======
-          "value": "F:(3,5,6,9)",
->>>>>>> 5725112b
+          "value": "F:(3,5,6,9)",
           "confidence": 1
         },
         {
           "time": 34.0,
           "duration": 4.0,
-<<<<<<< HEAD
-          "value": "F:(3,5,6,9)",
-=======
           "value": "Ab:min(b7,9)",
->>>>>>> 5725112b
           "confidence": 1
         },
         {
           "time": 35.0,
-<<<<<<< HEAD
-          "duration": 4.0,
-          "value": "Ab:min(b7,9)",
-          "confidence": 1
-        },
-        {
-          "time": 36.0,
-=======
->>>>>>> 5725112b
           "duration": 2.0,
           "value": "Db:(3,5,b7,9,11,13)",
           "confidence": 1
