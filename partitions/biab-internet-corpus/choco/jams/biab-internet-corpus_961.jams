{
  "annotations": [
    {
      "annotation_metadata": {
        "curator": {
          "name": "",
          "email": ""
        },
        "annotator": {},
        "version": "",
        "corpus": "biab_internet_corpus",
        "annotation_tools": "",
        "annotation_rules": "",
        "validation": "",
        "data_source": ""
      },
      "namespace": "chord",
      "data": [
        {
          "time": 0.0,
          "duration": 4.0,
          "value": "Eb:maj",
          "confidence": 1
        },
        {
          "time": 1.0,
          "duration": 4.0,
<<<<<<< HEAD
          "value": "Eb:maj",
=======
          "value": "Eb:min(6)",
>>>>>>> 5725112b
          "confidence": 1
        },
        {
          "time": 2.0,
          "duration": 4.0,
<<<<<<< HEAD
          "value": "Eb:min(6)",
=======
          "value": "Bb:maj/D",
>>>>>>> 5725112b
          "confidence": 1
        },
        {
          "time": 3.0,
<<<<<<< HEAD
          "duration": 4.0,
          "value": "Bb:maj/D",
=======
          "duration": 2.0,
          "value": "G:(b3,b5,b7)",
          "confidence": 1
        },
        {
          "time": 3.2,
          "duration": 2.0,
          "value": "C:(3,#5,b7)",
>>>>>>> 5725112b
          "confidence": 1
        },
        {
          "time": 4.0,
<<<<<<< HEAD
          "duration": 2.0,
          "value": "G:(b3,b5,b7)",
          "confidence": 1
        },
        {
          "time": 4.2,
          "duration": 2.0,
          "value": "C:(3,#5,b7)",
=======
          "duration": 3.0,
          "value": "F:min",
          "confidence": 1
        },
        {
          "time": 4.3,
          "duration": 1.0,
          "value": "F:(b3,b5,b7)",
>>>>>>> 5725112b
          "confidence": 1
        },
        {
          "time": 5.0,
<<<<<<< HEAD
          "duration": 3.0,
          "value": "F:min",
          "confidence": 1
        },
        {
          "time": 5.3,
          "duration": 1.0,
          "value": "F:(b3,b5,b7)",
          "confidence": 1
        },
        {
          "time": 6.0,
          "duration": 2.0,
          "value": "G:min/Bb",
          "confidence": 1
        },
        {
          "time": 6.2,
=======
          "duration": 2.0,
          "value": "G:min/Bb",
          "confidence": 1
        },
        {
          "time": 5.2,
>>>>>>> 5725112b
          "duration": 2.0,
          "value": "Bb:(3,5,b7)",
          "confidence": 1
        },
        {
          "time": 6.0,
          "duration": 4.0,
          "value": "Eb:maj7",
          "confidence": 1
        },
        {
<<<<<<< HEAD
          "time": 8.0,
=======
          "time": 7.0,
>>>>>>> 5725112b
          "duration": 2.0,
          "value": "F:min(b7)",
          "confidence": 1
        },
        {
<<<<<<< HEAD
          "time": 8.2,
=======
          "time": 7.2,
>>>>>>> 5725112b
          "duration": 1.0,
          "value": "Bb:(b3,b5,b7)",
          "confidence": 1
        },
        {
<<<<<<< HEAD
          "time": 8.3,
=======
          "time": 7.3,
>>>>>>> 5725112b
          "duration": 1.0,
          "value": "Bb:(3,5,b7)",
          "confidence": 1
        },
        {
<<<<<<< HEAD
          "time": 9.0,
=======
          "time": 8.0,
>>>>>>> 5725112b
          "duration": 4.0,
          "value": "Eb:maj",
          "confidence": 1
        },
        {
<<<<<<< HEAD
          "time": 10.0,
=======
          "time": 9.0,
>>>>>>> 5725112b
          "duration": 4.0,
          "value": "Eb:min(6)",
          "confidence": 1
        },
        {
<<<<<<< HEAD
          "time": 11.0,
=======
          "time": 10.0,
>>>>>>> 5725112b
          "duration": 4.0,
          "value": "Bb:maj/D",
          "confidence": 1
        },
        {
<<<<<<< HEAD
          "time": 12.0,
=======
          "time": 11.0,
>>>>>>> 5725112b
          "duration": 2.0,
          "value": "G:(b3,b5,b7)",
          "confidence": 1
        },
        {
<<<<<<< HEAD
          "time": 12.2,
=======
          "time": 11.2,
>>>>>>> 5725112b
          "duration": 2.0,
          "value": "C:(3,#5,b7)",
          "confidence": 1
        },
        {
<<<<<<< HEAD
          "time": 13.0,
=======
          "time": 12.0,
>>>>>>> 5725112b
          "duration": 3.0,
          "value": "F:min",
          "confidence": 1
        },
        {
<<<<<<< HEAD
          "time": 13.3,
=======
          "time": 12.3,
>>>>>>> 5725112b
          "duration": 1.0,
          "value": "F:(b3,b5,b7)",
          "confidence": 1
        },
        {
<<<<<<< HEAD
          "time": 14.0,
=======
          "time": 13.0,
>>>>>>> 5725112b
          "duration": 2.0,
          "value": "G:min/Bb",
          "confidence": 1
        },
        {
<<<<<<< HEAD
          "time": 14.2,
=======
          "time": 13.2,
>>>>>>> 5725112b
          "duration": 2.0,
          "value": "Bb:(3,5,b7)",
          "confidence": 1
        },
        {
<<<<<<< HEAD
          "time": 15.0,
=======
          "time": 14.0,
>>>>>>> 5725112b
          "duration": 2.0,
          "value": "Eb:maj",
          "confidence": 1
        },
        {
<<<<<<< HEAD
          "time": 15.2,
=======
          "time": 14.2,
>>>>>>> 5725112b
          "duration": 2.0,
          "value": "F:min(b7)/Eb",
          "confidence": 1
        },
        {
<<<<<<< HEAD
          "time": 16.0,
=======
          "time": 15.0,
>>>>>>> 5725112b
          "duration": 2.0,
          "value": "Eb:maj",
          "confidence": 1
        },
        {
<<<<<<< HEAD
          "time": 16.2,
=======
          "time": 15.2,
>>>>>>> 5725112b
          "duration": 1.0,
          "value": "F:min(b7)",
          "confidence": 1
        },
        {
<<<<<<< HEAD
          "time": 16.3,
=======
          "time": 15.3,
>>>>>>> 5725112b
          "duration": 1.0,
          "value": "Eb:maj7/G",
          "confidence": 1
        },
        {
<<<<<<< HEAD
          "time": 17.0,
=======
          "time": 16.0,
>>>>>>> 5725112b
          "duration": 3.0,
          "value": "Ab:maj",
          "confidence": 1
        },
        {
<<<<<<< HEAD
          "time": 17.3,
=======
          "time": 16.3,
>>>>>>> 5725112b
          "duration": 1.0,
          "value": "Ab:maj7",
          "confidence": 1
        },
        {
<<<<<<< HEAD
          "time": 18.0,
=======
          "time": 17.0,
>>>>>>> 5725112b
          "duration": 2.0,
          "value": "D:(3,5,b7)/A",
          "confidence": 1
        },
        {
<<<<<<< HEAD
          "time": 18.2,
=======
          "time": 17.2,
>>>>>>> 5725112b
          "duration": 1.0,
          "value": "D:(3,#5,b7)",
          "confidence": 1
        },
        {
<<<<<<< HEAD
          "time": 18.3,
=======
          "time": 17.3,
>>>>>>> 5725112b
          "duration": 1.0,
          "value": "D:(3,5,b7)",
          "confidence": 1
        },
        {
<<<<<<< HEAD
          "time": 19.0,
=======
          "time": 18.0,
>>>>>>> 5725112b
          "duration": 3.0,
          "value": "G:min",
          "confidence": 1
        },
        {
<<<<<<< HEAD
          "time": 19.3,
=======
          "time": 18.3,
>>>>>>> 5725112b
          "duration": 1.0,
          "value": "G:min(b7)",
          "confidence": 1
        },
        {
<<<<<<< HEAD
          "time": 20.0,
=======
          "time": 19.0,
>>>>>>> 5725112b
          "duration": 2.0,
          "value": "C:(3,5,b7)",
          "confidence": 1
        },
        {
<<<<<<< HEAD
          "time": 20.2,
=======
          "time": 19.2,
>>>>>>> 5725112b
          "duration": 1.0,
          "value": "C:(3,#5,b7)",
          "confidence": 1
        },
        {
<<<<<<< HEAD
          "time": 20.3,
=======
          "time": 19.3,
>>>>>>> 5725112b
          "duration": 1.0,
          "value": "C:(3,5,b7)",
          "confidence": 1
        },
        {
<<<<<<< HEAD
          "time": 21.0,
=======
          "time": 20.0,
>>>>>>> 5725112b
          "duration": 3.0,
          "value": "F:min",
          "confidence": 1
        },
        {
<<<<<<< HEAD
          "time": 21.3,
=======
          "time": 20.3,
>>>>>>> 5725112b
          "duration": 1.0,
          "value": "F:(b3,b5,b7)",
          "confidence": 1
        },
        {
<<<<<<< HEAD
          "time": 22.0,
=======
          "time": 21.0,
>>>>>>> 5725112b
          "duration": 1.0,
          "value": "Eb:maj/F",
          "confidence": 1
        },
        {
<<<<<<< HEAD
          "time": 22.1,
=======
          "time": 21.1,
>>>>>>> 5725112b
          "duration": 2.0,
          "value": "F:(3,5,b7,9)",
          "confidence": 1
        },
        {
<<<<<<< HEAD
          "time": 22.3,
=======
          "time": 21.3,
>>>>>>> 5725112b
          "duration": 1.0,
          "value": "F:(3,5,b7)",
          "confidence": 1
        },
        {
<<<<<<< HEAD
          "time": 23.0,
=======
          "time": 22.0,
>>>>>>> 5725112b
          "duration": 4.0,
          "value": "Ab:maj7/Bb",
          "confidence": 1
        },
        {
<<<<<<< HEAD
          "time": 24.0,
=======
          "time": 23.0,
>>>>>>> 5725112b
          "duration": 2.0,
          "value": "Bb:(3,5,b7)",
          "confidence": 1
        },
        {
<<<<<<< HEAD
          "time": 24.2,
=======
          "time": 23.2,
>>>>>>> 5725112b
          "duration": 1.0,
          "value": "F:min/C",
          "confidence": 1
        },
        {
<<<<<<< HEAD
          "time": 24.3,
=======
          "time": 23.3,
>>>>>>> 5725112b
          "duration": 1.0,
          "value": "Bb:(3,5,b7)/D",
          "confidence": 1
        },
        {
<<<<<<< HEAD
          "time": 25.0,
=======
          "time": 24.0,
>>>>>>> 5725112b
          "duration": 4.0,
          "value": "Eb:maj",
          "confidence": 1
        },
        {
<<<<<<< HEAD
          "time": 26.0,
=======
          "time": 25.0,
>>>>>>> 5725112b
          "duration": 4.0,
          "value": "Eb:min(6)",
          "confidence": 1
        },
        {
<<<<<<< HEAD
          "time": 27.0,
=======
          "time": 26.0,
>>>>>>> 5725112b
          "duration": 4.0,
          "value": "Bb:maj/D",
          "confidence": 1
        },
        {
<<<<<<< HEAD
          "time": 28.0,
=======
          "time": 27.0,
>>>>>>> 5725112b
          "duration": 2.0,
          "value": "G:(b3,b5,b7)",
          "confidence": 1
        },
        {
<<<<<<< HEAD
          "time": 28.2,
=======
          "time": 27.2,
>>>>>>> 5725112b
          "duration": 2.0,
          "value": "C:(3,#5,b7)",
          "confidence": 1
        },
        {
<<<<<<< HEAD
          "time": 29.0,
=======
          "time": 28.0,
>>>>>>> 5725112b
          "duration": 3.0,
          "value": "F:min",
          "confidence": 1
        },
        {
<<<<<<< HEAD
          "time": 29.3,
=======
          "time": 28.3,
>>>>>>> 5725112b
          "duration": 1.0,
          "value": "F:(b3,b5,b7)",
          "confidence": 1
        },
        {
<<<<<<< HEAD
          "time": 30.0,
=======
          "time": 29.0,
>>>>>>> 5725112b
          "duration": 2.0,
          "value": "G:min/Bb",
          "confidence": 1
        },
        {
<<<<<<< HEAD
          "time": 30.2,
=======
          "time": 29.2,
>>>>>>> 5725112b
          "duration": 2.0,
          "value": "Bb:(3,5,b7)",
          "confidence": 1
        },
        {
<<<<<<< HEAD
          "time": 31.0,
=======
          "time": 30.0,
>>>>>>> 5725112b
          "duration": 4.0,
          "value": "Eb:maj7",
          "confidence": 1
        },
        {
<<<<<<< HEAD
          "time": 32.0,
=======
          "time": 31.0,
>>>>>>> 5725112b
          "duration": 2.0,
          "value": "F:min(b7)",
          "confidence": 1
        },
        {
<<<<<<< HEAD
          "time": 32.2,
=======
          "time": 31.2,
>>>>>>> 5725112b
          "duration": 1.0,
          "value": "Bb:(b3,b5,b7)",
          "confidence": 1
        },
        {
<<<<<<< HEAD
          "time": 32.3,
=======
          "time": 31.3,
>>>>>>> 5725112b
          "duration": 1.0,
          "value": "Bb:(3,5,b7)",
          "confidence": 1
        }
      ],
      "sandbox": {},
      "time": 0,
      "duration": 131.0
    },
    {
      "annotation_metadata": {
        "curator": {
          "name": "",
          "email": ""
        },
        "annotator": {},
        "version": "",
        "corpus": "biab_internet_corpus",
        "annotation_tools": "",
        "annotation_rules": "",
        "validation": "",
        "data_source": ""
      },
      "namespace": "key_mode",
      "data": [
        {
          "time": 0.0,
          "duration": 131.0,
          "value": "Eb",
          "confidence": 1
        }
      ],
      "sandbox": {},
      "time": 0,
      "duration": 131.0
    }
  ],
  "file_metadata": {
    "title": "How About Me - Irving Berlin",
    "artist": "",
    "release": "",
    "duration": 131.0,
    "identifiers": {},
    "jams_version": "0.3.4"
  },
  "sandbox": {
    "expanded": false
  }
}<|MERGE_RESOLUTION|>--- conflicted
+++ resolved
@@ -25,588 +25,347 @@
         {
           "time": 1.0,
           "duration": 4.0,
-<<<<<<< HEAD
+          "value": "Eb:min(6)",
+          "confidence": 1
+        },
+        {
+          "time": 2.0,
+          "duration": 4.0,
+          "value": "Bb:maj/D",
+          "confidence": 1
+        },
+        {
+          "time": 3.0,
+          "duration": 2.0,
+          "value": "G:(b3,b5,b7)",
+          "confidence": 1
+        },
+        {
+          "time": 3.2,
+          "duration": 2.0,
+          "value": "C:(3,#5,b7)",
+          "confidence": 1
+        },
+        {
+          "time": 4.0,
+          "duration": 3.0,
+          "value": "F:min",
+          "confidence": 1
+        },
+        {
+          "time": 4.3,
+          "duration": 1.0,
+          "value": "F:(b3,b5,b7)",
+          "confidence": 1
+        },
+        {
+          "time": 5.0,
+          "duration": 2.0,
+          "value": "G:min/Bb",
+          "confidence": 1
+        },
+        {
+          "time": 5.2,
+          "duration": 2.0,
+          "value": "Bb:(3,5,b7)",
+          "confidence": 1
+        },
+        {
+          "time": 6.0,
+          "duration": 4.0,
+          "value": "Eb:maj7",
+          "confidence": 1
+        },
+        {
+          "time": 7.0,
+          "duration": 2.0,
+          "value": "F:min(b7)",
+          "confidence": 1
+        },
+        {
+          "time": 7.2,
+          "duration": 1.0,
+          "value": "Bb:(b3,b5,b7)",
+          "confidence": 1
+        },
+        {
+          "time": 7.3,
+          "duration": 1.0,
+          "value": "Bb:(3,5,b7)",
+          "confidence": 1
+        },
+        {
+          "time": 8.0,
+          "duration": 4.0,
           "value": "Eb:maj",
-=======
+          "confidence": 1
+        },
+        {
+          "time": 9.0,
+          "duration": 4.0,
           "value": "Eb:min(6)",
->>>>>>> 5725112b
-          "confidence": 1
-        },
-        {
-          "time": 2.0,
-          "duration": 4.0,
-<<<<<<< HEAD
+          "confidence": 1
+        },
+        {
+          "time": 10.0,
+          "duration": 4.0,
+          "value": "Bb:maj/D",
+          "confidence": 1
+        },
+        {
+          "time": 11.0,
+          "duration": 2.0,
+          "value": "G:(b3,b5,b7)",
+          "confidence": 1
+        },
+        {
+          "time": 11.2,
+          "duration": 2.0,
+          "value": "C:(3,#5,b7)",
+          "confidence": 1
+        },
+        {
+          "time": 12.0,
+          "duration": 3.0,
+          "value": "F:min",
+          "confidence": 1
+        },
+        {
+          "time": 12.3,
+          "duration": 1.0,
+          "value": "F:(b3,b5,b7)",
+          "confidence": 1
+        },
+        {
+          "time": 13.0,
+          "duration": 2.0,
+          "value": "G:min/Bb",
+          "confidence": 1
+        },
+        {
+          "time": 13.2,
+          "duration": 2.0,
+          "value": "Bb:(3,5,b7)",
+          "confidence": 1
+        },
+        {
+          "time": 14.0,
+          "duration": 2.0,
+          "value": "Eb:maj",
+          "confidence": 1
+        },
+        {
+          "time": 14.2,
+          "duration": 2.0,
+          "value": "F:min(b7)/Eb",
+          "confidence": 1
+        },
+        {
+          "time": 15.0,
+          "duration": 2.0,
+          "value": "Eb:maj",
+          "confidence": 1
+        },
+        {
+          "time": 15.2,
+          "duration": 1.0,
+          "value": "F:min(b7)",
+          "confidence": 1
+        },
+        {
+          "time": 15.3,
+          "duration": 1.0,
+          "value": "Eb:maj7/G",
+          "confidence": 1
+        },
+        {
+          "time": 16.0,
+          "duration": 3.0,
+          "value": "Ab:maj",
+          "confidence": 1
+        },
+        {
+          "time": 16.3,
+          "duration": 1.0,
+          "value": "Ab:maj7",
+          "confidence": 1
+        },
+        {
+          "time": 17.0,
+          "duration": 2.0,
+          "value": "D:(3,5,b7)/A",
+          "confidence": 1
+        },
+        {
+          "time": 17.2,
+          "duration": 1.0,
+          "value": "D:(3,#5,b7)",
+          "confidence": 1
+        },
+        {
+          "time": 17.3,
+          "duration": 1.0,
+          "value": "D:(3,5,b7)",
+          "confidence": 1
+        },
+        {
+          "time": 18.0,
+          "duration": 3.0,
+          "value": "G:min",
+          "confidence": 1
+        },
+        {
+          "time": 18.3,
+          "duration": 1.0,
+          "value": "G:min(b7)",
+          "confidence": 1
+        },
+        {
+          "time": 19.0,
+          "duration": 2.0,
+          "value": "C:(3,5,b7)",
+          "confidence": 1
+        },
+        {
+          "time": 19.2,
+          "duration": 1.0,
+          "value": "C:(3,#5,b7)",
+          "confidence": 1
+        },
+        {
+          "time": 19.3,
+          "duration": 1.0,
+          "value": "C:(3,5,b7)",
+          "confidence": 1
+        },
+        {
+          "time": 20.0,
+          "duration": 3.0,
+          "value": "F:min",
+          "confidence": 1
+        },
+        {
+          "time": 20.3,
+          "duration": 1.0,
+          "value": "F:(b3,b5,b7)",
+          "confidence": 1
+        },
+        {
+          "time": 21.0,
+          "duration": 1.0,
+          "value": "Eb:maj/F",
+          "confidence": 1
+        },
+        {
+          "time": 21.1,
+          "duration": 2.0,
+          "value": "F:(3,5,b7,9)",
+          "confidence": 1
+        },
+        {
+          "time": 21.3,
+          "duration": 1.0,
+          "value": "F:(3,5,b7)",
+          "confidence": 1
+        },
+        {
+          "time": 22.0,
+          "duration": 4.0,
+          "value": "Ab:maj7/Bb",
+          "confidence": 1
+        },
+        {
+          "time": 23.0,
+          "duration": 2.0,
+          "value": "Bb:(3,5,b7)",
+          "confidence": 1
+        },
+        {
+          "time": 23.2,
+          "duration": 1.0,
+          "value": "F:min/C",
+          "confidence": 1
+        },
+        {
+          "time": 23.3,
+          "duration": 1.0,
+          "value": "Bb:(3,5,b7)/D",
+          "confidence": 1
+        },
+        {
+          "time": 24.0,
+          "duration": 4.0,
+          "value": "Eb:maj",
+          "confidence": 1
+        },
+        {
+          "time": 25.0,
+          "duration": 4.0,
           "value": "Eb:min(6)",
-=======
+          "confidence": 1
+        },
+        {
+          "time": 26.0,
+          "duration": 4.0,
           "value": "Bb:maj/D",
->>>>>>> 5725112b
-          "confidence": 1
-        },
-        {
-          "time": 3.0,
-<<<<<<< HEAD
-          "duration": 4.0,
-          "value": "Bb:maj/D",
-=======
+          "confidence": 1
+        },
+        {
+          "time": 27.0,
           "duration": 2.0,
           "value": "G:(b3,b5,b7)",
           "confidence": 1
         },
         {
-          "time": 3.2,
+          "time": 27.2,
           "duration": 2.0,
           "value": "C:(3,#5,b7)",
->>>>>>> 5725112b
-          "confidence": 1
-        },
-        {
-          "time": 4.0,
-<<<<<<< HEAD
-          "duration": 2.0,
-          "value": "G:(b3,b5,b7)",
-          "confidence": 1
-        },
-        {
-          "time": 4.2,
-          "duration": 2.0,
-          "value": "C:(3,#5,b7)",
-=======
+          "confidence": 1
+        },
+        {
+          "time": 28.0,
           "duration": 3.0,
           "value": "F:min",
           "confidence": 1
         },
         {
-          "time": 4.3,
+          "time": 28.3,
           "duration": 1.0,
           "value": "F:(b3,b5,b7)",
->>>>>>> 5725112b
-          "confidence": 1
-        },
-        {
-          "time": 5.0,
-<<<<<<< HEAD
-          "duration": 3.0,
-          "value": "F:min",
-          "confidence": 1
-        },
-        {
-          "time": 5.3,
-          "duration": 1.0,
-          "value": "F:(b3,b5,b7)",
-          "confidence": 1
-        },
-        {
-          "time": 6.0,
+          "confidence": 1
+        },
+        {
+          "time": 29.0,
           "duration": 2.0,
           "value": "G:min/Bb",
           "confidence": 1
         },
         {
-          "time": 6.2,
-=======
-          "duration": 2.0,
-          "value": "G:min/Bb",
-          "confidence": 1
-        },
-        {
-          "time": 5.2,
->>>>>>> 5725112b
-          "duration": 2.0,
-          "value": "Bb:(3,5,b7)",
-          "confidence": 1
-        },
-        {
-          "time": 6.0,
+          "time": 29.2,
+          "duration": 2.0,
+          "value": "Bb:(3,5,b7)",
+          "confidence": 1
+        },
+        {
+          "time": 30.0,
           "duration": 4.0,
           "value": "Eb:maj7",
           "confidence": 1
         },
         {
-<<<<<<< HEAD
-          "time": 8.0,
-=======
-          "time": 7.0,
->>>>>>> 5725112b
+          "time": 31.0,
           "duration": 2.0,
           "value": "F:min(b7)",
           "confidence": 1
         },
         {
-<<<<<<< HEAD
-          "time": 8.2,
-=======
-          "time": 7.2,
->>>>>>> 5725112b
+          "time": 31.2,
           "duration": 1.0,
           "value": "Bb:(b3,b5,b7)",
           "confidence": 1
         },
         {
-<<<<<<< HEAD
-          "time": 8.3,
-=======
-          "time": 7.3,
->>>>>>> 5725112b
-          "duration": 1.0,
-          "value": "Bb:(3,5,b7)",
-          "confidence": 1
-        },
-        {
-<<<<<<< HEAD
-          "time": 9.0,
-=======
-          "time": 8.0,
->>>>>>> 5725112b
-          "duration": 4.0,
-          "value": "Eb:maj",
-          "confidence": 1
-        },
-        {
-<<<<<<< HEAD
-          "time": 10.0,
-=======
-          "time": 9.0,
->>>>>>> 5725112b
-          "duration": 4.0,
-          "value": "Eb:min(6)",
-          "confidence": 1
-        },
-        {
-<<<<<<< HEAD
-          "time": 11.0,
-=======
-          "time": 10.0,
->>>>>>> 5725112b
-          "duration": 4.0,
-          "value": "Bb:maj/D",
-          "confidence": 1
-        },
-        {
-<<<<<<< HEAD
-          "time": 12.0,
-=======
-          "time": 11.0,
->>>>>>> 5725112b
-          "duration": 2.0,
-          "value": "G:(b3,b5,b7)",
-          "confidence": 1
-        },
-        {
-<<<<<<< HEAD
-          "time": 12.2,
-=======
-          "time": 11.2,
->>>>>>> 5725112b
-          "duration": 2.0,
-          "value": "C:(3,#5,b7)",
-          "confidence": 1
-        },
-        {
-<<<<<<< HEAD
-          "time": 13.0,
-=======
-          "time": 12.0,
->>>>>>> 5725112b
-          "duration": 3.0,
-          "value": "F:min",
-          "confidence": 1
-        },
-        {
-<<<<<<< HEAD
-          "time": 13.3,
-=======
-          "time": 12.3,
->>>>>>> 5725112b
-          "duration": 1.0,
-          "value": "F:(b3,b5,b7)",
-          "confidence": 1
-        },
-        {
-<<<<<<< HEAD
-          "time": 14.0,
-=======
-          "time": 13.0,
->>>>>>> 5725112b
-          "duration": 2.0,
-          "value": "G:min/Bb",
-          "confidence": 1
-        },
-        {
-<<<<<<< HEAD
-          "time": 14.2,
-=======
-          "time": 13.2,
->>>>>>> 5725112b
-          "duration": 2.0,
-          "value": "Bb:(3,5,b7)",
-          "confidence": 1
-        },
-        {
-<<<<<<< HEAD
-          "time": 15.0,
-=======
-          "time": 14.0,
->>>>>>> 5725112b
-          "duration": 2.0,
-          "value": "Eb:maj",
-          "confidence": 1
-        },
-        {
-<<<<<<< HEAD
-          "time": 15.2,
-=======
-          "time": 14.2,
->>>>>>> 5725112b
-          "duration": 2.0,
-          "value": "F:min(b7)/Eb",
-          "confidence": 1
-        },
-        {
-<<<<<<< HEAD
-          "time": 16.0,
-=======
-          "time": 15.0,
->>>>>>> 5725112b
-          "duration": 2.0,
-          "value": "Eb:maj",
-          "confidence": 1
-        },
-        {
-<<<<<<< HEAD
-          "time": 16.2,
-=======
-          "time": 15.2,
->>>>>>> 5725112b
-          "duration": 1.0,
-          "value": "F:min(b7)",
-          "confidence": 1
-        },
-        {
-<<<<<<< HEAD
-          "time": 16.3,
-=======
-          "time": 15.3,
->>>>>>> 5725112b
-          "duration": 1.0,
-          "value": "Eb:maj7/G",
-          "confidence": 1
-        },
-        {
-<<<<<<< HEAD
-          "time": 17.0,
-=======
-          "time": 16.0,
->>>>>>> 5725112b
-          "duration": 3.0,
-          "value": "Ab:maj",
-          "confidence": 1
-        },
-        {
-<<<<<<< HEAD
-          "time": 17.3,
-=======
-          "time": 16.3,
->>>>>>> 5725112b
-          "duration": 1.0,
-          "value": "Ab:maj7",
-          "confidence": 1
-        },
-        {
-<<<<<<< HEAD
-          "time": 18.0,
-=======
-          "time": 17.0,
->>>>>>> 5725112b
-          "duration": 2.0,
-          "value": "D:(3,5,b7)/A",
-          "confidence": 1
-        },
-        {
-<<<<<<< HEAD
-          "time": 18.2,
-=======
-          "time": 17.2,
->>>>>>> 5725112b
-          "duration": 1.0,
-          "value": "D:(3,#5,b7)",
-          "confidence": 1
-        },
-        {
-<<<<<<< HEAD
-          "time": 18.3,
-=======
-          "time": 17.3,
->>>>>>> 5725112b
-          "duration": 1.0,
-          "value": "D:(3,5,b7)",
-          "confidence": 1
-        },
-        {
-<<<<<<< HEAD
-          "time": 19.0,
-=======
-          "time": 18.0,
->>>>>>> 5725112b
-          "duration": 3.0,
-          "value": "G:min",
-          "confidence": 1
-        },
-        {
-<<<<<<< HEAD
-          "time": 19.3,
-=======
-          "time": 18.3,
->>>>>>> 5725112b
-          "duration": 1.0,
-          "value": "G:min(b7)",
-          "confidence": 1
-        },
-        {
-<<<<<<< HEAD
-          "time": 20.0,
-=======
-          "time": 19.0,
->>>>>>> 5725112b
-          "duration": 2.0,
-          "value": "C:(3,5,b7)",
-          "confidence": 1
-        },
-        {
-<<<<<<< HEAD
-          "time": 20.2,
-=======
-          "time": 19.2,
->>>>>>> 5725112b
-          "duration": 1.0,
-          "value": "C:(3,#5,b7)",
-          "confidence": 1
-        },
-        {
-<<<<<<< HEAD
-          "time": 20.3,
-=======
-          "time": 19.3,
->>>>>>> 5725112b
-          "duration": 1.0,
-          "value": "C:(3,5,b7)",
-          "confidence": 1
-        },
-        {
-<<<<<<< HEAD
-          "time": 21.0,
-=======
-          "time": 20.0,
->>>>>>> 5725112b
-          "duration": 3.0,
-          "value": "F:min",
-          "confidence": 1
-        },
-        {
-<<<<<<< HEAD
-          "time": 21.3,
-=======
-          "time": 20.3,
->>>>>>> 5725112b
-          "duration": 1.0,
-          "value": "F:(b3,b5,b7)",
-          "confidence": 1
-        },
-        {
-<<<<<<< HEAD
-          "time": 22.0,
-=======
-          "time": 21.0,
->>>>>>> 5725112b
-          "duration": 1.0,
-          "value": "Eb:maj/F",
-          "confidence": 1
-        },
-        {
-<<<<<<< HEAD
-          "time": 22.1,
-=======
-          "time": 21.1,
->>>>>>> 5725112b
-          "duration": 2.0,
-          "value": "F:(3,5,b7,9)",
-          "confidence": 1
-        },
-        {
-<<<<<<< HEAD
-          "time": 22.3,
-=======
-          "time": 21.3,
->>>>>>> 5725112b
-          "duration": 1.0,
-          "value": "F:(3,5,b7)",
-          "confidence": 1
-        },
-        {
-<<<<<<< HEAD
-          "time": 23.0,
-=======
-          "time": 22.0,
->>>>>>> 5725112b
-          "duration": 4.0,
-          "value": "Ab:maj7/Bb",
-          "confidence": 1
-        },
-        {
-<<<<<<< HEAD
-          "time": 24.0,
-=======
-          "time": 23.0,
->>>>>>> 5725112b
-          "duration": 2.0,
-          "value": "Bb:(3,5,b7)",
-          "confidence": 1
-        },
-        {
-<<<<<<< HEAD
-          "time": 24.2,
-=======
-          "time": 23.2,
->>>>>>> 5725112b
-          "duration": 1.0,
-          "value": "F:min/C",
-          "confidence": 1
-        },
-        {
-<<<<<<< HEAD
-          "time": 24.3,
-=======
-          "time": 23.3,
->>>>>>> 5725112b
-          "duration": 1.0,
-          "value": "Bb:(3,5,b7)/D",
-          "confidence": 1
-        },
-        {
-<<<<<<< HEAD
-          "time": 25.0,
-=======
-          "time": 24.0,
->>>>>>> 5725112b
-          "duration": 4.0,
-          "value": "Eb:maj",
-          "confidence": 1
-        },
-        {
-<<<<<<< HEAD
-          "time": 26.0,
-=======
-          "time": 25.0,
->>>>>>> 5725112b
-          "duration": 4.0,
-          "value": "Eb:min(6)",
-          "confidence": 1
-        },
-        {
-<<<<<<< HEAD
-          "time": 27.0,
-=======
-          "time": 26.0,
->>>>>>> 5725112b
-          "duration": 4.0,
-          "value": "Bb:maj/D",
-          "confidence": 1
-        },
-        {
-<<<<<<< HEAD
-          "time": 28.0,
-=======
-          "time": 27.0,
->>>>>>> 5725112b
-          "duration": 2.0,
-          "value": "G:(b3,b5,b7)",
-          "confidence": 1
-        },
-        {
-<<<<<<< HEAD
-          "time": 28.2,
-=======
-          "time": 27.2,
->>>>>>> 5725112b
-          "duration": 2.0,
-          "value": "C:(3,#5,b7)",
-          "confidence": 1
-        },
-        {
-<<<<<<< HEAD
-          "time": 29.0,
-=======
-          "time": 28.0,
->>>>>>> 5725112b
-          "duration": 3.0,
-          "value": "F:min",
-          "confidence": 1
-        },
-        {
-<<<<<<< HEAD
-          "time": 29.3,
-=======
-          "time": 28.3,
->>>>>>> 5725112b
-          "duration": 1.0,
-          "value": "F:(b3,b5,b7)",
-          "confidence": 1
-        },
-        {
-<<<<<<< HEAD
-          "time": 30.0,
-=======
-          "time": 29.0,
->>>>>>> 5725112b
-          "duration": 2.0,
-          "value": "G:min/Bb",
-          "confidence": 1
-        },
-        {
-<<<<<<< HEAD
-          "time": 30.2,
-=======
-          "time": 29.2,
->>>>>>> 5725112b
-          "duration": 2.0,
-          "value": "Bb:(3,5,b7)",
-          "confidence": 1
-        },
-        {
-<<<<<<< HEAD
-          "time": 31.0,
-=======
-          "time": 30.0,
->>>>>>> 5725112b
-          "duration": 4.0,
-          "value": "Eb:maj7",
-          "confidence": 1
-        },
-        {
-<<<<<<< HEAD
-          "time": 32.0,
-=======
-          "time": 31.0,
->>>>>>> 5725112b
-          "duration": 2.0,
-          "value": "F:min(b7)",
-          "confidence": 1
-        },
-        {
-<<<<<<< HEAD
-          "time": 32.2,
-=======
-          "time": 31.2,
->>>>>>> 5725112b
-          "duration": 1.0,
-          "value": "Bb:(b3,b5,b7)",
-          "confidence": 1
-        },
-        {
-<<<<<<< HEAD
-          "time": 32.3,
-=======
           "time": 31.3,
->>>>>>> 5725112b
           "duration": 1.0,
           "value": "Bb:(3,5,b7)",
           "confidence": 1
