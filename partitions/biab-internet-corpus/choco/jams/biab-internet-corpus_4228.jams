{
  "annotations": [
    {
      "annotation_metadata": {
        "curator": {
          "name": "",
          "email": ""
        },
        "annotator": {},
        "version": "",
        "corpus": "biab_internet_corpus",
        "annotation_tools": "",
        "annotation_rules": "",
        "validation": "",
        "data_source": ""
      },
      "namespace": "chord",
      "data": [
        {
          "time": 0.0,
          "duration": 4.0,
          "value": "G:maj",
          "confidence": 1
        },
        {
          "time": 1.0,
          "duration": 4.0,
          "value": "C:maj",
          "confidence": 1
        },
        {
          "time": 2.0,
          "duration": 4.0,
          "value": "D:maj",
          "confidence": 1
        },
        {
          "time": 3.0,
          "duration": 2.0,
          "value": "G:maj",
          "confidence": 1
        },
        {
          "time": 3.2,
          "duration": 2.0,
          "value": "G:(4,5)",
          "confidence": 1
        },
        {
          "time": 4.0,
          "duration": 4.0,
          "value": "G:maj",
          "confidence": 1
        },
        {
          "time": 5.0,
          "duration": 4.0,
          "value": "C:maj",
          "confidence": 1
        },
        {
          "time": 6.0,
          "duration": 4.0,
          "value": "D:maj",
          "confidence": 1
        },
        {
          "time": 7.0,
          "duration": 4.0,
          "value": "G:maj",
          "confidence": 1
        },
        {
          "time": 8.0,
          "duration": 2.0,
          "value": "C:maj",
          "confidence": 1
        },
        {
          "time": 8.2,
          "duration": 2.0,
          "value": "C:(4,5)",
          "confidence": 1
        },
        {
          "time": 9.0,
          "duration": 4.0,
          "value": "C:maj",
          "confidence": 1
        },
        {
          "time": 10.0,
          "duration": 4.0,
          "value": "D:maj",
          "confidence": 1
        },
        {
          "time": 11.0,
          "duration": 4.0,
          "value": "D:(3,5,b7)",
          "confidence": 1
        },
        {
          "time": 12.0,
          "duration": 4.0,
          "value": "C:maj",
          "confidence": 1
        },
        {
          "time": 13.0,
          "duration": 4.0,
          "value": "G:maj",
          "confidence": 1
        },
        {
          "time": 14.0,
          "duration": 4.0,
          "value": "C:maj",
          "confidence": 1
        },
        {
          "time": 15.0,
          "duration": 2.0,
          "value": "D:maj",
          "confidence": 1
        },
        {
          "time": 15.2,
          "duration": 2.0,
          "value": "D:(3,5,b7)",
          "confidence": 1
        },
        {
          "time": 16.0,
          "duration": 2.0,
          "value": "G:maj",
          "confidence": 1
        },
        {
          "time": 16.2,
          "duration": 2.0,
          "value": "D:maj",
          "confidence": 1
        },
        {
          "time": 17.0,
          "duration": 2.0,
          "value": "C:maj",
          "confidence": 1
        },
        {
          "time": 17.2,
          "duration": 2.0,
          "value": "D:maj",
          "confidence": 1
        },
        {
          "time": 18.0,
          "duration": 2.0,
          "value": "C:maj",
          "confidence": 1
        },
        {
          "time": 18.2,
          "duration": 2.0,
          "value": "D:maj",
          "confidence": 1
        },
        {
          "time": 19.0,
          "duration": 1.0,
          "value": "G:maj",
          "confidence": 1
        },
        {
<<<<<<< HEAD
          "time": 20.1,
=======
          "time": 19.1,
>>>>>>> 5725112b
          "duration": 1.0,
          "value": "G:(4,5)",
          "confidence": 1
        },
        {
<<<<<<< HEAD
          "time": 20.2,
=======
          "time": 19.2,
>>>>>>> 5725112b
          "duration": 2.0,
          "value": "G:maj",
          "confidence": 1
        },
        {
          "time": 20.0,
          "duration": 4.0,
          "value": "G:maj",
          "confidence": 1
        },
        {
          "time": 21.0,
          "duration": 4.0,
          "value": "C:maj",
          "confidence": 1
        },
        {
          "time": 22.0,
          "duration": 4.0,
          "value": "D:maj",
          "confidence": 1
        },
        {
          "time": 23.0,
          "duration": 2.0,
          "value": "G:maj",
          "confidence": 1
        },
        {
          "time": 23.2,
          "duration": 2.0,
          "value": "G:(4,5)",
          "confidence": 1
        },
        {
          "time": 24.0,
          "duration": 4.0,
          "value": "G:maj",
          "confidence": 1
        },
        {
          "time": 25.0,
          "duration": 4.0,
          "value": "C:maj",
          "confidence": 1
        },
        {
          "time": 26.0,
          "duration": 4.0,
          "value": "D:maj",
          "confidence": 1
        },
        {
          "time": 27.0,
          "duration": 4.0,
          "value": "G:maj",
          "confidence": 1
        },
        {
          "time": 28.0,
          "duration": 2.0,
          "value": "C:maj",
          "confidence": 1
        },
        {
          "time": 28.2,
          "duration": 2.0,
          "value": "C:(4,5)",
          "confidence": 1
        },
        {
          "time": 29.0,
          "duration": 4.0,
          "value": "C:maj",
          "confidence": 1
        },
        {
          "time": 30.0,
          "duration": 4.0,
          "value": "D:maj",
          "confidence": 1
        },
        {
          "time": 31.0,
          "duration": 4.0,
          "value": "D:(3,5,b7)",
          "confidence": 1
        },
        {
          "time": 32.0,
          "duration": 4.0,
          "value": "C:maj",
          "confidence": 1
        },
        {
          "time": 33.0,
          "duration": 4.0,
          "value": "G:maj",
          "confidence": 1
        },
        {
          "time": 34.0,
          "duration": 4.0,
          "value": "C:maj",
          "confidence": 1
        },
        {
          "time": 35.0,
          "duration": 2.0,
          "value": "D:maj",
          "confidence": 1
        },
        {
          "time": 35.2,
          "duration": 2.0,
          "value": "D:(3,5,b7)",
          "confidence": 1
        },
        {
          "time": 36.0,
          "duration": 2.0,
          "value": "G:maj",
          "confidence": 1
        },
        {
          "time": 36.2,
          "duration": 2.0,
          "value": "D:maj",
          "confidence": 1
        },
        {
          "time": 37.0,
          "duration": 2.0,
          "value": "C:maj",
          "confidence": 1
        },
        {
          "time": 37.2,
          "duration": 2.0,
          "value": "D:maj",
          "confidence": 1
        },
        {
          "time": 38.0,
          "duration": 2.0,
          "value": "C:maj",
          "confidence": 1
        },
        {
          "time": 38.2,
          "duration": 2.0,
          "value": "D:maj",
          "confidence": 1
        },
        {
          "time": 39.0,
          "duration": 1.0,
          "value": "G:maj",
          "confidence": 1
        },
        {
<<<<<<< HEAD
          "time": 40.1,
=======
          "time": 39.1,
>>>>>>> 5725112b
          "duration": 1.0,
          "value": "G:(4,5)",
          "confidence": 1
        },
        {
<<<<<<< HEAD
          "time": 40.2,
=======
          "time": 39.2,
>>>>>>> 5725112b
          "duration": 2.0,
          "value": "G:maj",
          "confidence": 1
        },
        {
          "time": 40.0,
          "duration": 4.0,
          "value": "A:maj",
          "confidence": 1
        },
        {
          "time": 41.0,
          "duration": 4.0,
          "value": "D:maj",
          "confidence": 1
        },
        {
          "time": 42.0,
          "duration": 4.0,
          "value": "A:maj",
          "confidence": 1
        },
        {
          "time": 43.0,
          "duration": 4.0,
          "value": "D:maj",
          "confidence": 1
        },
        {
          "time": 44.0,
          "duration": 4.0,
          "value": "A:maj",
          "confidence": 1
        },
        {
          "time": 45.0,
          "duration": 4.0,
          "value": "D:maj",
          "confidence": 1
        },
        {
          "time": 46.0,
          "duration": 4.0,
          "value": "C:maj",
          "confidence": 1
        },
        {
          "time": 47.0,
          "duration": 4.0,
          "value": "D:maj",
          "confidence": 1
        },
        {
          "time": 48.0,
          "duration": 4.0,
          "value": "F:maj",
          "confidence": 1
        },
        {
          "time": 49.0,
          "duration": 4.0,
          "value": "C:maj",
          "confidence": 1
        },
        {
          "time": 50.0,
          "duration": 2.0,
          "value": "G:maj",
          "confidence": 1
        },
        {
          "time": 50.2,
          "duration": 1.0,
          "value": "G:maj",
          "confidence": 1
        },
        {
          "time": 50.3,
          "duration": 1.0,
          "value": "G:(4,5)",
          "confidence": 1
        },
        {
          "time": 51.0,
          "duration": 4.0,
          "value": "G:maj",
          "confidence": 1
        },
        {
          "time": 52.0,
          "duration": 4.0,
          "value": "G:maj",
          "confidence": 1
        },
        {
          "time": 53.0,
          "duration": 4.0,
          "value": "C:maj",
          "confidence": 1
        },
        {
          "time": 54.0,
          "duration": 4.0,
          "value": "D:maj",
          "confidence": 1
        },
        {
          "time": 55.0,
          "duration": 2.0,
          "value": "G:maj",
          "confidence": 1
        },
        {
          "time": 55.2,
          "duration": 2.0,
          "value": "G:(4,5)",
          "confidence": 1
        },
        {
          "time": 56.0,
          "duration": 4.0,
          "value": "G:maj",
          "confidence": 1
        },
        {
          "time": 57.0,
          "duration": 4.0,
          "value": "C:maj",
          "confidence": 1
        },
        {
          "time": 58.0,
          "duration": 4.0,
          "value": "D:maj",
          "confidence": 1
        },
        {
          "time": 59.0,
          "duration": 4.0,
          "value": "G:maj",
          "confidence": 1
        },
        {
          "time": 60.0,
          "duration": 2.0,
          "value": "C:maj",
          "confidence": 1
        },
        {
          "time": 60.2,
          "duration": 2.0,
          "value": "C:(4,5)",
          "confidence": 1
        },
        {
          "time": 61.0,
          "duration": 4.0,
          "value": "C:maj",
          "confidence": 1
        },
        {
          "time": 62.0,
          "duration": 4.0,
          "value": "D:maj",
          "confidence": 1
        },
        {
          "time": 63.0,
          "duration": 4.0,
          "value": "D:(3,5,b7)",
          "confidence": 1
        },
        {
          "time": 64.0,
          "duration": 4.0,
          "value": "C:maj",
          "confidence": 1
        },
        {
          "time": 65.0,
          "duration": 4.0,
          "value": "G:maj",
          "confidence": 1
        },
        {
          "time": 66.0,
          "duration": 4.0,
          "value": "C:maj",
          "confidence": 1
        },
        {
          "time": 67.0,
          "duration": 2.0,
          "value": "D:maj",
          "confidence": 1
        },
        {
          "time": 67.2,
          "duration": 2.0,
          "value": "D:(3,5,b7)",
          "confidence": 1
        },
        {
          "time": 68.0,
          "duration": 2.0,
          "value": "G:maj",
          "confidence": 1
        },
        {
          "time": 68.2,
          "duration": 2.0,
          "value": "D:maj",
          "confidence": 1
        },
        {
          "time": 69.0,
          "duration": 2.0,
          "value": "C:maj",
          "confidence": 1
        },
        {
          "time": 69.2,
          "duration": 2.0,
          "value": "D:maj",
          "confidence": 1
        },
        {
          "time": 70.0,
          "duration": 2.0,
          "value": "C:maj",
          "confidence": 1
        },
        {
          "time": 70.2,
          "duration": 2.0,
          "value": "D:maj",
          "confidence": 1
        },
        {
          "time": 71.0,
          "duration": 1.0,
          "value": "G:maj",
          "confidence": 1
        },
        {
<<<<<<< HEAD
          "time": 72.1,
=======
          "time": 71.1,
>>>>>>> 5725112b
          "duration": 1.0,
          "value": "G:(4,5)",
          "confidence": 1
        },
        {
<<<<<<< HEAD
          "time": 72.2,
=======
          "time": 71.2,
>>>>>>> 5725112b
          "duration": 2.0,
          "value": "G:maj",
          "confidence": 1
        },
        {
          "time": 72.0,
          "duration": 2.0,
          "value": "G:maj",
          "confidence": 1
        },
        {
          "time": 72.2,
          "duration": 2.0,
          "value": "D:maj",
          "confidence": 1
        },
        {
          "time": 73.0,
          "duration": 2.0,
          "value": "C:maj",
          "confidence": 1
        },
        {
          "time": 73.2,
          "duration": 2.0,
          "value": "D:maj",
          "confidence": 1
        },
        {
          "time": 74.0,
          "duration": 2.0,
          "value": "C:maj",
          "confidence": 1
        },
        {
          "time": 74.2,
          "duration": 2.0,
          "value": "D:maj",
          "confidence": 1
        },
        {
          "time": 75.0,
          "duration": 4.0,
          "value": "F:maj",
          "confidence": 1
        },
        {
          "time": 76.0,
          "duration": 4.0,
          "value": "C:maj",
          "confidence": 1
        },
        {
          "time": 77.0,
          "duration": 2.0,
          "value": "G:maj",
          "confidence": 1
        },
        {
          "time": 77.2,
          "duration": 2.0,
          "value": "G:(4,5)",
          "confidence": 1
        },
        {
          "time": 78.0,
          "duration": 4.0,
          "value": "G:maj",
          "confidence": 1
        }
      ],
      "sandbox": {},
      "time": 0,
      "duration": 316.0
    },
    {
      "annotation_metadata": {
        "curator": {
          "name": "",
          "email": ""
        },
        "annotator": {},
        "version": "",
        "corpus": "biab_internet_corpus",
        "annotation_tools": "",
        "annotation_rules": "",
        "validation": "",
        "data_source": ""
      },
      "namespace": "key_mode",
      "data": [
        {
          "time": 0.0,
          "duration": 316.0,
          "value": "C",
          "confidence": 1
        }
      ],
      "sandbox": {},
      "time": 0,
      "duration": 316.0
    }
  ],
  "file_metadata": {
    "title": "Come Monday - Jimmy Buffet",
    "artist": "",
    "release": "",
    "duration": 316.0,
    "identifiers": {},
    "jams_version": "0.3.4"
  },
  "sandbox": {
    "expanded": false
  }
}<|MERGE_RESOLUTION|>--- conflicted
+++ resolved
@@ -173,21 +173,13 @@
           "confidence": 1
         },
         {
-<<<<<<< HEAD
-          "time": 20.1,
-=======
           "time": 19.1,
->>>>>>> 5725112b
           "duration": 1.0,
           "value": "G:(4,5)",
           "confidence": 1
         },
         {
-<<<<<<< HEAD
-          "time": 20.2,
-=======
           "time": 19.2,
->>>>>>> 5725112b
           "duration": 2.0,
           "value": "G:maj",
           "confidence": 1
@@ -349,21 +341,13 @@
           "confidence": 1
         },
         {
-<<<<<<< HEAD
-          "time": 40.1,
-=======
           "time": 39.1,
->>>>>>> 5725112b
           "duration": 1.0,
           "value": "G:(4,5)",
           "confidence": 1
         },
         {
-<<<<<<< HEAD
-          "time": 40.2,
-=======
           "time": 39.2,
->>>>>>> 5725112b
           "duration": 2.0,
           "value": "G:maj",
           "confidence": 1
@@ -609,21 +593,13 @@
           "confidence": 1
         },
         {
-<<<<<<< HEAD
-          "time": 72.1,
-=======
           "time": 71.1,
->>>>>>> 5725112b
           "duration": 1.0,
           "value": "G:(4,5)",
           "confidence": 1
         },
         {
-<<<<<<< HEAD
-          "time": 72.2,
-=======
           "time": 71.2,
->>>>>>> 5725112b
           "duration": 2.0,
           "value": "G:maj",
           "confidence": 1
