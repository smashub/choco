--- conflicted
+++ resolved
@@ -25,21 +25,13 @@
         {
           "time": 1.0,
           "duration": 4.0,
-<<<<<<< HEAD
-          "value": "D:maj",
-=======
-          "value": "G:maj",
->>>>>>> 5725112b
+          "value": "G:maj",
           "confidence": 1
         },
         {
           "time": 2.0,
           "duration": 4.0,
-<<<<<<< HEAD
-          "value": "G:maj",
-=======
-          "value": "D:maj",
->>>>>>> 5725112b
+          "value": "D:maj",
           "confidence": 1
         },
         {
@@ -51,11 +43,7 @@
         {
           "time": 4.0,
           "duration": 4.0,
-<<<<<<< HEAD
-          "value": "D:maj",
-=======
-          "value": "G:maj",
->>>>>>> 5725112b
+          "value": "G:maj",
           "confidence": 1
         },
         {
@@ -67,11 +55,7 @@
         {
           "time": 6.0,
           "duration": 4.0,
-<<<<<<< HEAD
-          "value": "G:maj",
-=======
-          "value": "D:maj",
->>>>>>> 5725112b
+          "value": "D:maj",
           "confidence": 1
         },
         {
@@ -83,51 +67,31 @@
         {
           "time": 8.0,
           "duration": 4.0,
-<<<<<<< HEAD
-          "value": "D:maj",
-=======
-          "value": "G:maj",
->>>>>>> 5725112b
+          "value": "G:maj",
           "confidence": 1
         },
         {
           "time": 9.0,
           "duration": 4.0,
-<<<<<<< HEAD
-          "value": "G:maj",
-=======
-          "value": "D:maj",
->>>>>>> 5725112b
+          "value": "D:maj",
           "confidence": 1
         },
         {
           "time": 10.0,
           "duration": 4.0,
-<<<<<<< HEAD
-          "value": "D:maj",
-=======
-          "value": "G:maj",
->>>>>>> 5725112b
+          "value": "G:maj",
           "confidence": 1
         },
         {
           "time": 11.0,
           "duration": 4.0,
-<<<<<<< HEAD
-          "value": "G:maj",
-=======
-          "value": "D:maj",
->>>>>>> 5725112b
+          "value": "D:maj",
           "confidence": 1
         },
         {
           "time": 12.0,
           "duration": 4.0,
-<<<<<<< HEAD
-          "value": "D:maj",
-=======
           "value": "E:(3,5,b7)",
->>>>>>> 5725112b
           "confidence": 1
         },
         {
@@ -138,22 +102,6 @@
         },
         {
           "time": 14.0,
-<<<<<<< HEAD
-          "duration": 4.0,
-          "value": "E:(3,5,b7)",
-          "confidence": 1
-        },
-        {
-          "time": 15.0,
-          "duration": 3.0,
-          "value": "A:maj",
-          "confidence": 1
-        },
-        {
-          "time": 15.3,
-          "duration": 1.0,
-          "value": "E:maj",
-=======
           "duration": 3.0,
           "value": "A:maj",
           "confidence": 1
@@ -168,17 +116,12 @@
           "time": 15.0,
           "duration": 4.0,
           "value": "A:maj",
->>>>>>> 5725112b
           "confidence": 1
         },
         {
           "time": 16.0,
           "duration": 4.0,
-<<<<<<< HEAD
-          "value": "A:maj",
-=======
-          "value": "D:maj",
->>>>>>> 5725112b
+          "value": "D:maj",
           "confidence": 1
         },
         {
@@ -190,11 +133,7 @@
         {
           "time": 18.0,
           "duration": 4.0,
-<<<<<<< HEAD
-          "value": "D:maj",
-=======
           "value": "F#:(3,5,b7)/D",
->>>>>>> 5725112b
           "confidence": 1
         },
         {
@@ -206,31 +145,19 @@
         {
           "time": 20.0,
           "duration": 4.0,
-<<<<<<< HEAD
-          "value": "F#:(3,5,b7)/D",
-=======
           "value": "B:min",
->>>>>>> 5725112b
           "confidence": 1
         },
         {
           "time": 21.0,
           "duration": 4.0,
-<<<<<<< HEAD
-          "value": "B:min",
-=======
-          "value": "G:maj",
->>>>>>> 5725112b
+          "value": "G:maj",
           "confidence": 1
         },
         {
           "time": 22.0,
           "duration": 4.0,
-<<<<<<< HEAD
-          "value": "G:maj",
-=======
-          "value": "A:maj",
->>>>>>> 5725112b
+          "value": "A:maj",
           "confidence": 1
         },
         {
@@ -242,108 +169,60 @@
         {
           "time": 24.0,
           "duration": 4.0,
-<<<<<<< HEAD
-          "value": "A:maj",
-=======
-          "value": "D:maj",
->>>>>>> 5725112b
+          "value": "D:maj",
           "confidence": 1
         },
         {
           "time": 25.0,
           "duration": 4.0,
-<<<<<<< HEAD
-          "value": "D:maj",
-=======
-          "value": "G:maj",
->>>>>>> 5725112b
+          "value": "G:maj",
           "confidence": 1
         },
         {
           "time": 26.0,
           "duration": 4.0,
-<<<<<<< HEAD
-          "value": "G:maj",
-=======
-          "value": "D:maj",
->>>>>>> 5725112b
+          "value": "D:maj",
           "confidence": 1
         },
         {
           "time": 27.0,
           "duration": 4.0,
-<<<<<<< HEAD
-          "value": "D:maj",
-=======
           "value": "E:maj",
->>>>>>> 5725112b
           "confidence": 1
         },
         {
           "time": 28.0,
           "duration": 4.0,
-<<<<<<< HEAD
-          "value": "E:maj",
-=======
           "value": "A:(3,5,b7)",
->>>>>>> 5725112b
           "confidence": 1
         },
         {
           "time": 29.0,
-<<<<<<< HEAD
-          "duration": 4.0,
-          "value": "A:(3,5,b7)",
-=======
           "duration": 2.0,
           "value": "E:min",
->>>>>>> 5725112b
+          "confidence": 1
+        },
+        {
+          "time": 29.2,
+          "duration": 2.0,
+          "value": "A:maj",
           "confidence": 1
         },
         {
           "time": 30.0,
-          "duration": 2.0,
-<<<<<<< HEAD
-          "value": "E:min",
-          "confidence": 1
-        },
-        {
-          "time": 30.2,
-          "duration": 2.0,
-          "value": "A:maj",
-=======
-          "value": "A:maj",
-          "confidence": 1
-        },
-        {
-          "time": 30.0,
-          "duration": 4.0,
-          "value": "D:maj",
->>>>>>> 5725112b
+          "duration": 4.0,
+          "value": "D:maj",
           "confidence": 1
         },
         {
           "time": 31.0,
           "duration": 4.0,
-<<<<<<< HEAD
-          "value": "D:maj",
-=======
           "value": "A:(3,5,b7)",
->>>>>>> 5725112b
           "confidence": 1
         },
         {
           "time": 32.0,
           "duration": 4.0,
-<<<<<<< HEAD
-          "value": "A:(3,5,b7)",
-          "confidence": 1
-        },
-        {
-          "time": 33.0,
-          "duration": 4.0,
-=======
->>>>>>> 5725112b
           "value": "D:maj",
           "confidence": 1
         }
