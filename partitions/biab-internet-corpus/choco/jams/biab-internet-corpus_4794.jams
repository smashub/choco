--- conflicted
+++ resolved
@@ -206,15 +206,12 @@
           "time": 25.2,
           "duration": 2.0,
           "value": "D:(4,5,b7)",
-<<<<<<< HEAD
-=======
           "confidence": 1
         },
         {
           "time": 26.0,
           "duration": 4.0,
           "value": "G:maj",
->>>>>>> 5725112b
           "confidence": 1
         },
         {
@@ -226,11 +223,7 @@
         {
           "time": 28.0,
           "duration": 4.0,
-<<<<<<< HEAD
-          "value": "G:maj",
-=======
-          "value": "F:maj",
->>>>>>> 5725112b
+          "value": "F:maj",
           "confidence": 1
         },
         {
@@ -242,11 +235,7 @@
         {
           "time": 30.0,
           "duration": 4.0,
-<<<<<<< HEAD
-          "value": "F:maj",
-=======
-          "value": "G:maj",
->>>>>>> 5725112b
+          "value": "G:maj",
           "confidence": 1
         },
         {
@@ -259,15 +248,6 @@
           "time": 32.0,
           "duration": 4.0,
           "value": "G:maj",
-<<<<<<< HEAD
-          "confidence": 1
-        },
-        {
-          "time": 33.0,
-          "duration": 4.0,
-          "value": "G:maj",
-=======
->>>>>>> 5725112b
           "confidence": 1
         }
       ],
