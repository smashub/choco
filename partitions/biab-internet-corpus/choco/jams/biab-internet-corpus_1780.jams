--- conflicted
+++ resolved
@@ -31,11 +31,7 @@
         {
           "time": 2.0,
           "duration": 4.0,
-<<<<<<< HEAD
-          "value": "G:maj",
-=======
-          "value": "C:maj",
->>>>>>> 5725112b
+          "value": "C:maj",
           "confidence": 1
         },
         {
@@ -47,11 +43,7 @@
         {
           "time": 4.0,
           "duration": 4.0,
-<<<<<<< HEAD
-          "value": "C:maj",
-=======
-          "value": "D:(3,5,b7)",
->>>>>>> 5725112b
+          "value": "D:(3,5,b7)",
           "confidence": 1
         },
         {
@@ -63,11 +55,7 @@
         {
           "time": 6.0,
           "duration": 4.0,
-<<<<<<< HEAD
-          "value": "D:(3,5,b7)",
-=======
-          "value": "G:maj",
->>>>>>> 5725112b
+          "value": "G:maj",
           "confidence": 1
         },
         {
@@ -91,11 +79,7 @@
         {
           "time": 10.0,
           "duration": 4.0,
-<<<<<<< HEAD
-          "value": "G:maj",
-=======
-          "value": "C:maj",
->>>>>>> 5725112b
+          "value": "C:maj",
           "confidence": 1
         },
         {
@@ -107,11 +91,7 @@
         {
           "time": 12.0,
           "duration": 4.0,
-<<<<<<< HEAD
-          "value": "C:maj",
-=======
-          "value": "D:(3,5,b7)",
->>>>>>> 5725112b
+          "value": "D:(3,5,b7)",
           "confidence": 1
         },
         {
@@ -123,11 +103,7 @@
         {
           "time": 14.0,
           "duration": 4.0,
-<<<<<<< HEAD
-          "value": "D:(3,5,b7)",
-=======
-          "value": "G:maj",
->>>>>>> 5725112b
+          "value": "G:maj",
           "confidence": 1
         },
         {
@@ -151,11 +127,7 @@
         {
           "time": 18.0,
           "duration": 4.0,
-<<<<<<< HEAD
-          "value": "G:maj",
-=======
-          "value": "C:maj",
->>>>>>> 5725112b
+          "value": "C:maj",
           "confidence": 1
         },
         {
@@ -167,11 +139,7 @@
         {
           "time": 20.0,
           "duration": 4.0,
-<<<<<<< HEAD
-          "value": "C:maj",
-=======
-          "value": "D:(3,5,b7)",
->>>>>>> 5725112b
+          "value": "D:(3,5,b7)",
           "confidence": 1
         },
         {
@@ -189,11 +157,7 @@
         {
           "time": 23.0,
           "duration": 4.0,
-<<<<<<< HEAD
-          "value": "D:(3,5,b7)",
-=======
-          "value": "G:maj",
->>>>>>> 5725112b
+          "value": "G:maj",
           "confidence": 1
         },
         {
@@ -217,11 +181,7 @@
         {
           "time": 27.0,
           "duration": 4.0,
-<<<<<<< HEAD
-          "value": "G:maj",
-=======
-          "value": "C:maj",
->>>>>>> 5725112b
+          "value": "C:maj",
           "confidence": 1
         },
         {
@@ -233,11 +193,7 @@
         {
           "time": 29.0,
           "duration": 4.0,
-<<<<<<< HEAD
-          "value": "C:maj",
-=======
-          "value": "D:(3,5,b7)",
->>>>>>> 5725112b
+          "value": "D:(3,5,b7)",
           "confidence": 1
         },
         {
@@ -250,19 +206,10 @@
           "time": 31.0,
           "duration": 4.0,
           "value": "D:(3,5,b7)",
-<<<<<<< HEAD
           "confidence": 1
         },
         {
           "time": 32.0,
-          "duration": 4.0,
-          "value": "D:(3,5,b7)",
-=======
->>>>>>> 5725112b
-          "confidence": 1
-        },
-        {
-          "time": 33.0,
           "duration": 4.0,
           "value": "G:maj",
           "confidence": 1
