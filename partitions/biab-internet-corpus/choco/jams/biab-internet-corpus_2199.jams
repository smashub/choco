--- conflicted
+++ resolved
@@ -55,19 +55,11 @@
         {
           "time": 6.0,
           "duration": 4.0,
-<<<<<<< HEAD
-          "value": "F:(3,5,b7)",
-=======
           "value": "Bb:(3,5,b7)",
->>>>>>> 5725112b
           "confidence": 1
         },
         {
           "time": 7.0,
-<<<<<<< HEAD
-          "duration": 4.0,
-          "value": "Bb:(3,5,b7)",
-=======
           "duration": 2.0,
           "value": "Bb:(3,5,b7)",
           "confidence": 1
@@ -76,24 +68,12 @@
           "time": 7.2,
           "duration": 2.0,
           "value": "B:dim",
->>>>>>> 5725112b
           "confidence": 1
         },
         {
           "time": 8.0,
-<<<<<<< HEAD
-          "duration": 2.0,
-          "value": "Bb:(3,5,b7)",
-          "confidence": 1
-        },
-        {
-          "time": 8.2,
-          "duration": 2.0,
-          "value": "B:dim",
-=======
           "duration": 4.0,
           "value": "F:(3,5,b7)",
->>>>>>> 5725112b
           "confidence": 1
         },
         {
@@ -105,54 +85,29 @@
         {
           "time": 10.0,
           "duration": 4.0,
-<<<<<<< HEAD
-          "value": "F:(3,5,b7)",
-=======
           "value": "G:min",
->>>>>>> 5725112b
           "confidence": 1
         },
         {
           "time": 11.0,
           "duration": 4.0,
-<<<<<<< HEAD
-          "value": "G:min",
-=======
           "value": "C:(3,5,b7)",
->>>>>>> 5725112b
           "confidence": 1
         },
         {
           "time": 12.0,
           "duration": 4.0,
-<<<<<<< HEAD
-          "value": "C:(3,5,b7)",
-=======
           "value": "F:(3,5,b7)",
->>>>>>> 5725112b
           "confidence": 1
         },
         {
           "time": 13.0,
           "duration": 4.0,
-<<<<<<< HEAD
-          "value": "F:(3,5,b7)",
+          "value": "C:(3,5,b7)",
           "confidence": 1
         },
         {
           "time": 14.0,
-          "duration": 4.0,
-=======
->>>>>>> 5725112b
-          "value": "C:(3,5,b7)",
-          "confidence": 1
-        },
-        {
-<<<<<<< HEAD
-          "time": 15.0,
-=======
-          "time": 14.0,
->>>>>>> 5725112b
           "duration": 4.0,
           "value": "F:maj",
           "confidence": 1
