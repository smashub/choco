--- conflicted
+++ resolved
@@ -17,211 +17,127 @@
       "namespace": "chord",
       "data": [
         {
-<<<<<<< HEAD
-          "time": 1.0,
-=======
           "time": 0.0,
->>>>>>> 5725112b
           "duration": 4.0,
           "value": "G:maj",
           "confidence": 1
         },
         {
-<<<<<<< HEAD
-          "time": 2.0,
-=======
           "time": 1.0,
->>>>>>> 5725112b
           "duration": 4.0,
           "value": "C:maj",
           "confidence": 1
         },
         {
-<<<<<<< HEAD
-          "time": 3.0,
-=======
           "time": 2.0,
->>>>>>> 5725112b
           "duration": 4.0,
           "value": "D:maj",
           "confidence": 1
         },
         {
-<<<<<<< HEAD
-          "time": 4.0,
-=======
           "time": 3.0,
->>>>>>> 5725112b
           "duration": 2.0,
           "value": "B:min",
           "confidence": 1
         },
         {
-<<<<<<< HEAD
-          "time": 4.2,
-=======
           "time": 3.2,
->>>>>>> 5725112b
           "duration": 2.0,
           "value": "D:(3,5,b7)",
           "confidence": 1
         },
         {
-<<<<<<< HEAD
-          "time": 5.0,
-=======
           "time": 4.0,
->>>>>>> 5725112b
           "duration": 4.0,
           "value": "G:maj",
           "confidence": 1
         },
         {
-<<<<<<< HEAD
-          "time": 6.0,
-=======
           "time": 5.0,
->>>>>>> 5725112b
           "duration": 4.0,
           "value": "C:maj",
           "confidence": 1
         },
         {
-<<<<<<< HEAD
-          "time": 7.0,
-=======
           "time": 6.0,
->>>>>>> 5725112b
           "duration": 4.0,
           "value": "D:maj",
           "confidence": 1
         },
         {
-<<<<<<< HEAD
-          "time": 8.0,
-=======
           "time": 7.0,
->>>>>>> 5725112b
           "duration": 2.0,
           "value": "C:min",
           "confidence": 1
         },
         {
-<<<<<<< HEAD
-          "time": 8.2,
-=======
           "time": 7.2,
->>>>>>> 5725112b
           "duration": 2.0,
           "value": "D:(3,5,b7)",
           "confidence": 1
         },
         {
-<<<<<<< HEAD
-          "time": 9.0,
-=======
           "time": 8.0,
->>>>>>> 5725112b
           "duration": 4.0,
           "value": "G:maj",
           "confidence": 1
         },
         {
-<<<<<<< HEAD
-          "time": 10.0,
-=======
           "time": 9.0,
->>>>>>> 5725112b
           "duration": 4.0,
           "value": "C:maj",
           "confidence": 1
         },
         {
-<<<<<<< HEAD
-          "time": 11.0,
-=======
           "time": 10.0,
->>>>>>> 5725112b
           "duration": 4.0,
           "value": "D:maj",
           "confidence": 1
         },
         {
-<<<<<<< HEAD
-          "time": 12.0,
-=======
           "time": 11.0,
->>>>>>> 5725112b
           "duration": 2.0,
           "value": "B:min",
           "confidence": 1
         },
         {
-<<<<<<< HEAD
-          "time": 12.2,
-=======
           "time": 11.2,
->>>>>>> 5725112b
           "duration": 2.0,
           "value": "D:(3,5,b7)",
           "confidence": 1
         },
         {
-<<<<<<< HEAD
-          "time": 13.0,
-=======
           "time": 12.0,
->>>>>>> 5725112b
           "duration": 4.0,
           "value": "G:maj",
           "confidence": 1
         },
         {
-<<<<<<< HEAD
-          "time": 14.0,
-=======
           "time": 13.0,
->>>>>>> 5725112b
           "duration": 4.0,
           "value": "C:maj",
           "confidence": 1
         },
         {
-<<<<<<< HEAD
-          "time": 15.0,
-=======
           "time": 14.0,
->>>>>>> 5725112b
           "duration": 4.0,
           "value": "D:maj",
           "confidence": 1
         },
         {
-<<<<<<< HEAD
-          "time": 16.0,
-=======
           "time": 15.0,
->>>>>>> 5725112b
           "duration": 4.0,
           "value": "A:dim",
           "confidence": 1
         },
         {
-<<<<<<< HEAD
-          "time": 17.0,
-=======
           "time": 16.0,
->>>>>>> 5725112b
           "duration": 4.0,
           "value": "G:(3,5,b7)",
           "confidence": 1
         },
         {
-<<<<<<< HEAD
-          "time": 18.0,
-=======
           "time": 17.0,
->>>>>>> 5725112b
           "duration": 4.0,
           "value": "C:maj",
           "confidence": 1
