--- conflicted
+++ resolved
@@ -731,21 +731,13 @@
           "confidence": 1
         },
         {
-<<<<<<< HEAD
-          "time": 98.1,
-=======
           "time": 97.1,
->>>>>>> 5725112b
           "duration": 1.0,
           "value": "F:(3,5,b7)",
           "confidence": 1
         },
         {
-<<<<<<< HEAD
-          "time": 98.2,
-=======
           "time": 97.2,
->>>>>>> 5725112b
           "duration": 2.0,
           "value": "Bb:maj",
           "confidence": 1
