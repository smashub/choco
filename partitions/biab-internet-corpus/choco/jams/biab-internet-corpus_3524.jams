{
  "annotations": [
    {
      "annotation_metadata": {
        "curator": {
          "name": "",
          "email": ""
        },
        "annotator": {},
        "version": "",
        "corpus": "biab_internet_corpus",
        "annotation_tools": "",
        "annotation_rules": "",
        "validation": "",
        "data_source": ""
      },
      "namespace": "chord",
      "data": [
        {
          "time": 0.0,
          "duration": 4.0,
          "value": "F:(3,5,6)",
          "confidence": 1
        },
        {
          "time": 1.0,
          "duration": 4.0,
          "value": "F:(3,5,6)",
          "confidence": 1
        },
        {
          "time": 2.0,
<<<<<<< HEAD
          "duration": 4.0,
          "value": "F:(3,5,6)",
=======
          "duration": 2.0,
          "value": "G:min(b7)",
          "confidence": 1
        },
        {
          "time": 2.2,
          "duration": 2.0,
          "value": "C:(3,5,b7,9,11,13)",
>>>>>>> 5725112b
          "confidence": 1
        },
        {
          "time": 3.0,
          "duration": 2.0,
<<<<<<< HEAD
          "value": "G:min(b7)",
=======
          "value": "F:maj",
>>>>>>> 5725112b
          "confidence": 1
        },
        {
          "time": 3.2,
          "duration": 2.0,
<<<<<<< HEAD
          "value": "C:(3,5,b7,9,11,13)",
=======
          "value": "F:(3,5,b7,9,11,13)",
>>>>>>> 5725112b
          "confidence": 1
        },
        {
          "time": 4.0,
<<<<<<< HEAD
          "duration": 2.0,
          "value": "F:maj",
          "confidence": 1
        },
        {
          "time": 4.2,
          "duration": 2.0,
          "value": "F:(3,5,b7,9,11,13)",
=======
          "duration": 4.0,
          "value": "Bb:(3,5,6)",
>>>>>>> 5725112b
          "confidence": 1
        },
        {
          "time": 5.0,
          "duration": 4.0,
          "value": "Bb:(3,5,6)",
          "confidence": 1
        },
        {
          "time": 6.0,
          "duration": 4.0,
          "value": "Bb:(3,5,6)",
          "confidence": 1
        },
        {
          "time": 7.0,
          "duration": 4.0,
          "value": "Bb:(3,5,6)",
          "confidence": 1
        },
        {
          "time": 8.0,
          "duration": 4.0,
<<<<<<< HEAD
          "value": "Bb:(3,5,6)",
=======
          "value": "F:(3,5,6)",
>>>>>>> 5725112b
          "confidence": 1
        },
        {
          "time": 9.0,
          "duration": 4.0,
          "value": "F:(3,5,6)",
          "confidence": 1
        },
        {
          "time": 10.0,
          "duration": 4.0,
<<<<<<< HEAD
          "value": "F:(3,5,6)",
=======
          "value": "D:min(b7)",
>>>>>>> 5725112b
          "confidence": 1
        },
        {
          "time": 11.0,
          "duration": 4.0,
          "value": "D:min(b7)",
          "confidence": 1
        },
        {
          "time": 12.0,
          "duration": 4.0,
<<<<<<< HEAD
          "value": "D:min(b7)",
=======
          "value": "G:(3,5,b7)",
>>>>>>> 5725112b
          "confidence": 1
        },
        {
          "time": 13.0,
          "duration": 4.0,
          "value": "G:(3,5,b7)",
          "confidence": 1
        },
        {
          "time": 14.0,
          "duration": 4.0,
<<<<<<< HEAD
          "value": "G:(3,5,b7)",
=======
          "value": "C:(3,5,b7,9,11,13)",
>>>>>>> 5725112b
          "confidence": 1
        },
        {
          "time": 15.0,
          "duration": 4.0,
          "value": "C:(3,5,b7,9,11,13)",
          "confidence": 1
        },
        {
          "time": 16.0,
          "duration": 4.0,
<<<<<<< HEAD
          "value": "C:(3,5,b7,9,11,13)",
=======
          "value": "F:(3,5,6)",
>>>>>>> 5725112b
          "confidence": 1
        },
        {
          "time": 17.0,
          "duration": 4.0,
          "value": "F:(3,5,6)",
          "confidence": 1
        },
        {
          "time": 18.0,
<<<<<<< HEAD
          "duration": 4.0,
          "value": "F:(3,5,6)",
=======
          "duration": 2.0,
          "value": "G:min(b7)",
>>>>>>> 5725112b
          "confidence": 1
        },
        {
          "time": 19.0,
          "duration": 2.0,
<<<<<<< HEAD
          "value": "G:min(b7)",
          "confidence": 1
        },
        {
          "time": 19.2,
          "duration": 2.0,
          "value": "C:(3,5,b7,9,11,13)",
=======
          "value": "C:(3,5,b7,9,11,13)",
          "confidence": 1
        },
        {
          "time": 19.0,
          "duration": 2.0,
          "value": "F:maj",
          "confidence": 1
        },
        {
          "time": 19.2,
          "duration": 2.0,
          "value": "F:(3,5,b7,9,11,13)",
>>>>>>> 5725112b
          "confidence": 1
        },
        {
          "time": 20.0,
<<<<<<< HEAD
          "duration": 2.0,
          "value": "F:maj",
          "confidence": 1
        },
        {
          "time": 20.2,
          "duration": 2.0,
          "value": "F:(3,5,b7,9,11,13)",
=======
          "duration": 4.0,
          "value": "Bb:(3,5,6)",
>>>>>>> 5725112b
          "confidence": 1
        },
        {
          "time": 21.0,
          "duration": 4.0,
          "value": "Bb:(3,5,6)",
          "confidence": 1
        },
        {
          "time": 22.0,
          "duration": 4.0,
          "value": "Bb:(3,5,6)",
          "confidence": 1
        },
        {
          "time": 23.0,
          "duration": 4.0,
          "value": "Bb:(3,5,6)",
          "confidence": 1
        },
        {
          "time": 24.0,
          "duration": 4.0,
<<<<<<< HEAD
          "value": "Bb:(3,5,6)",
=======
          "value": "F:(3,5,6)",
>>>>>>> 5725112b
          "confidence": 1
        },
        {
          "time": 25.0,
          "duration": 4.0,
<<<<<<< HEAD
          "value": "F:(3,5,6)",
=======
          "value": "F:(3,5,b7,9,11,13)",
>>>>>>> 5725112b
          "confidence": 1
        },
        {
          "time": 26.0,
          "duration": 4.0,
<<<<<<< HEAD
          "value": "F:(3,5,b7,9,11,13)",
=======
          "value": "Bb:maj",
>>>>>>> 5725112b
          "confidence": 1
        },
        {
          "time": 27.0,
          "duration": 4.0,
<<<<<<< HEAD
          "value": "Bb:maj",
=======
          "value": "B:dim",
>>>>>>> 5725112b
          "confidence": 1
        },
        {
          "time": 28.0,
          "duration": 4.0,
<<<<<<< HEAD
          "value": "B:dim",
=======
          "value": "F:maj/C",
>>>>>>> 5725112b
          "confidence": 1
        },
        {
          "time": 29.0,
          "duration": 4.0,
<<<<<<< HEAD
          "value": "F:maj/C",
=======
          "value": "D:min(b7)",
>>>>>>> 5725112b
          "confidence": 1
        },
        {
          "time": 30.0,
<<<<<<< HEAD
          "duration": 4.0,
          "value": "D:min(b7)",
=======
          "duration": 2.0,
          "value": "G:(3,5,b7,9)",
>>>>>>> 5725112b
          "confidence": 1
        },
        {
          "time": 30.2,
          "duration": 2.0,
<<<<<<< HEAD
          "value": "G:(3,5,b7,9)",
          "confidence": 1
        },
        {
          "time": 31.2,
          "duration": 2.0,
          "value": "C:(3,5,b7,9,11,13)",
=======
          "value": "C:(3,5,b7,9,11,13)",
          "confidence": 1
        },
        {
          "time": 31.0,
          "duration": 4.0,
          "value": "F:maj",
>>>>>>> 5725112b
          "confidence": 1
        },
        {
          "time": 32.0,
          "duration": 4.0,
          "value": "F:maj",
<<<<<<< HEAD
          "confidence": 1
        },
        {
          "time": 33.0,
          "duration": 4.0,
          "value": "F:maj",
=======
>>>>>>> 5725112b
          "confidence": 1
        }
      ],
      "sandbox": {},
      "time": 0,
      "duration": 132.0
    },
    {
      "annotation_metadata": {
        "curator": {
          "name": "",
          "email": ""
        },
        "annotator": {},
        "version": "",
        "corpus": "biab_internet_corpus",
        "annotation_tools": "",
        "annotation_rules": "",
        "validation": "",
        "data_source": ""
      },
      "namespace": "key_mode",
      "data": [
        {
          "time": 0.0,
          "duration": 132.0,
          "value": "F",
          "confidence": 1
        }
      ],
      "sandbox": {},
      "time": 0,
      "duration": 132.0
    }
  ],
  "file_metadata": {
    "title": "Alexander's Rag Time Band                         ",
    "artist": "",
    "release": "",
    "duration": 132.0,
    "identifiers": {},
    "jams_version": "0.3.4"
  },
  "sandbox": {
    "expanded": false
  }
}<|MERGE_RESOLUTION|>--- conflicted
+++ resolved
@@ -30,10 +30,6 @@
         },
         {
           "time": 2.0,
-<<<<<<< HEAD
-          "duration": 4.0,
-          "value": "F:(3,5,6)",
-=======
           "duration": 2.0,
           "value": "G:min(b7)",
           "confidence": 1
@@ -42,301 +38,197 @@
           "time": 2.2,
           "duration": 2.0,
           "value": "C:(3,5,b7,9,11,13)",
->>>>>>> 5725112b
           "confidence": 1
         },
         {
           "time": 3.0,
           "duration": 2.0,
-<<<<<<< HEAD
+          "value": "F:maj",
+          "confidence": 1
+        },
+        {
+          "time": 3.2,
+          "duration": 2.0,
+          "value": "F:(3,5,b7,9,11,13)",
+          "confidence": 1
+        },
+        {
+          "time": 4.0,
+          "duration": 4.0,
+          "value": "Bb:(3,5,6)",
+          "confidence": 1
+        },
+        {
+          "time": 5.0,
+          "duration": 4.0,
+          "value": "Bb:(3,5,6)",
+          "confidence": 1
+        },
+        {
+          "time": 6.0,
+          "duration": 4.0,
+          "value": "Bb:(3,5,6)",
+          "confidence": 1
+        },
+        {
+          "time": 7.0,
+          "duration": 4.0,
+          "value": "Bb:(3,5,6)",
+          "confidence": 1
+        },
+        {
+          "time": 8.0,
+          "duration": 4.0,
+          "value": "F:(3,5,6)",
+          "confidence": 1
+        },
+        {
+          "time": 9.0,
+          "duration": 4.0,
+          "value": "F:(3,5,6)",
+          "confidence": 1
+        },
+        {
+          "time": 10.0,
+          "duration": 4.0,
+          "value": "D:min(b7)",
+          "confidence": 1
+        },
+        {
+          "time": 11.0,
+          "duration": 4.0,
+          "value": "D:min(b7)",
+          "confidence": 1
+        },
+        {
+          "time": 12.0,
+          "duration": 4.0,
+          "value": "G:(3,5,b7)",
+          "confidence": 1
+        },
+        {
+          "time": 13.0,
+          "duration": 4.0,
+          "value": "G:(3,5,b7)",
+          "confidence": 1
+        },
+        {
+          "time": 14.0,
+          "duration": 4.0,
+          "value": "C:(3,5,b7,9,11,13)",
+          "confidence": 1
+        },
+        {
+          "time": 15.0,
+          "duration": 4.0,
+          "value": "C:(3,5,b7,9,11,13)",
+          "confidence": 1
+        },
+        {
+          "time": 16.0,
+          "duration": 4.0,
+          "value": "F:(3,5,6)",
+          "confidence": 1
+        },
+        {
+          "time": 17.0,
+          "duration": 4.0,
+          "value": "F:(3,5,6)",
+          "confidence": 1
+        },
+        {
+          "time": 18.0,
+          "duration": 2.0,
           "value": "G:min(b7)",
-=======
-          "value": "F:maj",
->>>>>>> 5725112b
-          "confidence": 1
-        },
-        {
-          "time": 3.2,
-          "duration": 2.0,
-<<<<<<< HEAD
-          "value": "C:(3,5,b7,9,11,13)",
-=======
+          "confidence": 1
+        },
+        {
+          "time": 18.2,
+          "duration": 2.0,
+          "value": "C:(3,5,b7,9,11,13)",
+          "confidence": 1
+        },
+        {
+          "time": 19.0,
+          "duration": 2.0,
+          "value": "F:maj",
+          "confidence": 1
+        },
+        {
+          "time": 19.2,
+          "duration": 2.0,
           "value": "F:(3,5,b7,9,11,13)",
->>>>>>> 5725112b
-          "confidence": 1
-        },
-        {
-          "time": 4.0,
-<<<<<<< HEAD
-          "duration": 2.0,
-          "value": "F:maj",
-          "confidence": 1
-        },
-        {
-          "time": 4.2,
-          "duration": 2.0,
+          "confidence": 1
+        },
+        {
+          "time": 20.0,
+          "duration": 4.0,
+          "value": "Bb:(3,5,6)",
+          "confidence": 1
+        },
+        {
+          "time": 21.0,
+          "duration": 4.0,
+          "value": "Bb:(3,5,6)",
+          "confidence": 1
+        },
+        {
+          "time": 22.0,
+          "duration": 4.0,
+          "value": "Bb:(3,5,6)",
+          "confidence": 1
+        },
+        {
+          "time": 23.0,
+          "duration": 4.0,
+          "value": "Bb:(3,5,6)",
+          "confidence": 1
+        },
+        {
+          "time": 24.0,
+          "duration": 4.0,
+          "value": "F:(3,5,6)",
+          "confidence": 1
+        },
+        {
+          "time": 25.0,
+          "duration": 4.0,
           "value": "F:(3,5,b7,9,11,13)",
-=======
-          "duration": 4.0,
-          "value": "Bb:(3,5,6)",
->>>>>>> 5725112b
-          "confidence": 1
-        },
-        {
-          "time": 5.0,
-          "duration": 4.0,
-          "value": "Bb:(3,5,6)",
-          "confidence": 1
-        },
-        {
-          "time": 6.0,
-          "duration": 4.0,
-          "value": "Bb:(3,5,6)",
-          "confidence": 1
-        },
-        {
-          "time": 7.0,
-          "duration": 4.0,
-          "value": "Bb:(3,5,6)",
-          "confidence": 1
-        },
-        {
-          "time": 8.0,
-          "duration": 4.0,
-<<<<<<< HEAD
-          "value": "Bb:(3,5,6)",
-=======
-          "value": "F:(3,5,6)",
->>>>>>> 5725112b
-          "confidence": 1
-        },
-        {
-          "time": 9.0,
-          "duration": 4.0,
-          "value": "F:(3,5,6)",
-          "confidence": 1
-        },
-        {
-          "time": 10.0,
-          "duration": 4.0,
-<<<<<<< HEAD
-          "value": "F:(3,5,6)",
-=======
+          "confidence": 1
+        },
+        {
+          "time": 26.0,
+          "duration": 4.0,
+          "value": "Bb:maj",
+          "confidence": 1
+        },
+        {
+          "time": 27.0,
+          "duration": 4.0,
+          "value": "B:dim",
+          "confidence": 1
+        },
+        {
+          "time": 28.0,
+          "duration": 4.0,
+          "value": "F:maj/C",
+          "confidence": 1
+        },
+        {
+          "time": 29.0,
+          "duration": 4.0,
           "value": "D:min(b7)",
->>>>>>> 5725112b
-          "confidence": 1
-        },
-        {
-          "time": 11.0,
-          "duration": 4.0,
-          "value": "D:min(b7)",
-          "confidence": 1
-        },
-        {
-          "time": 12.0,
-          "duration": 4.0,
-<<<<<<< HEAD
-          "value": "D:min(b7)",
-=======
-          "value": "G:(3,5,b7)",
->>>>>>> 5725112b
-          "confidence": 1
-        },
-        {
-          "time": 13.0,
-          "duration": 4.0,
-          "value": "G:(3,5,b7)",
-          "confidence": 1
-        },
-        {
-          "time": 14.0,
-          "duration": 4.0,
-<<<<<<< HEAD
-          "value": "G:(3,5,b7)",
-=======
-          "value": "C:(3,5,b7,9,11,13)",
->>>>>>> 5725112b
-          "confidence": 1
-        },
-        {
-          "time": 15.0,
-          "duration": 4.0,
-          "value": "C:(3,5,b7,9,11,13)",
-          "confidence": 1
-        },
-        {
-          "time": 16.0,
-          "duration": 4.0,
-<<<<<<< HEAD
-          "value": "C:(3,5,b7,9,11,13)",
-=======
-          "value": "F:(3,5,6)",
->>>>>>> 5725112b
-          "confidence": 1
-        },
-        {
-          "time": 17.0,
-          "duration": 4.0,
-          "value": "F:(3,5,6)",
-          "confidence": 1
-        },
-        {
-          "time": 18.0,
-<<<<<<< HEAD
-          "duration": 4.0,
-          "value": "F:(3,5,6)",
-=======
-          "duration": 2.0,
-          "value": "G:min(b7)",
->>>>>>> 5725112b
-          "confidence": 1
-        },
-        {
-          "time": 19.0,
-          "duration": 2.0,
-<<<<<<< HEAD
-          "value": "G:min(b7)",
-          "confidence": 1
-        },
-        {
-          "time": 19.2,
-          "duration": 2.0,
-          "value": "C:(3,5,b7,9,11,13)",
-=======
-          "value": "C:(3,5,b7,9,11,13)",
-          "confidence": 1
-        },
-        {
-          "time": 19.0,
-          "duration": 2.0,
-          "value": "F:maj",
-          "confidence": 1
-        },
-        {
-          "time": 19.2,
-          "duration": 2.0,
-          "value": "F:(3,5,b7,9,11,13)",
->>>>>>> 5725112b
-          "confidence": 1
-        },
-        {
-          "time": 20.0,
-<<<<<<< HEAD
-          "duration": 2.0,
-          "value": "F:maj",
-          "confidence": 1
-        },
-        {
-          "time": 20.2,
-          "duration": 2.0,
-          "value": "F:(3,5,b7,9,11,13)",
-=======
-          "duration": 4.0,
-          "value": "Bb:(3,5,6)",
->>>>>>> 5725112b
-          "confidence": 1
-        },
-        {
-          "time": 21.0,
-          "duration": 4.0,
-          "value": "Bb:(3,5,6)",
-          "confidence": 1
-        },
-        {
-          "time": 22.0,
-          "duration": 4.0,
-          "value": "Bb:(3,5,6)",
-          "confidence": 1
-        },
-        {
-          "time": 23.0,
-          "duration": 4.0,
-          "value": "Bb:(3,5,6)",
-          "confidence": 1
-        },
-        {
-          "time": 24.0,
-          "duration": 4.0,
-<<<<<<< HEAD
-          "value": "Bb:(3,5,6)",
-=======
-          "value": "F:(3,5,6)",
->>>>>>> 5725112b
-          "confidence": 1
-        },
-        {
-          "time": 25.0,
-          "duration": 4.0,
-<<<<<<< HEAD
-          "value": "F:(3,5,6)",
-=======
-          "value": "F:(3,5,b7,9,11,13)",
->>>>>>> 5725112b
-          "confidence": 1
-        },
-        {
-          "time": 26.0,
-          "duration": 4.0,
-<<<<<<< HEAD
-          "value": "F:(3,5,b7,9,11,13)",
-=======
-          "value": "Bb:maj",
->>>>>>> 5725112b
-          "confidence": 1
-        },
-        {
-          "time": 27.0,
-          "duration": 4.0,
-<<<<<<< HEAD
-          "value": "Bb:maj",
-=======
-          "value": "B:dim",
->>>>>>> 5725112b
-          "confidence": 1
-        },
-        {
-          "time": 28.0,
-          "duration": 4.0,
-<<<<<<< HEAD
-          "value": "B:dim",
-=======
-          "value": "F:maj/C",
->>>>>>> 5725112b
-          "confidence": 1
-        },
-        {
-          "time": 29.0,
-          "duration": 4.0,
-<<<<<<< HEAD
-          "value": "F:maj/C",
-=======
-          "value": "D:min(b7)",
->>>>>>> 5725112b
           "confidence": 1
         },
         {
           "time": 30.0,
-<<<<<<< HEAD
-          "duration": 4.0,
-          "value": "D:min(b7)",
-=======
           "duration": 2.0,
           "value": "G:(3,5,b7,9)",
->>>>>>> 5725112b
           "confidence": 1
         },
         {
           "time": 30.2,
           "duration": 2.0,
-<<<<<<< HEAD
-          "value": "G:(3,5,b7,9)",
-          "confidence": 1
-        },
-        {
-          "time": 31.2,
-          "duration": 2.0,
-          "value": "C:(3,5,b7,9,11,13)",
-=======
           "value": "C:(3,5,b7,9,11,13)",
           "confidence": 1
         },
@@ -344,22 +236,12 @@
           "time": 31.0,
           "duration": 4.0,
           "value": "F:maj",
->>>>>>> 5725112b
           "confidence": 1
         },
         {
           "time": 32.0,
           "duration": 4.0,
           "value": "F:maj",
-<<<<<<< HEAD
-          "confidence": 1
-        },
-        {
-          "time": 33.0,
-          "duration": 4.0,
-          "value": "F:maj",
-=======
->>>>>>> 5725112b
           "confidence": 1
         }
       ],
