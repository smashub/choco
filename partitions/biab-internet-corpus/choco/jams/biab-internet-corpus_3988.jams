{
  "annotations": [
    {
      "annotation_metadata": {
        "curator": {
          "name": "",
          "email": ""
        },
        "annotator": {},
        "version": "",
        "corpus": "biab_internet_corpus",
        "annotation_tools": "",
        "annotation_rules": "",
        "validation": "",
        "data_source": ""
      },
      "namespace": "chord",
      "data": [
        {
          "time": 0.0,
          "duration": 4.0,
          "value": "F:(3,5,6)",
          "confidence": 1
        },
        {
          "time": 1.0,
          "duration": 4.0,
          "value": "F:(3,5,6)",
          "confidence": 1
        },
        {
          "time": 2.0,
          "duration": 4.0,
<<<<<<< HEAD
          "value": "F:(3,5,6)",
=======
          "value": "C:(3,5,b7)",
>>>>>>> 5725112b
          "confidence": 1
        },
        {
          "time": 3.0,
          "duration": 4.0,
<<<<<<< HEAD
          "value": "C:(3,5,b7)",
=======
          "value": "F:(3,5,6)",
>>>>>>> 5725112b
          "confidence": 1
        },
        {
          "time": 4.0,
          "duration": 4.0,
<<<<<<< HEAD
          "value": "F:(3,5,6)",
=======
          "value": "Bb:(3,5,6)",
>>>>>>> 5725112b
          "confidence": 1
        },
        {
          "time": 5.0,
          "duration": 4.0,
          "value": "Bb:(3,5,6)",
          "confidence": 1
        },
        {
          "time": 6.0,
          "duration": 4.0,
          "value": "Bb:(3,5,6)",
          "confidence": 1
        },
        {
          "time": 7.0,
          "duration": 4.0,
          "value": "Bb:(3,5,6)",
          "confidence": 1
        },
        {
          "time": 8.0,
          "duration": 4.0,
<<<<<<< HEAD
          "value": "Bb:(3,5,6)",
=======
          "value": "F:(3,5,6)",
>>>>>>> 5725112b
          "confidence": 1
        },
        {
          "time": 9.0,
          "duration": 4.0,
          "value": "F:(3,5,6)",
          "confidence": 1
        },
        {
          "time": 10.0,
          "duration": 4.0,
          "value": "F:(3,5,6)",
          "confidence": 1
        },
        {
          "time": 11.0,
          "duration": 4.0,
          "value": "F:(3,5,6)",
          "confidence": 1
        },
        {
          "time": 12.0,
<<<<<<< HEAD
          "duration": 4.0,
          "value": "F:(3,5,6)",
=======
          "duration": 2.0,
          "value": "C:(3,5,6)/E",
          "confidence": 1
        },
        {
          "time": 12.2,
          "duration": 2.0,
          "value": "Eb:dim",
>>>>>>> 5725112b
          "confidence": 1
        },
        {
          "time": 13.0,
          "duration": 2.0,
<<<<<<< HEAD
          "value": "C:(3,5,6)/E",
=======
          "value": "G:(3,5,b7)/D",
>>>>>>> 5725112b
          "confidence": 1
        },
        {
          "time": 13.2,
          "duration": 2.0,
<<<<<<< HEAD
          "value": "Eb:dim",
=======
          "value": "G:(3,5,b7,9)",
>>>>>>> 5725112b
          "confidence": 1
        },
        {
          "time": 14.0,
<<<<<<< HEAD
          "duration": 2.0,
          "value": "G:(3,5,b7)/D",
          "confidence": 1
        },
        {
          "time": 14.2,
          "duration": 2.0,
          "value": "G:(3,5,b7,9)",
=======
          "duration": 4.0,
          "value": "C:maj",
>>>>>>> 5725112b
          "confidence": 1
        },
        {
          "time": 15.0,
          "duration": 4.0,
<<<<<<< HEAD
          "value": "C:maj",
=======
          "value": "C:(3,5,b7)",
>>>>>>> 5725112b
          "confidence": 1
        },
        {
          "time": 16.0,
          "duration": 4.0,
<<<<<<< HEAD
          "value": "C:(3,5,b7)",
=======
          "value": "F:(3,5,6)",
>>>>>>> 5725112b
          "confidence": 1
        },
        {
          "time": 17.0,
          "duration": 4.0,
          "value": "F:(3,5,6)",
          "confidence": 1
        },
        {
          "time": 18.0,
          "duration": 4.0,
<<<<<<< HEAD
          "value": "F:(3,5,6)",
=======
          "value": "C:(3,5,b7)",
>>>>>>> 5725112b
          "confidence": 1
        },
        {
          "time": 19.0,
          "duration": 4.0,
<<<<<<< HEAD
          "value": "C:(3,5,b7)",
=======
          "value": "F:(3,5,6)",
>>>>>>> 5725112b
          "confidence": 1
        },
        {
          "time": 20.0,
          "duration": 4.0,
<<<<<<< HEAD
          "value": "F:(3,5,6)",
=======
          "value": "Bb:(3,5,6)",
>>>>>>> 5725112b
          "confidence": 1
        },
        {
          "time": 21.0,
          "duration": 4.0,
          "value": "Bb:(3,5,6)",
          "confidence": 1
        },
        {
          "time": 22.0,
          "duration": 4.0,
          "value": "Bb:(3,5,6)",
          "confidence": 1
        },
        {
          "time": 23.0,
          "duration": 4.0,
          "value": "Bb:(3,5,6)",
          "confidence": 1
        },
        {
          "time": 24.0,
          "duration": 4.0,
<<<<<<< HEAD
          "value": "Bb:(3,5,6)",
          "confidence": 1
        },
        {
          "time": 25.0,
          "duration": 4.0,
=======
>>>>>>> 5725112b
          "value": "F:(3,5,6)",
          "confidence": 1
        },
        {
<<<<<<< HEAD
          "time": 26.0,
=======
          "time": 25.0,
>>>>>>> 5725112b
          "duration": 4.0,
          "value": "F:(3,5,b7)",
          "confidence": 1
        },
        {
<<<<<<< HEAD
          "time": 27.0,
=======
          "time": 26.0,
>>>>>>> 5725112b
          "duration": 4.0,
          "value": "Bb:maj",
          "confidence": 1
        },
        {
<<<<<<< HEAD
          "time": 28.0,
=======
          "time": 27.0,
>>>>>>> 5725112b
          "duration": 4.0,
          "value": "B:dim",
          "confidence": 1
        },
        {
<<<<<<< HEAD
          "time": 29.0,
=======
          "time": 28.0,
>>>>>>> 5725112b
          "duration": 4.0,
          "value": "F:maj/C",
          "confidence": 1
        },
        {
<<<<<<< HEAD
          "time": 30.0,
=======
          "time": 29.0,
>>>>>>> 5725112b
          "duration": 2.0,
          "value": "F:maj/C",
          "confidence": 1
        },
        {
<<<<<<< HEAD
          "time": 30.2,
=======
          "time": 29.2,
>>>>>>> 5725112b
          "duration": 2.0,
          "value": "F:min(6)",
          "confidence": 1
        },
        {
<<<<<<< HEAD
          "time": 31.0,
=======
          "time": 30.0,
>>>>>>> 5725112b
          "duration": 4.0,
          "value": "C:(3,5,b7)",
          "confidence": 1
        },
        {
<<<<<<< HEAD
          "time": 32.0,
=======
          "time": 31.0,
>>>>>>> 5725112b
          "duration": 4.0,
          "value": "F:(3,5,6)",
          "confidence": 1
        },
        {
<<<<<<< HEAD
          "time": 33.0,
=======
          "time": 32.0,
>>>>>>> 5725112b
          "duration": 4.0,
          "value": "F:(3,5,6)",
          "confidence": 1
        }
      ],
      "sandbox": {},
      "time": 0,
      "duration": 132.0
    },
    {
      "annotation_metadata": {
        "curator": {
          "name": "",
          "email": ""
        },
        "annotator": {},
        "version": "",
        "corpus": "biab_internet_corpus",
        "annotation_tools": "",
        "annotation_rules": "",
        "validation": "",
        "data_source": ""
      },
      "namespace": "key_mode",
      "data": [
        {
          "time": 0.0,
          "duration": 132.0,
          "value": "F",
          "confidence": 1
        }
      ],
      "sandbox": {},
      "time": 0,
      "duration": 132.0
    }
  ],
  "file_metadata": {
    "title": "Alexander's Rag Time Band",
    "artist": "",
    "release": "",
    "duration": 132.0,
    "identifiers": {},
    "jams_version": "0.3.4"
  },
  "sandbox": {
    "expanded": false
  }
}<|MERGE_RESOLUTION|>--- conflicted
+++ resolved
@@ -31,31 +31,19 @@
         {
           "time": 2.0,
           "duration": 4.0,
-<<<<<<< HEAD
-          "value": "F:(3,5,6)",
-=======
-          "value": "C:(3,5,b7)",
->>>>>>> 5725112b
+          "value": "C:(3,5,b7)",
           "confidence": 1
         },
         {
           "time": 3.0,
           "duration": 4.0,
-<<<<<<< HEAD
-          "value": "C:(3,5,b7)",
-=======
-          "value": "F:(3,5,6)",
->>>>>>> 5725112b
+          "value": "F:(3,5,6)",
           "confidence": 1
         },
         {
           "time": 4.0,
           "duration": 4.0,
-<<<<<<< HEAD
-          "value": "F:(3,5,6)",
-=======
-          "value": "Bb:(3,5,6)",
->>>>>>> 5725112b
+          "value": "Bb:(3,5,6)",
           "confidence": 1
         },
         {
@@ -79,11 +67,7 @@
         {
           "time": 8.0,
           "duration": 4.0,
-<<<<<<< HEAD
-          "value": "Bb:(3,5,6)",
-=======
-          "value": "F:(3,5,6)",
->>>>>>> 5725112b
+          "value": "F:(3,5,6)",
           "confidence": 1
         },
         {
@@ -106,10 +90,6 @@
         },
         {
           "time": 12.0,
-<<<<<<< HEAD
-          "duration": 4.0,
-          "value": "F:(3,5,6)",
-=======
           "duration": 2.0,
           "value": "C:(3,5,6)/E",
           "confidence": 1
@@ -118,64 +98,36 @@
           "time": 12.2,
           "duration": 2.0,
           "value": "Eb:dim",
->>>>>>> 5725112b
           "confidence": 1
         },
         {
           "time": 13.0,
           "duration": 2.0,
-<<<<<<< HEAD
-          "value": "C:(3,5,6)/E",
-=======
           "value": "G:(3,5,b7)/D",
->>>>>>> 5725112b
           "confidence": 1
         },
         {
           "time": 13.2,
           "duration": 2.0,
-<<<<<<< HEAD
-          "value": "Eb:dim",
-=======
           "value": "G:(3,5,b7,9)",
->>>>>>> 5725112b
           "confidence": 1
         },
         {
           "time": 14.0,
-<<<<<<< HEAD
-          "duration": 2.0,
-          "value": "G:(3,5,b7)/D",
-          "confidence": 1
-        },
-        {
-          "time": 14.2,
-          "duration": 2.0,
-          "value": "G:(3,5,b7,9)",
-=======
           "duration": 4.0,
           "value": "C:maj",
->>>>>>> 5725112b
           "confidence": 1
         },
         {
           "time": 15.0,
           "duration": 4.0,
-<<<<<<< HEAD
-          "value": "C:maj",
-=======
-          "value": "C:(3,5,b7)",
->>>>>>> 5725112b
+          "value": "C:(3,5,b7)",
           "confidence": 1
         },
         {
           "time": 16.0,
           "duration": 4.0,
-<<<<<<< HEAD
-          "value": "C:(3,5,b7)",
-=======
-          "value": "F:(3,5,6)",
->>>>>>> 5725112b
+          "value": "F:(3,5,6)",
           "confidence": 1
         },
         {
@@ -187,31 +139,19 @@
         {
           "time": 18.0,
           "duration": 4.0,
-<<<<<<< HEAD
-          "value": "F:(3,5,6)",
-=======
-          "value": "C:(3,5,b7)",
->>>>>>> 5725112b
+          "value": "C:(3,5,b7)",
           "confidence": 1
         },
         {
           "time": 19.0,
           "duration": 4.0,
-<<<<<<< HEAD
-          "value": "C:(3,5,b7)",
-=======
-          "value": "F:(3,5,6)",
->>>>>>> 5725112b
+          "value": "F:(3,5,6)",
           "confidence": 1
         },
         {
           "time": 20.0,
           "duration": 4.0,
-<<<<<<< HEAD
-          "value": "F:(3,5,6)",
-=======
-          "value": "Bb:(3,5,6)",
->>>>>>> 5725112b
+          "value": "Bb:(3,5,6)",
           "confidence": 1
         },
         {
@@ -235,104 +175,59 @@
         {
           "time": 24.0,
           "duration": 4.0,
-<<<<<<< HEAD
-          "value": "Bb:(3,5,6)",
+          "value": "F:(3,5,6)",
           "confidence": 1
         },
         {
           "time": 25.0,
           "duration": 4.0,
-=======
->>>>>>> 5725112b
-          "value": "F:(3,5,6)",
-          "confidence": 1
-        },
-        {
-<<<<<<< HEAD
+          "value": "F:(3,5,b7)",
+          "confidence": 1
+        },
+        {
           "time": 26.0,
-=======
-          "time": 25.0,
->>>>>>> 5725112b
-          "duration": 4.0,
-          "value": "F:(3,5,b7)",
-          "confidence": 1
-        },
-        {
-<<<<<<< HEAD
+          "duration": 4.0,
+          "value": "Bb:maj",
+          "confidence": 1
+        },
+        {
           "time": 27.0,
-=======
-          "time": 26.0,
->>>>>>> 5725112b
-          "duration": 4.0,
-          "value": "Bb:maj",
-          "confidence": 1
-        },
-        {
-<<<<<<< HEAD
+          "duration": 4.0,
+          "value": "B:dim",
+          "confidence": 1
+        },
+        {
           "time": 28.0,
-=======
-          "time": 27.0,
->>>>>>> 5725112b
-          "duration": 4.0,
-          "value": "B:dim",
-          "confidence": 1
-        },
-        {
-<<<<<<< HEAD
+          "duration": 4.0,
+          "value": "F:maj/C",
+          "confidence": 1
+        },
+        {
           "time": 29.0,
-=======
-          "time": 28.0,
->>>>>>> 5725112b
-          "duration": 4.0,
+          "duration": 2.0,
           "value": "F:maj/C",
           "confidence": 1
         },
         {
-<<<<<<< HEAD
+          "time": 29.2,
+          "duration": 2.0,
+          "value": "F:min(6)",
+          "confidence": 1
+        },
+        {
           "time": 30.0,
-=======
-          "time": 29.0,
->>>>>>> 5725112b
-          "duration": 2.0,
-          "value": "F:maj/C",
-          "confidence": 1
-        },
-        {
-<<<<<<< HEAD
-          "time": 30.2,
-=======
-          "time": 29.2,
->>>>>>> 5725112b
-          "duration": 2.0,
-          "value": "F:min(6)",
-          "confidence": 1
-        },
-        {
-<<<<<<< HEAD
+          "duration": 4.0,
+          "value": "C:(3,5,b7)",
+          "confidence": 1
+        },
+        {
           "time": 31.0,
-=======
-          "time": 30.0,
->>>>>>> 5725112b
-          "duration": 4.0,
-          "value": "C:(3,5,b7)",
-          "confidence": 1
-        },
-        {
-<<<<<<< HEAD
+          "duration": 4.0,
+          "value": "F:(3,5,6)",
+          "confidence": 1
+        },
+        {
           "time": 32.0,
-=======
-          "time": 31.0,
->>>>>>> 5725112b
-          "duration": 4.0,
-          "value": "F:(3,5,6)",
-          "confidence": 1
-        },
-        {
-<<<<<<< HEAD
-          "time": 33.0,
-=======
-          "time": 32.0,
->>>>>>> 5725112b
           "duration": 4.0,
           "value": "F:(3,5,6)",
           "confidence": 1
