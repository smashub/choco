--- conflicted
+++ resolved
@@ -41,15 +41,12 @@
           "confidence": 1
         },
         {
-<<<<<<< HEAD
-=======
           "time": 3.0,
           "duration": 4.0,
           "value": "A:(3,5,b7)",
           "confidence": 1
         },
         {
->>>>>>> 5725112b
           "time": 4.0,
           "duration": 4.0,
           "value": "A:(3,5,b7)",
@@ -64,11 +61,7 @@
         {
           "time": 6.0,
           "duration": 4.0,
-<<<<<<< HEAD
-          "value": "A:(3,5,b7)",
-=======
-          "value": "D:(3,5,6)",
->>>>>>> 5725112b
+          "value": "D:(3,5,6)",
           "confidence": 1
         },
         {
@@ -80,11 +73,7 @@
         {
           "time": 8.0,
           "duration": 4.0,
-<<<<<<< HEAD
-          "value": "D:(3,5,6)",
-=======
-          "value": "E:(3,5,b7)",
->>>>>>> 5725112b
+          "value": "E:(3,5,b7)",
           "confidence": 1
         },
         {
@@ -108,11 +97,7 @@
         {
           "time": 12.0,
           "duration": 4.0,
-<<<<<<< HEAD
-          "value": "E:(3,5,b7)",
-=======
-          "value": "A:(3,5,b7)",
->>>>>>> 5725112b
+          "value": "A:(3,5,b7)",
           "confidence": 1
         },
         {
@@ -124,11 +109,7 @@
         {
           "time": 14.0,
           "duration": 4.0,
-<<<<<<< HEAD
-          "value": "A:(3,5,b7)",
-=======
           "value": "B:min",
->>>>>>> 5725112b
           "confidence": 1
         },
         {
@@ -140,11 +121,7 @@
         {
           "time": 16.0,
           "duration": 4.0,
-<<<<<<< HEAD
-          "value": "B:min",
-=======
-          "value": "E:(3,5,b7)",
->>>>>>> 5725112b
+          "value": "E:(3,5,b7)",
           "confidence": 1
         },
         {
@@ -156,11 +133,7 @@
         {
           "time": 18.0,
           "duration": 4.0,
-<<<<<<< HEAD
-          "value": "E:(3,5,b7)",
-=======
-          "value": "A:(3,5,b7)",
->>>>>>> 5725112b
+          "value": "A:(3,5,b7)",
           "confidence": 1
         },
         {
@@ -172,11 +145,7 @@
         {
           "time": 20.0,
           "duration": 4.0,
-<<<<<<< HEAD
-          "value": "A:(3,5,b7)",
-=======
-          "value": "D:maj",
->>>>>>> 5725112b
+          "value": "D:maj",
           "confidence": 1
         },
         {
@@ -188,11 +157,7 @@
         {
           "time": 22.0,
           "duration": 4.0,
-<<<<<<< HEAD
-          "value": "D:maj",
-=======
-          "value": "D:(3,5,6)",
->>>>>>> 5725112b
+          "value": "D:(3,5,6)",
           "confidence": 1
         },
         {
@@ -204,11 +169,7 @@
         {
           "time": 24.0,
           "duration": 4.0,
-<<<<<<< HEAD
-          "value": "D:(3,5,6)",
-=======
-          "value": "E:(3,5,b7)",
->>>>>>> 5725112b
+          "value": "E:(3,5,b7)",
           "confidence": 1
         },
         {
@@ -232,29 +193,17 @@
         {
           "time": 28.0,
           "duration": 4.0,
-<<<<<<< HEAD
-          "value": "E:(3,5,b7)",
-=======
           "value": "G:maj",
->>>>>>> 5725112b
           "confidence": 1
         },
         {
           "time": 29.0,
           "duration": 4.0,
-<<<<<<< HEAD
-          "value": "G:maj",
-=======
           "value": "G#:dim/Eb",
->>>>>>> 5725112b
           "confidence": 1
         },
         {
           "time": 30.0,
-<<<<<<< HEAD
-          "duration": 4.0,
-          "value": "G#:dim/Eb",
-=======
           "duration": 2.0,
           "value": "D:maj",
           "confidence": 1
@@ -263,60 +212,30 @@
           "time": 30.2,
           "duration": 2.0,
           "value": "C:(3,5,b7)",
->>>>>>> 5725112b
           "confidence": 1
         },
         {
           "time": 31.0,
-<<<<<<< HEAD
-          "duration": 2.0,
-          "value": "D:maj",
-          "confidence": 1
-        },
-        {
-          "time": 31.2,
-          "duration": 2.0,
-          "value": "C:(3,5,b7)",
+          "duration": 4.0,
+          "value": "B:(3,5,b7)",
           "confidence": 1
         },
         {
           "time": 32.0,
           "duration": 4.0,
-          "value": "B:(3,5,b7)",
+          "value": "E:(3,5,b7)",
           "confidence": 1
         },
         {
           "time": 33.0,
           "duration": 4.0,
-          "value": "E:(3,5,b7)",
+          "value": "A:(3,5,b7)",
           "confidence": 1
         },
         {
           "time": 34.0,
           "duration": 4.0,
-          "value": "A:(3,5,b7)",
-=======
-          "duration": 4.0,
-          "value": "B:(3,5,b7)",
-          "confidence": 1
-        },
-        {
-          "time": 32.0,
-          "duration": 4.0,
-          "value": "E:(3,5,b7)",
-          "confidence": 1
-        },
-        {
-          "time": 33.0,
-          "duration": 4.0,
-          "value": "A:(3,5,b7)",
-          "confidence": 1
-        },
-        {
-          "time": 34.0,
-          "duration": 4.0,
-          "value": "D:maj",
->>>>>>> 5725112b
+          "value": "D:maj",
           "confidence": 1
         },
         {
@@ -327,15 +246,6 @@
         },
         {
           "time": 36.0,
-<<<<<<< HEAD
-          "duration": 4.0,
-          "value": "D:maj",
-          "confidence": 1
-        },
-        {
-          "time": 37.0,
-=======
->>>>>>> 5725112b
           "duration": 4.0,
           "value": "D:maj",
           "confidence": 1
