{
  "annotations": [
    {
      "annotation_metadata": {
        "curator": {
          "name": "",
          "email": ""
        },
        "annotator": {},
        "version": "",
        "corpus": "biab_internet_corpus",
        "annotation_tools": "",
        "annotation_rules": "",
        "validation": "",
        "data_source": ""
      },
      "namespace": "chord",
      "data": [
        {
<<<<<<< HEAD
          "time": 1.0,
=======
          "time": 0.0,
>>>>>>> 5725112b
          "duration": 4.0,
          "value": "F:maj",
          "confidence": 1
        },
        {
<<<<<<< HEAD
          "time": 2.0,
=======
          "time": 1.0,
>>>>>>> 5725112b
          "duration": 2.0,
          "value": "G:min(b7)",
          "confidence": 1
        },
        {
<<<<<<< HEAD
          "time": 2.2,
=======
          "time": 1.2,
>>>>>>> 5725112b
          "duration": 2.0,
          "value": "C:(3,5,b7)",
          "confidence": 1
        },
        {
<<<<<<< HEAD
          "time": 3.0,
=======
          "time": 2.0,
>>>>>>> 5725112b
          "duration": 2.0,
          "value": "F:maj",
          "confidence": 1
        },
        {
<<<<<<< HEAD
          "time": 3.2,
=======
          "time": 2.2,
>>>>>>> 5725112b
          "duration": 2.0,
          "value": "G:min(b7)",
          "confidence": 1
        },
        {
<<<<<<< HEAD
          "time": 4.0,
=======
          "time": 3.0,
>>>>>>> 5725112b
          "duration": 2.0,
          "value": "C:min(b7)",
          "confidence": 1
        },
        {
<<<<<<< HEAD
          "time": 4.2,
=======
          "time": 3.2,
>>>>>>> 5725112b
          "duration": 2.0,
          "value": "F:(3,#5)",
          "confidence": 1
        },
        {
<<<<<<< HEAD
          "time": 5.0,
=======
          "time": 4.0,
>>>>>>> 5725112b
          "duration": 4.0,
          "value": "Bb:(3,5,b7)",
          "confidence": 1
        },
        {
<<<<<<< HEAD
          "time": 6.0,
=======
          "time": 5.0,
>>>>>>> 5725112b
          "duration": 2.0,
          "value": "Bb:min(b7)",
          "confidence": 1
        },
        {
<<<<<<< HEAD
          "time": 6.2,
=======
          "time": 5.2,
>>>>>>> 5725112b
          "duration": 2.0,
          "value": "Eb:(3,5,b7)",
          "confidence": 1
        },
        {
<<<<<<< HEAD
          "time": 7.0,
=======
          "time": 6.0,
>>>>>>> 5725112b
          "duration": 2.0,
          "value": "F:maj",
          "confidence": 1
        },
        {
<<<<<<< HEAD
          "time": 7.2,
=======
          "time": 6.2,
>>>>>>> 5725112b
          "duration": 2.0,
          "value": "G:min(b7)",
          "confidence": 1
        },
        {
<<<<<<< HEAD
          "time": 8.0,
=======
          "time": 7.0,
>>>>>>> 5725112b
          "duration": 2.0,
          "value": "A:min(b7)",
          "confidence": 1
        },
        {
<<<<<<< HEAD
          "time": 8.2,
=======
          "time": 7.2,
>>>>>>> 5725112b
          "duration": 2.0,
          "value": "D:(3,5,b7)",
          "confidence": 1
        },
        {
<<<<<<< HEAD
          "time": 9.0,
=======
          "time": 8.0,
>>>>>>> 5725112b
          "duration": 4.0,
          "value": "G:min(b7)",
          "confidence": 1
        },
        {
<<<<<<< HEAD
          "time": 10.0,
=======
          "time": 9.0,
>>>>>>> 5725112b
          "duration": 2.0,
          "value": "G:min(b7)",
          "confidence": 1
        },
        {
<<<<<<< HEAD
          "time": 10.2,
=======
          "time": 9.2,
>>>>>>> 5725112b
          "duration": 2.0,
          "value": "C:(3,5,b7)",
          "confidence": 1
        },
        {
<<<<<<< HEAD
          "time": 11.0,
=======
          "time": 10.0,
>>>>>>> 5725112b
          "duration": 2.0,
          "value": "F:maj",
          "confidence": 1
        },
        {
<<<<<<< HEAD
          "time": 11.2,
=======
          "time": 10.2,
>>>>>>> 5725112b
          "duration": 2.0,
          "value": "D:(3,5,b7)",
          "confidence": 1
        },
        {
<<<<<<< HEAD
          "time": 12.0,
=======
          "time": 11.0,
>>>>>>> 5725112b
          "duration": 2.0,
          "value": "G:min(b7)",
          "confidence": 1
        },
        {
<<<<<<< HEAD
          "time": 12.2,
=======
          "time": 11.2,
>>>>>>> 5725112b
          "duration": 2.0,
          "value": "C:(3,5,b7)",
          "confidence": 1
        }
      ],
      "sandbox": {},
      "time": 0,
      "duration": 50.0
    },
    {
      "annotation_metadata": {
        "curator": {
          "name": "",
          "email": ""
        },
        "annotator": {},
        "version": "",
        "corpus": "biab_internet_corpus",
        "annotation_tools": "",
        "annotation_rules": "",
        "validation": "",
        "data_source": ""
      },
      "namespace": "key_mode",
      "data": [
        {
          "time": 0.0,
          "duration": 50.0,
          "value": "F",
          "confidence": 1
        }
      ],
      "sandbox": {},
      "time": 0,
      "duration": 50.0
    }
  ],
  "file_metadata": {
    "title": "Au Privave",
    "artist": "",
    "release": "",
    "duration": 50.0,
    "identifiers": {},
    "jams_version": "0.3.4"
  },
  "sandbox": {
    "expanded": false
  }
}<|MERGE_RESOLUTION|>--- conflicted
+++ resolved
@@ -17,211 +17,127 @@
       "namespace": "chord",
       "data": [
         {
-<<<<<<< HEAD
-          "time": 1.0,
-=======
           "time": 0.0,
->>>>>>> 5725112b
           "duration": 4.0,
           "value": "F:maj",
           "confidence": 1
         },
         {
-<<<<<<< HEAD
-          "time": 2.0,
-=======
           "time": 1.0,
->>>>>>> 5725112b
           "duration": 2.0,
           "value": "G:min(b7)",
           "confidence": 1
         },
         {
-<<<<<<< HEAD
-          "time": 2.2,
-=======
           "time": 1.2,
->>>>>>> 5725112b
           "duration": 2.0,
           "value": "C:(3,5,b7)",
           "confidence": 1
         },
         {
-<<<<<<< HEAD
-          "time": 3.0,
-=======
           "time": 2.0,
->>>>>>> 5725112b
           "duration": 2.0,
           "value": "F:maj",
           "confidence": 1
         },
         {
-<<<<<<< HEAD
-          "time": 3.2,
-=======
           "time": 2.2,
->>>>>>> 5725112b
           "duration": 2.0,
           "value": "G:min(b7)",
           "confidence": 1
         },
         {
-<<<<<<< HEAD
-          "time": 4.0,
-=======
           "time": 3.0,
->>>>>>> 5725112b
           "duration": 2.0,
           "value": "C:min(b7)",
           "confidence": 1
         },
         {
-<<<<<<< HEAD
-          "time": 4.2,
-=======
           "time": 3.2,
->>>>>>> 5725112b
           "duration": 2.0,
           "value": "F:(3,#5)",
           "confidence": 1
         },
         {
-<<<<<<< HEAD
-          "time": 5.0,
-=======
           "time": 4.0,
->>>>>>> 5725112b
           "duration": 4.0,
           "value": "Bb:(3,5,b7)",
           "confidence": 1
         },
         {
-<<<<<<< HEAD
-          "time": 6.0,
-=======
           "time": 5.0,
->>>>>>> 5725112b
           "duration": 2.0,
           "value": "Bb:min(b7)",
           "confidence": 1
         },
         {
-<<<<<<< HEAD
-          "time": 6.2,
-=======
           "time": 5.2,
->>>>>>> 5725112b
           "duration": 2.0,
           "value": "Eb:(3,5,b7)",
           "confidence": 1
         },
         {
-<<<<<<< HEAD
-          "time": 7.0,
-=======
           "time": 6.0,
->>>>>>> 5725112b
           "duration": 2.0,
           "value": "F:maj",
           "confidence": 1
         },
         {
-<<<<<<< HEAD
-          "time": 7.2,
-=======
           "time": 6.2,
->>>>>>> 5725112b
           "duration": 2.0,
           "value": "G:min(b7)",
           "confidence": 1
         },
         {
-<<<<<<< HEAD
-          "time": 8.0,
-=======
           "time": 7.0,
->>>>>>> 5725112b
           "duration": 2.0,
           "value": "A:min(b7)",
           "confidence": 1
         },
         {
-<<<<<<< HEAD
-          "time": 8.2,
-=======
           "time": 7.2,
->>>>>>> 5725112b
           "duration": 2.0,
           "value": "D:(3,5,b7)",
           "confidence": 1
         },
         {
-<<<<<<< HEAD
-          "time": 9.0,
-=======
           "time": 8.0,
->>>>>>> 5725112b
           "duration": 4.0,
           "value": "G:min(b7)",
           "confidence": 1
         },
         {
-<<<<<<< HEAD
-          "time": 10.0,
-=======
           "time": 9.0,
->>>>>>> 5725112b
           "duration": 2.0,
           "value": "G:min(b7)",
           "confidence": 1
         },
         {
-<<<<<<< HEAD
-          "time": 10.2,
-=======
           "time": 9.2,
->>>>>>> 5725112b
           "duration": 2.0,
           "value": "C:(3,5,b7)",
           "confidence": 1
         },
         {
-<<<<<<< HEAD
-          "time": 11.0,
-=======
           "time": 10.0,
->>>>>>> 5725112b
           "duration": 2.0,
           "value": "F:maj",
           "confidence": 1
         },
         {
-<<<<<<< HEAD
-          "time": 11.2,
-=======
           "time": 10.2,
->>>>>>> 5725112b
           "duration": 2.0,
           "value": "D:(3,5,b7)",
           "confidence": 1
         },
         {
-<<<<<<< HEAD
-          "time": 12.0,
-=======
           "time": 11.0,
->>>>>>> 5725112b
           "duration": 2.0,
           "value": "G:min(b7)",
           "confidence": 1
         },
         {
-<<<<<<< HEAD
-          "time": 12.2,
-=======
           "time": 11.2,
->>>>>>> 5725112b
           "duration": 2.0,
           "value": "C:(3,5,b7)",
           "confidence": 1
