--- conflicted
+++ resolved
@@ -23,53 +23,37 @@
           "confidence": 1
         },
         {
-<<<<<<< HEAD
+          "time": 0.1,
+          "duration": 1.0,
+          "value": "G:maj/B",
+          "confidence": 1
+        },
+        {
+          "time": 0.2,
+          "duration": 1.0,
+          "value": "C:maj/Bb",
+          "confidence": 1
+        },
+        {
+          "time": 0.3,
+          "duration": 1.0,
+          "value": "F:maj/A",
+          "confidence": 1
+        },
+        {
+          "time": 1.0,
+          "duration": 1.0,
+          "value": "D:(3,5,b7)/Ab",
+          "confidence": 1
+        },
+        {
           "time": 1.1,
-=======
-          "time": 0.1,
->>>>>>> 5725112b
-          "duration": 1.0,
-          "value": "G:maj/B",
-          "confidence": 1
-        },
-        {
-<<<<<<< HEAD
+          "duration": 1.0,
+          "value": "G:(4,5,b7)",
+          "confidence": 1
+        },
+        {
           "time": 1.2,
-=======
-          "time": 0.2,
->>>>>>> 5725112b
-          "duration": 1.0,
-          "value": "C:maj/Bb",
-          "confidence": 1
-        },
-        {
-          "time": 0.3,
-          "duration": 1.0,
-          "value": "F:maj/A",
-          "confidence": 1
-        },
-        {
-          "time": 1.0,
-          "duration": 1.0,
-          "value": "D:(3,5,b7)/Ab",
-          "confidence": 1
-        },
-        {
-<<<<<<< HEAD
-          "time": 2.1,
-=======
-          "time": 1.1,
->>>>>>> 5725112b
-          "duration": 1.0,
-          "value": "G:(4,5,b7)",
-          "confidence": 1
-        },
-        {
-<<<<<<< HEAD
-          "time": 2.2,
-=======
-          "time": 1.2,
->>>>>>> 5725112b
           "duration": 2.0,
           "value": "G:(3,5,b7)",
           "confidence": 1
@@ -177,11 +161,7 @@
           "confidence": 1
         },
         {
-<<<<<<< HEAD
-          "time": 13.3,
-=======
           "time": 12.3,
->>>>>>> 5725112b
           "duration": 1.0,
           "value": "E:(3,5,b7,9)",
           "confidence": 1
@@ -253,21 +233,13 @@
           "confidence": 1
         },
         {
-<<<<<<< HEAD
-          "time": 20.1,
-=======
           "time": 19.1,
->>>>>>> 5725112b
           "duration": 1.0,
           "value": "Bb:(3,5,b7,9,#11)",
           "confidence": 1
         },
         {
-<<<<<<< HEAD
-          "time": 20.2,
-=======
           "time": 19.2,
->>>>>>> 5725112b
           "duration": 2.0,
           "value": "A:(3,5,b7,9)",
           "confidence": 1
@@ -399,11 +371,7 @@
           "confidence": 1
         },
         {
-<<<<<<< HEAD
-          "time": 34.3,
-=======
           "time": 33.3,
->>>>>>> 5725112b
           "duration": 1.0,
           "value": "E:(3,5,b7,9)",
           "confidence": 1
@@ -475,21 +443,13 @@
           "confidence": 1
         },
         {
-<<<<<<< HEAD
-          "time": 41.1,
-=======
           "time": 40.1,
->>>>>>> 5725112b
           "duration": 1.0,
           "value": "Bb:(3,5,b7,9,#11)",
           "confidence": 1
         },
         {
-<<<<<<< HEAD
-          "time": 41.2,
-=======
           "time": 40.2,
->>>>>>> 5725112b
           "duration": 2.0,
           "value": "A:(3,5,b7,9)",
           "confidence": 1
