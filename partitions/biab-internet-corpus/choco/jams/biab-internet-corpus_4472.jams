{
  "annotations": [
    {
      "annotation_metadata": {
        "curator": {
          "name": "",
          "email": ""
        },
        "annotator": {},
        "version": "",
        "corpus": "biab_internet_corpus",
        "annotation_tools": "",
        "annotation_rules": "",
        "validation": "",
        "data_source": ""
      },
      "namespace": "chord",
      "data": [
        {
          "time": 0.0,
          "duration": 4.0,
          "value": "Bb:(3,5,6)",
          "confidence": 1
        },
        {
          "time": 1.0,
          "duration": 4.0,
          "value": "G:(3,#5,b7)",
          "confidence": 1
        },
        {
          "time": 2.0,
          "duration": 4.0,
          "value": "C:min(b7)",
          "confidence": 1
        },
        {
          "time": 3.0,
          "duration": 4.0,
          "value": "F:(3,5,b7,9,11,13)",
          "confidence": 1
        },
        {
          "time": 4.0,
          "duration": 4.0,
          "value": "Bb:maj",
          "confidence": 1
        },
        {
          "time": 5.0,
          "duration": 4.0,
          "value": "Bb:maj",
          "confidence": 1
        },
        {
          "time": 6.0,
          "duration": 4.0,
          "value": "C:(3,5,b7)",
          "confidence": 1
        },
        {
          "time": 7.0,
          "duration": 4.0,
          "value": "C:(3,5,b7)",
          "confidence": 1
        },
        {
          "time": 8.0,
          "duration": 4.0,
          "value": "F:(3,5,b7)",
          "confidence": 1
        },
        {
          "time": 9.0,
          "duration": 4.0,
          "value": "F:(3,5,b7)",
          "confidence": 1
        },
        {
          "time": 10.0,
          "duration": 2.0,
          "value": "Bb:maj",
          "confidence": 1
        },
        {
          "time": 10.2,
          "duration": 2.0,
          "value": "B:dim",
          "confidence": 1
        },
        {
          "time": 11.0,
          "duration": 2.0,
          "value": "C:min",
          "confidence": 1
        },
        {
          "time": 11.2,
          "duration": 2.0,
          "value": "F:(3,5,b7)",
          "confidence": 1
        },
        {
          "time": 12.0,
          "duration": 4.0,
          "value": "Bb:maj",
          "confidence": 1
        },
        {
          "time": 13.0,
          "duration": 4.0,
          "value": "Bb:maj",
          "confidence": 1
        },
        {
          "time": 14.0,
          "duration": 4.0,
          "value": "A:(3,5,b7)",
          "confidence": 1
        },
        {
          "time": 15.0,
          "duration": 4.0,
          "value": "D:(3,5,b7)",
          "confidence": 1
        },
        {
          "time": 16.0,
          "duration": 4.0,
          "value": "Bb:min(6)",
          "confidence": 1
        },
        {
          "time": 17.0,
          "duration": 4.0,
<<<<<<< HEAD
          "value": "Bb:min(6)",
=======
          "value": "C:(3,5,b7)",
>>>>>>> 5725112b
          "confidence": 1
        },
        {
          "time": 18.0,
          "duration": 4.0,
          "value": "Eb:min(6)",
          "confidence": 1
        },
        {
          "time": 19.0,
          "duration": 4.0,
<<<<<<< HEAD
          "value": "Eb:min(6)",
=======
          "value": "F:(3,5,b7)",
>>>>>>> 5725112b
          "confidence": 1
        },
        {
          "time": 20.0,
          "duration": 4.0,
          "value": "Bb:maj",
          "confidence": 1
        },
        {
          "time": 21.0,
          "duration": 4.0,
          "value": "Bb:maj",
          "confidence": 1
        },
        {
          "time": 22.0,
          "duration": 4.0,
          "value": "C:(3,5,b7)",
          "confidence": 1
        },
        {
          "time": 23.0,
          "duration": 4.0,
          "value": "C:(3,5,b7)",
          "confidence": 1
        },
        {
          "time": 24.0,
          "duration": 4.0,
          "value": "F:(3,5,b7)",
          "confidence": 1
        },
        {
          "time": 25.0,
          "duration": 4.0,
          "value": "F:(3,5,b7)",
          "confidence": 1
        },
        {
          "time": 26.0,
          "duration": 4.0,
          "value": "D:(3,5,b7)",
          "confidence": 1
        },
        {
          "time": 27.0,
          "duration": 4.0,
          "value": "D:(3,5,b7)",
          "confidence": 1
        },
        {
          "time": 28.0,
          "duration": 4.0,
          "value": "Eb:maj",
          "confidence": 1
        },
        {
          "time": 29.0,
          "duration": 4.0,
          "value": "E:dim",
          "confidence": 1
        },
        {
          "time": 30.0,
<<<<<<< HEAD
          "duration": 4.0,
          "value": "E:dim",
          "confidence": 1
        },
        {
          "time": 31.0,
=======
>>>>>>> 5725112b
          "duration": 2.0,
          "value": "Bb:maj",
          "confidence": 1
        },
        {
          "time": 30.2,
          "duration": 2.0,
          "value": "F:min",
          "confidence": 1
        },
        {
          "time": 31.0,
          "duration": 4.0,
          "value": "G:(3,5,b7)",
          "confidence": 1
        },
        {
          "time": 32.0,
          "duration": 4.0,
          "value": "C:(3,5,b7)",
          "confidence": 1
        },
        {
          "time": 33.0,
          "duration": 4.0,
          "value": "F:(3,5,b7)",
          "confidence": 1
        },
        {
          "time": 34.0,
          "duration": 2.0,
          "value": "Bb:maj",
          "confidence": 1
        },
        {
          "time": 34.2,
          "duration": 2.0,
          "value": "G:min(b7)",
          "confidence": 1
        },
        {
          "time": 35.0,
          "duration": 2.0,
          "value": "C:min(b7)",
          "confidence": 1
        },
        {
          "time": 35.2,
          "duration": 2.0,
          "value": "F:(3,5,b7)",
          "confidence": 1
        },
        {
          "time": 36.0,
          "duration": 4.0,
          "value": "Bb:maj",
          "confidence": 1
        }
      ],
      "sandbox": {},
      "time": 0,
      "duration": 148.0
    },
    {
      "annotation_metadata": {
        "curator": {
          "name": "",
          "email": ""
        },
        "annotator": {},
        "version": "",
        "corpus": "biab_internet_corpus",
        "annotation_tools": "",
        "annotation_rules": "",
        "validation": "",
        "data_source": ""
      },
      "namespace": "key_mode",
      "data": [
        {
          "time": 0.0,
          "duration": 148.0,
          "value": "Bb",
          "confidence": 1
        }
      ],
      "sandbox": {},
      "time": 0,
      "duration": 148.0
    }
  ],
  "file_metadata": {
    "title": "All By Myself",
    "artist": "",
    "release": "",
    "duration": 148.0,
    "identifiers": {},
    "jams_version": "0.3.4"
  },
  "sandbox": {
    "expanded": false
  }
}<|MERGE_RESOLUTION|>--- conflicted
+++ resolved
@@ -133,11 +133,7 @@
         {
           "time": 17.0,
           "duration": 4.0,
-<<<<<<< HEAD
-          "value": "Bb:min(6)",
-=======
-          "value": "C:(3,5,b7)",
->>>>>>> 5725112b
+          "value": "C:(3,5,b7)",
           "confidence": 1
         },
         {
@@ -149,11 +145,7 @@
         {
           "time": 19.0,
           "duration": 4.0,
-<<<<<<< HEAD
-          "value": "Eb:min(6)",
-=======
-          "value": "F:(3,5,b7)",
->>>>>>> 5725112b
+          "value": "F:(3,5,b7)",
           "confidence": 1
         },
         {
@@ -218,15 +210,6 @@
         },
         {
           "time": 30.0,
-<<<<<<< HEAD
-          "duration": 4.0,
-          "value": "E:dim",
-          "confidence": 1
-        },
-        {
-          "time": 31.0,
-=======
->>>>>>> 5725112b
           "duration": 2.0,
           "value": "Bb:maj",
           "confidence": 1
