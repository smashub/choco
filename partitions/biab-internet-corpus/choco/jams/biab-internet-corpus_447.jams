--- conflicted
+++ resolved
@@ -149,11 +149,7 @@
           "confidence": 1
         },
         {
-<<<<<<< HEAD
-          "time": 16.3,
-=======
           "time": 15.3,
->>>>>>> 5725112b
           "duration": 1.0,
           "value": "Eb:(3,5,b7)",
           "confidence": 1
