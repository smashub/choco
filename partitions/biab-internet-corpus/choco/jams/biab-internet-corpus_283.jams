--- conflicted
+++ resolved
@@ -59,741 +59,673 @@
           "confidence": 1
         },
         {
-<<<<<<< HEAD
+          "time": 2.3,
+          "duration": 1.0,
+          "value": "G:maj/B",
+          "confidence": 1
+        },
+        {
+          "time": 3.0,
+          "duration": 3.0,
+          "value": "A:min",
+          "confidence": 1
+        },
+        {
           "time": 3.3,
-=======
-          "time": 2.3,
->>>>>>> 5725112b
-          "duration": 1.0,
-          "value": "G:maj/B",
-          "confidence": 1
-        },
-        {
-          "time": 3.0,
+          "duration": 1.0,
+          "value": "G:maj/B",
+          "confidence": 1
+        },
+        {
+          "time": 4.0,
+          "duration": 2.0,
+          "value": "C:maj",
+          "confidence": 1
+        },
+        {
+          "time": 4.2,
+          "duration": 1.0,
+          "value": "F:maj/C",
+          "confidence": 1
+        },
+        {
+          "time": 4.3,
+          "duration": 1.0,
+          "value": "C:maj",
+          "confidence": 1
+        },
+        {
+          "time": 5.0,
+          "duration": 2.0,
+          "value": "C:maj",
+          "confidence": 1
+        },
+        {
+          "time": 5.2,
+          "duration": 1.0,
+          "value": "F:maj/C",
+          "confidence": 1
+        },
+        {
+          "time": 5.3,
+          "duration": 1.0,
+          "value": "C:maj",
+          "confidence": 1
+        },
+        {
+          "time": 6.0,
           "duration": 3.0,
           "value": "A:min",
           "confidence": 1
         },
         {
-<<<<<<< HEAD
-          "time": 4.3,
-=======
-          "time": 3.3,
->>>>>>> 5725112b
-          "duration": 1.0,
-          "value": "G:maj/B",
-          "confidence": 1
-        },
-        {
-          "time": 4.0,
-          "duration": 2.0,
-          "value": "C:maj",
-          "confidence": 1
-        },
-        {
-          "time": 4.2,
-          "duration": 1.0,
-          "value": "F:maj/C",
-          "confidence": 1
-        },
-        {
-          "time": 4.3,
-          "duration": 1.0,
-          "value": "C:maj",
-          "confidence": 1
-        },
-        {
-          "time": 5.0,
-          "duration": 2.0,
-          "value": "C:maj",
-          "confidence": 1
-        },
-        {
-          "time": 5.2,
-          "duration": 1.0,
-          "value": "F:maj/C",
-          "confidence": 1
-        },
-        {
-          "time": 5.3,
-          "duration": 1.0,
-          "value": "C:maj",
-          "confidence": 1
-        },
-        {
-          "time": 6.0,
+          "time": 6.3,
+          "duration": 1.0,
+          "value": "G:maj/B",
+          "confidence": 1
+        },
+        {
+          "time": 7.0,
+          "duration": 4.0,
+          "value": "C:maj",
+          "confidence": 1
+        },
+        {
+          "time": 8.0,
+          "duration": 4.0,
+          "value": "F:maj",
+          "confidence": 1
+        },
+        {
+          "time": 9.0,
+          "duration": 2.0,
+          "value": "G:maj",
+          "confidence": 1
+        },
+        {
+          "time": 9.2,
+          "duration": 2.0,
+          "value": "C:maj/E",
+          "confidence": 1
+        },
+        {
+          "time": 10.0,
+          "duration": 4.0,
+          "value": "F:maj",
+          "confidence": 1
+        },
+        {
+          "time": 11.0,
+          "duration": 2.0,
+          "value": "G:maj",
+          "confidence": 1
+        },
+        {
+          "time": 11.2,
+          "duration": 2.0,
+          "value": "C:maj/E",
+          "confidence": 1
+        },
+        {
+          "time": 12.0,
+          "duration": 4.0,
+          "value": "F:maj",
+          "confidence": 1
+        },
+        {
+          "time": 13.0,
+          "duration": 2.0,
+          "value": "G:maj",
+          "confidence": 1
+        },
+        {
+          "time": 13.2,
+          "duration": 2.0,
+          "value": "C:maj/E",
+          "confidence": 1
+        },
+        {
+          "time": 14.0,
+          "duration": 2.0,
+          "value": "F:maj",
+          "confidence": 1
+        },
+        {
+          "time": 14.2,
+          "duration": 2.0,
+          "value": "D:min",
+          "confidence": 1
+        },
+        {
+          "time": 15.0,
+          "duration": 2.0,
+          "value": "G:maj",
+          "confidence": 1
+        },
+        {
+          "time": 15.2,
+          "duration": 2.0,
+          "value": "F:maj/G",
+          "confidence": 1
+        },
+        {
+          "time": 16.0,
+          "duration": 3.0,
+          "value": "C:maj",
+          "confidence": 1
+        },
+        {
+          "time": 16.3,
+          "duration": 1.0,
+          "value": "C:(4,5)",
+          "confidence": 1
+        },
+        {
+          "time": 17.0,
+          "duration": 2.0,
+          "value": "C:maj",
+          "confidence": 1
+        },
+        {
+          "time": 17.2,
+          "duration": 1.0,
+          "value": "F:maj/C",
+          "confidence": 1
+        },
+        {
+          "time": 17.3,
+          "duration": 1.0,
+          "value": "C:maj",
+          "confidence": 1
+        },
+        {
+          "time": 18.0,
+          "duration": 2.0,
+          "value": "C:maj",
+          "confidence": 1
+        },
+        {
+          "time": 18.2,
+          "duration": 1.0,
+          "value": "F:maj/C",
+          "confidence": 1
+        },
+        {
+          "time": 18.3,
+          "duration": 1.0,
+          "value": "C:maj",
+          "confidence": 1
+        },
+        {
+          "time": 19.0,
+          "duration": 3.0,
+          "value": "C:maj",
+          "confidence": 1
+        },
+        {
+          "time": 19.3,
+          "duration": 1.0,
+          "value": "G:maj/B",
+          "confidence": 1
+        },
+        {
+          "time": 20.0,
           "duration": 3.0,
           "value": "A:min",
           "confidence": 1
         },
         {
-<<<<<<< HEAD
-          "time": 7.3,
-=======
-          "time": 6.3,
->>>>>>> 5725112b
-          "duration": 1.0,
-          "value": "G:maj/B",
-          "confidence": 1
-        },
-        {
-          "time": 7.0,
-          "duration": 4.0,
-          "value": "C:maj",
-          "confidence": 1
-        },
-        {
-          "time": 8.0,
-          "duration": 4.0,
-          "value": "F:maj",
-          "confidence": 1
-        },
-        {
-          "time": 9.0,
-          "duration": 2.0,
-          "value": "G:maj",
-          "confidence": 1
-        },
-        {
-          "time": 9.2,
-          "duration": 2.0,
-          "value": "C:maj/E",
-          "confidence": 1
-        },
-        {
-          "time": 10.0,
-          "duration": 4.0,
-          "value": "F:maj",
-          "confidence": 1
-        },
-        {
-          "time": 11.0,
-          "duration": 2.0,
-          "value": "G:maj",
-          "confidence": 1
-        },
-        {
-          "time": 11.2,
-          "duration": 2.0,
-          "value": "C:maj/E",
-          "confidence": 1
-        },
-        {
-          "time": 12.0,
-          "duration": 4.0,
-          "value": "F:maj",
-          "confidence": 1
-        },
-        {
-          "time": 13.0,
-          "duration": 2.0,
-          "value": "G:maj",
-          "confidence": 1
-        },
-        {
-          "time": 13.2,
-          "duration": 2.0,
-          "value": "C:maj/E",
-          "confidence": 1
-        },
-        {
-          "time": 14.0,
-          "duration": 2.0,
-          "value": "F:maj",
-          "confidence": 1
-        },
-        {
-          "time": 14.2,
+          "time": 20.3,
+          "duration": 1.0,
+          "value": "G:maj/B",
+          "confidence": 1
+        },
+        {
+          "time": 21.0,
+          "duration": 2.0,
+          "value": "C:maj",
+          "confidence": 1
+        },
+        {
+          "time": 21.2,
+          "duration": 1.0,
+          "value": "F:maj/C",
+          "confidence": 1
+        },
+        {
+          "time": 21.3,
+          "duration": 1.0,
+          "value": "C:maj",
+          "confidence": 1
+        },
+        {
+          "time": 22.0,
+          "duration": 2.0,
+          "value": "C:maj",
+          "confidence": 1
+        },
+        {
+          "time": 22.2,
+          "duration": 1.0,
+          "value": "F:maj/C",
+          "confidence": 1
+        },
+        {
+          "time": 22.3,
+          "duration": 1.0,
+          "value": "C:maj",
+          "confidence": 1
+        },
+        {
+          "time": 23.0,
+          "duration": 3.0,
+          "value": "A:min",
+          "confidence": 1
+        },
+        {
+          "time": 23.3,
+          "duration": 1.0,
+          "value": "G:maj/B",
+          "confidence": 1
+        },
+        {
+          "time": 24.0,
+          "duration": 4.0,
+          "value": "C:maj",
+          "confidence": 1
+        },
+        {
+          "time": 25.0,
+          "duration": 4.0,
+          "value": "F:maj",
+          "confidence": 1
+        },
+        {
+          "time": 26.0,
+          "duration": 2.0,
+          "value": "G:maj",
+          "confidence": 1
+        },
+        {
+          "time": 26.2,
+          "duration": 2.0,
+          "value": "C:maj/E",
+          "confidence": 1
+        },
+        {
+          "time": 27.0,
+          "duration": 4.0,
+          "value": "F:maj",
+          "confidence": 1
+        },
+        {
+          "time": 28.0,
+          "duration": 2.0,
+          "value": "G:maj",
+          "confidence": 1
+        },
+        {
+          "time": 28.2,
+          "duration": 2.0,
+          "value": "C:maj/E",
+          "confidence": 1
+        },
+        {
+          "time": 29.0,
+          "duration": 4.0,
+          "value": "F:maj",
+          "confidence": 1
+        },
+        {
+          "time": 30.0,
+          "duration": 2.0,
+          "value": "G:maj",
+          "confidence": 1
+        },
+        {
+          "time": 30.2,
+          "duration": 2.0,
+          "value": "C:maj/E",
+          "confidence": 1
+        },
+        {
+          "time": 31.0,
+          "duration": 2.0,
+          "value": "F:maj",
+          "confidence": 1
+        },
+        {
+          "time": 31.2,
           "duration": 2.0,
           "value": "D:min",
           "confidence": 1
         },
         {
-          "time": 15.0,
-          "duration": 2.0,
-          "value": "G:maj",
-          "confidence": 1
-        },
-        {
-          "time": 15.2,
+          "time": 32.0,
+          "duration": 2.0,
+          "value": "G:maj",
+          "confidence": 1
+        },
+        {
+          "time": 32.2,
           "duration": 2.0,
           "value": "F:maj/G",
           "confidence": 1
         },
         {
-          "time": 16.0,
-          "duration": 3.0,
-          "value": "C:maj",
-          "confidence": 1
-        },
-        {
-<<<<<<< HEAD
-          "time": 17.3,
-=======
-          "time": 16.3,
->>>>>>> 5725112b
-          "duration": 1.0,
-          "value": "C:(4,5)",
-          "confidence": 1
-        },
-        {
-          "time": 17.0,
-          "duration": 2.0,
-          "value": "C:maj",
-          "confidence": 1
-        },
-        {
-          "time": 17.2,
-          "duration": 1.0,
-          "value": "F:maj/C",
-          "confidence": 1
-        },
-        {
-          "time": 17.3,
-          "duration": 1.0,
-          "value": "C:maj",
-          "confidence": 1
-        },
-        {
-          "time": 18.0,
-          "duration": 2.0,
-          "value": "C:maj",
-          "confidence": 1
-        },
-        {
-          "time": 18.2,
-          "duration": 1.0,
-          "value": "F:maj/C",
-          "confidence": 1
-        },
-        {
-          "time": 18.3,
-          "duration": 1.0,
-          "value": "C:maj",
-          "confidence": 1
-        },
-        {
-          "time": 19.0,
-          "duration": 3.0,
-          "value": "C:maj",
-          "confidence": 1
-        },
-        {
-<<<<<<< HEAD
-          "time": 20.3,
-=======
-          "time": 19.3,
->>>>>>> 5725112b
-          "duration": 1.0,
-          "value": "G:maj/B",
-          "confidence": 1
-        },
-        {
-          "time": 20.0,
+          "time": 33.0,
+          "duration": 1.0,
+          "value": "C:maj",
+          "confidence": 1
+        },
+        {
+          "time": 33.1,
+          "duration": 1.0,
+          "value": "Bb:maj",
+          "confidence": 1
+        },
+        {
+          "time": 33.2,
+          "duration": 1.0,
+          "value": "F:maj/A",
+          "confidence": 1
+        },
+        {
+          "time": 33.3,
+          "duration": 1.0,
+          "value": "G:(4,5)",
+          "confidence": 1
+        },
+        {
+          "time": 34.0,
+          "duration": 4.0,
+          "value": "C:maj",
+          "confidence": 1
+        },
+        {
+          "time": 35.0,
+          "duration": 4.0,
+          "value": "C:maj",
+          "confidence": 1
+        },
+        {
+          "time": 36.0,
+          "duration": 1.0,
+          "value": "Bb:maj/C",
+          "confidence": 1
+        },
+        {
+          "time": 36.1,
+          "duration": 1.0,
+          "value": "F:maj/C",
+          "confidence": 1
+        },
+        {
+          "time": 36.2,
+          "duration": 1.0,
+          "value": "C:maj",
+          "confidence": 1
+        },
+        {
+          "time": 36.3,
+          "duration": 1.0,
+          "value": "Bb:maj/C",
+          "confidence": 1
+        },
+        {
+          "time": 37.0,
+          "duration": 2.0,
+          "value": "C:maj",
+          "confidence": 1
+        },
+        {
+          "time": 37.2,
+          "duration": 2.0,
+          "value": "C:maj",
+          "confidence": 1
+        },
+        {
+          "time": 38.0,
+          "duration": 4.0,
+          "value": "C:maj",
+          "confidence": 1
+        },
+        {
+          "time": 39.0,
+          "duration": 4.0,
+          "value": "C:maj",
+          "confidence": 1
+        },
+        {
+          "time": 40.0,
+          "duration": 1.0,
+          "value": "Bb:maj/C",
+          "confidence": 1
+        },
+        {
+          "time": 40.1,
+          "duration": 1.0,
+          "value": "F:maj/C",
+          "confidence": 1
+        },
+        {
+          "time": 40.2,
+          "duration": 1.0,
+          "value": "C:maj",
+          "confidence": 1
+        },
+        {
+          "time": 40.3,
+          "duration": 1.0,
+          "value": "Bb:maj/C",
+          "confidence": 1
+        },
+        {
+          "time": 41.0,
+          "duration": 4.0,
+          "value": "C:maj",
+          "confidence": 1
+        },
+        {
+          "time": 42.0,
+          "duration": 2.0,
+          "value": "C:maj",
+          "confidence": 1
+        },
+        {
+          "time": 42.2,
+          "duration": 1.0,
+          "value": "F:maj/C",
+          "confidence": 1
+        },
+        {
+          "time": 42.3,
+          "duration": 1.0,
+          "value": "C:maj",
+          "confidence": 1
+        },
+        {
+          "time": 43.0,
+          "duration": 2.0,
+          "value": "C:maj",
+          "confidence": 1
+        },
+        {
+          "time": 43.2,
+          "duration": 1.0,
+          "value": "F:maj/C",
+          "confidence": 1
+        },
+        {
+          "time": 43.3,
+          "duration": 1.0,
+          "value": "C:maj",
+          "confidence": 1
+        },
+        {
+          "time": 44.0,
+          "duration": 3.0,
+          "value": "C:maj",
+          "confidence": 1
+        },
+        {
+          "time": 44.3,
+          "duration": 1.0,
+          "value": "G:maj/B",
+          "confidence": 1
+        },
+        {
+          "time": 45.0,
           "duration": 3.0,
           "value": "A:min",
           "confidence": 1
         },
         {
-<<<<<<< HEAD
-          "time": 21.3,
-=======
-          "time": 20.3,
->>>>>>> 5725112b
-          "duration": 1.0,
-          "value": "G:maj/B",
-          "confidence": 1
-        },
-        {
-          "time": 21.0,
-          "duration": 2.0,
-          "value": "C:maj",
-          "confidence": 1
-        },
-        {
-          "time": 21.2,
-          "duration": 1.0,
-          "value": "F:maj/C",
-          "confidence": 1
-        },
-        {
-          "time": 21.3,
-          "duration": 1.0,
-          "value": "C:maj",
-          "confidence": 1
-        },
-        {
-          "time": 22.0,
-          "duration": 2.0,
-          "value": "C:maj",
-          "confidence": 1
-        },
-        {
-          "time": 22.2,
-          "duration": 1.0,
-          "value": "F:maj/C",
-          "confidence": 1
-        },
-        {
-          "time": 22.3,
-          "duration": 1.0,
-          "value": "C:maj",
-          "confidence": 1
-        },
-        {
-          "time": 23.0,
+          "time": 45.3,
+          "duration": 1.0,
+          "value": "G:maj/B",
+          "confidence": 1
+        },
+        {
+          "time": 46.0,
+          "duration": 2.0,
+          "value": "C:maj",
+          "confidence": 1
+        },
+        {
+          "time": 46.2,
+          "duration": 1.0,
+          "value": "F:maj/C",
+          "confidence": 1
+        },
+        {
+          "time": 46.3,
+          "duration": 1.0,
+          "value": "C:maj",
+          "confidence": 1
+        },
+        {
+          "time": 47.0,
+          "duration": 2.0,
+          "value": "C:maj",
+          "confidence": 1
+        },
+        {
+          "time": 47.2,
+          "duration": 1.0,
+          "value": "F:maj/C",
+          "confidence": 1
+        },
+        {
+          "time": 47.3,
+          "duration": 1.0,
+          "value": "C:maj",
+          "confidence": 1
+        },
+        {
+          "time": 48.0,
           "duration": 3.0,
           "value": "A:min",
           "confidence": 1
         },
         {
-<<<<<<< HEAD
-          "time": 24.3,
-=======
-          "time": 23.3,
->>>>>>> 5725112b
-          "duration": 1.0,
-          "value": "G:maj/B",
-          "confidence": 1
-        },
-        {
-          "time": 24.0,
-          "duration": 4.0,
-          "value": "C:maj",
-          "confidence": 1
-        },
-        {
-          "time": 25.0,
-          "duration": 4.0,
-          "value": "F:maj",
-          "confidence": 1
-        },
-        {
-          "time": 26.0,
-          "duration": 2.0,
-          "value": "G:maj",
-          "confidence": 1
-        },
-        {
-          "time": 26.2,
-          "duration": 2.0,
-          "value": "C:maj/E",
-          "confidence": 1
-        },
-        {
-          "time": 27.0,
-          "duration": 4.0,
-          "value": "F:maj",
-          "confidence": 1
-        },
-        {
-          "time": 28.0,
-          "duration": 2.0,
-          "value": "G:maj",
-          "confidence": 1
-        },
-        {
-          "time": 28.2,
-          "duration": 2.0,
-          "value": "C:maj/E",
-          "confidence": 1
-        },
-        {
-          "time": 29.0,
-          "duration": 4.0,
-          "value": "F:maj",
-          "confidence": 1
-        },
-        {
-          "time": 30.0,
-          "duration": 2.0,
-          "value": "G:maj",
-          "confidence": 1
-        },
-        {
-          "time": 30.2,
-          "duration": 2.0,
-          "value": "C:maj/E",
-          "confidence": 1
-        },
-        {
-          "time": 31.0,
-          "duration": 2.0,
-          "value": "F:maj",
-          "confidence": 1
-        },
-        {
-          "time": 31.2,
+          "time": 48.3,
+          "duration": 1.0,
+          "value": "G:maj/B",
+          "confidence": 1
+        },
+        {
+          "time": 49.0,
+          "duration": 4.0,
+          "value": "C:maj",
+          "confidence": 1
+        },
+        {
+          "time": 50.0,
+          "duration": 4.0,
+          "value": "F:maj",
+          "confidence": 1
+        },
+        {
+          "time": 51.0,
+          "duration": 2.0,
+          "value": "G:maj",
+          "confidence": 1
+        },
+        {
+          "time": 51.2,
+          "duration": 2.0,
+          "value": "C:maj/E",
+          "confidence": 1
+        },
+        {
+          "time": 52.0,
+          "duration": 4.0,
+          "value": "F:maj",
+          "confidence": 1
+        },
+        {
+          "time": 53.0,
+          "duration": 2.0,
+          "value": "G:maj",
+          "confidence": 1
+        },
+        {
+          "time": 53.2,
+          "duration": 2.0,
+          "value": "C:maj/E",
+          "confidence": 1
+        },
+        {
+          "time": 54.0,
+          "duration": 4.0,
+          "value": "F:maj",
+          "confidence": 1
+        },
+        {
+          "time": 55.0,
+          "duration": 2.0,
+          "value": "G:maj",
+          "confidence": 1
+        },
+        {
+          "time": 55.2,
+          "duration": 2.0,
+          "value": "C:maj/E",
+          "confidence": 1
+        },
+        {
+          "time": 56.0,
+          "duration": 2.0,
+          "value": "F:maj",
+          "confidence": 1
+        },
+        {
+          "time": 56.2,
           "duration": 2.0,
           "value": "D:min",
           "confidence": 1
         },
         {
-          "time": 32.0,
-          "duration": 2.0,
-          "value": "G:maj",
-          "confidence": 1
-        },
-        {
-          "time": 32.2,
+          "time": 57.0,
+          "duration": 2.0,
+          "value": "G:maj",
+          "confidence": 1
+        },
+        {
+          "time": 57.2,
           "duration": 2.0,
           "value": "F:maj/G",
           "confidence": 1
         },
         {
-          "time": 33.0,
-          "duration": 1.0,
-          "value": "C:maj",
-          "confidence": 1
-        },
-        {
-<<<<<<< HEAD
-          "time": 34.1,
-=======
-          "time": 33.1,
->>>>>>> 5725112b
-          "duration": 1.0,
-          "value": "Bb:maj",
-          "confidence": 1
-        },
-        {
-<<<<<<< HEAD
-          "time": 34.2,
-=======
-          "time": 33.2,
->>>>>>> 5725112b
-          "duration": 1.0,
-          "value": "F:maj/A",
-          "confidence": 1
-        },
-        {
-          "time": 33.3,
-          "duration": 1.0,
-          "value": "G:(4,5)",
-          "confidence": 1
-        },
-        {
-          "time": 34.0,
-          "duration": 4.0,
-          "value": "C:maj",
-          "confidence": 1
-        },
-        {
-          "time": 35.0,
-          "duration": 4.0,
-          "value": "C:maj",
-          "confidence": 1
-        },
-        {
-          "time": 36.0,
-          "duration": 1.0,
-          "value": "Bb:maj/C",
-          "confidence": 1
-        },
-        {
-<<<<<<< HEAD
-          "time": 37.1,
-=======
-          "time": 36.1,
->>>>>>> 5725112b
-          "duration": 1.0,
-          "value": "F:maj/C",
-          "confidence": 1
-        },
-        {
-<<<<<<< HEAD
-          "time": 37.2,
-=======
-          "time": 36.2,
->>>>>>> 5725112b
-          "duration": 1.0,
-          "value": "C:maj",
-          "confidence": 1
-        },
-        {
-          "time": 36.3,
-          "duration": 1.0,
-          "value": "Bb:maj/C",
-          "confidence": 1
-        },
-        {
-          "time": 37.0,
-          "duration": 2.0,
-          "value": "C:maj",
-          "confidence": 1
-        },
-        {
-          "time": 37.2,
-          "duration": 2.0,
-          "value": "C:maj",
-          "confidence": 1
-        },
-        {
-          "time": 38.0,
-          "duration": 4.0,
-          "value": "C:maj",
-          "confidence": 1
-        },
-        {
-          "time": 39.0,
-          "duration": 4.0,
-          "value": "C:maj",
-          "confidence": 1
-        },
-        {
-          "time": 40.0,
-          "duration": 1.0,
-          "value": "Bb:maj/C",
-          "confidence": 1
-        },
-        {
-<<<<<<< HEAD
-          "time": 41.1,
-=======
-          "time": 40.1,
->>>>>>> 5725112b
-          "duration": 1.0,
-          "value": "F:maj/C",
-          "confidence": 1
-        },
-        {
-<<<<<<< HEAD
-          "time": 41.2,
-=======
-          "time": 40.2,
->>>>>>> 5725112b
-          "duration": 1.0,
-          "value": "C:maj",
-          "confidence": 1
-        },
-        {
-          "time": 40.3,
-          "duration": 1.0,
-          "value": "Bb:maj/C",
-          "confidence": 1
-        },
-        {
-          "time": 41.0,
-          "duration": 4.0,
-          "value": "C:maj",
-          "confidence": 1
-        },
-        {
-          "time": 42.0,
-          "duration": 2.0,
-          "value": "C:maj",
-          "confidence": 1
-        },
-        {
-          "time": 42.2,
-          "duration": 1.0,
-          "value": "F:maj/C",
-          "confidence": 1
-        },
-        {
-          "time": 42.3,
-          "duration": 1.0,
-          "value": "C:maj",
-          "confidence": 1
-        },
-        {
-          "time": 43.0,
-          "duration": 2.0,
-          "value": "C:maj",
-          "confidence": 1
-        },
-        {
-          "time": 43.2,
-          "duration": 1.0,
-          "value": "F:maj/C",
-          "confidence": 1
-        },
-        {
-          "time": 43.3,
-          "duration": 1.0,
-          "value": "C:maj",
-          "confidence": 1
-        },
-        {
-          "time": 44.0,
-          "duration": 3.0,
-          "value": "C:maj",
-          "confidence": 1
-        },
-        {
-<<<<<<< HEAD
-          "time": 45.3,
-=======
-          "time": 44.3,
->>>>>>> 5725112b
-          "duration": 1.0,
-          "value": "G:maj/B",
-          "confidence": 1
-        },
-        {
-          "time": 45.0,
-          "duration": 3.0,
-          "value": "A:min",
-          "confidence": 1
-        },
-        {
-<<<<<<< HEAD
-          "time": 46.3,
-=======
-          "time": 45.3,
->>>>>>> 5725112b
-          "duration": 1.0,
-          "value": "G:maj/B",
-          "confidence": 1
-        },
-        {
-          "time": 46.0,
-          "duration": 2.0,
-          "value": "C:maj",
-          "confidence": 1
-        },
-        {
-          "time": 46.2,
-          "duration": 1.0,
-          "value": "F:maj/C",
-          "confidence": 1
-        },
-        {
-          "time": 46.3,
-          "duration": 1.0,
-          "value": "C:maj",
-          "confidence": 1
-        },
-        {
-          "time": 47.0,
-          "duration": 2.0,
-          "value": "C:maj",
-          "confidence": 1
-        },
-        {
-          "time": 47.2,
-          "duration": 1.0,
-          "value": "F:maj/C",
-          "confidence": 1
-        },
-        {
-          "time": 47.3,
-          "duration": 1.0,
-          "value": "C:maj",
-          "confidence": 1
-        },
-        {
-          "time": 48.0,
-          "duration": 3.0,
-          "value": "A:min",
-          "confidence": 1
-        },
-        {
-<<<<<<< HEAD
-          "time": 49.3,
-=======
-          "time": 48.3,
->>>>>>> 5725112b
-          "duration": 1.0,
-          "value": "G:maj/B",
-          "confidence": 1
-        },
-        {
-          "time": 49.0,
-          "duration": 4.0,
-          "value": "C:maj",
-          "confidence": 1
-        },
-        {
-          "time": 50.0,
-          "duration": 4.0,
-          "value": "F:maj",
-          "confidence": 1
-        },
-        {
-          "time": 51.0,
-          "duration": 2.0,
-          "value": "G:maj",
-          "confidence": 1
-        },
-        {
-          "time": 51.2,
-          "duration": 2.0,
-          "value": "C:maj/E",
-          "confidence": 1
-        },
-        {
-          "time": 52.0,
-          "duration": 4.0,
-          "value": "F:maj",
-          "confidence": 1
-        },
-        {
-          "time": 53.0,
-          "duration": 2.0,
-          "value": "G:maj",
-          "confidence": 1
-        },
-        {
-          "time": 53.2,
-          "duration": 2.0,
-          "value": "C:maj/E",
-          "confidence": 1
-        },
-        {
-          "time": 54.0,
-          "duration": 4.0,
-          "value": "F:maj",
-          "confidence": 1
-        },
-        {
-          "time": 55.0,
-          "duration": 2.0,
-          "value": "G:maj",
-          "confidence": 1
-        },
-        {
-          "time": 55.2,
-          "duration": 2.0,
-          "value": "C:maj/E",
-          "confidence": 1
-        },
-        {
-          "time": 56.0,
-          "duration": 2.0,
-          "value": "F:maj",
-          "confidence": 1
-        },
-        {
-          "time": 56.2,
-          "duration": 2.0,
-          "value": "D:min",
-          "confidence": 1
-        },
-        {
-          "time": 57.0,
-          "duration": 2.0,
-          "value": "G:maj",
-          "confidence": 1
-        },
-        {
-          "time": 57.2,
-          "duration": 2.0,
-          "value": "F:maj/G",
-          "confidence": 1
-        },
-        {
           "time": 58.0,
           "duration": 3.0,
           "value": "C:maj",
           "confidence": 1
         },
         {
-<<<<<<< HEAD
-          "time": 59.3,
-=======
           "time": 58.3,
->>>>>>> 5725112b
           "duration": 1.0,
           "value": "C:(4,5)",
           "confidence": 1
