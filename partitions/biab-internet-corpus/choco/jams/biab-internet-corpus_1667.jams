{
  "annotations": [
    {
      "annotation_metadata": {
        "curator": {
          "name": "",
          "email": ""
        },
        "annotator": {},
        "version": "",
        "corpus": "biab_internet_corpus",
        "annotation_tools": "",
        "annotation_rules": "",
        "validation": "",
        "data_source": ""
      },
      "namespace": "chord",
      "data": [
        {
<<<<<<< HEAD
=======
          "time": 0.0,
          "duration": 4.0,
          "value": "C:(3,5,b7)",
          "confidence": 1
        },
        {
>>>>>>> 5725112b
          "time": 1.0,
          "duration": 4.0,
          "value": "C:(3,5,b7)",
          "confidence": 1
        },
        {
          "time": 2.0,
          "duration": 4.0,
          "value": "C:(3,5,b7)",
          "confidence": 1
        },
        {
          "time": 3.0,
          "duration": 4.0,
          "value": "C:(3,5,b7)",
          "confidence": 1
        },
        {
          "time": 4.0,
          "duration": 4.0,
          "value": "C:(3,5,b7)",
          "confidence": 1
        },
        {
          "time": 5.0,
          "duration": 4.0,
          "value": "C:(3,5,b7)",
          "confidence": 1
        },
        {
          "time": 6.0,
          "duration": 4.0,
          "value": "C:(3,5,b7)",
          "confidence": 1
        },
        {
          "time": 7.0,
          "duration": 4.0,
          "value": "C:(3,5,b7)",
          "confidence": 1
        },
        {
          "time": 8.0,
          "duration": 4.0,
          "value": "C:(3,5,b7)",
          "confidence": 1
        },
        {
          "time": 9.0,
          "duration": 4.0,
          "value": "C:(3,5,b7)",
          "confidence": 1
        },
        {
          "time": 10.0,
          "duration": 4.0,
          "value": "C:(3,5,b7)",
          "confidence": 1
        },
        {
          "time": 11.0,
          "duration": 4.0,
          "value": "C:(3,5,b7)",
          "confidence": 1
        },
        {
          "time": 12.0,
          "duration": 4.0,
          "value": "C:(3,5,b7)",
          "confidence": 1
        },
        {
          "time": 13.0,
          "duration": 4.0,
          "value": "C:(3,5,b7)",
          "confidence": 1
        },
        {
          "time": 14.0,
          "duration": 4.0,
          "value": "C:(3,5,b7)",
          "confidence": 1
        },
        {
          "time": 15.0,
          "duration": 4.0,
          "value": "C:(3,5,b7)",
          "confidence": 1
        },
        {
          "time": 16.0,
          "duration": 4.0,
<<<<<<< HEAD
          "value": "C:(3,5,b7)",
          "confidence": 1
        },
        {
          "time": 17.0,
          "duration": 4.0,
=======
          "value": "Eb:(3,5,b7,9)",
          "confidence": 1
        },
        {
          "time": 17.0,
          "duration": 4.0,
          "value": "Eb:(3,5,b7,9)",
          "confidence": 1
        },
        {
          "time": 18.0,
          "duration": 4.0,
          "value": "Eb:(3,5,b7,9)",
          "confidence": 1
        },
        {
          "time": 19.0,
          "duration": 2.0,
>>>>>>> 5725112b
          "value": "Eb:(3,5,b7,9)",
          "confidence": 1
        },
        {
<<<<<<< HEAD
          "time": 18.0,
          "duration": 4.0,
          "value": "Eb:(3,5,b7,9)",
          "confidence": 1
        },
        {
          "time": 19.0,
          "duration": 4.0,
          "value": "Eb:(3,5,b7,9)",
=======
          "time": 19.2,
          "duration": 1.0,
          "value": "D:(3,5,b7)",
          "confidence": 1
        },
        {
          "time": 19.3,
          "duration": 1.0,
          "value": "Db:(3,5,b7)",
>>>>>>> 5725112b
          "confidence": 1
        },
        {
          "time": 20.0,
<<<<<<< HEAD
          "duration": 2.0,
          "value": "Eb:(3,5,b7,9)",
          "confidence": 1
        },
        {
          "time": 20.2,
          "duration": 1.0,
          "value": "D:(3,5,b7)",
          "confidence": 1
        },
        {
          "time": 20.3,
          "duration": 1.0,
          "value": "Db:(3,5,b7)",
=======
          "duration": 4.0,
          "value": "C:(3,5,b7)",
>>>>>>> 5725112b
          "confidence": 1
        },
        {
          "time": 21.0,
          "duration": 4.0,
          "value": "C:(3,5,b7)",
          "confidence": 1
        },
        {
          "time": 22.0,
          "duration": 4.0,
          "value": "C:(3,5,b7)",
          "confidence": 1
        },
        {
          "time": 23.0,
          "duration": 4.0,
          "value": "C:(3,5,b7)",
          "confidence": 1
        },
        {
          "time": 24.0,
          "duration": 4.0,
<<<<<<< HEAD
          "value": "C:(3,5,b7)",
=======
          "value": "G:(3,5,b7,9)",
>>>>>>> 5725112b
          "confidence": 1
        },
        {
          "time": 25.0,
          "duration": 4.0,
<<<<<<< HEAD
          "value": "G:(3,5,b7,9)",
=======
          "value": "F:(3,5,b7)",
>>>>>>> 5725112b
          "confidence": 1
        },
        {
          "time": 26.0,
          "duration": 4.0,
<<<<<<< HEAD
          "value": "F:(3,5,b7)",
=======
          "value": "C:(3,5,b7)",
>>>>>>> 5725112b
          "confidence": 1
        },
        {
          "time": 27.0,
          "duration": 4.0,
          "value": "C:(3,5,b7)",
          "confidence": 1
        },
        {
          "time": 28.0,
          "duration": 4.0,
<<<<<<< HEAD
          "value": "C:(3,5,b7)",
=======
          "value": "F:(4,5,b7)",
>>>>>>> 5725112b
          "confidence": 1
        },
        {
          "time": 29.0,
          "duration": 4.0,
          "value": "F:(4,5,b7)",
          "confidence": 1
        },
        {
          "time": 30.0,
          "duration": 4.0,
          "value": "F:(4,5,b7)",
          "confidence": 1
        },
        {
          "time": 31.0,
          "duration": 4.0,
          "value": "F:(4,5,b7)",
          "confidence": 1
        },
        {
          "time": 32.0,
          "duration": 4.0,
<<<<<<< HEAD
          "value": "F:(4,5,b7)",
=======
          "value": "Bb:(4,5,b7)",
>>>>>>> 5725112b
          "confidence": 1
        },
        {
          "time": 33.0,
          "duration": 4.0,
          "value": "Bb:(4,5,b7)",
          "confidence": 1
        },
        {
          "time": 34.0,
          "duration": 4.0,
          "value": "Bb:(4,5,b7)",
          "confidence": 1
        },
        {
          "time": 35.0,
          "duration": 4.0,
          "value": "Bb:(4,5,b7)",
          "confidence": 1
        },
        {
          "time": 36.0,
          "duration": 4.0,
<<<<<<< HEAD
          "value": "Bb:(4,5,b7)",
=======
          "value": "Eb:(4,5,b7)",
>>>>>>> 5725112b
          "confidence": 1
        },
        {
          "time": 37.0,
          "duration": 4.0,
          "value": "Eb:(4,5,b7)",
          "confidence": 1
        },
        {
          "time": 38.0,
          "duration": 4.0,
          "value": "Eb:(4,5,b7)",
          "confidence": 1
        },
        {
          "time": 39.0,
          "duration": 4.0,
          "value": "Eb:(4,5,b7)",
          "confidence": 1
        },
        {
          "time": 40.0,
          "duration": 4.0,
<<<<<<< HEAD
          "value": "Eb:(4,5,b7)",
=======
          "value": "Ab:(4,5,b7)",
>>>>>>> 5725112b
          "confidence": 1
        },
        {
          "time": 41.0,
          "duration": 4.0,
          "value": "Ab:(4,5,b7)",
          "confidence": 1
        },
        {
          "time": 42.0,
          "duration": 4.0,
          "value": "Ab:(4,5,b7)",
          "confidence": 1
        },
        {
          "time": 43.0,
          "duration": 4.0,
          "value": "Ab:(4,5,b7)",
          "confidence": 1
        },
        {
          "time": 44.0,
          "duration": 4.0,
<<<<<<< HEAD
          "value": "Ab:(4,5,b7)",
=======
          "value": "E:dim",
>>>>>>> 5725112b
          "confidence": 1
        },
        {
          "time": 45.0,
          "duration": 4.0,
          "value": "E:dim",
          "confidence": 1
        },
        {
          "time": 46.0,
          "duration": 4.0,
<<<<<<< HEAD
          "value": "E:dim",
=======
          "value": "F:dim",
>>>>>>> 5725112b
          "confidence": 1
        },
        {
          "time": 47.0,
          "duration": 4.0,
          "value": "F:dim",
          "confidence": 1
        },
        {
          "time": 48.0,
          "duration": 4.0,
<<<<<<< HEAD
          "value": "F:dim",
=======
          "value": "F#:dim/D",
>>>>>>> 5725112b
          "confidence": 1
        },
        {
          "time": 49.0,
          "duration": 4.0,
          "value": "F#:dim/D",
          "confidence": 1
        },
        {
          "time": 50.0,
          "duration": 4.0,
<<<<<<< HEAD
          "value": "F#:dim/D",
=======
          "value": "G:dim",
>>>>>>> 5725112b
          "confidence": 1
        },
        {
          "time": 51.0,
          "duration": 4.0,
          "value": "G:dim",
          "confidence": 1
        },
        {
          "time": 52.0,
          "duration": 4.0,
<<<<<<< HEAD
          "value": "G:dim",
          "confidence": 1
        },
        {
          "time": 53.0,
          "duration": 4.0,
=======
>>>>>>> 5725112b
          "value": "G:min",
          "confidence": 1
        }
      ],
      "sandbox": {},
      "time": 0,
      "duration": 212.0
    },
    {
      "annotation_metadata": {
        "curator": {
          "name": "",
          "email": ""
        },
        "annotator": {},
        "version": "",
        "corpus": "biab_internet_corpus",
        "annotation_tools": "",
        "annotation_rules": "",
        "validation": "",
        "data_source": ""
      },
      "namespace": "key_mode",
      "data": [
        {
          "time": 0.0,
          "duration": 212.0,
          "value": "C",
          "confidence": 1
        }
      ],
      "sandbox": {},
      "time": 0,
      "duration": 212.0
    }
  ],
  "file_metadata": {
    "title": "Ahvenlampi                          ",
    "artist": "",
    "release": "",
    "duration": 212.0,
    "identifiers": {},
    "jams_version": "0.3.4"
  },
  "sandbox": {
    "expanded": false
  }
}<|MERGE_RESOLUTION|>--- conflicted
+++ resolved
@@ -17,15 +17,12 @@
       "namespace": "chord",
       "data": [
         {
-<<<<<<< HEAD
-=======
           "time": 0.0,
           "duration": 4.0,
           "value": "C:(3,5,b7)",
           "confidence": 1
         },
         {
->>>>>>> 5725112b
           "time": 1.0,
           "duration": 4.0,
           "value": "C:(3,5,b7)",
@@ -118,14 +115,6 @@
         {
           "time": 16.0,
           "duration": 4.0,
-<<<<<<< HEAD
-          "value": "C:(3,5,b7)",
-          "confidence": 1
-        },
-        {
-          "time": 17.0,
-          "duration": 4.0,
-=======
           "value": "Eb:(3,5,b7,9)",
           "confidence": 1
         },
@@ -144,22 +133,10 @@
         {
           "time": 19.0,
           "duration": 2.0,
->>>>>>> 5725112b
           "value": "Eb:(3,5,b7,9)",
           "confidence": 1
         },
         {
-<<<<<<< HEAD
-          "time": 18.0,
-          "duration": 4.0,
-          "value": "Eb:(3,5,b7,9)",
-          "confidence": 1
-        },
-        {
-          "time": 19.0,
-          "duration": 4.0,
-          "value": "Eb:(3,5,b7,9)",
-=======
           "time": 19.2,
           "duration": 1.0,
           "value": "D:(3,5,b7)",
@@ -169,30 +146,12 @@
           "time": 19.3,
           "duration": 1.0,
           "value": "Db:(3,5,b7)",
->>>>>>> 5725112b
           "confidence": 1
         },
         {
           "time": 20.0,
-<<<<<<< HEAD
-          "duration": 2.0,
-          "value": "Eb:(3,5,b7,9)",
-          "confidence": 1
-        },
-        {
-          "time": 20.2,
-          "duration": 1.0,
-          "value": "D:(3,5,b7)",
-          "confidence": 1
-        },
-        {
-          "time": 20.3,
-          "duration": 1.0,
-          "value": "Db:(3,5,b7)",
-=======
-          "duration": 4.0,
-          "value": "C:(3,5,b7)",
->>>>>>> 5725112b
+          "duration": 4.0,
+          "value": "C:(3,5,b7)",
           "confidence": 1
         },
         {
@@ -216,31 +175,19 @@
         {
           "time": 24.0,
           "duration": 4.0,
-<<<<<<< HEAD
-          "value": "C:(3,5,b7)",
-=======
           "value": "G:(3,5,b7,9)",
->>>>>>> 5725112b
           "confidence": 1
         },
         {
           "time": 25.0,
           "duration": 4.0,
-<<<<<<< HEAD
-          "value": "G:(3,5,b7,9)",
-=======
           "value": "F:(3,5,b7)",
->>>>>>> 5725112b
           "confidence": 1
         },
         {
           "time": 26.0,
           "duration": 4.0,
-<<<<<<< HEAD
-          "value": "F:(3,5,b7)",
-=======
-          "value": "C:(3,5,b7)",
->>>>>>> 5725112b
+          "value": "C:(3,5,b7)",
           "confidence": 1
         },
         {
@@ -252,11 +199,7 @@
         {
           "time": 28.0,
           "duration": 4.0,
-<<<<<<< HEAD
-          "value": "C:(3,5,b7)",
-=======
           "value": "F:(4,5,b7)",
->>>>>>> 5725112b
           "confidence": 1
         },
         {
@@ -280,11 +223,7 @@
         {
           "time": 32.0,
           "duration": 4.0,
-<<<<<<< HEAD
-          "value": "F:(4,5,b7)",
-=======
           "value": "Bb:(4,5,b7)",
->>>>>>> 5725112b
           "confidence": 1
         },
         {
@@ -308,11 +247,7 @@
         {
           "time": 36.0,
           "duration": 4.0,
-<<<<<<< HEAD
-          "value": "Bb:(4,5,b7)",
-=======
           "value": "Eb:(4,5,b7)",
->>>>>>> 5725112b
           "confidence": 1
         },
         {
@@ -336,11 +271,7 @@
         {
           "time": 40.0,
           "duration": 4.0,
-<<<<<<< HEAD
-          "value": "Eb:(4,5,b7)",
-=======
           "value": "Ab:(4,5,b7)",
->>>>>>> 5725112b
           "confidence": 1
         },
         {
@@ -364,11 +295,7 @@
         {
           "time": 44.0,
           "duration": 4.0,
-<<<<<<< HEAD
-          "value": "Ab:(4,5,b7)",
-=======
           "value": "E:dim",
->>>>>>> 5725112b
           "confidence": 1
         },
         {
@@ -380,11 +307,7 @@
         {
           "time": 46.0,
           "duration": 4.0,
-<<<<<<< HEAD
-          "value": "E:dim",
-=======
           "value": "F:dim",
->>>>>>> 5725112b
           "confidence": 1
         },
         {
@@ -396,11 +319,7 @@
         {
           "time": 48.0,
           "duration": 4.0,
-<<<<<<< HEAD
-          "value": "F:dim",
-=======
           "value": "F#:dim/D",
->>>>>>> 5725112b
           "confidence": 1
         },
         {
@@ -412,11 +331,7 @@
         {
           "time": 50.0,
           "duration": 4.0,
-<<<<<<< HEAD
-          "value": "F#:dim/D",
-=======
           "value": "G:dim",
->>>>>>> 5725112b
           "confidence": 1
         },
         {
@@ -428,15 +343,6 @@
         {
           "time": 52.0,
           "duration": 4.0,
-<<<<<<< HEAD
-          "value": "G:dim",
-          "confidence": 1
-        },
-        {
-          "time": 53.0,
-          "duration": 4.0,
-=======
->>>>>>> 5725112b
           "value": "G:min",
           "confidence": 1
         }
