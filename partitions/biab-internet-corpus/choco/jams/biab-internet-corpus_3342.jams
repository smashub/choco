--- conflicted
+++ resolved
@@ -17,201 +17,128 @@
       "namespace": "chord",
       "data": [
         {
-<<<<<<< HEAD
+          "time": 0.0,
+          "duration": 2.0,
+          "value": "A:min",
+          "confidence": 1
+        },
+        {
+          "time": 0.2,
+          "duration": 2.0,
+          "value": "E:min",
+          "confidence": 1
+        },
+        {
           "time": 1.0,
-          "duration": 2.0,
-          "value": "A:min",
+          "duration": 1.0,
+          "value": "A:min",
+          "confidence": 1
+        },
+        {
+          "time": 1.1,
+          "duration": 1.0,
+          "value": "E:min",
           "confidence": 1
         },
         {
           "time": 1.2,
           "duration": 2.0,
-          "value": "E:min",
+          "value": "A:min",
           "confidence": 1
         },
         {
           "time": 2.0,
-          "duration": 1.0,
-          "value": "A:min",
-          "confidence": 1
-        },
-        {
-          "time": 2.1,
-          "duration": 1.0,
-          "value": "E:min",
+          "duration": 2.0,
+          "value": "A:min",
           "confidence": 1
         },
         {
           "time": 2.2,
           "duration": 2.0,
-          "value": "A:min",
+          "value": "E:min",
           "confidence": 1
         },
         {
           "time": 3.0,
-=======
-          "time": 0.0,
-          "duration": 2.0,
-          "value": "A:min",
-          "confidence": 1
-        },
-        {
-          "time": 0.2,
-          "duration": 2.0,
-          "value": "E:min",
-          "confidence": 1
-        },
-        {
-          "time": 1.0,
-          "duration": 1.0,
-          "value": "A:min",
-          "confidence": 1
-        },
-        {
-          "time": 1.1,
-          "duration": 1.0,
-          "value": "E:min",
-          "confidence": 1
-        },
-        {
-          "time": 1.2,
->>>>>>> 5725112b
-          "duration": 2.0,
-          "value": "A:min",
-          "confidence": 1
-        },
-        {
-<<<<<<< HEAD
+          "duration": 1.0,
+          "value": "A:min",
+          "confidence": 1
+        },
+        {
+          "time": 3.1,
+          "duration": 1.0,
+          "value": "E:min",
+          "confidence": 1
+        },
+        {
           "time": 3.2,
           "duration": 2.0,
-          "value": "E:min",
+          "value": "A:min",
           "confidence": 1
         },
         {
           "time": 4.0,
-          "duration": 1.0,
-          "value": "A:min",
-          "confidence": 1
-        },
-        {
-          "time": 4.1,
-          "duration": 1.0,
-          "value": "E:min",
+          "duration": 2.0,
+          "value": "A:min",
           "confidence": 1
         },
         {
           "time": 4.2,
           "duration": 2.0,
-          "value": "A:min",
+          "value": "E:min",
           "confidence": 1
         },
         {
           "time": 5.0,
-=======
-          "time": 2.0,
-          "duration": 2.0,
-          "value": "A:min",
-          "confidence": 1
-        },
-        {
-          "time": 2.2,
-          "duration": 2.0,
-          "value": "E:min",
-          "confidence": 1
-        },
-        {
-          "time": 3.0,
-          "duration": 1.0,
-          "value": "A:min",
-          "confidence": 1
-        },
-        {
-          "time": 3.1,
-          "duration": 1.0,
-          "value": "E:min",
-          "confidence": 1
-        },
-        {
-          "time": 3.2,
->>>>>>> 5725112b
-          "duration": 2.0,
-          "value": "A:min",
-          "confidence": 1
-        },
-        {
-<<<<<<< HEAD
+          "duration": 1.0,
+          "value": "A:min",
+          "confidence": 1
+        },
+        {
+          "time": 5.1,
+          "duration": 1.0,
+          "value": "E:min",
+          "confidence": 1
+        },
+        {
           "time": 5.2,
           "duration": 2.0,
-          "value": "E:min",
+          "value": "A:min",
           "confidence": 1
         },
         {
           "time": 6.0,
-          "duration": 1.0,
-          "value": "A:min",
-          "confidence": 1
-        },
-        {
-          "time": 6.1,
-          "duration": 1.0,
-          "value": "E:min",
+          "duration": 2.0,
+          "value": "A:min",
           "confidence": 1
         },
         {
           "time": 6.2,
           "duration": 2.0,
-          "value": "A:min",
+          "value": "E:min",
           "confidence": 1
         },
         {
           "time": 7.0,
-=======
-          "time": 4.0,
-          "duration": 2.0,
-          "value": "A:min",
-          "confidence": 1
-        },
-        {
-          "time": 4.2,
-          "duration": 2.0,
-          "value": "E:min",
-          "confidence": 1
-        },
-        {
-          "time": 5.0,
-          "duration": 1.0,
-          "value": "A:min",
-          "confidence": 1
-        },
-        {
-          "time": 5.1,
-          "duration": 1.0,
-          "value": "E:min",
-          "confidence": 1
-        },
-        {
-          "time": 5.2,
->>>>>>> 5725112b
-          "duration": 2.0,
-          "value": "A:min",
-          "confidence": 1
-        },
-        {
-<<<<<<< HEAD
+          "duration": 1.0,
+          "value": "A:min",
+          "confidence": 1
+        },
+        {
+          "time": 7.1,
+          "duration": 1.0,
+          "value": "E:min",
+          "confidence": 1
+        },
+        {
           "time": 7.2,
           "duration": 2.0,
-          "value": "E:min",
+          "value": "A:min",
           "confidence": 1
         },
         {
           "time": 8.0,
-          "duration": 1.0,
-          "value": "A:min",
-          "confidence": 1
-        },
-        {
-          "time": 8.1,
-          "duration": 1.0,
+          "duration": 2.0,
           "value": "E:min",
           "confidence": 1
         },
@@ -223,165 +150,41 @@
         },
         {
           "time": 9.0,
-          "duration": 2.0,
-          "value": "E:min",
+          "duration": 1.0,
+          "value": "E:min",
+          "confidence": 1
+        },
+        {
+          "time": 9.1,
+          "duration": 1.0,
+          "value": "D:maj",
           "confidence": 1
         },
         {
           "time": 9.2,
           "duration": 2.0,
-          "value": "A:min",
+          "value": "E:min",
           "confidence": 1
         },
         {
           "time": 10.0,
-          "duration": 1.0,
-          "value": "E:min",
-          "confidence": 1
-        },
-        {
-          "time": 10.1,
-          "duration": 1.0,
-          "value": "D:maj",
+          "duration": 2.0,
+          "value": "A:min",
           "confidence": 1
         },
         {
           "time": 10.2,
           "duration": 2.0,
-          "value": "E:min",
+          "value": "A:min",
           "confidence": 1
         },
         {
           "time": 11.0,
           "duration": 2.0,
-          "value": "A:min",
-          "confidence": 1
-        },
-        {
-          "time": 11.2,
-=======
-          "time": 6.0,
-          "duration": 2.0,
-          "value": "A:min",
-          "confidence": 1
-        },
-        {
-          "time": 6.2,
-          "duration": 2.0,
-          "value": "E:min",
-          "confidence": 1
-        },
-        {
-          "time": 7.0,
-          "duration": 1.0,
-          "value": "A:min",
-          "confidence": 1
-        },
-        {
-          "time": 7.1,
-          "duration": 1.0,
-          "value": "E:min",
-          "confidence": 1
-        },
-        {
-          "time": 7.2,
-          "duration": 2.0,
-          "value": "A:min",
-          "confidence": 1
-        },
-        {
-          "time": 8.0,
-          "duration": 2.0,
-          "value": "E:min",
-          "confidence": 1
-        },
-        {
-          "time": 8.2,
-          "duration": 2.0,
-          "value": "A:min",
-          "confidence": 1
-        },
-        {
-          "time": 9.0,
-          "duration": 1.0,
-          "value": "E:min",
-          "confidence": 1
-        },
-        {
-          "time": 9.1,
-          "duration": 1.0,
-          "value": "D:maj",
-          "confidence": 1
-        },
-        {
-          "time": 9.2,
-          "duration": 2.0,
-          "value": "E:min",
-          "confidence": 1
-        },
-        {
-          "time": 10.0,
->>>>>>> 5725112b
-          "duration": 2.0,
-          "value": "A:min",
-          "confidence": 1
-        },
-        {
-<<<<<<< HEAD
-          "time": 12.0,
-          "duration": 2.0,
-          "value": "E:min",
-          "confidence": 1
-        },
-        {
-          "time": 12.2,
-=======
-          "time": 10.2,
-          "duration": 2.0,
-          "value": "A:min",
-          "confidence": 1
-        },
-        {
-          "time": 11.0,
->>>>>>> 5725112b
-          "duration": 2.0,
-          "value": "E:min",
-          "confidence": 1
-        },
-        {
-<<<<<<< HEAD
-          "time": 13.0,
-          "duration": 4.0,
-          "value": "A:min",
-          "confidence": 1
-        },
-        {
-          "time": 14.0,
-          "duration": 1.0,
-          "value": "E:min",
-          "confidence": 1
-        },
-        {
-          "time": 14.1,
-          "duration": 1.0,
-          "value": "D:maj",
-          "confidence": 1
-        },
-        {
-          "time": 14.2,
-          "duration": 2.0,
-          "value": "E:min",
-          "confidence": 1
-        },
-        {
-          "time": 15.0,
-          "duration": 2.0,
-          "value": "A:min",
-          "confidence": 1
-        },
-        {
-          "time": 15.2,
-=======
+          "value": "E:min",
+          "confidence": 1
+        },
+        {
           "time": 11.2,
           "duration": 2.0,
           "value": "E:min",
@@ -413,15 +216,11 @@
         },
         {
           "time": 14.0,
->>>>>>> 5725112b
-          "duration": 2.0,
-          "value": "A:min",
-          "confidence": 1
-        },
-        {
-<<<<<<< HEAD
-          "time": 16.0,
-=======
+          "duration": 2.0,
+          "value": "A:min",
+          "confidence": 1
+        },
+        {
           "time": 14.2,
           "duration": 2.0,
           "value": "A:min",
@@ -429,7 +228,6 @@
         },
         {
           "time": 15.0,
->>>>>>> 5725112b
           "duration": 4.0,
           "value": "E:min",
           "confidence": 1
