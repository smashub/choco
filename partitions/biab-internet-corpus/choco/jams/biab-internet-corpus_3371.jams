--- conflicted
+++ resolved
@@ -31,11 +31,7 @@
         {
           "time": 2.0,
           "duration": 4.0,
-<<<<<<< HEAD
-          "value": "D:(3,5,b7)",
-=======
-          "value": "G:maj",
->>>>>>> 5725112b
+          "value": "G:maj",
           "confidence": 1
         },
         {
@@ -59,11 +55,7 @@
         {
           "time": 6.0,
           "duration": 4.0,
-<<<<<<< HEAD
-          "value": "G:maj",
-=======
-          "value": "A:min",
->>>>>>> 5725112b
+          "value": "A:min",
           "confidence": 1
         },
         {
@@ -87,1471 +79,899 @@
         {
           "time": 10.0,
           "duration": 4.0,
-<<<<<<< HEAD
-          "value": "A:min",
-=======
           "value": "D:(3,5,b7)/A",
->>>>>>> 5725112b
           "confidence": 1
         },
         {
           "time": 11.0,
           "duration": 4.0,
-<<<<<<< HEAD
+          "value": "D:(3,5,b7)",
+          "confidence": 1
+        },
+        {
+          "time": 12.0,
+          "duration": 4.0,
           "value": "D:(3,5,b7)/A",
-=======
-          "value": "D:(3,5,b7)",
->>>>>>> 5725112b
-          "confidence": 1
-        },
-        {
-          "time": 12.0,
-          "duration": 4.0,
-<<<<<<< HEAD
-          "value": "D:(3,5,b7)",
-=======
+          "confidence": 1
+        },
+        {
+          "time": 13.0,
+          "duration": 4.0,
+          "value": "D:(3,5,b7)",
+          "confidence": 1
+        },
+        {
+          "time": 14.0,
+          "duration": 4.0,
+          "value": "G:maj",
+          "confidence": 1
+        },
+        {
+          "time": 15.0,
+          "duration": 4.0,
+          "value": "G:maj",
+          "confidence": 1
+        },
+        {
+          "time": 16.0,
+          "duration": 4.0,
+          "value": "G:maj",
+          "confidence": 1
+        },
+        {
+          "time": 17.0,
+          "duration": 1.0,
+          "value": "G:maj/D",
+          "confidence": 1
+        },
+        {
+          "time": 17.1,
+          "duration": 1.0,
+          "value": "G:maj/E",
+          "confidence": 1
+        },
+        {
+          "time": 17.2,
+          "duration": 2.0,
+          "value": "G:maj/Gb",
+          "confidence": 1
+        },
+        {
+          "time": 18.0,
+          "duration": 4.0,
+          "value": "G:maj",
+          "confidence": 1
+        },
+        {
+          "time": 19.0,
+          "duration": 4.0,
+          "value": "G:maj",
+          "confidence": 1
+        },
+        {
+          "time": 20.0,
+          "duration": 4.0,
+          "value": "G:maj",
+          "confidence": 1
+        },
+        {
+          "time": 21.0,
+          "duration": 4.0,
+          "value": "G:maj",
+          "confidence": 1
+        },
+        {
+          "time": 22.0,
+          "duration": 4.0,
+          "value": "A:min",
+          "confidence": 1
+        },
+        {
+          "time": 23.0,
+          "duration": 4.0,
+          "value": "A:min",
+          "confidence": 1
+        },
+        {
+          "time": 24.0,
+          "duration": 4.0,
+          "value": "A:min",
+          "confidence": 1
+        },
+        {
+          "time": 25.0,
+          "duration": 4.0,
+          "value": "A:min",
+          "confidence": 1
+        },
+        {
+          "time": 26.0,
+          "duration": 4.0,
+          "value": "C:maj",
+          "confidence": 1
+        },
+        {
+          "time": 27.0,
+          "duration": 4.0,
+          "value": "C:min(6)/A",
+          "confidence": 1
+        },
+        {
+          "time": 28.0,
+          "duration": 4.0,
+          "value": "G:maj",
+          "confidence": 1
+        },
+        {
+          "time": 29.0,
+          "duration": 4.0,
+          "value": "E:min",
+          "confidence": 1
+        },
+        {
+          "time": 30.0,
+          "duration": 4.0,
+          "value": "A:min",
+          "confidence": 1
+        },
+        {
+          "time": 31.0,
+          "duration": 1.0,
+          "value": "D:(3,5,b7)",
+          "confidence": 1
+        },
+        {
+          "time": 31.1,
+          "duration": 1.0,
+          "value": "D:(3,5,b7)/E",
+          "confidence": 1
+        },
+        {
+          "time": 31.2,
+          "duration": 2.0,
+          "value": "D:(3,5,b7)/Gb",
+          "confidence": 1
+        },
+        {
+          "time": 32.0,
+          "duration": 1.0,
+          "value": "G:maj",
+          "confidence": 1
+        },
+        {
+          "time": 32.1,
+          "duration": 1.0,
+          "value": "G:maj/D",
+          "confidence": 1
+        },
+        {
+          "time": 32.2,
+          "duration": 2.0,
+          "value": "G:maj/B",
+          "confidence": 1
+        },
+        {
+          "time": 33.0,
+          "duration": 2.0,
+          "value": "G:maj",
+          "confidence": 1
+        },
+        {
+          "time": 33.2,
+          "duration": 2.0,
+          "value": "G:maj",
+          "confidence": 1
+        },
+        {
+          "time": 34.0,
+          "duration": 4.0,
+          "value": "G:maj",
+          "confidence": 1
+        },
+        {
+          "time": 35.0,
+          "duration": 4.0,
+          "value": "G:maj",
+          "confidence": 1
+        },
+        {
+          "time": 36.0,
+          "duration": 4.0,
+          "value": "G:maj",
+          "confidence": 1
+        },
+        {
+          "time": 37.0,
+          "duration": 4.0,
+          "value": "G:maj",
+          "confidence": 1
+        },
+        {
+          "time": 38.0,
+          "duration": 4.0,
+          "value": "A:min",
+          "confidence": 1
+        },
+        {
+          "time": 39.0,
+          "duration": 4.0,
+          "value": "A:min",
+          "confidence": 1
+        },
+        {
+          "time": 40.0,
+          "duration": 4.0,
+          "value": "A:min",
+          "confidence": 1
+        },
+        {
+          "time": 41.0,
+          "duration": 4.0,
+          "value": "A:min",
+          "confidence": 1
+        },
+        {
+          "time": 42.0,
+          "duration": 4.0,
           "value": "D:(3,5,b7)/A",
->>>>>>> 5725112b
-          "confidence": 1
-        },
-        {
-          "time": 13.0,
-          "duration": 4.0,
-<<<<<<< HEAD
+          "confidence": 1
+        },
+        {
+          "time": 43.0,
+          "duration": 4.0,
+          "value": "D:(3,5,b7)",
+          "confidence": 1
+        },
+        {
+          "time": 44.0,
+          "duration": 4.0,
           "value": "D:(3,5,b7)/A",
-=======
-          "value": "D:(3,5,b7)",
->>>>>>> 5725112b
-          "confidence": 1
-        },
-        {
-          "time": 14.0,
-          "duration": 4.0,
-<<<<<<< HEAD
-          "value": "D:(3,5,b7)",
-=======
-          "value": "G:maj",
->>>>>>> 5725112b
-          "confidence": 1
-        },
-        {
-          "time": 15.0,
-          "duration": 4.0,
-          "value": "G:maj",
-          "confidence": 1
-        },
-        {
-          "time": 16.0,
-          "duration": 4.0,
-          "value": "G:maj",
-          "confidence": 1
-        },
-        {
-          "time": 17.0,
-<<<<<<< HEAD
-          "duration": 4.0,
-          "value": "G:maj",
-          "confidence": 1
-        },
-        {
-          "time": 18.0,
-=======
->>>>>>> 5725112b
+          "confidence": 1
+        },
+        {
+          "time": 45.0,
+          "duration": 4.0,
+          "value": "D:(3,5,b7)",
+          "confidence": 1
+        },
+        {
+          "time": 46.0,
+          "duration": 4.0,
+          "value": "G:maj",
+          "confidence": 1
+        },
+        {
+          "time": 47.0,
+          "duration": 4.0,
+          "value": "G:maj",
+          "confidence": 1
+        },
+        {
+          "time": 48.0,
+          "duration": 4.0,
+          "value": "G:maj",
+          "confidence": 1
+        },
+        {
+          "time": 49.0,
           "duration": 1.0,
           "value": "G:maj/D",
           "confidence": 1
         },
         {
-<<<<<<< HEAD
-          "time": 18.1,
-=======
-          "time": 17.1,
->>>>>>> 5725112b
+          "time": 49.1,
           "duration": 1.0,
           "value": "G:maj/E",
           "confidence": 1
         },
         {
-<<<<<<< HEAD
-          "time": 18.2,
-=======
-          "time": 17.2,
->>>>>>> 5725112b
+          "time": 49.2,
           "duration": 2.0,
           "value": "G:maj/Gb",
           "confidence": 1
         },
         {
-<<<<<<< HEAD
-=======
-          "time": 18.0,
-          "duration": 4.0,
-          "value": "G:maj",
-          "confidence": 1
-        },
-        {
->>>>>>> 5725112b
-          "time": 19.0,
-          "duration": 4.0,
-          "value": "G:maj",
-          "confidence": 1
-        },
-        {
-          "time": 20.0,
-          "duration": 4.0,
-          "value": "G:maj",
-          "confidence": 1
-        },
-        {
-          "time": 21.0,
-          "duration": 4.0,
-          "value": "G:maj",
-          "confidence": 1
-        },
-        {
-          "time": 22.0,
-          "duration": 4.0,
-<<<<<<< HEAD
-          "value": "G:maj",
-=======
-          "value": "A:min",
->>>>>>> 5725112b
-          "confidence": 1
-        },
-        {
-          "time": 23.0,
-          "duration": 4.0,
-          "value": "A:min",
-          "confidence": 1
-        },
-        {
-          "time": 24.0,
-          "duration": 4.0,
-          "value": "A:min",
-          "confidence": 1
-        },
-        {
-          "time": 25.0,
-          "duration": 4.0,
-          "value": "A:min",
-          "confidence": 1
-        },
-        {
-          "time": 26.0,
-          "duration": 4.0,
-<<<<<<< HEAD
-          "value": "A:min",
-          "confidence": 1
-        },
-        {
-          "time": 27.0,
-          "duration": 4.0,
-=======
->>>>>>> 5725112b
+          "time": 50.0,
+          "duration": 4.0,
+          "value": "G:maj",
+          "confidence": 1
+        },
+        {
+          "time": 51.0,
+          "duration": 4.0,
+          "value": "G:maj",
+          "confidence": 1
+        },
+        {
+          "time": 52.0,
+          "duration": 4.0,
+          "value": "G:maj",
+          "confidence": 1
+        },
+        {
+          "time": 53.0,
+          "duration": 4.0,
+          "value": "G:maj",
+          "confidence": 1
+        },
+        {
+          "time": 54.0,
+          "duration": 4.0,
+          "value": "A:min",
+          "confidence": 1
+        },
+        {
+          "time": 55.0,
+          "duration": 4.0,
+          "value": "A:min",
+          "confidence": 1
+        },
+        {
+          "time": 56.0,
+          "duration": 4.0,
+          "value": "A:min",
+          "confidence": 1
+        },
+        {
+          "time": 57.0,
+          "duration": 4.0,
+          "value": "A:min",
+          "confidence": 1
+        },
+        {
+          "time": 58.0,
+          "duration": 4.0,
           "value": "C:maj",
           "confidence": 1
         },
         {
-<<<<<<< HEAD
-          "time": 28.0,
-=======
-          "time": 27.0,
->>>>>>> 5725112b
+          "time": 59.0,
           "duration": 4.0,
           "value": "C:min(6)/A",
           "confidence": 1
         },
         {
-<<<<<<< HEAD
-          "time": 29.0,
-=======
-          "time": 28.0,
->>>>>>> 5725112b
-          "duration": 4.0,
-          "value": "G:maj",
-          "confidence": 1
-        },
-        {
-<<<<<<< HEAD
-          "time": 30.0,
-=======
-          "time": 29.0,
->>>>>>> 5725112b
+          "time": 60.0,
+          "duration": 4.0,
+          "value": "G:maj",
+          "confidence": 1
+        },
+        {
+          "time": 61.0,
           "duration": 4.0,
           "value": "E:min",
           "confidence": 1
         },
         {
-<<<<<<< HEAD
-          "time": 31.0,
-=======
-          "time": 30.0,
->>>>>>> 5725112b
-          "duration": 4.0,
-          "value": "A:min",
-          "confidence": 1
-        },
-        {
-<<<<<<< HEAD
-          "time": 32.0,
-=======
-          "time": 31.0,
->>>>>>> 5725112b
-          "duration": 1.0,
-          "value": "D:(3,5,b7)",
-          "confidence": 1
-        },
-        {
-<<<<<<< HEAD
-          "time": 32.1,
-=======
-          "time": 31.1,
->>>>>>> 5725112b
+          "time": 62.0,
+          "duration": 4.0,
+          "value": "A:min",
+          "confidence": 1
+        },
+        {
+          "time": 63.0,
+          "duration": 1.0,
+          "value": "D:(3,5,b7)",
+          "confidence": 1
+        },
+        {
+          "time": 63.1,
           "duration": 1.0,
           "value": "D:(3,5,b7)/E",
           "confidence": 1
         },
         {
-<<<<<<< HEAD
-          "time": 32.2,
-=======
-          "time": 31.2,
->>>>>>> 5725112b
+          "time": 63.2,
           "duration": 2.0,
           "value": "D:(3,5,b7)/Gb",
           "confidence": 1
         },
         {
-<<<<<<< HEAD
-          "time": 33.0,
-=======
-          "time": 32.0,
->>>>>>> 5725112b
-          "duration": 1.0,
-          "value": "G:maj",
-          "confidence": 1
-        },
-        {
-<<<<<<< HEAD
-          "time": 33.1,
-=======
-          "time": 32.1,
->>>>>>> 5725112b
-          "duration": 1.0,
-          "value": "G:maj/D",
-          "confidence": 1
-        },
-        {
-<<<<<<< HEAD
-          "time": 33.2,
-=======
-          "time": 32.2,
->>>>>>> 5725112b
-          "duration": 2.0,
+          "time": 64.0,
+          "duration": 4.0,
+          "value": "G:maj",
+          "confidence": 1
+        },
+        {
+          "time": 65.0,
+          "duration": 4.0,
+          "value": "G:maj",
+          "confidence": 1
+        },
+        {
+          "time": 66.0,
+          "duration": 4.0,
+          "value": "G:maj",
+          "confidence": 1
+        },
+        {
+          "time": 67.0,
+          "duration": 4.0,
+          "value": "G:maj",
+          "confidence": 1
+        },
+        {
+          "time": 68.0,
+          "duration": 4.0,
+          "value": "D:min(6)/F",
+          "confidence": 1
+        },
+        {
+          "time": 69.0,
+          "duration": 4.0,
+          "value": "E:(3,5,b7)",
+          "confidence": 1
+        },
+        {
+          "time": 70.0,
+          "duration": 4.0,
+          "value": "A:min",
+          "confidence": 1
+        },
+        {
+          "time": 71.0,
+          "duration": 4.0,
+          "value": "A:min",
+          "confidence": 1
+        },
+        {
+          "time": 72.0,
+          "duration": 4.0,
+          "value": "A:min",
+          "confidence": 1
+        },
+        {
+          "time": 73.0,
+          "duration": 4.0,
+          "value": "A:min",
+          "confidence": 1
+        },
+        {
+          "time": 74.0,
+          "duration": 4.0,
+          "value": "D:(3,5,b7)",
+          "confidence": 1
+        },
+        {
+          "time": 75.0,
+          "duration": 4.0,
+          "value": "D:(3,5,b7)/Gb",
+          "confidence": 1
+        },
+        {
+          "time": 76.0,
+          "duration": 4.0,
+          "value": "G:maj",
+          "confidence": 1
+        },
+        {
+          "time": 77.0,
+          "duration": 4.0,
+          "value": "E:min",
+          "confidence": 1
+        },
+        {
+          "time": 78.0,
+          "duration": 4.0,
+          "value": "A:(3,5,b7)",
+          "confidence": 1
+        },
+        {
+          "time": 79.0,
+          "duration": 1.0,
+          "value": "A:(3,5,b7)",
+          "confidence": 1
+        },
+        {
+          "time": 79.1,
+          "duration": 1.0,
+          "value": "A:(3,5,b7)/B",
+          "confidence": 1
+        },
+        {
+          "time": 79.2,
+          "duration": 2.0,
+          "value": "A:(3,5,b7)/Db",
+          "confidence": 1
+        },
+        {
+          "time": 80.0,
+          "duration": 1.0,
+          "value": "D:(3,5,b7)",
+          "confidence": 1
+        },
+        {
+          "time": 80.1,
+          "duration": 1.0,
+          "value": "A:min/E",
+          "confidence": 1
+        },
+        {
+          "time": 80.2,
+          "duration": 2.0,
+          "value": "F:maj",
+          "confidence": 1
+        },
+        {
+          "time": 81.0,
+          "duration": 2.0,
+          "value": "D:(3,5,b7)/Gb",
+          "confidence": 1
+        },
+        {
+          "time": 81.2,
+          "duration": 2.0,
+          "value": "D:(3,5,b7)",
+          "confidence": 1
+        },
+        {
+          "time": 82.0,
+          "duration": 4.0,
+          "value": "G:maj",
+          "confidence": 1
+        },
+        {
+          "time": 83.0,
+          "duration": 4.0,
+          "value": "G:maj",
+          "confidence": 1
+        },
+        {
+          "time": 84.0,
+          "duration": 4.0,
+          "value": "D:min(6)/F",
+          "confidence": 1
+        },
+        {
+          "time": 85.0,
+          "duration": 4.0,
+          "value": "E:(3,5,b7)",
+          "confidence": 1
+        },
+        {
+          "time": 86.0,
+          "duration": 4.0,
+          "value": "A:min",
+          "confidence": 1
+        },
+        {
+          "time": 87.0,
+          "duration": 4.0,
+          "value": "A:min",
+          "confidence": 1
+        },
+        {
+          "time": 88.0,
+          "duration": 4.0,
+          "value": "A:min",
+          "confidence": 1
+        },
+        {
+          "time": 89.0,
+          "duration": 4.0,
+          "value": "A:min",
+          "confidence": 1
+        },
+        {
+          "time": 90.0,
+          "duration": 4.0,
+          "value": "C:min",
+          "confidence": 1
+        },
+        {
+          "time": 91.0,
+          "duration": 4.0,
+          "value": "F:(3,5,b7)",
+          "confidence": 1
+        },
+        {
+          "time": 92.0,
+          "duration": 2.0,
+          "value": "G:maj",
+          "confidence": 1
+        },
+        {
+          "time": 92.2,
+          "duration": 2.0,
+          "value": "B:min/Gb",
+          "confidence": 1
+        },
+        {
+          "time": 93.0,
+          "duration": 4.0,
+          "value": "E:(3,5,b7)",
+          "confidence": 1
+        },
+        {
+          "time": 94.0,
+          "duration": 4.0,
+          "value": "A:min",
+          "confidence": 1
+        },
+        {
+          "time": 95.0,
+          "duration": 1.0,
+          "value": "D:(3,5,b7)",
+          "confidence": 1
+        },
+        {
+          "time": 95.1,
+          "duration": 1.0,
+          "value": "D:(3,5,b7)/E",
+          "confidence": 1
+        },
+        {
+          "time": 95.2,
+          "duration": 2.0,
+          "value": "D:(3,5,b7)/Gb",
+          "confidence": 1
+        },
+        {
+          "time": 96.0,
+          "duration": 4.0,
+          "value": "G:maj",
+          "confidence": 1
+        },
+        {
+          "time": 97.0,
+          "duration": 4.0,
+          "value": "G:maj",
+          "confidence": 1
+        },
+        {
+          "time": 98.0,
+          "duration": 4.0,
+          "value": "C:maj",
+          "confidence": 1
+        },
+        {
+          "time": 99.0,
+          "duration": 4.0,
+          "value": "C:maj",
+          "confidence": 1
+        },
+        {
+          "time": 100.0,
+          "duration": 4.0,
+          "value": "G:maj",
+          "confidence": 1
+        },
+        {
+          "time": 101.0,
+          "duration": 4.0,
           "value": "G:maj/B",
           "confidence": 1
         },
         {
-<<<<<<< HEAD
-          "time": 34.0,
-=======
-          "time": 33.0,
->>>>>>> 5725112b
-          "duration": 2.0,
-          "value": "G:maj",
-          "confidence": 1
-        },
-        {
-<<<<<<< HEAD
-          "time": 34.2,
-=======
-          "time": 33.2,
->>>>>>> 5725112b
-          "duration": 2.0,
-          "value": "G:maj",
-          "confidence": 1
-        },
-        {
-<<<<<<< HEAD
-          "time": 35.0,
-=======
-          "time": 34.0,
->>>>>>> 5725112b
-          "duration": 4.0,
-          "value": "G:maj",
-          "confidence": 1
-        },
-        {
-<<<<<<< HEAD
-          "time": 36.0,
-=======
-          "time": 35.0,
->>>>>>> 5725112b
-          "duration": 4.0,
-          "value": "G:maj",
-          "confidence": 1
-        },
-        {
-<<<<<<< HEAD
-          "time": 37.0,
-=======
-          "time": 36.0,
->>>>>>> 5725112b
-          "duration": 4.0,
-          "value": "G:maj",
-          "confidence": 1
-        },
-        {
-<<<<<<< HEAD
-          "time": 38.0,
-=======
-          "time": 37.0,
->>>>>>> 5725112b
-          "duration": 4.0,
-          "value": "G:maj",
-          "confidence": 1
-        },
-        {
-<<<<<<< HEAD
-          "time": 39.0,
-=======
-          "time": 38.0,
->>>>>>> 5725112b
-          "duration": 4.0,
-          "value": "A:min",
-          "confidence": 1
-        },
-        {
-<<<<<<< HEAD
-          "time": 40.0,
-=======
-          "time": 39.0,
->>>>>>> 5725112b
-          "duration": 4.0,
-          "value": "A:min",
-          "confidence": 1
-        },
-        {
-<<<<<<< HEAD
-          "time": 41.0,
-=======
-          "time": 40.0,
->>>>>>> 5725112b
-          "duration": 4.0,
-          "value": "A:min",
-          "confidence": 1
-        },
-        {
-<<<<<<< HEAD
-          "time": 42.0,
-=======
-          "time": 41.0,
->>>>>>> 5725112b
-          "duration": 4.0,
-          "value": "A:min",
-          "confidence": 1
-        },
-        {
-<<<<<<< HEAD
-          "time": 43.0,
-=======
-          "time": 42.0,
->>>>>>> 5725112b
+          "time": 102.0,
           "duration": 4.0,
           "value": "D:(3,5,b7)/A",
           "confidence": 1
         },
         {
-<<<<<<< HEAD
-          "time": 44.0,
-=======
-          "time": 43.0,
->>>>>>> 5725112b
-          "duration": 4.0,
-          "value": "D:(3,5,b7)",
-          "confidence": 1
-        },
-        {
-<<<<<<< HEAD
-          "time": 45.0,
-=======
-          "time": 44.0,
->>>>>>> 5725112b
+          "time": 103.0,
+          "duration": 4.0,
+          "value": "D:(3,5,b7)",
+          "confidence": 1
+        },
+        {
+          "time": 104.0,
+          "duration": 1.0,
+          "value": "E:dim",
+          "confidence": 1
+        },
+        {
+          "time": 104.1,
+          "duration": 1.0,
+          "value": "C#:dim/C",
+          "confidence": 1
+        },
+        {
+          "time": 104.2,
+          "duration": 2.0,
+          "value": "Bb:dim",
+          "confidence": 1
+        },
+        {
+          "time": 105.0,
+          "duration": 1.0,
+          "value": "G:maj",
+          "confidence": 1
+        },
+        {
+          "time": 105.1,
+          "duration": 1.0,
+          "value": "G:maj/A",
+          "confidence": 1
+        },
+        {
+          "time": 105.2,
+          "duration": 2.0,
+          "value": "G:maj/B",
+          "confidence": 1
+        },
+        {
+          "time": 106.0,
+          "duration": 4.0,
+          "value": "C:maj",
+          "confidence": 1
+        },
+        {
+          "time": 107.0,
+          "duration": 4.0,
+          "value": "C:maj",
+          "confidence": 1
+        },
+        {
+          "time": 108.0,
+          "duration": 4.0,
+          "value": "G:maj",
+          "confidence": 1
+        },
+        {
+          "time": 109.0,
+          "duration": 4.0,
+          "value": "G:maj",
+          "confidence": 1
+        },
+        {
+          "time": 110.0,
           "duration": 4.0,
           "value": "D:(3,5,b7)/A",
           "confidence": 1
         },
         {
-<<<<<<< HEAD
-          "time": 46.0,
-          "duration": 4.0,
-          "value": "D:(3,5,b7)",
-=======
-          "time": 45.0,
-          "duration": 4.0,
-          "value": "D:(3,5,b7)",
-          "confidence": 1
-        },
-        {
-          "time": 46.0,
-          "duration": 4.0,
-          "value": "G:maj",
->>>>>>> 5725112b
-          "confidence": 1
-        },
-        {
-          "time": 47.0,
-          "duration": 4.0,
-          "value": "G:maj",
-          "confidence": 1
-        },
-        {
-          "time": 48.0,
-          "duration": 4.0,
-          "value": "G:maj",
-          "confidence": 1
-        },
-        {
-          "time": 49.0,
-<<<<<<< HEAD
-          "duration": 4.0,
-          "value": "G:maj",
-          "confidence": 1
-        },
-        {
-          "time": 50.0,
-=======
->>>>>>> 5725112b
-          "duration": 1.0,
-          "value": "G:maj/D",
-          "confidence": 1
-        },
-        {
-<<<<<<< HEAD
-          "time": 50.1,
-=======
-          "time": 49.1,
->>>>>>> 5725112b
-          "duration": 1.0,
-          "value": "G:maj/E",
-          "confidence": 1
-        },
-        {
-<<<<<<< HEAD
-          "time": 50.2,
-=======
-          "time": 49.2,
->>>>>>> 5725112b
-          "duration": 2.0,
-          "value": "G:maj/Gb",
-          "confidence": 1
-        },
-        {
-<<<<<<< HEAD
-          "time": 51.0,
-=======
-          "time": 50.0,
->>>>>>> 5725112b
-          "duration": 4.0,
-          "value": "G:maj",
-          "confidence": 1
-        },
-        {
-<<<<<<< HEAD
-          "time": 52.0,
-=======
-          "time": 51.0,
->>>>>>> 5725112b
-          "duration": 4.0,
-          "value": "G:maj",
-          "confidence": 1
-        },
-        {
-<<<<<<< HEAD
-          "time": 53.0,
-=======
-          "time": 52.0,
->>>>>>> 5725112b
-          "duration": 4.0,
-          "value": "G:maj",
-          "confidence": 1
-        },
-        {
-<<<<<<< HEAD
-          "time": 54.0,
-=======
-          "time": 53.0,
->>>>>>> 5725112b
-          "duration": 4.0,
-          "value": "G:maj",
-          "confidence": 1
-        },
-        {
-<<<<<<< HEAD
-          "time": 55.0,
-=======
-          "time": 54.0,
->>>>>>> 5725112b
-          "duration": 4.0,
-          "value": "A:min",
-          "confidence": 1
-        },
-        {
-<<<<<<< HEAD
-          "time": 56.0,
-=======
-          "time": 55.0,
->>>>>>> 5725112b
-          "duration": 4.0,
-          "value": "A:min",
-          "confidence": 1
-        },
-        {
-<<<<<<< HEAD
-          "time": 57.0,
-=======
-          "time": 56.0,
->>>>>>> 5725112b
-          "duration": 4.0,
-          "value": "A:min",
-          "confidence": 1
-        },
-        {
-<<<<<<< HEAD
-          "time": 58.0,
-=======
-          "time": 57.0,
->>>>>>> 5725112b
-          "duration": 4.0,
-          "value": "A:min",
-          "confidence": 1
-        },
-        {
-<<<<<<< HEAD
-          "time": 59.0,
-=======
-          "time": 58.0,
->>>>>>> 5725112b
+          "time": 111.0,
+          "duration": 1.0,
+          "value": "D:(3,5,b7)",
+          "confidence": 1
+        },
+        {
+          "time": 111.1,
+          "duration": 1.0,
+          "value": "D:(3,5,b7)/E",
+          "confidence": 1
+        },
+        {
+          "time": 111.2,
+          "duration": 2.0,
+          "value": "D:(3,5,b7)/Gb",
+          "confidence": 1
+        },
+        {
+          "time": 112.0,
+          "duration": 4.0,
+          "value": "G:maj",
+          "confidence": 1
+        },
+        {
+          "time": 113.0,
+          "duration": 4.0,
+          "value": "G:maj",
+          "confidence": 1
+        },
+        {
+          "time": 114.0,
           "duration": 4.0,
           "value": "C:maj",
           "confidence": 1
         },
         {
-<<<<<<< HEAD
-          "time": 60.0,
-=======
-          "time": 59.0,
->>>>>>> 5725112b
-          "duration": 4.0,
-          "value": "C:min(6)/A",
-          "confidence": 1
-        },
-        {
-<<<<<<< HEAD
-          "time": 61.0,
-=======
-          "time": 60.0,
->>>>>>> 5725112b
-          "duration": 4.0,
-          "value": "G:maj",
-          "confidence": 1
-        },
-        {
-<<<<<<< HEAD
-          "time": 62.0,
-=======
-          "time": 61.0,
->>>>>>> 5725112b
-          "duration": 4.0,
-          "value": "E:min",
-          "confidence": 1
-        },
-        {
-<<<<<<< HEAD
-          "time": 63.0,
-=======
-          "time": 62.0,
->>>>>>> 5725112b
-          "duration": 4.0,
-          "value": "A:min",
-          "confidence": 1
-        },
-        {
-<<<<<<< HEAD
-          "time": 64.0,
-=======
-          "time": 63.0,
->>>>>>> 5725112b
-          "duration": 1.0,
-          "value": "D:(3,5,b7)",
-          "confidence": 1
-        },
-        {
-<<<<<<< HEAD
-          "time": 64.1,
-=======
-          "time": 63.1,
->>>>>>> 5725112b
+          "time": 115.0,
+          "duration": 4.0,
+          "value": "C:maj",
+          "confidence": 1
+        },
+        {
+          "time": 116.0,
+          "duration": 4.0,
+          "value": "G:maj",
+          "confidence": 1
+        },
+        {
+          "time": 117.0,
+          "duration": 4.0,
+          "value": "G:maj/B",
+          "confidence": 1
+        },
+        {
+          "time": 118.0,
+          "duration": 4.0,
+          "value": "D:(3,5,b7)/A",
+          "confidence": 1
+        },
+        {
+          "time": 119.0,
+          "duration": 4.0,
+          "value": "D:(3,5,b7)",
+          "confidence": 1
+        },
+        {
+          "time": 120.0,
+          "duration": 1.0,
+          "value": "E:dim",
+          "confidence": 1
+        },
+        {
+          "time": 120.1,
+          "duration": 1.0,
+          "value": "C#:dim/C",
+          "confidence": 1
+        },
+        {
+          "time": 120.2,
+          "duration": 2.0,
+          "value": "Bb:dim",
+          "confidence": 1
+        },
+        {
+          "time": 121.0,
+          "duration": 1.0,
+          "value": "G:maj",
+          "confidence": 1
+        },
+        {
+          "time": 121.1,
+          "duration": 1.0,
+          "value": "G:maj/A",
+          "confidence": 1
+        },
+        {
+          "time": 121.2,
+          "duration": 2.0,
+          "value": "G:maj/B",
+          "confidence": 1
+        },
+        {
+          "time": 122.0,
+          "duration": 4.0,
+          "value": "C:maj",
+          "confidence": 1
+        },
+        {
+          "time": 123.0,
+          "duration": 4.0,
+          "value": "C:maj",
+          "confidence": 1
+        },
+        {
+          "time": 124.0,
+          "duration": 4.0,
+          "value": "G:maj",
+          "confidence": 1
+        },
+        {
+          "time": 125.0,
+          "duration": 4.0,
+          "value": "G:maj",
+          "confidence": 1
+        },
+        {
+          "time": 126.0,
+          "duration": 4.0,
+          "value": "D:(3,5,b7)/A",
+          "confidence": 1
+        },
+        {
+          "time": 127.0,
+          "duration": 1.0,
+          "value": "D:(3,5,b7)",
+          "confidence": 1
+        },
+        {
+          "time": 127.1,
           "duration": 1.0,
           "value": "D:(3,5,b7)/E",
           "confidence": 1
         },
         {
-<<<<<<< HEAD
-          "time": 64.2,
-=======
-          "time": 63.2,
->>>>>>> 5725112b
+          "time": 127.2,
           "duration": 2.0,
           "value": "D:(3,5,b7)/Gb",
           "confidence": 1
         },
         {
-<<<<<<< HEAD
-          "time": 65.0,
-=======
-          "time": 64.0,
->>>>>>> 5725112b
-          "duration": 4.0,
-          "value": "G:maj",
-          "confidence": 1
-        },
-        {
-<<<<<<< HEAD
-          "time": 66.0,
-=======
-          "time": 65.0,
->>>>>>> 5725112b
-          "duration": 4.0,
-          "value": "G:maj",
-          "confidence": 1
-        },
-        {
-<<<<<<< HEAD
-          "time": 67.0,
-=======
-          "time": 66.0,
->>>>>>> 5725112b
-          "duration": 4.0,
-          "value": "G:maj",
-          "confidence": 1
-        },
-        {
-<<<<<<< HEAD
-          "time": 68.0,
-=======
-          "time": 67.0,
->>>>>>> 5725112b
-          "duration": 4.0,
-          "value": "G:maj",
-          "confidence": 1
-        },
-        {
-<<<<<<< HEAD
-          "time": 69.0,
-=======
-          "time": 68.0,
->>>>>>> 5725112b
-          "duration": 4.0,
-          "value": "D:min(6)/F",
-          "confidence": 1
-        },
-        {
-<<<<<<< HEAD
-          "time": 70.0,
-=======
-          "time": 69.0,
->>>>>>> 5725112b
-          "duration": 4.0,
-          "value": "E:(3,5,b7)",
-          "confidence": 1
-        },
-        {
-<<<<<<< HEAD
-          "time": 71.0,
-=======
-          "time": 70.0,
->>>>>>> 5725112b
-          "duration": 4.0,
-          "value": "A:min",
-          "confidence": 1
-        },
-        {
-<<<<<<< HEAD
-          "time": 72.0,
-=======
-          "time": 71.0,
->>>>>>> 5725112b
-          "duration": 4.0,
-          "value": "A:min",
-          "confidence": 1
-        },
-        {
-<<<<<<< HEAD
-          "time": 73.0,
-=======
-          "time": 72.0,
->>>>>>> 5725112b
-          "duration": 4.0,
-          "value": "A:min",
-          "confidence": 1
-        },
-        {
-<<<<<<< HEAD
-          "time": 74.0,
-=======
-          "time": 73.0,
->>>>>>> 5725112b
-          "duration": 4.0,
-          "value": "A:min",
-          "confidence": 1
-        },
-        {
-<<<<<<< HEAD
-          "time": 75.0,
-=======
-          "time": 74.0,
->>>>>>> 5725112b
-          "duration": 4.0,
-          "value": "D:(3,5,b7)",
-          "confidence": 1
-        },
-        {
-<<<<<<< HEAD
-          "time": 76.0,
-=======
-          "time": 75.0,
->>>>>>> 5725112b
-          "duration": 4.0,
-          "value": "D:(3,5,b7)/Gb",
-          "confidence": 1
-        },
-        {
-<<<<<<< HEAD
-          "time": 77.0,
-=======
-          "time": 76.0,
->>>>>>> 5725112b
-          "duration": 4.0,
-          "value": "G:maj",
-          "confidence": 1
-        },
-        {
-<<<<<<< HEAD
-          "time": 78.0,
-=======
-          "time": 77.0,
->>>>>>> 5725112b
-          "duration": 4.0,
-          "value": "E:min",
-          "confidence": 1
-        },
-        {
-<<<<<<< HEAD
-          "time": 79.0,
-=======
-          "time": 78.0,
->>>>>>> 5725112b
-          "duration": 4.0,
-          "value": "A:(3,5,b7)",
-          "confidence": 1
-        },
-        {
-<<<<<<< HEAD
-          "time": 80.0,
-=======
-          "time": 79.0,
->>>>>>> 5725112b
-          "duration": 1.0,
-          "value": "A:(3,5,b7)",
-          "confidence": 1
-        },
-        {
-<<<<<<< HEAD
-          "time": 80.1,
-=======
-          "time": 79.1,
->>>>>>> 5725112b
-          "duration": 1.0,
-          "value": "A:(3,5,b7)/B",
-          "confidence": 1
-        },
-        {
-<<<<<<< HEAD
-          "time": 80.2,
-=======
-          "time": 79.2,
->>>>>>> 5725112b
-          "duration": 2.0,
-          "value": "A:(3,5,b7)/Db",
-          "confidence": 1
-        },
-        {
-<<<<<<< HEAD
-          "time": 81.0,
-=======
-          "time": 80.0,
->>>>>>> 5725112b
-          "duration": 1.0,
-          "value": "D:(3,5,b7)",
-          "confidence": 1
-        },
-        {
-<<<<<<< HEAD
-          "time": 81.1,
-=======
-          "time": 80.1,
->>>>>>> 5725112b
-          "duration": 1.0,
-          "value": "A:min/E",
-          "confidence": 1
-        },
-        {
-<<<<<<< HEAD
-          "time": 81.2,
-=======
-          "time": 80.2,
->>>>>>> 5725112b
-          "duration": 2.0,
-          "value": "F:maj",
-          "confidence": 1
-        },
-        {
-<<<<<<< HEAD
-          "time": 82.0,
-=======
-          "time": 81.0,
->>>>>>> 5725112b
-          "duration": 2.0,
-          "value": "D:(3,5,b7)/Gb",
-          "confidence": 1
-        },
-        {
-<<<<<<< HEAD
-          "time": 82.2,
-=======
-          "time": 81.2,
->>>>>>> 5725112b
-          "duration": 2.0,
-          "value": "D:(3,5,b7)",
-          "confidence": 1
-        },
-        {
-<<<<<<< HEAD
-          "time": 83.0,
-=======
-          "time": 82.0,
->>>>>>> 5725112b
-          "duration": 4.0,
-          "value": "G:maj",
-          "confidence": 1
-        },
-        {
-<<<<<<< HEAD
-          "time": 84.0,
-=======
-          "time": 83.0,
->>>>>>> 5725112b
-          "duration": 4.0,
-          "value": "G:maj",
-          "confidence": 1
-        },
-        {
-<<<<<<< HEAD
-          "time": 85.0,
-=======
-          "time": 84.0,
->>>>>>> 5725112b
-          "duration": 4.0,
-          "value": "D:min(6)/F",
-          "confidence": 1
-        },
-        {
-<<<<<<< HEAD
-          "time": 86.0,
-=======
-          "time": 85.0,
->>>>>>> 5725112b
-          "duration": 4.0,
-          "value": "E:(3,5,b7)",
-          "confidence": 1
-        },
-        {
-<<<<<<< HEAD
-          "time": 87.0,
-=======
-          "time": 86.0,
->>>>>>> 5725112b
-          "duration": 4.0,
-          "value": "A:min",
-          "confidence": 1
-        },
-        {
-<<<<<<< HEAD
-          "time": 88.0,
-=======
-          "time": 87.0,
->>>>>>> 5725112b
-          "duration": 4.0,
-          "value": "A:min",
-          "confidence": 1
-        },
-        {
-<<<<<<< HEAD
-          "time": 89.0,
-=======
-          "time": 88.0,
->>>>>>> 5725112b
-          "duration": 4.0,
-          "value": "A:min",
-          "confidence": 1
-        },
-        {
-<<<<<<< HEAD
-          "time": 90.0,
-=======
-          "time": 89.0,
->>>>>>> 5725112b
-          "duration": 4.0,
-          "value": "A:min",
-          "confidence": 1
-        },
-        {
-<<<<<<< HEAD
-          "time": 91.0,
-=======
-          "time": 90.0,
->>>>>>> 5725112b
-          "duration": 4.0,
-          "value": "C:min",
-          "confidence": 1
-        },
-        {
-<<<<<<< HEAD
-          "time": 92.0,
-=======
-          "time": 91.0,
->>>>>>> 5725112b
-          "duration": 4.0,
-          "value": "F:(3,5,b7)",
-          "confidence": 1
-        },
-        {
-<<<<<<< HEAD
-          "time": 93.0,
-=======
-          "time": 92.0,
->>>>>>> 5725112b
-          "duration": 2.0,
-          "value": "G:maj",
-          "confidence": 1
-        },
-        {
-<<<<<<< HEAD
-          "time": 93.2,
-=======
-          "time": 92.2,
->>>>>>> 5725112b
-          "duration": 2.0,
-          "value": "B:min/Gb",
-          "confidence": 1
-        },
-        {
-<<<<<<< HEAD
-          "time": 94.0,
-=======
-          "time": 93.0,
->>>>>>> 5725112b
-          "duration": 4.0,
-          "value": "E:(3,5,b7)",
-          "confidence": 1
-        },
-        {
-<<<<<<< HEAD
-          "time": 95.0,
-=======
-          "time": 94.0,
->>>>>>> 5725112b
-          "duration": 4.0,
-          "value": "A:min",
-          "confidence": 1
-        },
-        {
-<<<<<<< HEAD
-          "time": 96.0,
-=======
-          "time": 95.0,
->>>>>>> 5725112b
-          "duration": 1.0,
-          "value": "D:(3,5,b7)",
-          "confidence": 1
-        },
-        {
-<<<<<<< HEAD
-          "time": 96.1,
-=======
-          "time": 95.1,
->>>>>>> 5725112b
-          "duration": 1.0,
-          "value": "D:(3,5,b7)/E",
-          "confidence": 1
-        },
-        {
-<<<<<<< HEAD
-          "time": 96.2,
-=======
-          "time": 95.2,
->>>>>>> 5725112b
-          "duration": 2.0,
-          "value": "D:(3,5,b7)/Gb",
-          "confidence": 1
-        },
-        {
-<<<<<<< HEAD
-          "time": 97.0,
-=======
-          "time": 96.0,
->>>>>>> 5725112b
-          "duration": 4.0,
-          "value": "G:maj",
-          "confidence": 1
-        },
-        {
-<<<<<<< HEAD
-          "time": 98.0,
-=======
-          "time": 97.0,
->>>>>>> 5725112b
-          "duration": 4.0,
-          "value": "G:maj",
-          "confidence": 1
-        },
-        {
-<<<<<<< HEAD
-          "time": 99.0,
-=======
-          "time": 98.0,
->>>>>>> 5725112b
-          "duration": 4.0,
-          "value": "C:maj",
-          "confidence": 1
-        },
-        {
-<<<<<<< HEAD
-          "time": 100.0,
-=======
-          "time": 99.0,
->>>>>>> 5725112b
-          "duration": 4.0,
-          "value": "C:maj",
-          "confidence": 1
-        },
-        {
-<<<<<<< HEAD
-          "time": 101.0,
-=======
-          "time": 100.0,
->>>>>>> 5725112b
-          "duration": 4.0,
-          "value": "G:maj",
-          "confidence": 1
-        },
-        {
-<<<<<<< HEAD
-          "time": 102.0,
-=======
-          "time": 101.0,
->>>>>>> 5725112b
-          "duration": 4.0,
-          "value": "G:maj/B",
-          "confidence": 1
-        },
-        {
-<<<<<<< HEAD
-          "time": 103.0,
-=======
-          "time": 102.0,
->>>>>>> 5725112b
-          "duration": 4.0,
-          "value": "D:(3,5,b7)/A",
-          "confidence": 1
-        },
-        {
-<<<<<<< HEAD
-          "time": 104.0,
-=======
-          "time": 103.0,
->>>>>>> 5725112b
-          "duration": 4.0,
-          "value": "D:(3,5,b7)",
-          "confidence": 1
-        },
-        {
-<<<<<<< HEAD
-          "time": 105.0,
-=======
-          "time": 104.0,
->>>>>>> 5725112b
-          "duration": 1.0,
-          "value": "E:dim",
-          "confidence": 1
-        },
-        {
-<<<<<<< HEAD
-          "time": 105.1,
-=======
-          "time": 104.1,
->>>>>>> 5725112b
-          "duration": 1.0,
-          "value": "C#:dim/C",
-          "confidence": 1
-        },
-        {
-<<<<<<< HEAD
-          "time": 105.2,
-=======
-          "time": 104.2,
->>>>>>> 5725112b
-          "duration": 2.0,
-          "value": "Bb:dim",
-          "confidence": 1
-        },
-        {
-<<<<<<< HEAD
-          "time": 106.0,
-=======
-          "time": 105.0,
->>>>>>> 5725112b
-          "duration": 1.0,
-          "value": "G:maj",
-          "confidence": 1
-        },
-        {
-<<<<<<< HEAD
-          "time": 106.1,
-=======
-          "time": 105.1,
->>>>>>> 5725112b
-          "duration": 1.0,
-          "value": "G:maj/A",
-          "confidence": 1
-        },
-        {
-<<<<<<< HEAD
-          "time": 106.2,
-=======
-          "time": 105.2,
->>>>>>> 5725112b
-          "duration": 2.0,
-          "value": "G:maj/B",
-          "confidence": 1
-        },
-        {
-<<<<<<< HEAD
-          "time": 107.0,
-=======
-          "time": 106.0,
->>>>>>> 5725112b
-          "duration": 4.0,
-          "value": "C:maj",
-          "confidence": 1
-        },
-        {
-<<<<<<< HEAD
-          "time": 108.0,
-=======
-          "time": 107.0,
->>>>>>> 5725112b
-          "duration": 4.0,
-          "value": "C:maj",
-          "confidence": 1
-        },
-        {
-<<<<<<< HEAD
-          "time": 109.0,
-=======
-          "time": 108.0,
->>>>>>> 5725112b
-          "duration": 4.0,
-          "value": "G:maj",
-          "confidence": 1
-        },
-        {
-<<<<<<< HEAD
-          "time": 110.0,
-=======
-          "time": 109.0,
->>>>>>> 5725112b
-          "duration": 4.0,
-          "value": "G:maj",
-          "confidence": 1
-        },
-        {
-<<<<<<< HEAD
-          "time": 111.0,
-=======
-          "time": 110.0,
->>>>>>> 5725112b
-          "duration": 4.0,
-          "value": "D:(3,5,b7)/A",
-          "confidence": 1
-        },
-        {
-<<<<<<< HEAD
-          "time": 112.0,
-=======
-          "time": 111.0,
->>>>>>> 5725112b
-          "duration": 1.0,
-          "value": "D:(3,5,b7)",
-          "confidence": 1
-        },
-        {
-<<<<<<< HEAD
-          "time": 112.1,
-=======
-          "time": 111.1,
->>>>>>> 5725112b
-          "duration": 1.0,
-          "value": "D:(3,5,b7)/E",
-          "confidence": 1
-        },
-        {
-<<<<<<< HEAD
-          "time": 112.2,
-=======
-          "time": 111.2,
->>>>>>> 5725112b
-          "duration": 2.0,
-          "value": "D:(3,5,b7)/Gb",
-          "confidence": 1
-        },
-        {
-<<<<<<< HEAD
-          "time": 113.0,
-=======
-          "time": 112.0,
->>>>>>> 5725112b
-          "duration": 4.0,
-          "value": "G:maj",
-          "confidence": 1
-        },
-        {
-<<<<<<< HEAD
-          "time": 114.0,
-=======
-          "time": 113.0,
->>>>>>> 5725112b
-          "duration": 4.0,
-          "value": "G:maj",
-          "confidence": 1
-        },
-        {
-<<<<<<< HEAD
-          "time": 115.0,
-=======
-          "time": 114.0,
->>>>>>> 5725112b
-          "duration": 4.0,
-          "value": "C:maj",
-          "confidence": 1
-        },
-        {
-<<<<<<< HEAD
-          "time": 116.0,
-=======
-          "time": 115.0,
->>>>>>> 5725112b
-          "duration": 4.0,
-          "value": "C:maj",
-          "confidence": 1
-        },
-        {
-<<<<<<< HEAD
-          "time": 117.0,
-=======
-          "time": 116.0,
->>>>>>> 5725112b
-          "duration": 4.0,
-          "value": "G:maj",
-          "confidence": 1
-        },
-        {
-<<<<<<< HEAD
-          "time": 118.0,
-=======
-          "time": 117.0,
->>>>>>> 5725112b
-          "duration": 4.0,
-          "value": "G:maj/B",
-          "confidence": 1
-        },
-        {
-<<<<<<< HEAD
-          "time": 119.0,
-=======
-          "time": 118.0,
->>>>>>> 5725112b
-          "duration": 4.0,
-          "value": "D:(3,5,b7)/A",
-          "confidence": 1
-        },
-        {
-<<<<<<< HEAD
-          "time": 120.0,
-=======
-          "time": 119.0,
->>>>>>> 5725112b
-          "duration": 4.0,
-          "value": "D:(3,5,b7)",
-          "confidence": 1
-        },
-        {
-<<<<<<< HEAD
-          "time": 121.0,
-=======
-          "time": 120.0,
->>>>>>> 5725112b
-          "duration": 1.0,
-          "value": "E:dim",
-          "confidence": 1
-        },
-        {
-<<<<<<< HEAD
-          "time": 121.1,
-=======
-          "time": 120.1,
->>>>>>> 5725112b
-          "duration": 1.0,
-          "value": "C#:dim/C",
-          "confidence": 1
-        },
-        {
-<<<<<<< HEAD
-          "time": 121.2,
-=======
-          "time": 120.2,
->>>>>>> 5725112b
-          "duration": 2.0,
-          "value": "Bb:dim",
-          "confidence": 1
-        },
-        {
-<<<<<<< HEAD
-          "time": 122.0,
-=======
-          "time": 121.0,
->>>>>>> 5725112b
-          "duration": 1.0,
-          "value": "G:maj",
-          "confidence": 1
-        },
-        {
-<<<<<<< HEAD
-          "time": 122.1,
-=======
-          "time": 121.1,
->>>>>>> 5725112b
-          "duration": 1.0,
-          "value": "G:maj/A",
-          "confidence": 1
-        },
-        {
-<<<<<<< HEAD
-          "time": 122.2,
-=======
-          "time": 121.2,
->>>>>>> 5725112b
-          "duration": 2.0,
-          "value": "G:maj/B",
-          "confidence": 1
-        },
-        {
-<<<<<<< HEAD
-          "time": 123.0,
-=======
-          "time": 122.0,
->>>>>>> 5725112b
-          "duration": 4.0,
-          "value": "C:maj",
-          "confidence": 1
-        },
-        {
-<<<<<<< HEAD
-          "time": 124.0,
-=======
-          "time": 123.0,
->>>>>>> 5725112b
-          "duration": 4.0,
-          "value": "C:maj",
-          "confidence": 1
-        },
-        {
-<<<<<<< HEAD
-          "time": 125.0,
-=======
-          "time": 124.0,
->>>>>>> 5725112b
-          "duration": 4.0,
-          "value": "G:maj",
-          "confidence": 1
-        },
-        {
-<<<<<<< HEAD
-          "time": 126.0,
-=======
-          "time": 125.0,
->>>>>>> 5725112b
-          "duration": 4.0,
-          "value": "G:maj",
-          "confidence": 1
-        },
-        {
-<<<<<<< HEAD
-          "time": 127.0,
-=======
-          "time": 126.0,
->>>>>>> 5725112b
-          "duration": 4.0,
-          "value": "D:(3,5,b7)/A",
-          "confidence": 1
-        },
-        {
-<<<<<<< HEAD
           "time": 128.0,
-=======
-          "time": 127.0,
->>>>>>> 5725112b
-          "duration": 1.0,
-          "value": "D:(3,5,b7)",
-          "confidence": 1
-        },
-        {
-<<<<<<< HEAD
-          "time": 128.1,
-=======
-          "time": 127.1,
->>>>>>> 5725112b
-          "duration": 1.0,
-          "value": "D:(3,5,b7)/E",
-          "confidence": 1
-        },
-        {
-<<<<<<< HEAD
-          "time": 128.2,
-=======
-          "time": 127.2,
->>>>>>> 5725112b
-          "duration": 2.0,
-          "value": "D:(3,5,b7)/Gb",
-          "confidence": 1
-        },
-        {
-<<<<<<< HEAD
-          "time": 129.0,
-=======
-          "time": 128.0,
->>>>>>> 5725112b
           "duration": 4.0,
           "value": "G:maj",
           "confidence": 1
