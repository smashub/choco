--- conflicted
+++ resolved
@@ -49,104 +49,59 @@
         {
           "time": 5.0,
           "duration": 4.0,
-<<<<<<< HEAD
-          "value": "C#:(3,5,b7)/C",
-=======
           "value": "F#:min/D",
->>>>>>> 5725112b
           "confidence": 1
         },
         {
           "time": 6.0,
           "duration": 4.0,
-<<<<<<< HEAD
-          "value": "F#:min/D",
-=======
           "value": "F#:(3,5,b7)/D",
->>>>>>> 5725112b
           "confidence": 1
         },
         {
           "time": 7.0,
           "duration": 4.0,
-<<<<<<< HEAD
-          "value": "F#:(3,5,b7)/D",
-=======
           "value": "B:(3,5,b7)",
->>>>>>> 5725112b
           "confidence": 1
         },
         {
           "time": 8.0,
           "duration": 4.0,
-<<<<<<< HEAD
-          "value": "B:(3,5,b7)",
-=======
           "value": "E:maj",
->>>>>>> 5725112b
           "confidence": 1
         },
         {
           "time": 9.0,
           "duration": 4.0,
-<<<<<<< HEAD
-          "value": "E:maj",
-=======
           "value": "A:maj",
->>>>>>> 5725112b
           "confidence": 1
         },
         {
           "time": 10.0,
           "duration": 4.0,
-<<<<<<< HEAD
-          "value": "A:maj",
-=======
           "value": "B:(3,5,b7)",
->>>>>>> 5725112b
           "confidence": 1
         },
         {
           "time": 11.0,
           "duration": 4.0,
-<<<<<<< HEAD
-          "value": "B:(3,5,b7)",
-=======
           "value": "E:maj",
->>>>>>> 5725112b
           "confidence": 1
         },
         {
           "time": 12.0,
           "duration": 4.0,
-<<<<<<< HEAD
-          "value": "E:maj",
-=======
           "value": "C#:(3,5,b7)/C",
->>>>>>> 5725112b
           "confidence": 1
         },
         {
           "time": 13.0,
           "duration": 4.0,
-<<<<<<< HEAD
-          "value": "C#:(3,5,b7)/C",
-=======
           "value": "F#:min/D",
->>>>>>> 5725112b
           "confidence": 1
         },
         {
           "time": 14.0,
-<<<<<<< HEAD
-          "duration": 4.0,
-          "value": "F#:min/D",
-          "confidence": 1
-        },
-        {
-          "time": 15.0,
-=======
->>>>>>> 5725112b
           "duration": 2.0,
           "value": "F#:(3,5,b7)/D",
           "confidence": 1
