--- conflicted
+++ resolved
@@ -17,15 +17,12 @@
       "namespace": "chord",
       "data": [
         {
-<<<<<<< HEAD
-=======
           "time": 0.0,
           "duration": 4.0,
           "value": "A:maj",
           "confidence": 1
         },
         {
->>>>>>> 5725112b
           "time": 1.0,
           "duration": 4.0,
           "value": "A:maj",
@@ -40,21 +37,13 @@
         {
           "time": 3.0,
           "duration": 4.0,
-<<<<<<< HEAD
-          "value": "A:maj",
-=======
           "value": "A:(3,5,b7)",
->>>>>>> 5725112b
           "confidence": 1
         },
         {
           "time": 4.0,
           "duration": 4.0,
-<<<<<<< HEAD
-          "value": "A:(3,5,b7)",
-=======
           "value": "D:(3,5,b7)",
->>>>>>> 5725112b
           "confidence": 1
         },
         {
@@ -66,11 +55,7 @@
         {
           "time": 6.0,
           "duration": 4.0,
-<<<<<<< HEAD
-          "value": "D:(3,5,b7)",
-=======
           "value": "A:maj",
->>>>>>> 5725112b
           "confidence": 1
         },
         {
@@ -82,64 +67,35 @@
         {
           "time": 8.0,
           "duration": 4.0,
-<<<<<<< HEAD
-          "value": "A:maj",
+          "value": "E:(3,5,b7)",
           "confidence": 1
         },
         {
           "time": 9.0,
           "duration": 4.0,
-=======
->>>>>>> 5725112b
-          "value": "E:(3,5,b7)",
-          "confidence": 1
-        },
-        {
-<<<<<<< HEAD
-          "time": 10.0,
-=======
-          "time": 9.0,
->>>>>>> 5725112b
-          "duration": 4.0,
           "value": "D:(3,5,b7)",
           "confidence": 1
         },
         {
-<<<<<<< HEAD
-          "time": 11.0,
-=======
           "time": 10.0,
->>>>>>> 5725112b
           "duration": 2.0,
           "value": "A:maj",
           "confidence": 1
         },
         {
-<<<<<<< HEAD
-          "time": 11.2,
-=======
           "time": 10.2,
->>>>>>> 5725112b
           "duration": 2.0,
           "value": "D:(3,5,b7)",
           "confidence": 1
         },
         {
-<<<<<<< HEAD
-          "time": 12.0,
-=======
           "time": 11.0,
->>>>>>> 5725112b
           "duration": 3.0,
           "value": "A:maj",
           "confidence": 1
         },
         {
-<<<<<<< HEAD
-          "time": 12.3,
-=======
           "time": 11.3,
->>>>>>> 5725112b
           "duration": 1.0,
           "value": "E:(3,5,b7)",
           "confidence": 1
