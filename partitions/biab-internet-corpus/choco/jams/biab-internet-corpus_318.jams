--- conflicted
+++ resolved
@@ -245,21 +245,13 @@
           "confidence": 1
         },
         {
-<<<<<<< HEAD
-          "time": 26.1,
-=======
           "time": 25.1,
->>>>>>> 5725112b
           "duration": 1.0,
           "value": "A:(3,5,b7)",
           "confidence": 1
         },
         {
-<<<<<<< HEAD
-          "time": 26.2,
-=======
           "time": 25.2,
->>>>>>> 5725112b
           "duration": 1.0,
           "value": "A:(3,5,b7)",
           "confidence": 1
