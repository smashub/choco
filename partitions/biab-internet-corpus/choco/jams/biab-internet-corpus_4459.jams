--- conflicted
+++ resolved
@@ -23,11 +23,7 @@
           "confidence": 1
         },
         {
-<<<<<<< HEAD
-          "time": 1.1,
-=======
           "time": 0.1,
->>>>>>> 5725112b
           "duration": 3.0,
           "value": "G:maj",
           "confidence": 1
@@ -141,11 +137,7 @@
           "confidence": 1
         },
         {
-<<<<<<< HEAD
-          "time": 12.1,
-=======
           "time": 11.1,
->>>>>>> 5725112b
           "duration": 3.0,
           "value": "D:(3,5,b7)",
           "confidence": 1
@@ -220,400 +212,328 @@
           "time": 17.3,
           "duration": 1.0,
           "value": "Ab:maj",
-<<<<<<< HEAD
-=======
           "confidence": 1
         },
         {
           "time": 18.0,
           "duration": 4.0,
           "value": "D:maj",
->>>>>>> 5725112b
           "confidence": 1
         },
         {
           "time": 19.0,
           "duration": 4.0,
-<<<<<<< HEAD
+          "value": "D:(3,5,b7)",
+          "confidence": 1
+        },
+        {
+          "time": 20.0,
+          "duration": 4.0,
+          "value": "G:maj",
+          "confidence": 1
+        },
+        {
+          "time": 21.0,
+          "duration": 4.0,
+          "value": "G:maj",
+          "confidence": 1
+        },
+        {
+          "time": 22.0,
+          "duration": 4.0,
+          "value": "G:maj",
+          "confidence": 1
+        },
+        {
+          "time": 23.0,
+          "duration": 1.0,
+          "value": "G:maj",
+          "confidence": 1
+        },
+        {
+          "time": 23.1,
+          "duration": 1.0,
+          "value": "G:maj",
+          "confidence": 1
+        },
+        {
+          "time": 23.2,
+          "duration": 1.0,
+          "value": "G:maj/Gb",
+          "confidence": 1
+        },
+        {
+          "time": 23.3,
+          "duration": 1.0,
+          "value": "G:maj/E",
+          "confidence": 1
+        },
+        {
+          "time": 24.0,
+          "duration": 4.0,
+          "value": "C:(3,5,b7)",
+          "confidence": 1
+        },
+        {
+          "time": 25.0,
+          "duration": 4.0,
+          "value": "C:(3,5,b7)",
+          "confidence": 1
+        },
+        {
+          "time": 26.0,
+          "duration": 2.0,
+          "value": "F:maj",
+          "confidence": 1
+        },
+        {
+          "time": 26.2,
+          "duration": 1.0,
+          "value": "F:maj/G",
+          "confidence": 1
+        },
+        {
+          "time": 26.3,
+          "duration": 1.0,
+          "value": "G#:dim/Eb",
+          "confidence": 1
+        },
+        {
+          "time": 27.0,
+          "duration": 1.0,
+          "value": "F:maj/A",
+          "confidence": 1
+        },
+        {
+          "time": 27.1,
+          "duration": 1.0,
+          "value": "F:maj",
+          "confidence": 1
+        },
+        {
+          "time": 27.2,
+          "duration": 1.0,
+          "value": "F:maj/E",
+          "confidence": 1
+        },
+        {
+          "time": 27.3,
+          "duration": 1.0,
+          "value": "F:maj/Eb",
+          "confidence": 1
+        },
+        {
+          "time": 28.0,
+          "duration": 2.0,
+          "value": "Bb:(3,5,b7)/D",
+          "confidence": 1
+        },
+        {
+          "time": 28.2,
+          "duration": 2.0,
+          "value": "Bb:(3,5,b7)",
+          "confidence": 1
+        },
+        {
+          "time": 29.0,
+          "duration": 4.0,
+          "value": "Bb:(3,5,b7)",
+          "confidence": 1
+        },
+        {
+          "time": 30.0,
+          "duration": 4.0,
+          "value": "Eb:maj",
+          "confidence": 1
+        },
+        {
+          "time": 31.0,
+          "duration": 4.0,
+          "value": "D:(3,5,b7)",
+          "confidence": 1
+        },
+        {
+          "time": 32.0,
+          "duration": 2.0,
+          "value": "D:(3,5,b7)",
+          "confidence": 1
+        },
+        {
+          "time": 32.2,
+          "duration": 2.0,
+          "value": "D:(3,5,b7)",
+          "confidence": 1
+        },
+        {
+          "time": 33.0,
+          "duration": 2.0,
+          "value": "G:maj",
+          "confidence": 1
+        },
+        {
+          "time": 33.2,
+          "duration": 1.0,
+          "value": "F#:min(b7)/D",
+          "confidence": 1
+        },
+        {
+          "time": 33.3,
+          "duration": 1.0,
+          "value": "B:(3,5,b7)",
+          "confidence": 1
+        },
+        {
+          "time": 34.0,
+          "duration": 4.0,
+          "value": "E:(3,5,b7)",
+          "confidence": 1
+        },
+        {
+          "time": 35.0,
+          "duration": 4.0,
+          "value": "A:(3,5,b7)",
+          "confidence": 1
+        },
+        {
+          "time": 36.0,
+          "duration": 4.0,
+          "value": "D:(3,5,b7)",
+          "confidence": 1
+        },
+        {
+          "time": 37.0,
+          "duration": 2.0,
+          "value": "G:maj",
+          "confidence": 1
+        },
+        {
+          "time": 37.2,
+          "duration": 1.0,
+          "value": "C:maj",
+          "confidence": 1
+        },
+        {
+          "time": 37.3,
+          "duration": 1.0,
+          "value": "F:maj",
+          "confidence": 1
+        },
+        {
+          "time": 38.0,
+          "duration": 2.0,
+          "value": "Bb:maj",
+          "confidence": 1
+        },
+        {
+          "time": 38.2,
+          "duration": 1.0,
+          "value": "Eb:maj",
+          "confidence": 1
+        },
+        {
+          "time": 38.3,
+          "duration": 1.0,
+          "value": "Ab:maj",
+          "confidence": 1
+        },
+        {
+          "time": 39.0,
+          "duration": 4.0,
           "value": "D:maj",
-=======
-          "value": "D:(3,5,b7)",
->>>>>>> 5725112b
-          "confidence": 1
-        },
-        {
-          "time": 20.0,
-          "duration": 4.0,
-<<<<<<< HEAD
-          "value": "D:(3,5,b7)",
-=======
-          "value": "G:maj",
->>>>>>> 5725112b
-          "confidence": 1
-        },
-        {
-          "time": 21.0,
-          "duration": 4.0,
-          "value": "G:maj",
-          "confidence": 1
-        },
-        {
-          "time": 22.0,
-          "duration": 4.0,
-          "value": "G:maj",
-          "confidence": 1
-        },
-        {
-          "time": 23.0,
-<<<<<<< HEAD
-          "duration": 4.0,
-          "value": "G:maj",
-          "confidence": 1
-        },
-        {
-          "time": 24.0,
-=======
->>>>>>> 5725112b
-          "duration": 1.0,
-          "value": "G:maj",
-          "confidence": 1
-        },
-        {
-<<<<<<< HEAD
-          "time": 24.1,
-=======
-          "time": 23.1,
->>>>>>> 5725112b
-          "duration": 1.0,
-          "value": "G:maj",
-          "confidence": 1
-        },
-        {
-<<<<<<< HEAD
-          "time": 24.2,
-=======
-          "time": 23.2,
->>>>>>> 5725112b
+          "confidence": 1
+        },
+        {
+          "time": 40.0,
+          "duration": 4.0,
+          "value": "D:(3,5,b7)",
+          "confidence": 1
+        },
+        {
+          "time": 41.0,
+          "duration": 4.0,
+          "value": "G:maj",
+          "confidence": 1
+        },
+        {
+          "time": 42.0,
+          "duration": 4.0,
+          "value": "G:maj",
+          "confidence": 1
+        },
+        {
+          "time": 43.0,
+          "duration": 4.0,
+          "value": "G:maj",
+          "confidence": 1
+        },
+        {
+          "time": 44.0,
+          "duration": 1.0,
+          "value": "G:maj",
+          "confidence": 1
+        },
+        {
+          "time": 44.1,
+          "duration": 1.0,
+          "value": "G:maj",
+          "confidence": 1
+        },
+        {
+          "time": 44.2,
           "duration": 1.0,
           "value": "G:maj/Gb",
           "confidence": 1
         },
         {
-          "time": 23.3,
+          "time": 44.3,
           "duration": 1.0,
           "value": "G:maj/E",
           "confidence": 1
         },
         {
-          "time": 24.0,
+          "time": 45.0,
           "duration": 4.0,
           "value": "C:(3,5,b7)",
           "confidence": 1
         },
         {
-          "time": 25.0,
+          "time": 46.0,
           "duration": 4.0,
           "value": "C:(3,5,b7)",
           "confidence": 1
         },
         {
-          "time": 26.0,
+          "time": 47.0,
           "duration": 2.0,
           "value": "F:maj",
           "confidence": 1
         },
         {
-          "time": 26.2,
+          "time": 47.2,
           "duration": 1.0,
           "value": "F:maj/G",
           "confidence": 1
         },
         {
-          "time": 26.3,
+          "time": 47.3,
           "duration": 1.0,
           "value": "G#:dim/Eb",
           "confidence": 1
         },
         {
-          "time": 27.0,
+          "time": 48.0,
           "duration": 1.0,
           "value": "F:maj/A",
           "confidence": 1
         },
         {
-<<<<<<< HEAD
-          "time": 28.1,
-=======
-          "time": 27.1,
->>>>>>> 5725112b
+          "time": 48.1,
           "duration": 1.0,
           "value": "F:maj",
           "confidence": 1
         },
         {
-<<<<<<< HEAD
-          "time": 28.2,
-=======
-          "time": 27.2,
->>>>>>> 5725112b
-          "duration": 1.0,
-          "value": "F:maj/E",
-          "confidence": 1
-        },
-        {
-          "time": 27.3,
-          "duration": 1.0,
-          "value": "F:maj/Eb",
-          "confidence": 1
-        },
-        {
-          "time": 28.0,
-          "duration": 2.0,
-          "value": "Bb:(3,5,b7)/D",
-          "confidence": 1
-        },
-        {
-          "time": 28.2,
-          "duration": 2.0,
-          "value": "Bb:(3,5,b7)",
-          "confidence": 1
-        },
-        {
-          "time": 29.0,
-          "duration": 4.0,
-          "value": "Bb:(3,5,b7)",
-          "confidence": 1
-        },
-        {
-          "time": 30.0,
-          "duration": 4.0,
-          "value": "Eb:maj",
-          "confidence": 1
-        },
-        {
-          "time": 31.0,
-          "duration": 4.0,
-          "value": "D:(3,5,b7)",
-          "confidence": 1
-        },
-        {
-          "time": 32.0,
-          "duration": 2.0,
-          "value": "D:(3,5,b7)",
-          "confidence": 1
-        },
-        {
-          "time": 32.2,
-          "duration": 2.0,
-          "value": "D:(3,5,b7)",
-          "confidence": 1
-        },
-        {
-          "time": 33.0,
-          "duration": 2.0,
-          "value": "G:maj",
-          "confidence": 1
-        },
-        {
-          "time": 33.2,
-          "duration": 1.0,
-          "value": "F#:min(b7)/D",
-          "confidence": 1
-        },
-        {
-          "time": 33.3,
-          "duration": 1.0,
-          "value": "B:(3,5,b7)",
-          "confidence": 1
-        },
-        {
-          "time": 34.0,
-          "duration": 4.0,
-          "value": "E:(3,5,b7)",
-          "confidence": 1
-        },
-        {
-          "time": 35.0,
-          "duration": 4.0,
-          "value": "A:(3,5,b7)",
-          "confidence": 1
-        },
-        {
-          "time": 36.0,
-          "duration": 4.0,
-          "value": "D:(3,5,b7)",
-          "confidence": 1
-        },
-        {
-          "time": 37.0,
-          "duration": 2.0,
-          "value": "G:maj",
-          "confidence": 1
-        },
-        {
-          "time": 37.2,
-          "duration": 1.0,
-          "value": "C:maj",
-          "confidence": 1
-        },
-        {
-          "time": 37.3,
-          "duration": 1.0,
-          "value": "F:maj",
-          "confidence": 1
-        },
-        {
-          "time": 38.0,
-          "duration": 2.0,
-          "value": "Bb:maj",
-          "confidence": 1
-        },
-        {
-          "time": 38.2,
-          "duration": 1.0,
-          "value": "Eb:maj",
-          "confidence": 1
-        },
-        {
-          "time": 38.3,
-          "duration": 1.0,
-          "value": "Ab:maj",
-<<<<<<< HEAD
-=======
-          "confidence": 1
-        },
-        {
-          "time": 39.0,
-          "duration": 4.0,
-          "value": "D:maj",
->>>>>>> 5725112b
-          "confidence": 1
-        },
-        {
-          "time": 40.0,
-          "duration": 4.0,
-<<<<<<< HEAD
-          "value": "D:maj",
-=======
-          "value": "D:(3,5,b7)",
->>>>>>> 5725112b
-          "confidence": 1
-        },
-        {
-          "time": 41.0,
-          "duration": 4.0,
-<<<<<<< HEAD
-          "value": "D:(3,5,b7)",
-=======
-          "value": "G:maj",
->>>>>>> 5725112b
-          "confidence": 1
-        },
-        {
-          "time": 42.0,
-          "duration": 4.0,
-          "value": "G:maj",
-          "confidence": 1
-        },
-        {
-          "time": 43.0,
-          "duration": 4.0,
-          "value": "G:maj",
-          "confidence": 1
-        },
-        {
-          "time": 44.0,
-<<<<<<< HEAD
-          "duration": 4.0,
-          "value": "G:maj",
-          "confidence": 1
-        },
-        {
-          "time": 45.0,
-=======
->>>>>>> 5725112b
-          "duration": 1.0,
-          "value": "G:maj",
-          "confidence": 1
-        },
-        {
-<<<<<<< HEAD
-          "time": 45.1,
-=======
-          "time": 44.1,
->>>>>>> 5725112b
-          "duration": 1.0,
-          "value": "G:maj",
-          "confidence": 1
-        },
-        {
-<<<<<<< HEAD
-          "time": 45.2,
-=======
-          "time": 44.2,
->>>>>>> 5725112b
-          "duration": 1.0,
-          "value": "G:maj/Gb",
-          "confidence": 1
-        },
-        {
-          "time": 44.3,
-          "duration": 1.0,
-          "value": "G:maj/E",
-          "confidence": 1
-        },
-        {
-          "time": 45.0,
-          "duration": 4.0,
-          "value": "C:(3,5,b7)",
-          "confidence": 1
-        },
-        {
-          "time": 46.0,
-          "duration": 4.0,
-          "value": "C:(3,5,b7)",
-          "confidence": 1
-        },
-        {
-          "time": 47.0,
-          "duration": 2.0,
-          "value": "F:maj",
-          "confidence": 1
-        },
-        {
-          "time": 47.2,
-          "duration": 1.0,
-          "value": "F:maj/G",
-          "confidence": 1
-        },
-        {
-          "time": 47.3,
-          "duration": 1.0,
-          "value": "G#:dim/Eb",
-          "confidence": 1
-        },
-        {
-          "time": 48.0,
-          "duration": 1.0,
-          "value": "F:maj/A",
-          "confidence": 1
-        },
-        {
-<<<<<<< HEAD
-          "time": 49.1,
-=======
-          "time": 48.1,
->>>>>>> 5725112b
-          "duration": 1.0,
-          "value": "F:maj",
-          "confidence": 1
-        },
-        {
-<<<<<<< HEAD
-          "time": 49.2,
-=======
           "time": 48.2,
->>>>>>> 5725112b
           "duration": 1.0,
           "value": "F:maj/E",
           "confidence": 1
