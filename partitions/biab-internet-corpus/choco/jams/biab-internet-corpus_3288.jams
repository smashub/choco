{
  "annotations": [
    {
      "annotation_metadata": {
        "curator": {
          "name": "",
          "email": ""
        },
        "annotator": {},
        "version": "",
        "corpus": "biab_internet_corpus",
        "annotation_tools": "",
        "annotation_rules": "",
        "validation": "",
        "data_source": ""
      },
      "namespace": "chord",
      "data": [
        {
<<<<<<< HEAD
=======
          "time": 0.0,
          "duration": 4.0,
          "value": "C:(3,5,b7)",
          "confidence": 1
        },
        {
>>>>>>> 5725112b
          "time": 1.0,
          "duration": 4.0,
          "value": "C:(3,5,b7)",
          "confidence": 1
        },
        {
          "time": 2.0,
          "duration": 4.0,
<<<<<<< HEAD
          "value": "C:(3,5,b7)",
=======
          "value": "Bb:(3,5,b7)",
>>>>>>> 5725112b
          "confidence": 1
        },
        {
          "time": 3.0,
          "duration": 4.0,
          "value": "Bb:(3,5,b7)",
          "confidence": 1
        },
        {
          "time": 4.0,
          "duration": 4.0,
<<<<<<< HEAD
          "value": "Bb:(3,5,b7)",
=======
          "value": "C:(3,5,b7)",
>>>>>>> 5725112b
          "confidence": 1
        },
        {
          "time": 5.0,
          "duration": 4.0,
<<<<<<< HEAD
          "value": "C:(3,5,b7)",
          "confidence": 1
        },
        {
          "time": 6.0,
          "duration": 4.0,
=======
>>>>>>> 5725112b
          "value": "C:(3,5,b7)",
          "confidence": 1
        },
        {
<<<<<<< HEAD
=======
          "time": 6.0,
          "duration": 4.0,
          "value": "Bb:(3,5,b7)",
          "confidence": 1
        },
        {
>>>>>>> 5725112b
          "time": 7.0,
          "duration": 4.0,
          "value": "Bb:(3,5,b7)",
          "confidence": 1
        },
        {
          "time": 8.0,
          "duration": 4.0,
<<<<<<< HEAD
          "value": "Bb:(3,5,b7)",
=======
          "value": "Eb:(3,5,b7)",
>>>>>>> 5725112b
          "confidence": 1
        },
        {
          "time": 9.0,
          "duration": 4.0,
          "value": "Eb:(3,5,b7)",
          "confidence": 1
        },
        {
          "time": 10.0,
          "duration": 4.0,
          "value": "Eb:(3,5,b7)",
          "confidence": 1
        },
        {
          "time": 11.0,
          "duration": 4.0,
          "value": "Eb:(3,5,b7)",
          "confidence": 1
        },
        {
          "time": 12.0,
          "duration": 4.0,
<<<<<<< HEAD
          "value": "Eb:(3,5,b7)",
          "confidence": 1
        },
        {
          "time": 13.0,
          "duration": 4.0,
=======
>>>>>>> 5725112b
          "value": "D:(3,5,b7)",
          "confidence": 1
        },
        {
<<<<<<< HEAD
          "time": 14.0,
=======
          "time": 13.0,
>>>>>>> 5725112b
          "duration": 4.0,
          "value": "Db:(3,5,b7)",
          "confidence": 1
        },
        {
<<<<<<< HEAD
          "time": 15.0,
=======
          "time": 14.0,
>>>>>>> 5725112b
          "duration": 4.0,
          "value": "C:(3,5,b7)",
          "confidence": 1
        }
      ],
      "sandbox": {},
      "time": 0,
      "duration": 60.0
    },
    {
      "annotation_metadata": {
        "curator": {
          "name": "",
          "email": ""
        },
        "annotator": {},
        "version": "",
        "corpus": "biab_internet_corpus",
        "annotation_tools": "",
        "annotation_rules": "",
        "validation": "",
        "data_source": ""
      },
      "namespace": "key_mode",
      "data": [
        {
          "time": 0.0,
          "duration": 60.0,
          "value": "C",
          "confidence": 1
        }
      ],
      "sandbox": {},
      "time": 0,
      "duration": 60.0
    }
  ],
  "file_metadata": {
    "title": "Sweet Georgia Bright/Charles Lloyd",
    "artist": "",
    "release": "",
    "duration": 60.0,
    "identifiers": {},
    "jams_version": "0.3.4"
  },
  "sandbox": {
    "expanded": false
  }
}<|MERGE_RESOLUTION|>--- conflicted
+++ resolved
@@ -17,15 +17,12 @@
       "namespace": "chord",
       "data": [
         {
-<<<<<<< HEAD
-=======
           "time": 0.0,
           "duration": 4.0,
           "value": "C:(3,5,b7)",
           "confidence": 1
         },
         {
->>>>>>> 5725112b
           "time": 1.0,
           "duration": 4.0,
           "value": "C:(3,5,b7)",
@@ -34,11 +31,7 @@
         {
           "time": 2.0,
           "duration": 4.0,
-<<<<<<< HEAD
-          "value": "C:(3,5,b7)",
-=======
           "value": "Bb:(3,5,b7)",
->>>>>>> 5725112b
           "confidence": 1
         },
         {
@@ -50,38 +43,22 @@
         {
           "time": 4.0,
           "duration": 4.0,
-<<<<<<< HEAD
-          "value": "Bb:(3,5,b7)",
-=======
           "value": "C:(3,5,b7)",
->>>>>>> 5725112b
           "confidence": 1
         },
         {
           "time": 5.0,
           "duration": 4.0,
-<<<<<<< HEAD
           "value": "C:(3,5,b7)",
           "confidence": 1
         },
         {
           "time": 6.0,
           "duration": 4.0,
-=======
->>>>>>> 5725112b
-          "value": "C:(3,5,b7)",
-          "confidence": 1
-        },
-        {
-<<<<<<< HEAD
-=======
-          "time": 6.0,
-          "duration": 4.0,
           "value": "Bb:(3,5,b7)",
           "confidence": 1
         },
         {
->>>>>>> 5725112b
           "time": 7.0,
           "duration": 4.0,
           "value": "Bb:(3,5,b7)",
@@ -90,11 +67,7 @@
         {
           "time": 8.0,
           "duration": 4.0,
-<<<<<<< HEAD
-          "value": "Bb:(3,5,b7)",
-=======
           "value": "Eb:(3,5,b7)",
->>>>>>> 5725112b
           "confidence": 1
         },
         {
@@ -118,34 +91,17 @@
         {
           "time": 12.0,
           "duration": 4.0,
-<<<<<<< HEAD
-          "value": "Eb:(3,5,b7)",
+          "value": "D:(3,5,b7)",
           "confidence": 1
         },
         {
           "time": 13.0,
           "duration": 4.0,
-=======
->>>>>>> 5725112b
-          "value": "D:(3,5,b7)",
-          "confidence": 1
-        },
-        {
-<<<<<<< HEAD
-          "time": 14.0,
-=======
-          "time": 13.0,
->>>>>>> 5725112b
-          "duration": 4.0,
           "value": "Db:(3,5,b7)",
           "confidence": 1
         },
         {
-<<<<<<< HEAD
-          "time": 15.0,
-=======
           "time": 14.0,
->>>>>>> 5725112b
           "duration": 4.0,
           "value": "C:(3,5,b7)",
           "confidence": 1
