{
  "annotations": [
    {
      "annotation_metadata": {
        "curator": {
          "name": "",
          "email": ""
        },
        "annotator": {},
        "version": "",
        "corpus": "biab_internet_corpus",
        "annotation_tools": "",
        "annotation_rules": "",
        "validation": "",
        "data_source": ""
      },
      "namespace": "chord",
      "data": [
        {
          "time": 0.0,
          "duration": 2.0,
          "value": "C:min(b7)",
          "confidence": 1
        },
        {
          "time": 0.2,
          "duration": 2.0,
          "value": "C:min(b7)/Bb",
          "confidence": 1
        },
        {
          "time": 1.0,
          "duration": 2.0,
          "value": "Ab:(3,5,b7,9)",
          "confidence": 1
        },
        {
          "time": 1.2,
          "duration": 2.0,
          "value": "G:(3,5,b7)",
          "confidence": 1
        },
        {
          "time": 2.0,
          "duration": 4.0,
          "value": "C:min(b7)",
          "confidence": 1
        },
        {
          "time": 3.0,
          "duration": 4.0,
          "value": "C:(3,5,b7)/E",
          "confidence": 1
        },
        {
          "time": 4.0,
          "duration": 2.0,
          "value": "C:min(b7)",
          "confidence": 1
        },
        {
          "time": 4.2,
          "duration": 2.0,
          "value": "F:(3,5,b7,9)",
          "confidence": 1
        },
        {
          "time": 5.0,
          "duration": 3.0,
          "value": "Bb:(3,5,b7)",
          "confidence": 1
        },
        {
<<<<<<< HEAD
          "time": 6.3,
=======
          "time": 5.3,
>>>>>>> 5725112b
          "duration": 1.0,
          "value": "Bb:(3,5,b7,9)",
          "confidence": 1
        },
        {
          "time": 6.0,
          "duration": 2.0,
          "value": "Eb:(3,5,6)",
          "confidence": 1
        },
        {
          "time": 6.2,
          "duration": 2.0,
          "value": "Ab:(3,5,b7,9)",
          "confidence": 1
        },
        {
          "time": 7.0,
          "duration": 4.0,
          "value": "G:(3,5,b7,9)",
          "confidence": 1
        },
        {
          "time": 8.0,
          "duration": 2.0,
          "value": "C:min(b7)",
          "confidence": 1
        },
        {
          "time": 8.2,
          "duration": 2.0,
          "value": "C:min(b7)/Bb",
          "confidence": 1
        },
        {
          "time": 9.0,
          "duration": 2.0,
          "value": "Ab:(3,5,b7)",
          "confidence": 1
        },
        {
          "time": 9.2,
          "duration": 1.0,
          "value": "G:(3,5,b7)",
          "confidence": 1
        },
        {
          "time": 9.3,
          "duration": 1.0,
          "value": "G:(3,5,b7)/B",
          "confidence": 1
        },
        {
          "time": 10.0,
          "duration": 4.0,
          "value": "C:min(b7)",
          "confidence": 1
        },
        {
          "time": 11.0,
          "duration": 4.0,
          "value": "C:(3,5,b7)/E",
          "confidence": 1
        },
        {
          "time": 12.0,
          "duration": 2.0,
          "value": "C:min(b7)",
          "confidence": 1
        },
        {
          "time": 12.2,
          "duration": 2.0,
          "value": "F:(3,5,b7,9)",
          "confidence": 1
        },
        {
          "time": 13.0,
          "duration": 3.0,
          "value": "Bb:(3,5,b7)",
          "confidence": 1
        },
        {
<<<<<<< HEAD
          "time": 14.3,
=======
          "time": 13.3,
>>>>>>> 5725112b
          "duration": 1.0,
          "value": "Bb:(3,5,b7,9)",
          "confidence": 1
        },
        {
          "time": 14.0,
          "duration": 2.0,
          "value": "Eb:(3,5,6)",
          "confidence": 1
        },
        {
          "time": 14.2,
          "duration": 2.0,
          "value": "Ab:(3,5,b7,9)",
          "confidence": 1
        },
        {
          "time": 15.0,
          "duration": 2.0,
          "value": "Eb:(3,5,6)",
          "confidence": 1
        },
        {
          "time": 15.2,
          "duration": 1.0,
          "value": "F:min(b7)",
          "confidence": 1
        },
        {
          "time": 15.3,
          "duration": 1.0,
          "value": "Gb:(3,5,b7)",
          "confidence": 1
        },
        {
          "time": 16.0,
          "duration": 4.0,
          "value": "G:(3,5,b7)",
          "confidence": 1
        },
        {
          "time": 17.0,
          "duration": 2.0,
          "value": "D:min(b7)",
          "confidence": 1
        },
        {
          "time": 17.2,
          "duration": 2.0,
          "value": "G:(3,5,b7)/F",
          "confidence": 1
        },
        {
          "time": 18.0,
          "duration": 1.0,
          "value": "C:min(b7)",
          "confidence": 1
        },
        {
<<<<<<< HEAD
          "time": 19.1,
=======
          "time": 18.1,
>>>>>>> 5725112b
          "duration": 1.0,
          "value": "D:min(b7)",
          "confidence": 1
        },
        {
<<<<<<< HEAD
          "time": 19.2,
=======
          "time": 18.2,
>>>>>>> 5725112b
          "duration": 2.0,
          "value": "C:min(b7)",
          "confidence": 1
        },
        {
          "time": 19.0,
          "duration": 3.0,
          "value": "C:min(b7)",
          "confidence": 1
        },
        {
<<<<<<< HEAD
          "time": 20.3,
=======
          "time": 19.3,
>>>>>>> 5725112b
          "duration": 1.0,
          "value": "B:min(b7)/A",
          "confidence": 1
        },
        {
          "time": 20.0,
          "duration": 4.0,
          "value": "F:(3,5,b7)",
          "confidence": 1
        },
        {
          "time": 21.0,
          "duration": 2.0,
          "value": "C:min(b7)",
          "confidence": 1
        },
        {
          "time": 21.2,
          "duration": 2.0,
          "value": "C:min(b7)/Bb",
          "confidence": 1
        },
        {
          "time": 22.0,
          "duration": 2.0,
          "value": "Ab:(3,5,b7,9)",
          "confidence": 1
        },
        {
          "time": 22.2,
          "duration": 1.0,
          "value": "G:(3,5,b7)",
          "confidence": 1
        },
        {
          "time": 22.3,
          "duration": 1.0,
          "value": "G:(3,5,b7)/B",
          "confidence": 1
        },
        {
          "time": 23.0,
          "duration": 4.0,
          "value": "C:min(b7)",
          "confidence": 1
        },
        {
          "time": 24.0,
          "duration": 2.0,
          "value": "C:min(b7)",
          "confidence": 1
        },
        {
          "time": 24.2,
          "duration": 2.0,
          "value": "C:min(b7)/Bb",
          "confidence": 1
        },
        {
          "time": 25.0,
          "duration": 2.0,
          "value": "Ab:(3,5,b7,9)",
          "confidence": 1
        },
        {
          "time": 25.2,
          "duration": 1.0,
          "value": "G:(3,5,b7)",
          "confidence": 1
        },
        {
          "time": 25.3,
          "duration": 1.0,
          "value": "G:(3,5,b7)/B",
          "confidence": 1
        },
        {
          "time": 26.0,
          "duration": 4.0,
          "value": "C:min(b7)",
          "confidence": 1
        },
        {
          "time": 27.0,
          "duration": 4.0,
          "value": "C:(3,5,b7)/E",
          "confidence": 1
        },
        {
          "time": 28.0,
          "duration": 2.0,
          "value": "C:min(b7)",
          "confidence": 1
        },
        {
          "time": 28.2,
          "duration": 2.0,
          "value": "F:(3,5,b7,9)",
          "confidence": 1
        },
        {
          "time": 29.0,
          "duration": 3.0,
          "value": "Bb:(3,5,b7)",
          "confidence": 1
        },
        {
<<<<<<< HEAD
          "time": 30.3,
=======
          "time": 29.3,
>>>>>>> 5725112b
          "duration": 1.0,
          "value": "Bb:(3,5,b7,9)",
          "confidence": 1
        },
        {
          "time": 30.0,
          "duration": 4.0,
          "value": "Eb:(3,5,6)",
          "confidence": 1
        },
        {
          "time": 31.0,
          "duration": 1.0,
          "value": "Bb:maj",
          "confidence": 1
        },
        {
<<<<<<< HEAD
          "time": 32.1,
=======
          "time": 31.1,
>>>>>>> 5725112b
          "duration": 1.0,
          "value": "Bb:maj",
          "confidence": 1
        },
        {
<<<<<<< HEAD
          "time": 32.2,
=======
          "time": 31.2,
>>>>>>> 5725112b
          "duration": 2.0,
          "value": "Bb:(3,5,b7,9)",
          "confidence": 1
        },
        {
          "time": 32.0,
          "duration": 2.0,
          "value": "C:min(b7)",
          "confidence": 1
        },
        {
          "time": 32.2,
          "duration": 2.0,
          "value": "C:min(b7)/Bb",
          "confidence": 1
        },
        {
          "time": 33.0,
          "duration": 2.0,
          "value": "Ab:(3,5,b7,9)",
          "confidence": 1
        },
        {
          "time": 33.2,
          "duration": 2.0,
          "value": "G:(3,5,b7)",
          "confidence": 1
        },
        {
          "time": 34.0,
          "duration": 4.0,
          "value": "C:min(b7)",
          "confidence": 1
        },
        {
          "time": 35.0,
          "duration": 4.0,
          "value": "C:(3,5,b7)/E",
          "confidence": 1
        },
        {
          "time": 36.0,
          "duration": 2.0,
          "value": "C:min(b7)",
          "confidence": 1
        },
        {
          "time": 36.2,
          "duration": 2.0,
          "value": "F:(3,5,b7,9)",
          "confidence": 1
        },
        {
          "time": 37.0,
          "duration": 3.0,
          "value": "Bb:(3,5,b7)",
          "confidence": 1
        },
        {
<<<<<<< HEAD
          "time": 38.3,
=======
          "time": 37.3,
>>>>>>> 5725112b
          "duration": 1.0,
          "value": "Bb:(3,5,b7,9)",
          "confidence": 1
        },
        {
          "time": 38.0,
          "duration": 2.0,
          "value": "Eb:(3,5,6)",
          "confidence": 1
        },
        {
          "time": 38.2,
          "duration": 2.0,
          "value": "Ab:(3,5,b7,9)",
          "confidence": 1
        },
        {
          "time": 39.0,
          "duration": 4.0,
          "value": "G:(3,5,b7,9)",
          "confidence": 1
        },
        {
          "time": 40.0,
          "duration": 2.0,
          "value": "C:min(b7)",
          "confidence": 1
        },
        {
          "time": 40.2,
          "duration": 2.0,
          "value": "C:min(b7)/Bb",
          "confidence": 1
        },
        {
          "time": 41.0,
          "duration": 2.0,
          "value": "Ab:(3,5,b7)",
          "confidence": 1
        },
        {
          "time": 41.2,
          "duration": 1.0,
          "value": "G:(3,5,b7)",
          "confidence": 1
        },
        {
          "time": 41.3,
          "duration": 1.0,
          "value": "G:(3,5,b7)/B",
          "confidence": 1
        },
        {
          "time": 42.0,
          "duration": 4.0,
          "value": "C:min(b7)",
          "confidence": 1
        },
        {
          "time": 43.0,
          "duration": 4.0,
          "value": "C:(3,5,b7)/E",
          "confidence": 1
        },
        {
          "time": 44.0,
          "duration": 2.0,
          "value": "C:min(b7)",
          "confidence": 1
        },
        {
          "time": 44.2,
          "duration": 2.0,
          "value": "F:(3,5,b7,9)",
          "confidence": 1
        },
        {
          "time": 45.0,
          "duration": 3.0,
          "value": "Bb:(3,5,b7)",
          "confidence": 1
        },
        {
<<<<<<< HEAD
          "time": 46.3,
=======
          "time": 45.3,
>>>>>>> 5725112b
          "duration": 1.0,
          "value": "Bb:(3,5,b7,9)",
          "confidence": 1
        },
        {
          "time": 46.0,
          "duration": 2.0,
          "value": "Eb:(3,5,6)",
          "confidence": 1
        },
        {
          "time": 46.2,
          "duration": 2.0,
          "value": "Ab:(3,5,b7,9)",
          "confidence": 1
        },
        {
          "time": 47.0,
          "duration": 2.0,
          "value": "Eb:(3,5,6)",
          "confidence": 1
        },
        {
          "time": 47.2,
          "duration": 1.0,
          "value": "F:min(b7)",
          "confidence": 1
        },
        {
          "time": 47.3,
          "duration": 1.0,
          "value": "Gb:(3,5,b7)",
          "confidence": 1
        },
        {
          "time": 48.0,
          "duration": 4.0,
          "value": "G:(3,5,b7)",
          "confidence": 1
        },
        {
          "time": 49.0,
          "duration": 2.0,
          "value": "D:min(b7)",
          "confidence": 1
        },
        {
          "time": 49.2,
          "duration": 2.0,
          "value": "G:(3,5,b7)/F",
          "confidence": 1
        },
        {
          "time": 50.0,
          "duration": 1.0,
          "value": "C:min(b7)",
          "confidence": 1
        },
        {
<<<<<<< HEAD
          "time": 51.1,
=======
          "time": 50.1,
>>>>>>> 5725112b
          "duration": 1.0,
          "value": "D:min(b7)",
          "confidence": 1
        },
        {
<<<<<<< HEAD
          "time": 51.2,
=======
          "time": 50.2,
>>>>>>> 5725112b
          "duration": 2.0,
          "value": "C:min(b7)",
          "confidence": 1
        },
        {
          "time": 51.0,
          "duration": 3.0,
          "value": "C:min(b7)",
          "confidence": 1
        },
        {
<<<<<<< HEAD
          "time": 52.3,
=======
          "time": 51.3,
>>>>>>> 5725112b
          "duration": 1.0,
          "value": "B:min(b7)/A",
          "confidence": 1
        },
        {
          "time": 52.0,
          "duration": 4.0,
          "value": "F:(3,5,b7)",
          "confidence": 1
        },
        {
          "time": 53.0,
          "duration": 2.0,
          "value": "C:min(b7)",
          "confidence": 1
        },
        {
          "time": 53.2,
          "duration": 2.0,
          "value": "C:min(b7)/Bb",
          "confidence": 1
        },
        {
          "time": 54.0,
          "duration": 2.0,
          "value": "Ab:(3,5,b7,9)",
          "confidence": 1
        },
        {
          "time": 54.2,
          "duration": 1.0,
          "value": "G:(3,5,b7)",
          "confidence": 1
        },
        {
          "time": 54.3,
          "duration": 1.0,
          "value": "G:(3,5,b7)/B",
          "confidence": 1
        },
        {
          "time": 55.0,
          "duration": 4.0,
          "value": "C:min(b7)",
          "confidence": 1
        },
        {
          "time": 56.0,
          "duration": 2.0,
          "value": "C:min(b7)",
          "confidence": 1
        },
        {
          "time": 56.2,
          "duration": 2.0,
          "value": "C:min(b7)/Bb",
          "confidence": 1
        },
        {
          "time": 57.0,
          "duration": 2.0,
          "value": "Ab:(3,5,b7,9)",
          "confidence": 1
        },
        {
          "time": 57.2,
          "duration": 1.0,
          "value": "G:(3,5,b7)",
          "confidence": 1
        },
        {
          "time": 57.3,
          "duration": 1.0,
          "value": "G:(3,5,b7)/B",
          "confidence": 1
        },
        {
          "time": 58.0,
          "duration": 4.0,
          "value": "C:min(b7)",
          "confidence": 1
        },
        {
          "time": 59.0,
          "duration": 4.0,
          "value": "C:(3,5,b7)/E",
          "confidence": 1
        },
        {
          "time": 60.0,
          "duration": 2.0,
          "value": "C:min(b7)",
          "confidence": 1
        },
        {
          "time": 60.2,
          "duration": 2.0,
          "value": "F:(3,5,b7,9)",
          "confidence": 1
        },
        {
          "time": 61.0,
          "duration": 3.0,
          "value": "Bb:(3,5,b7)",
          "confidence": 1
        },
        {
<<<<<<< HEAD
          "time": 62.3,
=======
          "time": 61.3,
>>>>>>> 5725112b
          "duration": 1.0,
          "value": "Bb:(3,5,b7,9)",
          "confidence": 1
        },
        {
          "time": 62.0,
          "duration": 4.0,
          "value": "Eb:(3,5,6)",
          "confidence": 1
        },
        {
          "time": 63.0,
          "duration": 1.0,
          "value": "Bb:maj",
          "confidence": 1
        },
        {
<<<<<<< HEAD
          "time": 64.1,
=======
          "time": 63.1,
>>>>>>> 5725112b
          "duration": 2.0,
          "value": "Bb:maj",
          "confidence": 1
        },
        {
<<<<<<< HEAD
          "time": 64.3,
=======
          "time": 63.3,
>>>>>>> 5725112b
          "duration": 1.0,
          "value": "Bb:(3,5,b7,9)",
          "confidence": 1
        },
        {
          "time": 64.0,
          "duration": 2.0,
          "value": "C:min(b7)",
          "confidence": 1
        },
        {
          "time": 64.2,
          "duration": 2.0,
          "value": "C:min(b7)/Bb",
          "confidence": 1
        },
        {
          "time": 65.0,
          "duration": 2.0,
          "value": "Ab:(3,5,b7,9)",
          "confidence": 1
        },
        {
          "time": 65.2,
          "duration": 2.0,
          "value": "G:(3,5,b7)",
          "confidence": 1
        },
        {
          "time": 66.0,
          "duration": 4.0,
          "value": "C:min(b7)",
          "confidence": 1
        },
        {
          "time": 67.0,
          "duration": 4.0,
          "value": "C:(3,5,b7)/E",
          "confidence": 1
        },
        {
          "time": 68.0,
          "duration": 2.0,
          "value": "C:min(b7)",
          "confidence": 1
        },
        {
          "time": 68.2,
          "duration": 2.0,
          "value": "F:(3,5,b7,9)",
          "confidence": 1
        },
        {
          "time": 69.0,
          "duration": 3.0,
          "value": "Bb:(3,5,b7)",
          "confidence": 1
        },
        {
<<<<<<< HEAD
          "time": 70.3,
=======
          "time": 69.3,
>>>>>>> 5725112b
          "duration": 1.0,
          "value": "Bb:(3,5,b7,9)",
          "confidence": 1
        },
        {
          "time": 70.0,
          "duration": 2.0,
          "value": "Eb:(3,5,6)",
          "confidence": 1
        },
        {
          "time": 70.2,
          "duration": 2.0,
          "value": "Ab:(3,5,b7,9)",
          "confidence": 1
        },
        {
          "time": 71.0,
          "duration": 4.0,
          "value": "G:(3,5,b7,9)",
          "confidence": 1
        },
        {
          "time": 72.0,
          "duration": 2.0,
          "value": "C:min(b7)",
          "confidence": 1
        },
        {
          "time": 72.2,
          "duration": 2.0,
          "value": "C:min(b7)/Bb",
          "confidence": 1
        },
        {
          "time": 73.0,
          "duration": 2.0,
          "value": "Ab:(3,5,b7)",
          "confidence": 1
        },
        {
          "time": 73.2,
          "duration": 1.0,
          "value": "G:(3,5,b7)",
          "confidence": 1
        },
        {
          "time": 73.3,
          "duration": 1.0,
          "value": "G:(3,5,b7)/B",
          "confidence": 1
        },
        {
          "time": 74.0,
          "duration": 4.0,
          "value": "C:min(b7)",
          "confidence": 1
        },
        {
          "time": 75.0,
          "duration": 4.0,
          "value": "C:(3,5,b7)/E",
          "confidence": 1
        },
        {
          "time": 76.0,
          "duration": 2.0,
          "value": "C:min(b7)",
          "confidence": 1
        },
        {
          "time": 76.2,
          "duration": 2.0,
          "value": "F:(3,5,b7,9)",
          "confidence": 1
        },
        {
          "time": 77.0,
          "duration": 3.0,
          "value": "Bb:(3,5,b7)",
          "confidence": 1
        },
        {
<<<<<<< HEAD
          "time": 78.3,
=======
          "time": 77.3,
>>>>>>> 5725112b
          "duration": 1.0,
          "value": "Bb:(3,5,b7,9)",
          "confidence": 1
        },
        {
          "time": 78.0,
          "duration": 2.0,
          "value": "Eb:(3,5,6)",
          "confidence": 1
        },
        {
          "time": 78.2,
          "duration": 2.0,
          "value": "Ab:(3,5,b7,9)",
          "confidence": 1
        },
        {
          "time": 79.0,
          "duration": 2.0,
          "value": "Eb:(3,5,6)",
          "confidence": 1
        },
        {
          "time": 79.2,
          "duration": 1.0,
          "value": "F:min(b7)",
          "confidence": 1
        },
        {
          "time": 79.3,
          "duration": 1.0,
          "value": "Gb:(3,5,b7)",
          "confidence": 1
        },
        {
          "time": 80.0,
          "duration": 4.0,
          "value": "G:(3,5,b7)",
          "confidence": 1
        },
        {
          "time": 81.0,
          "duration": 2.0,
          "value": "D:min(b7)",
          "confidence": 1
        },
        {
          "time": 81.2,
          "duration": 2.0,
          "value": "G:(3,5,b7)/F",
          "confidence": 1
        },
        {
          "time": 82.0,
          "duration": 1.0,
          "value": "C:min(b7)",
          "confidence": 1
        },
        {
<<<<<<< HEAD
          "time": 83.1,
=======
          "time": 82.1,
>>>>>>> 5725112b
          "duration": 1.0,
          "value": "D:min(b7)",
          "confidence": 1
        },
        {
<<<<<<< HEAD
          "time": 83.2,
=======
          "time": 82.2,
>>>>>>> 5725112b
          "duration": 2.0,
          "value": "C:min(b7)",
          "confidence": 1
        },
        {
          "time": 83.0,
          "duration": 3.0,
          "value": "C:min(b7)",
          "confidence": 1
        },
        {
<<<<<<< HEAD
          "time": 84.3,
=======
          "time": 83.3,
>>>>>>> 5725112b
          "duration": 1.0,
          "value": "B:min(b7)/A",
          "confidence": 1
        },
        {
          "time": 84.0,
          "duration": 4.0,
          "value": "F:(3,5,b7)",
          "confidence": 1
        },
        {
          "time": 85.0,
          "duration": 2.0,
          "value": "C:min(b7)",
          "confidence": 1
        },
        {
          "time": 85.2,
          "duration": 2.0,
          "value": "C:min(b7)/Bb",
          "confidence": 1
        },
        {
          "time": 86.0,
          "duration": 2.0,
          "value": "Ab:(3,5,b7,9)",
          "confidence": 1
        },
        {
          "time": 86.2,
          "duration": 1.0,
          "value": "G:(3,5,b7)",
          "confidence": 1
        },
        {
          "time": 86.3,
          "duration": 1.0,
          "value": "G:(3,5,b7)/B",
          "confidence": 1
        },
        {
          "time": 87.0,
          "duration": 4.0,
          "value": "C:min(b7)",
          "confidence": 1
        },
        {
          "time": 88.0,
          "duration": 2.0,
          "value": "C:min(b7)",
          "confidence": 1
        },
        {
          "time": 88.2,
          "duration": 2.0,
          "value": "C:min(b7)/Bb",
          "confidence": 1
        },
        {
          "time": 89.0,
          "duration": 2.0,
          "value": "Ab:(3,5,b7,9)",
          "confidence": 1
        },
        {
          "time": 89.2,
          "duration": 1.0,
          "value": "G:(3,5,b7)",
          "confidence": 1
        },
        {
          "time": 89.3,
          "duration": 1.0,
          "value": "G:(3,5,b7)/B",
          "confidence": 1
        },
        {
          "time": 90.0,
          "duration": 4.0,
          "value": "C:min(b7)",
          "confidence": 1
        },
        {
          "time": 91.0,
          "duration": 4.0,
          "value": "C:(3,5,b7)/E",
          "confidence": 1
        },
        {
          "time": 92.0,
          "duration": 2.0,
          "value": "C:min(b7)",
          "confidence": 1
        },
        {
          "time": 92.2,
          "duration": 2.0,
          "value": "F:(3,5,b7,9)",
          "confidence": 1
        },
        {
          "time": 93.0,
          "duration": 3.0,
          "value": "Bb:(3,5,b7)",
          "confidence": 1
        },
        {
<<<<<<< HEAD
          "time": 94.3,
=======
          "time": 93.3,
>>>>>>> 5725112b
          "duration": 1.0,
          "value": "Bb:(3,5,b7,9)",
          "confidence": 1
        },
        {
          "time": 94.0,
          "duration": 4.0,
          "value": "Eb:(3,5,6)",
          "confidence": 1
        },
        {
          "time": 95.0,
          "duration": 3.0,
          "value": "Bb:maj",
          "confidence": 1
        },
        {
<<<<<<< HEAD
          "time": 96.3,
=======
          "time": 95.3,
>>>>>>> 5725112b
          "duration": 1.0,
          "value": "Bb:(3,5,b7,9)",
          "confidence": 1
        },
        {
          "time": 96.0,
          "duration": 3.0,
          "value": "Bb:maj",
          "confidence": 1
        },
        {
<<<<<<< HEAD
          "time": 97.3,
=======
          "time": 96.3,
>>>>>>> 5725112b
          "duration": 1.0,
          "value": "Bb:(3,5,b7,9)",
          "confidence": 1
        },
        {
          "time": 97.0,
          "duration": 2.0,
          "value": "F:min(b7)/Eb",
          "confidence": 1
        },
        {
          "time": 97.2,
          "duration": 2.0,
          "value": "Eb:maj",
          "confidence": 1
        }
      ],
      "sandbox": {},
      "time": 0,
      "duration": 394.0
    },
    {
      "annotation_metadata": {
        "curator": {
          "name": "",
          "email": ""
        },
        "annotator": {},
        "version": "",
        "corpus": "biab_internet_corpus",
        "annotation_tools": "",
        "annotation_rules": "",
        "validation": "",
        "data_source": ""
      },
      "namespace": "key_mode",
      "data": [
        {
          "time": 0.0,
          "duration": 394.0,
          "value": "Eb",
          "confidence": 1
        }
      ],
      "sandbox": {},
      "time": 0,
      "duration": 394.0
    }
  ],
  "file_metadata": {
    "title": "I Found A New Baby - J. Palmer & S. Williams",
    "artist": "",
    "release": "",
    "duration": 394.0,
    "identifiers": {},
    "jams_version": "0.3.4"
  },
  "sandbox": {
    "expanded": false
  }
}<|MERGE_RESOLUTION|>--- conflicted
+++ resolved
@@ -71,11 +71,7 @@
           "confidence": 1
         },
         {
-<<<<<<< HEAD
-          "time": 6.3,
-=======
           "time": 5.3,
->>>>>>> 5725112b
           "duration": 1.0,
           "value": "Bb:(3,5,b7,9)",
           "confidence": 1
@@ -159,11 +155,7 @@
           "confidence": 1
         },
         {
-<<<<<<< HEAD
-          "time": 14.3,
-=======
           "time": 13.3,
->>>>>>> 5725112b
           "duration": 1.0,
           "value": "Bb:(3,5,b7,9)",
           "confidence": 1
@@ -223,21 +215,13 @@
           "confidence": 1
         },
         {
-<<<<<<< HEAD
-          "time": 19.1,
-=======
           "time": 18.1,
->>>>>>> 5725112b
           "duration": 1.0,
           "value": "D:min(b7)",
           "confidence": 1
         },
         {
-<<<<<<< HEAD
-          "time": 19.2,
-=======
           "time": 18.2,
->>>>>>> 5725112b
           "duration": 2.0,
           "value": "C:min(b7)",
           "confidence": 1
@@ -249,11 +233,7 @@
           "confidence": 1
         },
         {
-<<<<<<< HEAD
-          "time": 20.3,
-=======
           "time": 19.3,
->>>>>>> 5725112b
           "duration": 1.0,
           "value": "B:min(b7)/A",
           "confidence": 1
@@ -361,11 +341,7 @@
           "confidence": 1
         },
         {
-<<<<<<< HEAD
-          "time": 30.3,
-=======
           "time": 29.3,
->>>>>>> 5725112b
           "duration": 1.0,
           "value": "Bb:(3,5,b7,9)",
           "confidence": 1
@@ -383,33 +359,25 @@
           "confidence": 1
         },
         {
-<<<<<<< HEAD
-          "time": 32.1,
-=======
           "time": 31.1,
->>>>>>> 5725112b
           "duration": 1.0,
           "value": "Bb:maj",
           "confidence": 1
         },
         {
-<<<<<<< HEAD
+          "time": 31.2,
+          "duration": 2.0,
+          "value": "Bb:(3,5,b7,9)",
+          "confidence": 1
+        },
+        {
+          "time": 32.0,
+          "duration": 2.0,
+          "value": "C:min(b7)",
+          "confidence": 1
+        },
+        {
           "time": 32.2,
-=======
-          "time": 31.2,
->>>>>>> 5725112b
-          "duration": 2.0,
-          "value": "Bb:(3,5,b7,9)",
-          "confidence": 1
-        },
-        {
-          "time": 32.0,
-          "duration": 2.0,
-          "value": "C:min(b7)",
-          "confidence": 1
-        },
-        {
-          "time": 32.2,
           "duration": 2.0,
           "value": "C:min(b7)/Bb",
           "confidence": 1
@@ -457,11 +425,7 @@
           "confidence": 1
         },
         {
-<<<<<<< HEAD
-          "time": 38.3,
-=======
           "time": 37.3,
->>>>>>> 5725112b
           "duration": 1.0,
           "value": "Bb:(3,5,b7,9)",
           "confidence": 1
@@ -545,11 +509,7 @@
           "confidence": 1
         },
         {
-<<<<<<< HEAD
-          "time": 46.3,
-=======
           "time": 45.3,
->>>>>>> 5725112b
           "duration": 1.0,
           "value": "Bb:(3,5,b7,9)",
           "confidence": 1
@@ -609,21 +569,13 @@
           "confidence": 1
         },
         {
-<<<<<<< HEAD
-          "time": 51.1,
-=======
           "time": 50.1,
->>>>>>> 5725112b
           "duration": 1.0,
           "value": "D:min(b7)",
           "confidence": 1
         },
         {
-<<<<<<< HEAD
-          "time": 51.2,
-=======
           "time": 50.2,
->>>>>>> 5725112b
           "duration": 2.0,
           "value": "C:min(b7)",
           "confidence": 1
@@ -635,11 +587,7 @@
           "confidence": 1
         },
         {
-<<<<<<< HEAD
-          "time": 52.3,
-=======
           "time": 51.3,
->>>>>>> 5725112b
           "duration": 1.0,
           "value": "B:min(b7)/A",
           "confidence": 1
@@ -747,11 +695,7 @@
           "confidence": 1
         },
         {
-<<<<<<< HEAD
-          "time": 62.3,
-=======
           "time": 61.3,
->>>>>>> 5725112b
           "duration": 1.0,
           "value": "Bb:(3,5,b7,9)",
           "confidence": 1
@@ -769,21 +713,13 @@
           "confidence": 1
         },
         {
-<<<<<<< HEAD
-          "time": 64.1,
-=======
           "time": 63.1,
->>>>>>> 5725112b
           "duration": 2.0,
           "value": "Bb:maj",
           "confidence": 1
         },
         {
-<<<<<<< HEAD
-          "time": 64.3,
-=======
           "time": 63.3,
->>>>>>> 5725112b
           "duration": 1.0,
           "value": "Bb:(3,5,b7,9)",
           "confidence": 1
@@ -843,11 +779,7 @@
           "confidence": 1
         },
         {
-<<<<<<< HEAD
-          "time": 70.3,
-=======
           "time": 69.3,
->>>>>>> 5725112b
           "duration": 1.0,
           "value": "Bb:(3,5,b7,9)",
           "confidence": 1
@@ -931,11 +863,7 @@
           "confidence": 1
         },
         {
-<<<<<<< HEAD
-          "time": 78.3,
-=======
           "time": 77.3,
->>>>>>> 5725112b
           "duration": 1.0,
           "value": "Bb:(3,5,b7,9)",
           "confidence": 1
@@ -995,21 +923,13 @@
           "confidence": 1
         },
         {
-<<<<<<< HEAD
-          "time": 83.1,
-=======
           "time": 82.1,
->>>>>>> 5725112b
           "duration": 1.0,
           "value": "D:min(b7)",
           "confidence": 1
         },
         {
-<<<<<<< HEAD
-          "time": 83.2,
-=======
           "time": 82.2,
->>>>>>> 5725112b
           "duration": 2.0,
           "value": "C:min(b7)",
           "confidence": 1
@@ -1021,11 +941,7 @@
           "confidence": 1
         },
         {
-<<<<<<< HEAD
-          "time": 84.3,
-=======
           "time": 83.3,
->>>>>>> 5725112b
           "duration": 1.0,
           "value": "B:min(b7)/A",
           "confidence": 1
@@ -1133,11 +1049,7 @@
           "confidence": 1
         },
         {
-<<<<<<< HEAD
-          "time": 94.3,
-=======
           "time": 93.3,
->>>>>>> 5725112b
           "duration": 1.0,
           "value": "Bb:(3,5,b7,9)",
           "confidence": 1
@@ -1155,27 +1067,19 @@
           "confidence": 1
         },
         {
-<<<<<<< HEAD
+          "time": 95.3,
+          "duration": 1.0,
+          "value": "Bb:(3,5,b7,9)",
+          "confidence": 1
+        },
+        {
+          "time": 96.0,
+          "duration": 3.0,
+          "value": "Bb:maj",
+          "confidence": 1
+        },
+        {
           "time": 96.3,
-=======
-          "time": 95.3,
->>>>>>> 5725112b
-          "duration": 1.0,
-          "value": "Bb:(3,5,b7,9)",
-          "confidence": 1
-        },
-        {
-          "time": 96.0,
-          "duration": 3.0,
-          "value": "Bb:maj",
-          "confidence": 1
-        },
-        {
-<<<<<<< HEAD
-          "time": 97.3,
-=======
-          "time": 96.3,
->>>>>>> 5725112b
           "duration": 1.0,
           "value": "Bb:(3,5,b7,9)",
           "confidence": 1
