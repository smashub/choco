--- conflicted
+++ resolved
@@ -47,11 +47,7 @@
           "confidence": 1
         },
         {
-<<<<<<< HEAD
-          "time": 3.1,
-=======
           "time": 2.1,
->>>>>>> 5725112b
           "duration": 3.0,
           "value": "G:min",
           "confidence": 1
@@ -81,21 +77,13 @@
           "confidence": 1
         },
         {
-<<<<<<< HEAD
-          "time": 6.1,
-=======
           "time": 5.1,
->>>>>>> 5725112b
           "duration": 1.0,
           "value": "C:min(6)",
           "confidence": 1
         },
         {
-<<<<<<< HEAD
-          "time": 6.2,
-=======
           "time": 5.2,
->>>>>>> 5725112b
           "duration": 2.0,
           "value": "D:(3,5,b7)",
           "confidence": 1
@@ -155,21 +143,13 @@
           "confidence": 1
         },
         {
-<<<<<<< HEAD
-          "time": 12.1,
-=======
           "time": 11.1,
->>>>>>> 5725112b
           "duration": 1.0,
           "value": "A:(3,5,b7)",
           "confidence": 1
         },
         {
-<<<<<<< HEAD
-          "time": 12.2,
-=======
           "time": 11.2,
->>>>>>> 5725112b
           "duration": 2.0,
           "value": "D:min",
           "confidence": 1
@@ -205,11 +185,7 @@
           "confidence": 1
         },
         {
-<<<<<<< HEAD
-          "time": 15.1,
-=======
           "time": 14.1,
->>>>>>> 5725112b
           "duration": 3.0,
           "value": "G:min",
           "confidence": 1
