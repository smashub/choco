--- conflicted
+++ resolved
@@ -17,273 +17,163 @@
       "namespace": "chord",
       "data": [
         {
-<<<<<<< HEAD
+          "time": 0.0,
+          "duration": 2.0,
+          "value": "G:maj",
+          "confidence": 1
+        },
+        {
+          "time": 0.2,
+          "duration": 2.0,
+          "value": "E:(3,5,b7)",
+          "confidence": 1
+        },
+        {
           "time": 1.0,
-          "duration": 2.0,
-          "value": "G:maj",
-          "confidence": 1
-        },
-        {
-          "time": 1.2,
+          "duration": 4.0,
+          "value": "A:(3,5,b7)",
+          "confidence": 1
+        },
+        {
+          "time": 2.0,
+          "duration": 4.0,
+          "value": "D:(3,5,b7)",
+          "confidence": 1
+        },
+        {
+          "time": 3.0,
+          "duration": 4.0,
+          "value": "G:maj",
+          "confidence": 1
+        },
+        {
+          "time": 4.0,
+          "duration": 2.0,
+          "value": "G:maj",
+          "confidence": 1
+        },
+        {
+          "time": 4.2,
+          "duration": 2.0,
+          "value": "Ab:dim",
+          "confidence": 1
+        },
+        {
+          "time": 5.0,
+          "duration": 2.0,
+          "value": "A:min(b7)",
+          "confidence": 1
+        },
+        {
+          "time": 5.2,
+          "duration": 2.0,
+          "value": "D:(3,5,b7)",
+          "confidence": 1
+        },
+        {
+          "time": 6.0,
+          "duration": 2.0,
+          "value": "A:min(b7)",
+          "confidence": 1
+        },
+        {
+          "time": 6.2,
+          "duration": 2.0,
+          "value": "D:(3,5,b7)",
+          "confidence": 1
+        },
+        {
+          "time": 7.0,
+          "duration": 2.0,
+          "value": "G:(3,5,b7)",
+          "confidence": 1
+        },
+        {
+          "time": 7.2,
+          "duration": 2.0,
+          "value": "D:(3,5,b7)",
+          "confidence": 1
+        },
+        {
+          "time": 8.0,
+          "duration": 2.0,
+          "value": "G:maj",
+          "confidence": 1
+        },
+        {
+          "time": 8.2,
           "duration": 2.0,
           "value": "E:(3,5,b7)",
           "confidence": 1
         },
         {
-          "time": 2.0,
+          "time": 9.0,
           "duration": 4.0,
           "value": "A:(3,5,b7)",
-=======
-          "time": 0.0,
-          "duration": 2.0,
-          "value": "G:maj",
-          "confidence": 1
-        },
-        {
-          "time": 0.2,
-          "duration": 2.0,
-          "value": "E:(3,5,b7)",
-          "confidence": 1
-        },
-        {
-          "time": 1.0,
-          "duration": 4.0,
-          "value": "A:(3,5,b7)",
-          "confidence": 1
-        },
-        {
-          "time": 2.0,
-          "duration": 4.0,
-          "value": "D:(3,5,b7)",
->>>>>>> 5725112b
-          "confidence": 1
-        },
-        {
-          "time": 3.0,
-          "duration": 4.0,
-<<<<<<< HEAD
-          "value": "D:(3,5,b7)",
-=======
-          "value": "G:maj",
->>>>>>> 5725112b
-          "confidence": 1
-        },
-        {
-          "time": 4.0,
-<<<<<<< HEAD
-          "duration": 4.0,
-=======
-          "duration": 2.0,
->>>>>>> 5725112b
-          "value": "G:maj",
-          "confidence": 1
-        },
-        {
-          "time": 4.2,
-          "duration": 2.0,
-<<<<<<< HEAD
-          "value": "G:maj",
-          "confidence": 1
-        },
-        {
-          "time": 5.2,
-          "duration": 2.0,
-          "value": "Ab:dim",
-=======
-          "value": "Ab:dim",
-          "confidence": 1
-        },
-        {
-          "time": 5.0,
-          "duration": 2.0,
-          "value": "A:min(b7)",
-          "confidence": 1
-        },
-        {
-          "time": 5.2,
-          "duration": 2.0,
-          "value": "D:(3,5,b7)",
->>>>>>> 5725112b
-          "confidence": 1
-        },
-        {
-          "time": 6.0,
-          "duration": 2.0,
-          "value": "A:min(b7)",
-          "confidence": 1
-        },
-        {
-          "time": 6.2,
-          "duration": 2.0,
-          "value": "D:(3,5,b7)",
-          "confidence": 1
-        },
-        {
-          "time": 7.0,
-          "duration": 2.0,
-<<<<<<< HEAD
-          "value": "A:min(b7)",
-=======
-          "value": "G:(3,5,b7)",
->>>>>>> 5725112b
-          "confidence": 1
-        },
-        {
-          "time": 7.2,
-          "duration": 2.0,
-          "value": "D:(3,5,b7)",
-          "confidence": 1
-        },
-        {
-          "time": 8.0,
-<<<<<<< HEAD
-          "duration": 2.0,
-          "value": "G:(3,5,b7)",
-          "confidence": 1
-        },
-        {
-          "time": 8.2,
-          "duration": 2.0,
-          "value": "D:(3,5,b7)",
-=======
-          "duration": 2.0,
-          "value": "G:maj",
->>>>>>> 5725112b
-          "confidence": 1
-        },
-        {
-          "time": 8.2,
-          "duration": 2.0,
-<<<<<<< HEAD
-          "value": "G:maj",
-          "confidence": 1
-        },
-        {
-          "time": 9.2,
-          "duration": 2.0,
-          "value": "E:(3,5,b7)",
-=======
-          "value": "E:(3,5,b7)",
-          "confidence": 1
-        },
-        {
-          "time": 9.0,
-          "duration": 4.0,
-          "value": "A:(3,5,b7)",
->>>>>>> 5725112b
           "confidence": 1
         },
         {
           "time": 10.0,
           "duration": 4.0,
-<<<<<<< HEAD
-          "value": "A:(3,5,b7)",
-=======
-          "value": "D:(3,5,b7)",
->>>>>>> 5725112b
+          "value": "D:(3,5,b7)",
           "confidence": 1
         },
         {
           "time": 11.0,
           "duration": 4.0,
-<<<<<<< HEAD
-          "value": "D:(3,5,b7)",
-=======
           "value": "B:(3,5,b7)",
->>>>>>> 5725112b
           "confidence": 1
         },
         {
           "time": 12.0,
-<<<<<<< HEAD
-          "duration": 4.0,
-          "value": "B:(3,5,b7)",
+          "duration": 2.0,
+          "value": "G:maj",
+          "confidence": 1
+        },
+        {
+          "time": 12.2,
+          "duration": 2.0,
+          "value": "C:maj",
           "confidence": 1
         },
         {
           "time": 13.0,
-=======
->>>>>>> 5725112b
-          "duration": 2.0,
-          "value": "G:maj",
-          "confidence": 1
-        },
-        {
-<<<<<<< HEAD
+          "duration": 2.0,
+          "value": "G:maj",
+          "confidence": 1
+        },
+        {
           "time": 13.2,
-=======
-          "time": 12.2,
->>>>>>> 5725112b
-          "duration": 2.0,
-          "value": "C:maj",
-          "confidence": 1
-        },
-        {
-<<<<<<< HEAD
+          "duration": 2.0,
+          "value": "C#:dim/C",
+          "confidence": 1
+        },
+        {
           "time": 14.0,
-=======
-          "time": 13.0,
->>>>>>> 5725112b
-          "duration": 2.0,
-          "value": "G:maj",
-          "confidence": 1
-        },
-        {
-<<<<<<< HEAD
+          "duration": 2.0,
+          "value": "G:maj",
+          "confidence": 1
+        },
+        {
           "time": 14.2,
-=======
-          "time": 13.2,
->>>>>>> 5725112b
-          "duration": 2.0,
-          "value": "C#:dim/C",
-          "confidence": 1
-        },
-        {
-<<<<<<< HEAD
-          "time": 15.0,
-=======
-          "time": 14.0,
->>>>>>> 5725112b
-          "duration": 2.0,
-          "value": "G:maj",
-          "confidence": 1
-        },
-        {
-<<<<<<< HEAD
-          "time": 15.2,
-=======
-          "time": 14.2,
->>>>>>> 5725112b
           "duration": 1.0,
           "value": "C:maj",
           "confidence": 1
         },
         {
-<<<<<<< HEAD
-          "time": 15.3,
-=======
           "time": 14.3,
->>>>>>> 5725112b
           "duration": 1.0,
           "value": "D:(3,5,b7)",
           "confidence": 1
         },
         {
-<<<<<<< HEAD
-          "time": 16.0,
-=======
           "time": 15.0,
->>>>>>> 5725112b
-          "duration": 2.0,
-          "value": "G:maj",
-          "confidence": 1
-        },
-        {
-<<<<<<< HEAD
-          "time": 16.2,
-=======
+          "duration": 2.0,
+          "value": "G:maj",
+          "confidence": 1
+        },
+        {
           "time": 15.2,
->>>>>>> 5725112b
           "duration": 2.0,
           "value": "D:(3,5,b7)",
           "confidence": 1
