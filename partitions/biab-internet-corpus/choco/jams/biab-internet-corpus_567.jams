{
  "annotations": [
    {
      "annotation_metadata": {
        "curator": {
          "name": "",
          "email": ""
        },
        "annotator": {},
        "version": "",
        "corpus": "biab_internet_corpus",
        "annotation_tools": "",
        "annotation_rules": "",
        "validation": "",
        "data_source": ""
      },
      "namespace": "chord",
      "data": [
        {
          "time": 0.0,
          "duration": 4.0,
          "value": "Eb:(3,5,6)",
          "confidence": 1
        },
        {
          "time": 1.0,
          "duration": 4.0,
          "value": "C:(3,5,b7)",
          "confidence": 1
        },
        {
          "time": 2.0,
          "duration": 4.0,
          "value": "F:(3,5,b7,9)",
          "confidence": 1
        },
        {
          "time": 3.0,
          "duration": 4.0,
          "value": "F:(3,5,b7,9)",
          "confidence": 1
        },
        {
          "time": 4.0,
          "duration": 4.0,
          "value": "F:min(b7)",
          "confidence": 1
        },
        {
          "time": 5.0,
          "duration": 4.0,
          "value": "Bb:(3,5,b7)",
          "confidence": 1
        },
        {
          "time": 6.0,
          "duration": 4.0,
          "value": "Eb:(3,5,6)",
          "confidence": 1
        },
        {
          "time": 7.0,
          "duration": 2.0,
          "value": "F:min(b7)",
          "confidence": 1
        },
        {
          "time": 7.2,
          "duration": 2.0,
          "value": "Bb:(3,5,b7)",
          "confidence": 1
        },
        {
          "time": 8.0,
          "duration": 4.0,
          "value": "Eb:(3,5,6)",
          "confidence": 1
        },
        {
          "time": 9.0,
          "duration": 4.0,
          "value": "C:(3,5,b7)",
          "confidence": 1
        },
        {
          "time": 10.0,
          "duration": 4.0,
          "value": "F:(3,5,b7,9)",
          "confidence": 1
        },
        {
          "time": 11.0,
          "duration": 4.0,
          "value": "F:(3,5,b7,9)",
          "confidence": 1
        },
        {
          "time": 12.0,
          "duration": 4.0,
          "value": "F:min(b7)",
          "confidence": 1
        },
        {
          "time": 13.0,
          "duration": 4.0,
          "value": "Bb:(3,5,b7)",
          "confidence": 1
        },
        {
          "time": 14.0,
          "duration": 4.0,
          "value": "Eb:(3,5,6)",
          "confidence": 1
        },
        {
          "time": 15.0,
          "duration": 4.0,
          "value": "Eb:(3,5,6)",
          "confidence": 1
        },
        {
          "time": 16.0,
          "duration": 4.0,
          "value": "G:(3,5,6)",
          "confidence": 1
        },
        {
          "time": 17.0,
          "duration": 2.0,
          "value": "A:min(b7)",
          "confidence": 1
        },
        {
          "time": 17.2,
          "duration": 2.0,
          "value": "D:(3,5,b7)",
          "confidence": 1
        },
        {
          "time": 18.0,
          "duration": 4.0,
          "value": "G:(3,5,6)",
          "confidence": 1
        },
        {
          "time": 19.0,
          "duration": 4.0,
          "value": "G:(3,5,6)",
          "confidence": 1
        },
        {
          "time": 20.0,
          "duration": 4.0,
          "value": "Bb:(3,5,6)",
          "confidence": 1
        },
        {
          "time": 21.0,
          "duration": 4.0,
          "value": "F:(3,5,b7)",
          "confidence": 1
        },
        {
          "time": 22.0,
          "duration": 4.0,
          "value": "F:min(b7)",
          "confidence": 1
        },
        {
          "time": 23.0,
          "duration": 4.0,
<<<<<<< HEAD
          "value": "F:min(b7)",
=======
          "value": "Bb:(3,5,b7)",
>>>>>>> 5725112b
          "confidence": 1
        },
        {
          "time": 24.0,
          "duration": 4.0,
          "value": "Eb:(3,5,6)",
          "confidence": 1
        },
        {
          "time": 25.0,
          "duration": 4.0,
          "value": "C:(3,5,b7)",
          "confidence": 1
        },
        {
          "time": 26.0,
          "duration": 4.0,
          "value": "F:(3,5,b7,9)",
          "confidence": 1
        },
        {
          "time": 27.0,
          "duration": 4.0,
          "value": "F:(3,5,b7,9)",
          "confidence": 1
        },
        {
          "time": 28.0,
          "duration": 4.0,
          "value": "F:min(b7)",
          "confidence": 1
        },
        {
          "time": 29.0,
          "duration": 4.0,
<<<<<<< HEAD
          "value": "F:min(b7)",
=======
          "value": "Bb:(3,5,b7)",
>>>>>>> 5725112b
          "confidence": 1
        },
        {
          "time": 30.0,
          "duration": 4.0,
          "value": "Eb:(3,5,6)",
          "confidence": 1
        },
        {
          "time": 31.0,
          "duration": 4.0,
          "value": "Eb:(3,5,6)",
          "confidence": 1
        },
        {
          "time": 32.0,
          "duration": 4.0,
          "value": "Eb:(3,5,6,9)",
          "confidence": 1
        }
      ],
      "sandbox": {},
      "time": 0,
      "duration": 132.0
    },
    {
      "annotation_metadata": {
        "curator": {
          "name": "",
          "email": ""
        },
        "annotator": {},
        "version": "",
        "corpus": "biab_internet_corpus",
        "annotation_tools": "",
        "annotation_rules": "",
        "validation": "",
        "data_source": ""
      },
      "namespace": "key_mode",
      "data": [
        {
          "time": 0.0,
          "duration": 132.0,
          "value": "Eb",
          "confidence": 1
        }
      ],
      "sandbox": {},
      "time": 0,
      "duration": 132.0
    }
  ],
  "file_metadata": {
    "title": "Born to Play - Charlestn.sty demo - - ",
    "artist": "",
    "release": "",
    "duration": 132.0,
    "identifiers": {},
    "jams_version": "0.3.4"
  },
  "sandbox": {
    "expanded": false
  }
}<|MERGE_RESOLUTION|>--- conflicted
+++ resolved
@@ -169,11 +169,7 @@
         {
           "time": 23.0,
           "duration": 4.0,
-<<<<<<< HEAD
-          "value": "F:min(b7)",
-=======
-          "value": "Bb:(3,5,b7)",
->>>>>>> 5725112b
+          "value": "Bb:(3,5,b7)",
           "confidence": 1
         },
         {
@@ -209,11 +205,7 @@
         {
           "time": 29.0,
           "duration": 4.0,
-<<<<<<< HEAD
-          "value": "F:min(b7)",
-=======
-          "value": "Bb:(3,5,b7)",
->>>>>>> 5725112b
+          "value": "Bb:(3,5,b7)",
           "confidence": 1
         },
         {
