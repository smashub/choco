--- conflicted
+++ resolved
@@ -17,223 +17,141 @@
       "namespace": "chord",
       "data": [
         {
-<<<<<<< HEAD
+          "time": 0.0,
+          "duration": 3.0,
+          "value": "F:(3,5,6)",
+          "confidence": 1
+        },
+        {
           "time": 1.0,
           "duration": 3.0,
-          "value": "F:(3,5,6)",
-=======
-          "time": 0.0,
-          "duration": 3.0,
-          "value": "F:(3,5,6)",
-          "confidence": 1
-        },
-        {
-          "time": 1.0,
-          "duration": 3.0,
-          "value": "F:(3,5,b7)",
->>>>>>> 5725112b
+          "value": "F:(3,5,b7)",
           "confidence": 1
         },
         {
           "time": 2.0,
           "duration": 3.0,
-<<<<<<< HEAD
-          "value": "F:(3,5,b7)",
-=======
-          "value": "Bb:(3,5,6)",
->>>>>>> 5725112b
+          "value": "Bb:(3,5,6)",
           "confidence": 1
         },
         {
           "time": 3.0,
           "duration": 3.0,
-<<<<<<< HEAD
-          "value": "Bb:(3,5,6)",
-=======
-          "value": "Bb:min(6)",
->>>>>>> 5725112b
+          "value": "Bb:min(6)",
           "confidence": 1
         },
         {
           "time": 4.0,
           "duration": 3.0,
-<<<<<<< HEAD
-          "value": "Bb:min(6)",
-=======
-          "value": "F:(3,5,6)",
->>>>>>> 5725112b
+          "value": "F:(3,5,6)",
           "confidence": 1
         },
         {
           "time": 5.0,
           "duration": 3.0,
-<<<<<<< HEAD
-          "value": "F:(3,5,6)",
-=======
           "value": "F#:dim/D",
->>>>>>> 5725112b
           "confidence": 1
         },
         {
           "time": 6.0,
           "duration": 3.0,
-<<<<<<< HEAD
+          "value": "C:(3,5,b7)",
+          "confidence": 1
+        },
+        {
+          "time": 7.0,
+          "duration": 3.0,
+          "value": "C:(3,5,b7)",
+          "confidence": 1
+        },
+        {
+          "time": 8.0,
+          "duration": 3.0,
+          "value": "F:(3,5,6)",
+          "confidence": 1
+        },
+        {
+          "time": 9.0,
+          "duration": 3.0,
+          "value": "F:(3,5,b7)",
+          "confidence": 1
+        },
+        {
+          "time": 10.0,
+          "duration": 3.0,
+          "value": "Bb:(3,5,6)",
+          "confidence": 1
+        },
+        {
+          "time": 11.0,
+          "duration": 3.0,
+          "value": "Bb:min(6)",
+          "confidence": 1
+        },
+        {
+          "time": 12.0,
+          "duration": 3.0,
+          "value": "C:(3,5,b7)",
+          "confidence": 1
+        },
+        {
+          "time": 13.0,
+          "duration": 3.0,
+          "value": "C:(3,5,b7)",
+          "confidence": 1
+        },
+        {
+          "time": 14.0,
+          "duration": 3.0,
+          "value": "F:(3,5,6)",
+          "confidence": 1
+        },
+        {
+          "time": 15.0,
+          "duration": 3.0,
+          "value": "C:(3,5,b7)",
+          "confidence": 1
+        },
+        {
+          "time": 16.0,
+          "duration": 3.0,
+          "value": "F:(3,5,6)",
+          "confidence": 1
+        },
+        {
+          "time": 17.0,
+          "duration": 3.0,
+          "value": "F:(3,5,b7)",
+          "confidence": 1
+        },
+        {
+          "time": 18.0,
+          "duration": 3.0,
+          "value": "Bb:(3,5,6)",
+          "confidence": 1
+        },
+        {
+          "time": 19.0,
+          "duration": 3.0,
+          "value": "Bb:min(6)",
+          "confidence": 1
+        },
+        {
+          "time": 20.0,
+          "duration": 3.0,
+          "value": "F:(3,5,6)",
+          "confidence": 1
+        },
+        {
+          "time": 21.0,
+          "duration": 3.0,
           "value": "F#:dim/D",
-=======
-          "value": "C:(3,5,b7)",
->>>>>>> 5725112b
-          "confidence": 1
-        },
-        {
-          "time": 7.0,
-          "duration": 3.0,
-          "value": "C:(3,5,b7)",
-          "confidence": 1
-        },
-        {
-          "time": 8.0,
-          "duration": 3.0,
-<<<<<<< HEAD
-          "value": "C:(3,5,b7)",
-=======
-          "value": "F:(3,5,6)",
->>>>>>> 5725112b
-          "confidence": 1
-        },
-        {
-          "time": 9.0,
-          "duration": 3.0,
-<<<<<<< HEAD
-          "value": "F:(3,5,6)",
-=======
-          "value": "F:(3,5,b7)",
->>>>>>> 5725112b
-          "confidence": 1
-        },
-        {
-          "time": 10.0,
-          "duration": 3.0,
-<<<<<<< HEAD
-          "value": "F:(3,5,b7)",
-=======
-          "value": "Bb:(3,5,6)",
->>>>>>> 5725112b
-          "confidence": 1
-        },
-        {
-          "time": 11.0,
-          "duration": 3.0,
-<<<<<<< HEAD
-          "value": "Bb:(3,5,6)",
-=======
-          "value": "Bb:min(6)",
->>>>>>> 5725112b
-          "confidence": 1
-        },
-        {
-          "time": 12.0,
-          "duration": 3.0,
-<<<<<<< HEAD
-          "value": "Bb:min(6)",
-=======
-          "value": "C:(3,5,b7)",
->>>>>>> 5725112b
-          "confidence": 1
-        },
-        {
-          "time": 13.0,
-          "duration": 3.0,
-          "value": "C:(3,5,b7)",
-          "confidence": 1
-        },
-        {
-          "time": 14.0,
-          "duration": 3.0,
-<<<<<<< HEAD
-          "value": "C:(3,5,b7)",
-=======
-          "value": "F:(3,5,6)",
->>>>>>> 5725112b
-          "confidence": 1
-        },
-        {
-          "time": 15.0,
-          "duration": 3.0,
-<<<<<<< HEAD
-          "value": "F:(3,5,6)",
-=======
-          "value": "C:(3,5,b7)",
->>>>>>> 5725112b
-          "confidence": 1
-        },
-        {
-          "time": 16.0,
-          "duration": 3.0,
-<<<<<<< HEAD
-          "value": "C:(3,5,b7)",
-=======
-          "value": "F:(3,5,6)",
->>>>>>> 5725112b
-          "confidence": 1
-        },
-        {
-          "time": 17.0,
-          "duration": 3.0,
-<<<<<<< HEAD
-          "value": "F:(3,5,6)",
-=======
-          "value": "F:(3,5,b7)",
->>>>>>> 5725112b
-          "confidence": 1
-        },
-        {
-          "time": 18.0,
-          "duration": 3.0,
-<<<<<<< HEAD
-          "value": "F:(3,5,b7)",
-=======
-          "value": "Bb:(3,5,6)",
->>>>>>> 5725112b
-          "confidence": 1
-        },
-        {
-          "time": 19.0,
-          "duration": 3.0,
-<<<<<<< HEAD
-          "value": "Bb:(3,5,6)",
-=======
-          "value": "Bb:min(6)",
->>>>>>> 5725112b
-          "confidence": 1
-        },
-        {
-          "time": 20.0,
-          "duration": 3.0,
-<<<<<<< HEAD
-          "value": "Bb:min(6)",
-=======
-          "value": "F:(3,5,6)",
->>>>>>> 5725112b
-          "confidence": 1
-        },
-        {
-          "time": 21.0,
-          "duration": 3.0,
-<<<<<<< HEAD
-          "value": "F:(3,5,6)",
-=======
-          "value": "F#:dim/D",
->>>>>>> 5725112b
           "confidence": 1
         },
         {
           "time": 22.0,
           "duration": 3.0,
-<<<<<<< HEAD
-          "value": "F#:dim/D",
-=======
-          "value": "C:(3,5,b7)",
->>>>>>> 5725112b
+          "value": "C:(3,5,b7)",
           "confidence": 1
         },
         {
@@ -245,51 +163,31 @@
         {
           "time": 24.0,
           "duration": 3.0,
-<<<<<<< HEAD
-          "value": "C:(3,5,b7)",
-=======
-          "value": "F:(3,5,6)",
->>>>>>> 5725112b
+          "value": "F:(3,5,6)",
           "confidence": 1
         },
         {
           "time": 25.0,
           "duration": 3.0,
-<<<<<<< HEAD
-          "value": "F:(3,5,6)",
-=======
-          "value": "F:(3,5,b7)",
->>>>>>> 5725112b
+          "value": "F:(3,5,b7)",
           "confidence": 1
         },
         {
           "time": 26.0,
           "duration": 3.0,
-<<<<<<< HEAD
-          "value": "F:(3,5,b7)",
-=======
-          "value": "Bb:(3,5,6)",
->>>>>>> 5725112b
+          "value": "Bb:(3,5,6)",
           "confidence": 1
         },
         {
           "time": 27.0,
           "duration": 3.0,
-<<<<<<< HEAD
-          "value": "Bb:(3,5,6)",
-=======
-          "value": "Bb:min(6)",
->>>>>>> 5725112b
+          "value": "Bb:min(6)",
           "confidence": 1
         },
         {
           "time": 28.0,
           "duration": 3.0,
-<<<<<<< HEAD
-          "value": "Bb:min(6)",
-=======
-          "value": "C:(3,5,b7)",
->>>>>>> 5725112b
+          "value": "C:(3,5,b7)",
           "confidence": 1
         },
         {
@@ -300,45 +198,24 @@
         },
         {
           "time": 30.0,
-<<<<<<< HEAD
-          "duration": 3.0,
-          "value": "C:(3,5,b7)",
+          "duration": 1.0,
+          "value": "F:(3,5,6)",
+          "confidence": 1
+        },
+        {
+          "time": 30.1,
+          "duration": 1.0,
+          "value": "Bb:min(6)",
+          "confidence": 1
+        },
+        {
+          "time": 30.2,
+          "duration": 1.0,
+          "value": "F:(3,5,6)",
           "confidence": 1
         },
         {
           "time": 31.0,
-=======
->>>>>>> 5725112b
-          "duration": 1.0,
-          "value": "F:(3,5,6)",
-          "confidence": 1
-        },
-        {
-<<<<<<< HEAD
-          "time": 31.1,
-=======
-          "time": 30.1,
->>>>>>> 5725112b
-          "duration": 1.0,
-          "value": "Bb:min(6)",
-          "confidence": 1
-        },
-        {
-<<<<<<< HEAD
-          "time": 31.2,
-=======
-          "time": 30.2,
->>>>>>> 5725112b
-          "duration": 1.0,
-          "value": "F:(3,5,6)",
-          "confidence": 1
-        },
-        {
-<<<<<<< HEAD
-          "time": 32.0,
-=======
-          "time": 31.0,
->>>>>>> 5725112b
           "duration": 3.0,
           "value": "F:(3,5,6)",
           "confidence": 1
