--- conflicted
+++ resolved
@@ -197,21 +197,13 @@
           "confidence": 1
         },
         {
-<<<<<<< HEAD
-          "time": 21.1,
-=======
           "time": 20.1,
->>>>>>> 5725112b
           "duration": 1.0,
           "value": "Bb:(3,5,b7)",
           "confidence": 1
         },
         {
-<<<<<<< HEAD
-          "time": 21.2,
-=======
           "time": 20.2,
->>>>>>> 5725112b
           "duration": 2.0,
           "value": "A:(3,5,b7)",
           "confidence": 1
