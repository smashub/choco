--- conflicted
+++ resolved
@@ -17,15 +17,12 @@
       "namespace": "chord",
       "data": [
         {
-<<<<<<< HEAD
-=======
           "time": 0.0,
           "duration": 4.0,
           "value": "F:min(b7)",
           "confidence": 1
         },
         {
->>>>>>> 5725112b
           "time": 1.0,
           "duration": 4.0,
           "value": "F:min(b7)",
@@ -70,11 +67,7 @@
         {
           "time": 8.0,
           "duration": 4.0,
-<<<<<<< HEAD
-          "value": "F:min(b7)",
-=======
-          "value": "Db:(3,5,b7)",
->>>>>>> 5725112b
+          "value": "Db:(3,5,b7)",
           "confidence": 1
         },
         {
@@ -98,51 +91,31 @@
         {
           "time": 12.0,
           "duration": 4.0,
-<<<<<<< HEAD
-          "value": "Db:(3,5,b7)",
-=======
-          "value": "D:(4,5,b7)",
->>>>>>> 5725112b
+          "value": "D:(4,5,b7)",
           "confidence": 1
         },
         {
           "time": 13.0,
           "duration": 4.0,
-<<<<<<< HEAD
-          "value": "D:(4,5,b7)",
-=======
           "value": "C:maj",
->>>>>>> 5725112b
           "confidence": 1
         },
         {
           "time": 14.0,
           "duration": 4.0,
-<<<<<<< HEAD
+          "value": "D:(4,5,b7)",
+          "confidence": 1
+        },
+        {
+          "time": 15.0,
+          "duration": 4.0,
           "value": "C:maj",
-=======
-          "value": "D:(4,5,b7)",
->>>>>>> 5725112b
-          "confidence": 1
-        },
-        {
-          "time": 15.0,
-          "duration": 4.0,
-<<<<<<< HEAD
-          "value": "D:(4,5,b7)",
-=======
-          "value": "C:maj",
->>>>>>> 5725112b
           "confidence": 1
         },
         {
           "time": 16.0,
           "duration": 4.0,
-<<<<<<< HEAD
-          "value": "C:maj",
-=======
-          "value": "F:min(b7)",
->>>>>>> 5725112b
+          "value": "F:min(b7)",
           "confidence": 1
         },
         {
@@ -190,11 +163,7 @@
         {
           "time": 24.0,
           "duration": 4.0,
-<<<<<<< HEAD
-          "value": "F:min(b7)",
-=======
-          "value": "Db:(3,5,b7)",
->>>>>>> 5725112b
+          "value": "Db:(3,5,b7)",
           "confidence": 1
         },
         {
@@ -218,54 +187,29 @@
         {
           "time": 28.0,
           "duration": 4.0,
-<<<<<<< HEAD
-          "value": "Db:(3,5,b7)",
+          "value": "D:(4,5,b7)",
           "confidence": 1
         },
         {
           "time": 29.0,
           "duration": 4.0,
-=======
->>>>>>> 5725112b
-          "value": "D:(4,5,b7)",
-          "confidence": 1
-        },
-        {
-<<<<<<< HEAD
+          "value": "D:(4,5,b7)",
+          "confidence": 1
+        },
+        {
           "time": 30.0,
-=======
-          "time": 29.0,
->>>>>>> 5725112b
-          "duration": 4.0,
-          "value": "D:(4,5,b7)",
-          "confidence": 1
-        },
-        {
-<<<<<<< HEAD
+          "duration": 4.0,
+          "value": "D:(4,5,b7)",
+          "confidence": 1
+        },
+        {
           "time": 31.0,
-=======
-          "time": 30.0,
->>>>>>> 5725112b
-          "duration": 4.0,
-          "value": "D:(4,5,b7)",
-          "confidence": 1
-        },
-        {
-<<<<<<< HEAD
+          "duration": 4.0,
+          "value": "D:(4,5,b7)",
+          "confidence": 1
+        },
+        {
           "time": 32.0,
-=======
-          "time": 31.0,
->>>>>>> 5725112b
-          "duration": 4.0,
-          "value": "D:(4,5,b7)",
-          "confidence": 1
-        },
-        {
-<<<<<<< HEAD
-          "time": 33.0,
-=======
-          "time": 32.0,
->>>>>>> 5725112b
           "duration": 4.0,
           "value": "F:min(b7)",
           "confidence": 1
