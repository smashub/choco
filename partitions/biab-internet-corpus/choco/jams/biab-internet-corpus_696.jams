{
  "annotations": [
    {
      "annotation_metadata": {
        "curator": {
          "name": "",
          "email": ""
        },
        "annotator": {},
        "version": "",
        "corpus": "biab_internet_corpus",
        "annotation_tools": "",
        "annotation_rules": "",
        "validation": "",
        "data_source": ""
      },
      "namespace": "chord",
      "data": [
        {
          "time": 0.0,
          "duration": 4.0,
          "value": "A:min(b7)",
          "confidence": 1
        },
        {
          "time": 1.0,
          "duration": 4.0,
<<<<<<< HEAD
          "value": "A:min(b7)",
=======
          "value": "F:maj7",
>>>>>>> 5725112b
          "confidence": 1
        },
        {
          "time": 2.0,
          "duration": 4.0,
          "value": "D:min(b7)",
          "confidence": 1
        },
        {
          "time": 3.0,
          "duration": 4.0,
<<<<<<< HEAD
          "value": "D:min(b7)",
=======
          "value": "B:min(b7)",
>>>>>>> 5725112b
          "confidence": 1
        },
        {
          "time": 4.0,
          "duration": 4.0,
<<<<<<< HEAD
          "value": "B:min(b7)",
=======
          "value": "A:min(b7)",
>>>>>>> 5725112b
          "confidence": 1
        },
        {
          "time": 5.0,
          "duration": 4.0,
<<<<<<< HEAD
          "value": "A:min(b7)",
=======
          "value": "F:maj7",
>>>>>>> 5725112b
          "confidence": 1
        },
        {
          "time": 6.0,
          "duration": 4.0,
          "value": "D:min(b7)",
          "confidence": 1
        },
        {
          "time": 7.0,
          "duration": 4.0,
<<<<<<< HEAD
          "value": "D:min(b7)",
=======
          "value": "B:min(b7)",
>>>>>>> 5725112b
          "confidence": 1
        },
        {
          "time": 8.0,
          "duration": 4.0,
<<<<<<< HEAD
          "value": "B:min(b7)",
=======
          "value": "A:min(b7)",
>>>>>>> 5725112b
          "confidence": 1
        },
        {
          "time": 9.0,
          "duration": 4.0,
<<<<<<< HEAD
          "value": "A:min(b7)",
=======
          "value": "F:maj7",
>>>>>>> 5725112b
          "confidence": 1
        },
        {
          "time": 10.0,
          "duration": 4.0,
          "value": "D:min(b7)",
          "confidence": 1
        },
        {
          "time": 11.0,
          "duration": 4.0,
<<<<<<< HEAD
          "value": "D:min(b7)",
=======
          "value": "B:min(b7)",
>>>>>>> 5725112b
          "confidence": 1
        },
        {
          "time": 12.0,
          "duration": 4.0,
<<<<<<< HEAD
          "value": "B:min(b7)",
=======
          "value": "A:min(b7)",
>>>>>>> 5725112b
          "confidence": 1
        },
        {
          "time": 13.0,
          "duration": 4.0,
<<<<<<< HEAD
          "value": "A:min(b7)",
=======
          "value": "F:maj7",
>>>>>>> 5725112b
          "confidence": 1
        },
        {
          "time": 14.0,
          "duration": 4.0,
          "value": "D:min(b7)",
          "confidence": 1
        },
        {
          "time": 15.0,
          "duration": 4.0,
<<<<<<< HEAD
          "value": "D:min(b7)",
=======
          "value": "B:min(b7)",
>>>>>>> 5725112b
          "confidence": 1
        },
        {
          "time": 16.0,
          "duration": 4.0,
<<<<<<< HEAD
          "value": "B:min(b7)",
=======
          "value": "A:min(b7)",
>>>>>>> 5725112b
          "confidence": 1
        },
        {
          "time": 17.0,
          "duration": 4.0,
<<<<<<< HEAD
          "value": "A:min(b7)",
=======
          "value": "F:maj7",
>>>>>>> 5725112b
          "confidence": 1
        },
        {
          "time": 18.0,
          "duration": 4.0,
          "value": "D:min(b7)",
          "confidence": 1
        },
        {
          "time": 19.0,
          "duration": 4.0,
<<<<<<< HEAD
          "value": "D:min(b7)",
=======
          "value": "B:min(b7)",
>>>>>>> 5725112b
          "confidence": 1
        },
        {
          "time": 20.0,
          "duration": 4.0,
<<<<<<< HEAD
          "value": "B:min(b7)",
=======
          "value": "A:min(b7)",
>>>>>>> 5725112b
          "confidence": 1
        },
        {
          "time": 21.0,
          "duration": 4.0,
<<<<<<< HEAD
          "value": "A:min(b7)",
=======
          "value": "F:maj7",
>>>>>>> 5725112b
          "confidence": 1
        },
        {
          "time": 22.0,
          "duration": 4.0,
          "value": "D:min(b7)",
          "confidence": 1
        },
        {
          "time": 23.0,
          "duration": 4.0,
<<<<<<< HEAD
          "value": "D:min(b7)",
=======
          "value": "B:min(b7)",
>>>>>>> 5725112b
          "confidence": 1
        },
        {
          "time": 24.0,
          "duration": 4.0,
<<<<<<< HEAD
          "value": "B:min(b7)",
=======
          "value": "Bb:maj7",
>>>>>>> 5725112b
          "confidence": 1
        },
        {
          "time": 25.0,
          "duration": 4.0,
          "value": "Bb:maj7",
          "confidence": 1
        },
        {
          "time": 26.0,
          "duration": 4.0,
          "value": "A:min(b7)",
          "confidence": 1
        },
        {
          "time": 27.0,
          "duration": 4.0,
          "value": "A:min(b7)",
          "confidence": 1
        },
        {
          "time": 28.0,
          "duration": 4.0,
<<<<<<< HEAD
          "value": "A:min(b7)",
=======
          "value": "Bb:maj7",
>>>>>>> 5725112b
          "confidence": 1
        },
        {
          "time": 29.0,
          "duration": 4.0,
          "value": "Bb:maj7",
          "confidence": 1
        },
        {
          "time": 30.0,
          "duration": 4.0,
          "value": "B:min(b7)",
          "confidence": 1
        },
        {
          "time": 31.0,
<<<<<<< HEAD
          "duration": 4.0,
          "value": "B:min(b7)",
          "confidence": 1
        },
        {
          "time": 32.0,
=======
>>>>>>> 5725112b
          "duration": 1.0,
          "value": "F:maj7",
          "confidence": 1
        },
        {
<<<<<<< HEAD
          "time": 32.1,
=======
          "time": 31.1,
>>>>>>> 5725112b
          "duration": 1.0,
          "value": "E:min(b7)",
          "confidence": 1
        },
        {
<<<<<<< HEAD
          "time": 32.2,
=======
          "time": 31.2,
>>>>>>> 5725112b
          "duration": 1.0,
          "value": "D:min(b7)",
          "confidence": 1
        },
        {
          "time": 31.3,
          "duration": 1.0,
          "value": "E:(3,5,b7)",
          "confidence": 1
        },
        {
          "time": 32.0,
          "duration": 4.0,
          "value": "A:min(b7)",
          "confidence": 1
        },
        {
          "time": 33.0,
          "duration": 4.0,
<<<<<<< HEAD
          "value": "A:min(b7)",
=======
          "value": "F:maj7",
>>>>>>> 5725112b
          "confidence": 1
        },
        {
          "time": 34.0,
          "duration": 4.0,
          "value": "D:min(b7)",
          "confidence": 1
        },
        {
          "time": 35.0,
          "duration": 4.0,
<<<<<<< HEAD
          "value": "D:min(b7)",
=======
          "value": "B:min(b7)",
>>>>>>> 5725112b
          "confidence": 1
        },
        {
          "time": 36.0,
          "duration": 4.0,
<<<<<<< HEAD
          "value": "B:min(b7)",
=======
          "value": "A:min(b7)",
>>>>>>> 5725112b
          "confidence": 1
        },
        {
          "time": 37.0,
          "duration": 4.0,
<<<<<<< HEAD
          "value": "A:min(b7)",
=======
          "value": "F:maj7",
>>>>>>> 5725112b
          "confidence": 1
        },
        {
          "time": 38.0,
          "duration": 4.0,
          "value": "D:min(b7)",
          "confidence": 1
        },
        {
          "time": 39.0,
          "duration": 4.0,
<<<<<<< HEAD
          "value": "D:min(b7)",
=======
          "value": "B:min(b7)",
>>>>>>> 5725112b
          "confidence": 1
        },
        {
          "time": 40.0,
          "duration": 4.0,
<<<<<<< HEAD
          "value": "B:min(b7)",
          "confidence": 1
        },
        {
          "time": 41.0,
          "duration": 4.0,
=======
>>>>>>> 5725112b
          "value": "A:min(b7)",
          "confidence": 1
        }
      ],
      "sandbox": {},
      "time": 0,
      "duration": 164.0
    },
    {
      "annotation_metadata": {
        "curator": {
          "name": "",
          "email": ""
        },
        "annotator": {},
        "version": "",
        "corpus": "biab_internet_corpus",
        "annotation_tools": "",
        "annotation_rules": "",
        "validation": "",
        "data_source": ""
      },
      "namespace": "key_mode",
      "data": [
        {
          "time": 0.0,
          "duration": 164.0,
          "value": "C",
          "confidence": 1
        }
      ],
      "sandbox": {},
      "time": 0,
      "duration": 164.0
    }
  ],
  "file_metadata": {
    "title": "Crimson - candles.sty demo - -",
    "artist": "",
    "release": "",
    "duration": 164.0,
    "identifiers": {},
    "jams_version": "0.3.4"
  },
  "sandbox": {
    "expanded": false
  }
}<|MERGE_RESOLUTION|>--- conflicted
+++ resolved
@@ -25,11 +25,7 @@
         {
           "time": 1.0,
           "duration": 4.0,
-<<<<<<< HEAD
-          "value": "A:min(b7)",
-=======
-          "value": "F:maj7",
->>>>>>> 5725112b
+          "value": "F:maj7",
           "confidence": 1
         },
         {
@@ -41,31 +37,19 @@
         {
           "time": 3.0,
           "duration": 4.0,
-<<<<<<< HEAD
-          "value": "D:min(b7)",
-=======
-          "value": "B:min(b7)",
->>>>>>> 5725112b
+          "value": "B:min(b7)",
           "confidence": 1
         },
         {
           "time": 4.0,
           "duration": 4.0,
-<<<<<<< HEAD
-          "value": "B:min(b7)",
-=======
-          "value": "A:min(b7)",
->>>>>>> 5725112b
+          "value": "A:min(b7)",
           "confidence": 1
         },
         {
           "time": 5.0,
           "duration": 4.0,
-<<<<<<< HEAD
-          "value": "A:min(b7)",
-=======
-          "value": "F:maj7",
->>>>>>> 5725112b
+          "value": "F:maj7",
           "confidence": 1
         },
         {
@@ -77,31 +61,19 @@
         {
           "time": 7.0,
           "duration": 4.0,
-<<<<<<< HEAD
-          "value": "D:min(b7)",
-=======
-          "value": "B:min(b7)",
->>>>>>> 5725112b
+          "value": "B:min(b7)",
           "confidence": 1
         },
         {
           "time": 8.0,
           "duration": 4.0,
-<<<<<<< HEAD
-          "value": "B:min(b7)",
-=======
-          "value": "A:min(b7)",
->>>>>>> 5725112b
+          "value": "A:min(b7)",
           "confidence": 1
         },
         {
           "time": 9.0,
           "duration": 4.0,
-<<<<<<< HEAD
-          "value": "A:min(b7)",
-=======
-          "value": "F:maj7",
->>>>>>> 5725112b
+          "value": "F:maj7",
           "confidence": 1
         },
         {
@@ -113,31 +85,19 @@
         {
           "time": 11.0,
           "duration": 4.0,
-<<<<<<< HEAD
-          "value": "D:min(b7)",
-=======
-          "value": "B:min(b7)",
->>>>>>> 5725112b
+          "value": "B:min(b7)",
           "confidence": 1
         },
         {
           "time": 12.0,
           "duration": 4.0,
-<<<<<<< HEAD
-          "value": "B:min(b7)",
-=======
-          "value": "A:min(b7)",
->>>>>>> 5725112b
+          "value": "A:min(b7)",
           "confidence": 1
         },
         {
           "time": 13.0,
           "duration": 4.0,
-<<<<<<< HEAD
-          "value": "A:min(b7)",
-=======
-          "value": "F:maj7",
->>>>>>> 5725112b
+          "value": "F:maj7",
           "confidence": 1
         },
         {
@@ -149,31 +109,19 @@
         {
           "time": 15.0,
           "duration": 4.0,
-<<<<<<< HEAD
-          "value": "D:min(b7)",
-=======
-          "value": "B:min(b7)",
->>>>>>> 5725112b
+          "value": "B:min(b7)",
           "confidence": 1
         },
         {
           "time": 16.0,
           "duration": 4.0,
-<<<<<<< HEAD
-          "value": "B:min(b7)",
-=======
-          "value": "A:min(b7)",
->>>>>>> 5725112b
+          "value": "A:min(b7)",
           "confidence": 1
         },
         {
           "time": 17.0,
           "duration": 4.0,
-<<<<<<< HEAD
-          "value": "A:min(b7)",
-=======
-          "value": "F:maj7",
->>>>>>> 5725112b
+          "value": "F:maj7",
           "confidence": 1
         },
         {
@@ -185,31 +133,19 @@
         {
           "time": 19.0,
           "duration": 4.0,
-<<<<<<< HEAD
-          "value": "D:min(b7)",
-=======
-          "value": "B:min(b7)",
->>>>>>> 5725112b
+          "value": "B:min(b7)",
           "confidence": 1
         },
         {
           "time": 20.0,
           "duration": 4.0,
-<<<<<<< HEAD
-          "value": "B:min(b7)",
-=======
-          "value": "A:min(b7)",
->>>>>>> 5725112b
+          "value": "A:min(b7)",
           "confidence": 1
         },
         {
           "time": 21.0,
           "duration": 4.0,
-<<<<<<< HEAD
-          "value": "A:min(b7)",
-=======
-          "value": "F:maj7",
->>>>>>> 5725112b
+          "value": "F:maj7",
           "confidence": 1
         },
         {
@@ -221,21 +157,13 @@
         {
           "time": 23.0,
           "duration": 4.0,
-<<<<<<< HEAD
-          "value": "D:min(b7)",
-=======
-          "value": "B:min(b7)",
->>>>>>> 5725112b
+          "value": "B:min(b7)",
           "confidence": 1
         },
         {
           "time": 24.0,
           "duration": 4.0,
-<<<<<<< HEAD
-          "value": "B:min(b7)",
-=======
           "value": "Bb:maj7",
->>>>>>> 5725112b
           "confidence": 1
         },
         {
@@ -259,11 +187,7 @@
         {
           "time": 28.0,
           "duration": 4.0,
-<<<<<<< HEAD
-          "value": "A:min(b7)",
-=======
           "value": "Bb:maj7",
->>>>>>> 5725112b
           "confidence": 1
         },
         {
@@ -280,35 +204,18 @@
         },
         {
           "time": 31.0,
-<<<<<<< HEAD
-          "duration": 4.0,
-          "value": "B:min(b7)",
-          "confidence": 1
-        },
-        {
-          "time": 32.0,
-=======
->>>>>>> 5725112b
           "duration": 1.0,
           "value": "F:maj7",
           "confidence": 1
         },
         {
-<<<<<<< HEAD
-          "time": 32.1,
-=======
           "time": 31.1,
->>>>>>> 5725112b
           "duration": 1.0,
           "value": "E:min(b7)",
           "confidence": 1
         },
         {
-<<<<<<< HEAD
-          "time": 32.2,
-=======
           "time": 31.2,
->>>>>>> 5725112b
           "duration": 1.0,
           "value": "D:min(b7)",
           "confidence": 1
@@ -328,11 +235,7 @@
         {
           "time": 33.0,
           "duration": 4.0,
-<<<<<<< HEAD
-          "value": "A:min(b7)",
-=======
-          "value": "F:maj7",
->>>>>>> 5725112b
+          "value": "F:maj7",
           "confidence": 1
         },
         {
@@ -344,31 +247,19 @@
         {
           "time": 35.0,
           "duration": 4.0,
-<<<<<<< HEAD
-          "value": "D:min(b7)",
-=======
-          "value": "B:min(b7)",
->>>>>>> 5725112b
+          "value": "B:min(b7)",
           "confidence": 1
         },
         {
           "time": 36.0,
           "duration": 4.0,
-<<<<<<< HEAD
-          "value": "B:min(b7)",
-=======
-          "value": "A:min(b7)",
->>>>>>> 5725112b
+          "value": "A:min(b7)",
           "confidence": 1
         },
         {
           "time": 37.0,
           "duration": 4.0,
-<<<<<<< HEAD
-          "value": "A:min(b7)",
-=======
-          "value": "F:maj7",
->>>>>>> 5725112b
+          "value": "F:maj7",
           "confidence": 1
         },
         {
@@ -380,25 +271,12 @@
         {
           "time": 39.0,
           "duration": 4.0,
-<<<<<<< HEAD
-          "value": "D:min(b7)",
-=======
-          "value": "B:min(b7)",
->>>>>>> 5725112b
+          "value": "B:min(b7)",
           "confidence": 1
         },
         {
           "time": 40.0,
           "duration": 4.0,
-<<<<<<< HEAD
-          "value": "B:min(b7)",
-          "confidence": 1
-        },
-        {
-          "time": 41.0,
-          "duration": 4.0,
-=======
->>>>>>> 5725112b
           "value": "A:min(b7)",
           "confidence": 1
         }
