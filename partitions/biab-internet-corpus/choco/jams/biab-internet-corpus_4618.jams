{
  "annotations": [
    {
      "annotation_metadata": {
        "curator": {
          "name": "",
          "email": ""
        },
        "annotator": {},
        "version": "",
        "corpus": "biab_internet_corpus",
        "annotation_tools": "",
        "annotation_rules": "",
        "validation": "",
        "data_source": ""
      },
      "namespace": "chord",
      "data": [
        {
          "time": 0.0,
          "duration": 4.0,
          "value": "F:maj7",
          "confidence": 1
        },
        {
          "time": 1.0,
          "duration": 4.0,
          "value": "Bb:(3,5,b7,9)",
          "confidence": 1
        },
        {
          "time": 2.0,
          "duration": 4.0,
          "value": "F:maj7",
          "confidence": 1
        },
        {
          "time": 3.0,
          "duration": 4.0,
          "value": "Bb:(3,5,b7,9)",
          "confidence": 1
        },
        {
          "time": 4.0,
          "duration": 4.0,
          "value": "F:maj7",
          "confidence": 1
        },
        {
          "time": 5.0,
          "duration": 4.0,
          "value": "Bb:(3,5,b7,9)",
          "confidence": 1
        },
        {
          "time": 6.0,
          "duration": 4.0,
          "value": "F:maj7",
          "confidence": 1
        },
        {
          "time": 7.0,
          "duration": 4.0,
          "value": "Bb:(3,5,b7,9)",
          "confidence": 1
        },
        {
          "time": 8.0,
          "duration": 4.0,
          "value": "F:maj9",
          "confidence": 1
        },
        {
          "time": 9.0,
          "duration": 4.0,
          "value": "Bb:(3,5,b7,9)",
          "confidence": 1
        },
        {
          "time": 10.0,
          "duration": 4.0,
          "value": "A:(3,b5,#5,b7,b9,#9)",
          "confidence": 1
        },
        {
          "time": 11.0,
          "duration": 4.0,
          "value": "D:(3,b5,#5,b7,b9,#9)",
          "confidence": 1
        },
        {
          "time": 12.0,
          "duration": 4.0,
          "value": "G:min(b7,9,11)",
          "confidence": 1
        },
        {
          "time": 13.0,
          "duration": 4.0,
          "value": "Bb:min(7)",
          "confidence": 1
        },
        {
          "time": 14.0,
          "duration": 4.0,
          "value": "A:min(b7,9,11)",
          "confidence": 1
        },
        {
          "time": 15.0,
          "duration": 4.0,
          "value": "D:(3,5,b7,9,11,13)",
          "confidence": 1
        },
        {
          "time": 16.0,
          "duration": 2.0,
          "value": "G:min(b7)",
          "confidence": 1
        },
        {
          "time": 16.2,
          "duration": 2.0,
          "value": "A:(3,5,b7,9,11,13)",
          "confidence": 1
        },
        {
          "time": 17.0,
          "duration": 2.0,
          "value": "Bb:maj(7,9,11,13)",
          "confidence": 1
        },
        {
          "time": 17.2,
          "duration": 2.0,
          "value": "B:(b3,b5,b7)",
          "confidence": 1
        },
        {
          "time": 18.0,
          "duration": 4.0,
          "value": "C:(4,5,b7,9)",
          "confidence": 1
        },
        {
          "time": 19.0,
          "duration": 2.0,
          "value": "Db:(3,5,b7,9,#11)",
          "confidence": 1
        },
        {
          "time": 19.2,
          "duration": 2.0,
          "value": "C:(3,5,b7,9)",
          "confidence": 1
        },
        {
          "time": 20.0,
          "duration": 4.0,
          "value": "F:maj7",
          "confidence": 1
        },
        {
          "time": 21.0,
          "duration": 4.0,
          "value": "Bb:(3,5,b7,9)",
          "confidence": 1
        },
        {
          "time": 22.0,
          "duration": 4.0,
          "value": "F:maj7",
          "confidence": 1
        },
        {
          "time": 23.0,
          "duration": 4.0,
          "value": "Bb:(3,5,b7,9)",
          "confidence": 1
        },
        {
          "time": 24.0,
          "duration": 4.0,
          "value": "F:maj9",
          "confidence": 1
        },
        {
          "time": 25.0,
          "duration": 4.0,
<<<<<<< HEAD
          "value": "F:maj9",
=======
          "value": "Bb:(3,5,b7,9)",
>>>>>>> 5725112b
          "confidence": 1
        },
        {
          "time": 26.0,
          "duration": 4.0,
          "value": "A:(3,b5,#5,b7,b9,#9)",
          "confidence": 1
        },
        {
          "time": 27.0,
          "duration": 4.0,
          "value": "D:(3,b5,#5,b7,b9,#9)",
          "confidence": 1
        },
        {
          "time": 28.0,
          "duration": 4.0,
          "value": "G:min(b7,9,11)",
          "confidence": 1
        },
        {
          "time": 29.0,
          "duration": 4.0,
<<<<<<< HEAD
          "value": "G:min(b7,9,11)",
=======
          "value": "Bb:min(7)",
>>>>>>> 5725112b
          "confidence": 1
        },
        {
          "time": 30.0,
          "duration": 4.0,
<<<<<<< HEAD
          "value": "Bb:min(7)",
=======
          "value": "A:min(b7,9,11)",
>>>>>>> 5725112b
          "confidence": 1
        },
        {
          "time": 31.0,
          "duration": 4.0,
<<<<<<< HEAD
          "value": "A:min(b7,9,11)",
=======
          "value": "D:(3,5,b7,9,11,13)",
>>>>>>> 5725112b
          "confidence": 1
        },
        {
          "time": 32.0,
          "duration": 2.0,
          "value": "G:min(b7)",
          "confidence": 1
        },
        {
          "time": 32.2,
          "duration": 2.0,
          "value": "A:(3,5,b7,9,11,13)",
          "confidence": 1
        },
        {
          "time": 33.0,
          "duration": 2.0,
<<<<<<< HEAD
          "value": "G:min(b7)",
=======
          "value": "Bb:maj(7,9,11,13)",
>>>>>>> 5725112b
          "confidence": 1
        },
        {
          "time": 33.2,
          "duration": 2.0,
          "value": "B:(3,5,b7,#9)",
          "confidence": 1
        },
        {
          "time": 34.0,
<<<<<<< HEAD
          "duration": 2.0,
          "value": "Bb:maj(7,9,11,13)",
=======
          "duration": 4.0,
          "value": "F:maj7/C",
>>>>>>> 5725112b
          "confidence": 1
        },
        {
          "time": 35.0,
          "duration": 2.0,
          "value": "Bb:(3,5,b7,9)",
          "confidence": 1
        },
        {
<<<<<<< HEAD
          "time": 35.0,
          "duration": 4.0,
          "value": "F:maj7/C",
=======
          "time": 35.2,
          "duration": 2.0,
          "value": "F#:(3,5,b7,9,#11)/D",
>>>>>>> 5725112b
          "confidence": 1
        },
        {
          "time": 36.0,
          "duration": 2.0,
<<<<<<< HEAD
          "value": "Bb:(3,5,b7,9)",
=======
          "value": "G:min(b7)",
>>>>>>> 5725112b
          "confidence": 1
        },
        {
          "time": 36.2,
          "duration": 2.0,
<<<<<<< HEAD
          "value": "F#:(3,5,b7,9,#11)/D",
=======
          "value": "A:(3,5,b7,9,11,13)",
>>>>>>> 5725112b
          "confidence": 1
        },
        {
          "time": 37.0,
          "duration": 2.0,
<<<<<<< HEAD
          "value": "G:min(b7)",
=======
          "value": "Bb:maj(7,9,11,13)",
>>>>>>> 5725112b
          "confidence": 1
        },
        {
          "time": 37.2,
          "duration": 2.0,
<<<<<<< HEAD
          "value": "A:(3,5,b7,9,11,13)",
=======
          "value": "B:(3,5,b7,#9)",
>>>>>>> 5725112b
          "confidence": 1
        },
        {
          "time": 38.0,
<<<<<<< HEAD
          "duration": 2.0,
          "value": "Bb:maj(7,9,11,13)",
          "confidence": 1
        },
        {
          "time": 38.2,
          "duration": 2.0,
          "value": "B:(3,5,b7,#9)",
=======
          "duration": 4.0,
          "value": "F:maj7/C",
>>>>>>> 5725112b
          "confidence": 1
        },
        {
          "time": 39.0,
<<<<<<< HEAD
          "duration": 4.0,
          "value": "F:maj7/C",
=======
          "duration": 2.0,
          "value": "Bb:(3,5,b7,9)",
>>>>>>> 5725112b
          "confidence": 1
        },
        {
          "time": 39.2,
          "duration": 2.0,
<<<<<<< HEAD
          "value": "Bb:(3,5,b7,9)",
          "confidence": 1
        },
        {
          "time": 40.2,
          "duration": 2.0,
          "value": "F#:(3,5,b7,9,#11)/D",
=======
          "value": "F#:(3,5,b7,9,#11)/D",
          "confidence": 1
        },
        {
          "time": 40.0,
          "duration": 4.0,
          "value": "F:maj7",
>>>>>>> 5725112b
          "confidence": 1
        },
        {
          "time": 41.0,
          "duration": 4.0,
<<<<<<< HEAD
          "value": "F:maj7",
=======
          "value": "Bb:(3,5,b7,9)",
>>>>>>> 5725112b
          "confidence": 1
        },
        {
          "time": 42.0,
          "duration": 4.0,
<<<<<<< HEAD
          "value": "Bb:(3,5,b7,9)",
=======
          "value": "F:maj7",
>>>>>>> 5725112b
          "confidence": 1
        },
        {
          "time": 43.0,
          "duration": 4.0,
<<<<<<< HEAD
          "value": "F:maj7",
=======
          "value": "Bb:(3,5,b7,9)",
>>>>>>> 5725112b
          "confidence": 1
        },
        {
          "time": 44.0,
          "duration": 4.0,
<<<<<<< HEAD
          "value": "Bb:(3,5,b7,9)",
=======
          "value": "F:maj7",
>>>>>>> 5725112b
          "confidence": 1
        },
        {
          "time": 45.0,
          "duration": 4.0,
<<<<<<< HEAD
          "value": "F:maj7",
=======
          "value": "Bb:(3,5,b7,9)",
>>>>>>> 5725112b
          "confidence": 1
        },
        {
          "time": 46.0,
          "duration": 4.0,
<<<<<<< HEAD
          "value": "Bb:(3,5,b7,9)",
=======
          "value": "F:maj7",
>>>>>>> 5725112b
          "confidence": 1
        },
        {
          "time": 47.0,
          "duration": 4.0,
<<<<<<< HEAD
          "value": "F:maj7",
=======
          "value": "Bb:(3,5,b7,9)",
>>>>>>> 5725112b
          "confidence": 1
        },
        {
          "time": 48.0,
          "duration": 4.0,
<<<<<<< HEAD
          "value": "Bb:(3,5,b7,9)",
          "confidence": 1
        },
        {
          "time": 49.0,
          "duration": 4.0,
=======
>>>>>>> 5725112b
          "value": "F:maj(7,9,11,13)",
          "confidence": 1
        }
      ],
      "sandbox": {},
      "time": 0,
      "duration": 196.0
    },
    {
      "annotation_metadata": {
        "curator": {
          "name": "",
          "email": ""
        },
        "annotator": {},
        "version": "",
        "corpus": "biab_internet_corpus",
        "annotation_tools": "",
        "annotation_rules": "",
        "validation": "",
        "data_source": ""
      },
      "namespace": "key_mode",
      "data": [
        {
          "time": 0.0,
          "duration": 196.0,
          "value": "F",
          "confidence": 1
        }
      ],
      "sandbox": {},
      "time": 0,
      "duration": 196.0
    }
  ],
  "file_metadata": {
    "title": "HAVE ANOTHER   [ - pno ]                                  ",
    "artist": "",
    "release": "",
    "duration": 196.0,
    "identifiers": {},
    "jams_version": "0.3.4"
  },
  "sandbox": {
    "expanded": false
  }
}<|MERGE_RESOLUTION|>--- conflicted
+++ resolved
@@ -187,11 +187,7 @@
         {
           "time": 25.0,
           "duration": 4.0,
-<<<<<<< HEAD
-          "value": "F:maj9",
-=======
-          "value": "Bb:(3,5,b7,9)",
->>>>>>> 5725112b
+          "value": "Bb:(3,5,b7,9)",
           "confidence": 1
         },
         {
@@ -215,31 +211,19 @@
         {
           "time": 29.0,
           "duration": 4.0,
-<<<<<<< HEAD
-          "value": "G:min(b7,9,11)",
-=======
           "value": "Bb:min(7)",
->>>>>>> 5725112b
           "confidence": 1
         },
         {
           "time": 30.0,
           "duration": 4.0,
-<<<<<<< HEAD
-          "value": "Bb:min(7)",
-=======
           "value": "A:min(b7,9,11)",
->>>>>>> 5725112b
           "confidence": 1
         },
         {
           "time": 31.0,
           "duration": 4.0,
-<<<<<<< HEAD
-          "value": "A:min(b7,9,11)",
-=======
           "value": "D:(3,5,b7,9,11,13)",
->>>>>>> 5725112b
           "confidence": 1
         },
         {
@@ -257,220 +241,126 @@
         {
           "time": 33.0,
           "duration": 2.0,
-<<<<<<< HEAD
+          "value": "Bb:maj(7,9,11,13)",
+          "confidence": 1
+        },
+        {
+          "time": 33.2,
+          "duration": 2.0,
+          "value": "B:(3,5,b7,#9)",
+          "confidence": 1
+        },
+        {
+          "time": 34.0,
+          "duration": 4.0,
+          "value": "F:maj7/C",
+          "confidence": 1
+        },
+        {
+          "time": 35.0,
+          "duration": 2.0,
+          "value": "Bb:(3,5,b7,9)",
+          "confidence": 1
+        },
+        {
+          "time": 35.2,
+          "duration": 2.0,
+          "value": "F#:(3,5,b7,9,#11)/D",
+          "confidence": 1
+        },
+        {
+          "time": 36.0,
+          "duration": 2.0,
           "value": "G:min(b7)",
-=======
+          "confidence": 1
+        },
+        {
+          "time": 36.2,
+          "duration": 2.0,
+          "value": "A:(3,5,b7,9,11,13)",
+          "confidence": 1
+        },
+        {
+          "time": 37.0,
+          "duration": 2.0,
           "value": "Bb:maj(7,9,11,13)",
->>>>>>> 5725112b
-          "confidence": 1
-        },
-        {
-          "time": 33.2,
+          "confidence": 1
+        },
+        {
+          "time": 37.2,
           "duration": 2.0,
           "value": "B:(3,5,b7,#9)",
           "confidence": 1
         },
         {
-          "time": 34.0,
-<<<<<<< HEAD
-          "duration": 2.0,
-          "value": "Bb:maj(7,9,11,13)",
-=======
+          "time": 38.0,
           "duration": 4.0,
           "value": "F:maj7/C",
->>>>>>> 5725112b
-          "confidence": 1
-        },
-        {
-          "time": 35.0,
-          "duration": 2.0,
-          "value": "Bb:(3,5,b7,9)",
-          "confidence": 1
-        },
-        {
-<<<<<<< HEAD
-          "time": 35.0,
-          "duration": 4.0,
-          "value": "F:maj7/C",
-=======
-          "time": 35.2,
+          "confidence": 1
+        },
+        {
+          "time": 39.0,
+          "duration": 2.0,
+          "value": "Bb:(3,5,b7,9)",
+          "confidence": 1
+        },
+        {
+          "time": 39.2,
           "duration": 2.0,
           "value": "F#:(3,5,b7,9,#11)/D",
->>>>>>> 5725112b
-          "confidence": 1
-        },
-        {
-          "time": 36.0,
-          "duration": 2.0,
-<<<<<<< HEAD
-          "value": "Bb:(3,5,b7,9)",
-=======
-          "value": "G:min(b7)",
->>>>>>> 5725112b
-          "confidence": 1
-        },
-        {
-          "time": 36.2,
-          "duration": 2.0,
-<<<<<<< HEAD
-          "value": "F#:(3,5,b7,9,#11)/D",
-=======
-          "value": "A:(3,5,b7,9,11,13)",
->>>>>>> 5725112b
-          "confidence": 1
-        },
-        {
-          "time": 37.0,
-          "duration": 2.0,
-<<<<<<< HEAD
-          "value": "G:min(b7)",
-=======
-          "value": "Bb:maj(7,9,11,13)",
->>>>>>> 5725112b
-          "confidence": 1
-        },
-        {
-          "time": 37.2,
-          "duration": 2.0,
-<<<<<<< HEAD
-          "value": "A:(3,5,b7,9,11,13)",
-=======
-          "value": "B:(3,5,b7,#9)",
->>>>>>> 5725112b
-          "confidence": 1
-        },
-        {
-          "time": 38.0,
-<<<<<<< HEAD
-          "duration": 2.0,
-          "value": "Bb:maj(7,9,11,13)",
-          "confidence": 1
-        },
-        {
-          "time": 38.2,
-          "duration": 2.0,
-          "value": "B:(3,5,b7,#9)",
-=======
-          "duration": 4.0,
-          "value": "F:maj7/C",
->>>>>>> 5725112b
-          "confidence": 1
-        },
-        {
-          "time": 39.0,
-<<<<<<< HEAD
-          "duration": 4.0,
-          "value": "F:maj7/C",
-=======
-          "duration": 2.0,
-          "value": "Bb:(3,5,b7,9)",
->>>>>>> 5725112b
-          "confidence": 1
-        },
-        {
-          "time": 39.2,
-          "duration": 2.0,
-<<<<<<< HEAD
-          "value": "Bb:(3,5,b7,9)",
-          "confidence": 1
-        },
-        {
-          "time": 40.2,
-          "duration": 2.0,
-          "value": "F#:(3,5,b7,9,#11)/D",
-=======
-          "value": "F#:(3,5,b7,9,#11)/D",
           "confidence": 1
         },
         {
           "time": 40.0,
           "duration": 4.0,
           "value": "F:maj7",
->>>>>>> 5725112b
           "confidence": 1
         },
         {
           "time": 41.0,
           "duration": 4.0,
-<<<<<<< HEAD
-          "value": "F:maj7",
-=======
-          "value": "Bb:(3,5,b7,9)",
->>>>>>> 5725112b
+          "value": "Bb:(3,5,b7,9)",
           "confidence": 1
         },
         {
           "time": 42.0,
           "duration": 4.0,
-<<<<<<< HEAD
-          "value": "Bb:(3,5,b7,9)",
-=======
-          "value": "F:maj7",
->>>>>>> 5725112b
+          "value": "F:maj7",
           "confidence": 1
         },
         {
           "time": 43.0,
           "duration": 4.0,
-<<<<<<< HEAD
-          "value": "F:maj7",
-=======
-          "value": "Bb:(3,5,b7,9)",
->>>>>>> 5725112b
+          "value": "Bb:(3,5,b7,9)",
           "confidence": 1
         },
         {
           "time": 44.0,
           "duration": 4.0,
-<<<<<<< HEAD
-          "value": "Bb:(3,5,b7,9)",
-=======
-          "value": "F:maj7",
->>>>>>> 5725112b
+          "value": "F:maj7",
           "confidence": 1
         },
         {
           "time": 45.0,
           "duration": 4.0,
-<<<<<<< HEAD
-          "value": "F:maj7",
-=======
-          "value": "Bb:(3,5,b7,9)",
->>>>>>> 5725112b
+          "value": "Bb:(3,5,b7,9)",
           "confidence": 1
         },
         {
           "time": 46.0,
           "duration": 4.0,
-<<<<<<< HEAD
-          "value": "Bb:(3,5,b7,9)",
-=======
-          "value": "F:maj7",
->>>>>>> 5725112b
+          "value": "F:maj7",
           "confidence": 1
         },
         {
           "time": 47.0,
           "duration": 4.0,
-<<<<<<< HEAD
-          "value": "F:maj7",
-=======
-          "value": "Bb:(3,5,b7,9)",
->>>>>>> 5725112b
+          "value": "Bb:(3,5,b7,9)",
           "confidence": 1
         },
         {
           "time": 48.0,
           "duration": 4.0,
-<<<<<<< HEAD
-          "value": "Bb:(3,5,b7,9)",
-          "confidence": 1
-        },
-        {
-          "time": 49.0,
-          "duration": 4.0,
-=======
->>>>>>> 5725112b
           "value": "F:maj(7,9,11,13)",
           "confidence": 1
         }
