--- conflicted
+++ resolved
@@ -37,21 +37,13 @@
         {
           "time": 3.0,
           "duration": 4.0,
-<<<<<<< HEAD
-          "value": "C:min",
-=======
           "value": "C:(3,5,b7,#9)",
->>>>>>> 5725112b
           "confidence": 1
         },
         {
           "time": 4.0,
           "duration": 4.0,
-<<<<<<< HEAD
-          "value": "C:(3,5,b7,#9)",
-=======
           "value": "F:min",
->>>>>>> 5725112b
           "confidence": 1
         },
         {
@@ -63,11 +55,7 @@
         {
           "time": 6.0,
           "duration": 4.0,
-<<<<<<< HEAD
-          "value": "F:min",
-=======
           "value": "C:min",
->>>>>>> 5725112b
           "confidence": 1
         },
         {
@@ -79,55 +67,30 @@
         {
           "time": 8.0,
           "duration": 4.0,
-<<<<<<< HEAD
-          "value": "C:min",
-=======
           "value": "D:(b3,b5,b7)",
->>>>>>> 5725112b
           "confidence": 1
         },
         {
           "time": 9.0,
           "duration": 4.0,
-<<<<<<< HEAD
-          "value": "D:(b3,b5,b7)",
-=======
           "value": "G:(3,5,b7,#9)",
->>>>>>> 5725112b
           "confidence": 1
         },
         {
           "time": 10.0,
           "duration": 4.0,
-<<<<<<< HEAD
-          "value": "G:(3,5,b7,#9)",
-=======
           "value": "C:min",
->>>>>>> 5725112b
           "confidence": 1
         },
         {
           "time": 11.0,
           "duration": 4.0,
-<<<<<<< HEAD
-          "value": "C:min",
-=======
           "value": "G:(3,5,b7,#9)",
->>>>>>> 5725112b
           "confidence": 1
         },
         {
           "time": 12.0,
           "duration": 4.0,
-<<<<<<< HEAD
-          "value": "G:(3,5,b7,#9)",
-          "confidence": 1
-        },
-        {
-          "time": 13.0,
-          "duration": 4.0,
-=======
->>>>>>> 5725112b
           "value": "C:min",
           "confidence": 1
         }
