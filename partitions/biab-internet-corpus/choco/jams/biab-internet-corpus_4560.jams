--- conflicted
+++ resolved
@@ -253,177 +253,95 @@
         {
           "time": 25.2,
           "duration": 2.0,
-<<<<<<< HEAD
-          "value": "F#:dim/D",
-=======
-          "value": "C:(3,5,b7)",
->>>>>>> 5725112b
+          "value": "C:(3,5,b7)",
           "confidence": 1
         },
         {
           "time": 26.0,
-<<<<<<< HEAD
+          "duration": 4.0,
+          "value": "F:maj",
+          "confidence": 1
+        },
+        {
+          "time": 27.0,
+          "duration": 2.0,
+          "value": "Bb:maj",
+          "confidence": 1
+        },
+        {
+          "time": 27.2,
+          "duration": 2.0,
+          "value": "A:min",
+          "confidence": 1
+        },
+        {
+          "time": 28.0,
           "duration": 2.0,
           "value": "G:min(b7)",
-=======
-          "duration": 4.0,
-          "value": "F:maj",
->>>>>>> 5725112b
-          "confidence": 1
-        },
-        {
-          "time": 27.0,
-          "duration": 2.0,
-<<<<<<< HEAD
-          "value": "C:(3,5,b7)",
-          "confidence": 1
-        },
-        {
-          "time": 27.0,
-          "duration": 4.0,
-          "value": "F:maj",
-=======
-          "value": "Bb:maj",
-          "confidence": 1
-        },
-        {
-          "time": 27.2,
-          "duration": 2.0,
-          "value": "A:min",
->>>>>>> 5725112b
-          "confidence": 1
-        },
-        {
-          "time": 28.0,
-          "duration": 2.0,
-<<<<<<< HEAD
-          "value": "Bb:maj",
-=======
+          "confidence": 1
+        },
+        {
+          "time": 28.2,
+          "duration": 2.0,
+          "value": "F:maj",
+          "confidence": 1
+        },
+        {
+          "time": 29.0,
+          "duration": 2.0,
+          "value": "A:(3,5,b7)",
+          "confidence": 1
+        },
+        {
+          "time": 29.2,
+          "duration": 2.0,
+          "value": "D:min",
+          "confidence": 1
+        },
+        {
+          "time": 30.0,
+          "duration": 4.0,
+          "value": "Db:maj",
+          "confidence": 1
+        },
+        {
+          "time": 31.0,
+          "duration": 4.0,
+          "value": "C:(3,5,b7)",
+          "confidence": 1
+        },
+        {
+          "time": 32.0,
+          "duration": 2.0,
+          "value": "F:maj",
+          "confidence": 1
+        },
+        {
+          "time": 32.2,
+          "duration": 2.0,
+          "value": "A:(b3,b5,b7)",
+          "confidence": 1
+        },
+        {
+          "time": 33.0,
+          "duration": 4.0,
+          "value": "D:(3,5,b7)",
+          "confidence": 1
+        },
+        {
+          "time": 34.0,
+          "duration": 4.0,
           "value": "G:min(b7)",
->>>>>>> 5725112b
-          "confidence": 1
-        },
-        {
-          "time": 28.2,
-          "duration": 2.0,
-<<<<<<< HEAD
-          "value": "A:min",
-=======
-          "value": "F:maj",
->>>>>>> 5725112b
-          "confidence": 1
-        },
-        {
-          "time": 29.0,
-          "duration": 2.0,
-<<<<<<< HEAD
-          "value": "G:min(b7)",
-=======
-          "value": "A:(3,5,b7)",
->>>>>>> 5725112b
-          "confidence": 1
-        },
-        {
-          "time": 29.2,
-          "duration": 2.0,
-<<<<<<< HEAD
-          "value": "F:maj",
-=======
-          "value": "D:min",
->>>>>>> 5725112b
-          "confidence": 1
-        },
-        {
-          "time": 30.0,
-<<<<<<< HEAD
-          "duration": 2.0,
-          "value": "A:(3,5,b7)",
-          "confidence": 1
-        },
-        {
-          "time": 30.2,
-          "duration": 2.0,
-          "value": "D:min",
-=======
-          "duration": 4.0,
-          "value": "Db:maj",
->>>>>>> 5725112b
-          "confidence": 1
-        },
-        {
-          "time": 31.0,
-          "duration": 4.0,
-<<<<<<< HEAD
-          "value": "Db:maj",
-=======
-          "value": "C:(3,5,b7)",
->>>>>>> 5725112b
-          "confidence": 1
-        },
-        {
-          "time": 32.0,
-<<<<<<< HEAD
-          "duration": 4.0,
-          "value": "C:(3,5,b7)",
-=======
-          "duration": 2.0,
-          "value": "F:maj",
->>>>>>> 5725112b
-          "confidence": 1
-        },
-        {
-          "time": 32.2,
-          "duration": 2.0,
-<<<<<<< HEAD
-          "value": "F:maj",
-          "confidence": 1
-        },
-        {
-          "time": 33.2,
-          "duration": 2.0,
-          "value": "A:(b3,b5,b7)",
-=======
-          "value": "A:(b3,b5,b7)",
-          "confidence": 1
-        },
-        {
-          "time": 33.0,
-          "duration": 4.0,
-          "value": "D:(3,5,b7)",
->>>>>>> 5725112b
-          "confidence": 1
-        },
-        {
-          "time": 34.0,
-          "duration": 4.0,
-<<<<<<< HEAD
-          "value": "D:(3,5,b7)",
-=======
-          "value": "G:min(b7)",
->>>>>>> 5725112b
           "confidence": 1
         },
         {
           "time": 35.0,
           "duration": 4.0,
-<<<<<<< HEAD
-          "value": "G:min(b7)",
-=======
-          "value": "C:(3,5,b7)",
->>>>>>> 5725112b
+          "value": "C:(3,5,b7)",
           "confidence": 1
         },
         {
           "time": 36.0,
-<<<<<<< HEAD
-          "duration": 4.0,
-          "value": "C:(3,5,b7)",
-          "confidence": 1
-        },
-        {
-          "time": 37.0,
-=======
->>>>>>> 5725112b
           "duration": 2.0,
           "value": "F:maj",
           "confidence": 1
