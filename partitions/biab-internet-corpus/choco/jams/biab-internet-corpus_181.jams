--- conflicted
+++ resolved
@@ -47,43 +47,31 @@
           "confidence": 1
         },
         {
-<<<<<<< HEAD
+          "time": 4.3,
+          "duration": 1.0,
+          "value": "A:(3,5,b7)",
+          "confidence": 1
+        },
+        {
+          "time": 5.0,
+          "duration": 3.0,
+          "value": "D:maj",
+          "confidence": 1
+        },
+        {
           "time": 5.3,
-=======
-          "time": 4.3,
->>>>>>> 5725112b
-          "duration": 1.0,
-          "value": "A:(3,5,b7)",
-          "confidence": 1
-        },
-        {
-          "time": 5.0,
-          "duration": 3.0,
-          "value": "D:maj",
-          "confidence": 1
-        },
-        {
-<<<<<<< HEAD
+          "duration": 1.0,
+          "value": "G:maj",
+          "confidence": 1
+        },
+        {
+          "time": 6.0,
+          "duration": 3.0,
+          "value": "D:maj",
+          "confidence": 1
+        },
+        {
           "time": 6.3,
-=======
-          "time": 5.3,
->>>>>>> 5725112b
-          "duration": 1.0,
-          "value": "G:maj",
-          "confidence": 1
-        },
-        {
-          "time": 6.0,
-          "duration": 3.0,
-          "value": "D:maj",
-          "confidence": 1
-        },
-        {
-<<<<<<< HEAD
-          "time": 7.3,
-=======
-          "time": 6.3,
->>>>>>> 5725112b
           "duration": 1.0,
           "value": "A:(3,5,b7)",
           "confidence": 1
@@ -101,43 +89,31 @@
           "confidence": 1
         },
         {
-<<<<<<< HEAD
+          "time": 8.3,
+          "duration": 1.0,
+          "value": "A:(3,5,b7)",
+          "confidence": 1
+        },
+        {
+          "time": 9.0,
+          "duration": 3.0,
+          "value": "D:maj",
+          "confidence": 1
+        },
+        {
           "time": 9.3,
-=======
-          "time": 8.3,
->>>>>>> 5725112b
-          "duration": 1.0,
-          "value": "A:(3,5,b7)",
-          "confidence": 1
-        },
-        {
-          "time": 9.0,
-          "duration": 3.0,
-          "value": "D:maj",
-          "confidence": 1
-        },
-        {
-<<<<<<< HEAD
+          "duration": 1.0,
+          "value": "G:maj",
+          "confidence": 1
+        },
+        {
+          "time": 10.0,
+          "duration": 3.0,
+          "value": "D:maj",
+          "confidence": 1
+        },
+        {
           "time": 10.3,
-=======
-          "time": 9.3,
->>>>>>> 5725112b
-          "duration": 1.0,
-          "value": "G:maj",
-          "confidence": 1
-        },
-        {
-          "time": 10.0,
-          "duration": 3.0,
-          "value": "D:maj",
-          "confidence": 1
-        },
-        {
-<<<<<<< HEAD
-          "time": 11.3,
-=======
-          "time": 10.3,
->>>>>>> 5725112b
           "duration": 1.0,
           "value": "A:(3,5,b7)",
           "confidence": 1
@@ -161,21 +137,13 @@
           "confidence": 1
         },
         {
-<<<<<<< HEAD
-          "time": 13.1,
-=======
           "time": 12.1,
->>>>>>> 5725112b
           "duration": 1.0,
           "value": "G:dim",
           "confidence": 1
         },
         {
-<<<<<<< HEAD
-          "time": 13.2,
-=======
           "time": 12.2,
->>>>>>> 5725112b
           "duration": 2.0,
           "value": "G:maj",
           "confidence": 1
@@ -217,21 +185,13 @@
           "confidence": 1
         },
         {
-<<<<<<< HEAD
-          "time": 17.1,
-=======
           "time": 16.1,
->>>>>>> 5725112b
           "duration": 1.0,
           "value": "G:dim",
           "confidence": 1
         },
         {
-<<<<<<< HEAD
-          "time": 17.2,
-=======
           "time": 16.2,
->>>>>>> 5725112b
           "duration": 2.0,
           "value": "G:maj",
           "confidence": 1
@@ -267,43 +227,31 @@
           "confidence": 1
         },
         {
-<<<<<<< HEAD
+          "time": 20.3,
+          "duration": 1.0,
+          "value": "A:(3,5,b7)",
+          "confidence": 1
+        },
+        {
+          "time": 21.0,
+          "duration": 3.0,
+          "value": "D:maj",
+          "confidence": 1
+        },
+        {
           "time": 21.3,
-=======
-          "time": 20.3,
->>>>>>> 5725112b
-          "duration": 1.0,
-          "value": "A:(3,5,b7)",
-          "confidence": 1
-        },
-        {
-          "time": 21.0,
-          "duration": 3.0,
-          "value": "D:maj",
-          "confidence": 1
-        },
-        {
-<<<<<<< HEAD
+          "duration": 1.0,
+          "value": "G:maj",
+          "confidence": 1
+        },
+        {
+          "time": 22.0,
+          "duration": 3.0,
+          "value": "D:maj",
+          "confidence": 1
+        },
+        {
           "time": 22.3,
-=======
-          "time": 21.3,
->>>>>>> 5725112b
-          "duration": 1.0,
-          "value": "G:maj",
-          "confidence": 1
-        },
-        {
-          "time": 22.0,
-          "duration": 3.0,
-          "value": "D:maj",
-          "confidence": 1
-        },
-        {
-<<<<<<< HEAD
-          "time": 23.3,
-=======
-          "time": 22.3,
->>>>>>> 5725112b
           "duration": 1.0,
           "value": "A:(3,5,b7)",
           "confidence": 1
@@ -321,43 +269,31 @@
           "confidence": 1
         },
         {
-<<<<<<< HEAD
+          "time": 24.3,
+          "duration": 1.0,
+          "value": "A:(3,5,b7)",
+          "confidence": 1
+        },
+        {
+          "time": 25.0,
+          "duration": 3.0,
+          "value": "D:maj",
+          "confidence": 1
+        },
+        {
           "time": 25.3,
-=======
-          "time": 24.3,
->>>>>>> 5725112b
-          "duration": 1.0,
-          "value": "A:(3,5,b7)",
-          "confidence": 1
-        },
-        {
-          "time": 25.0,
-          "duration": 3.0,
-          "value": "D:maj",
-          "confidence": 1
-        },
-        {
-<<<<<<< HEAD
+          "duration": 1.0,
+          "value": "G:maj",
+          "confidence": 1
+        },
+        {
+          "time": 26.0,
+          "duration": 3.0,
+          "value": "D:maj",
+          "confidence": 1
+        },
+        {
           "time": 26.3,
-=======
-          "time": 25.3,
->>>>>>> 5725112b
-          "duration": 1.0,
-          "value": "G:maj",
-          "confidence": 1
-        },
-        {
-          "time": 26.0,
-          "duration": 3.0,
-          "value": "D:maj",
-          "confidence": 1
-        },
-        {
-<<<<<<< HEAD
-          "time": 27.3,
-=======
-          "time": 26.3,
->>>>>>> 5725112b
           "duration": 1.0,
           "value": "A:(3,5,b7)",
           "confidence": 1
@@ -381,21 +317,13 @@
           "confidence": 1
         },
         {
-<<<<<<< HEAD
-          "time": 29.1,
-=======
           "time": 28.1,
->>>>>>> 5725112b
           "duration": 1.0,
           "value": "G:dim",
           "confidence": 1
         },
         {
-<<<<<<< HEAD
-          "time": 29.2,
-=======
           "time": 28.2,
->>>>>>> 5725112b
           "duration": 2.0,
           "value": "G:maj",
           "confidence": 1
@@ -437,21 +365,13 @@
           "confidence": 1
         },
         {
-<<<<<<< HEAD
-          "time": 33.1,
-=======
           "time": 32.1,
->>>>>>> 5725112b
           "duration": 1.0,
           "value": "G:dim",
           "confidence": 1
         },
         {
-<<<<<<< HEAD
-          "time": 33.2,
-=======
           "time": 32.2,
->>>>>>> 5725112b
           "duration": 2.0,
           "value": "G:maj",
           "confidence": 1
@@ -487,43 +407,31 @@
           "confidence": 1
         },
         {
-<<<<<<< HEAD
+          "time": 36.3,
+          "duration": 1.0,
+          "value": "A:(3,5,b7)",
+          "confidence": 1
+        },
+        {
+          "time": 37.0,
+          "duration": 3.0,
+          "value": "D:maj",
+          "confidence": 1
+        },
+        {
           "time": 37.3,
-=======
-          "time": 36.3,
->>>>>>> 5725112b
-          "duration": 1.0,
-          "value": "A:(3,5,b7)",
-          "confidence": 1
-        },
-        {
-          "time": 37.0,
-          "duration": 3.0,
-          "value": "D:maj",
-          "confidence": 1
-        },
-        {
-<<<<<<< HEAD
+          "duration": 1.0,
+          "value": "G:maj",
+          "confidence": 1
+        },
+        {
+          "time": 38.0,
+          "duration": 3.0,
+          "value": "D:maj",
+          "confidence": 1
+        },
+        {
           "time": 38.3,
-=======
-          "time": 37.3,
->>>>>>> 5725112b
-          "duration": 1.0,
-          "value": "G:maj",
-          "confidence": 1
-        },
-        {
-          "time": 38.0,
-          "duration": 3.0,
-          "value": "D:maj",
-          "confidence": 1
-        },
-        {
-<<<<<<< HEAD
-          "time": 39.3,
-=======
-          "time": 38.3,
->>>>>>> 5725112b
           "duration": 1.0,
           "value": "A:(3,5,b7)",
           "confidence": 1
@@ -541,43 +449,31 @@
           "confidence": 1
         },
         {
-<<<<<<< HEAD
+          "time": 40.3,
+          "duration": 1.0,
+          "value": "A:(3,5,b7)",
+          "confidence": 1
+        },
+        {
+          "time": 41.0,
+          "duration": 3.0,
+          "value": "D:maj",
+          "confidence": 1
+        },
+        {
           "time": 41.3,
-=======
-          "time": 40.3,
->>>>>>> 5725112b
-          "duration": 1.0,
-          "value": "A:(3,5,b7)",
-          "confidence": 1
-        },
-        {
-          "time": 41.0,
-          "duration": 3.0,
-          "value": "D:maj",
-          "confidence": 1
-        },
-        {
-<<<<<<< HEAD
+          "duration": 1.0,
+          "value": "G:maj",
+          "confidence": 1
+        },
+        {
+          "time": 42.0,
+          "duration": 3.0,
+          "value": "D:maj",
+          "confidence": 1
+        },
+        {
           "time": 42.3,
-=======
-          "time": 41.3,
->>>>>>> 5725112b
-          "duration": 1.0,
-          "value": "G:maj",
-          "confidence": 1
-        },
-        {
-          "time": 42.0,
-          "duration": 3.0,
-          "value": "D:maj",
-          "confidence": 1
-        },
-        {
-<<<<<<< HEAD
-          "time": 43.3,
-=======
-          "time": 42.3,
->>>>>>> 5725112b
           "duration": 1.0,
           "value": "A:(3,5,b7)",
           "confidence": 1
