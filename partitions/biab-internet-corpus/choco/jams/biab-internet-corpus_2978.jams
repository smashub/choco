--- conflicted
+++ resolved
@@ -43,11 +43,7 @@
         {
           "time": 4.0,
           "duration": 4.0,
-<<<<<<< HEAD
-          "value": "Bb:(3,5,b7,9)",
-=======
-          "value": "G:(3,5,b7)",
->>>>>>> 5725112b
+          "value": "G:(3,5,b7)",
           "confidence": 1
         },
         {
@@ -64,91 +60,55 @@
         },
         {
           "time": 7.0,
-<<<<<<< HEAD
-          "duration": 4.0,
-=======
           "duration": 3.0,
->>>>>>> 5725112b
-          "value": "G:(3,5,b7)",
-          "confidence": 1
-        },
-        {
-<<<<<<< HEAD
+          "value": "G:(3,5,b7)",
+          "confidence": 1
+        },
+        {
+          "time": 7.3,
+          "duration": 1.0,
+          "value": "G:(3,b5,b7,b9)",
+          "confidence": 1
+        },
+        {
           "time": 8.0,
+          "duration": 4.0,
+          "value": "C:(3,5,b7)",
+          "confidence": 1
+        },
+        {
+          "time": 9.0,
           "duration": 3.0,
-          "value": "G:(3,5,b7)",
-          "confidence": 1
-        },
-        {
-          "time": 8.3,
-          "duration": 1.0,
-          "value": "G:(3,b5,b7,b9)",
-=======
-          "time": 7.3,
-          "duration": 1.0,
-          "value": "G:(3,b5,b7,b9)",
-          "confidence": 1
-        },
-        {
-          "time": 8.0,
-          "duration": 4.0,
-          "value": "C:(3,5,b7)",
->>>>>>> 5725112b
-          "confidence": 1
-        },
-        {
-          "time": 9.0,
-<<<<<<< HEAD
-          "duration": 4.0,
-          "value": "C:(3,5,b7)",
-=======
+          "value": "C:(3,5,b7)",
+          "confidence": 1
+        },
+        {
+          "time": 9.3,
+          "duration": 1.0,
+          "value": "C#:dim/C",
+          "confidence": 1
+        },
+        {
+          "time": 10.0,
+          "duration": 4.0,
+          "value": "D:min",
+          "confidence": 1
+        },
+        {
+          "time": 11.0,
+          "duration": 4.0,
+          "value": "D:min",
+          "confidence": 1
+        },
+        {
+          "time": 12.0,
+          "duration": 4.0,
+          "value": "G:(3,5,b7)",
+          "confidence": 1
+        },
+        {
+          "time": 13.0,
           "duration": 3.0,
-          "value": "C:(3,5,b7)",
-          "confidence": 1
-        },
-        {
-          "time": 9.3,
-          "duration": 1.0,
-          "value": "C#:dim/C",
->>>>>>> 5725112b
-          "confidence": 1
-        },
-        {
-          "time": 10.0,
-<<<<<<< HEAD
-          "duration": 3.0,
-          "value": "C:(3,5,b7)",
-          "confidence": 1
-        },
-        {
-          "time": 10.3,
-          "duration": 1.0,
-          "value": "C#:dim/C",
-=======
-          "duration": 4.0,
-          "value": "D:min",
->>>>>>> 5725112b
-          "confidence": 1
-        },
-        {
-          "time": 11.0,
-          "duration": 4.0,
-          "value": "D:min",
-          "confidence": 1
-        },
-        {
-          "time": 12.0,
-          "duration": 4.0,
-<<<<<<< HEAD
-          "value": "D:min",
-=======
-          "value": "G:(3,5,b7)",
->>>>>>> 5725112b
-          "confidence": 1
-        },
-        {
-          "time": 13.0,
-          "duration": 4.0,
           "value": "G:(3,5,b7)",
           "confidence": 1
         },
@@ -165,15 +125,6 @@
           "confidence": 1
         },
         {
-<<<<<<< HEAD
-          "time": 14.3,
-          "duration": 1.0,
-          "value": "G:(3,b5,b7)",
-          "confidence": 1
-        },
-        {
-          "time": 15.0,
-=======
           "time": 14.1,
           "duration": 2.0,
           "value": "C:dim",
@@ -181,39 +132,20 @@
         },
         {
           "time": 14.3,
->>>>>>> 5725112b
-          "duration": 1.0,
-          "value": "C:(3,5,b7)",
-          "confidence": 1
-        },
-        {
-<<<<<<< HEAD
-          "time": 15.1,
-          "duration": 2.0,
-          "value": "C:dim",
-          "confidence": 1
-        },
-        {
-          "time": 15.3,
-          "duration": 1.0,
+          "duration": 1.0,
+          "value": "C:(3,5,b7)",
+          "confidence": 1
+        },
+        {
+          "time": 15.0,
+          "duration": 4.0,
           "value": "C:(3,5,b7)",
           "confidence": 1
         },
         {
           "time": 16.0,
           "duration": 4.0,
-          "value": "C:(3,5,b7)",
-=======
-          "time": 15.0,
-          "duration": 4.0,
-          "value": "C:(3,5,b7)",
-          "confidence": 1
-        },
-        {
-          "time": 16.0,
-          "duration": 4.0,
-          "value": "Bb:(3,5,b7,9)",
->>>>>>> 5725112b
+          "value": "Bb:(3,5,b7,9)",
           "confidence": 1
         },
         {
@@ -237,11 +169,7 @@
         {
           "time": 20.0,
           "duration": 4.0,
-<<<<<<< HEAD
-          "value": "Bb:(3,5,b7,9)",
-=======
-          "value": "G:(3,5,b7)",
->>>>>>> 5725112b
+          "value": "G:(3,5,b7)",
           "confidence": 1
         },
         {
@@ -258,65 +186,11 @@
         },
         {
           "time": 23.0,
-<<<<<<< HEAD
-          "duration": 4.0,
-=======
           "duration": 3.0,
->>>>>>> 5725112b
-          "value": "G:(3,5,b7)",
-          "confidence": 1
-        },
-        {
-<<<<<<< HEAD
-          "time": 24.0,
-          "duration": 3.0,
-          "value": "G:(3,5,b7)",
-          "confidence": 1
-        },
-        {
-          "time": 24.3,
-          "duration": 1.0,
-          "value": "G:(3,b5,b7,b9)",
-          "confidence": 1
-        },
-        {
-          "time": 25.0,
-          "duration": 1.0,
-          "value": "F:maj",
-          "confidence": 1
-        },
-        {
-          "time": 25.1,
-          "duration": 2.0,
-          "value": "A:(b3,b5,b7)",
-          "confidence": 1
-        },
-        {
-          "time": 25.3,
-          "duration": 1.0,
-          "value": "D:(3,5,b7)",
-          "confidence": 1
-        },
-        {
-          "time": 26.0,
-          "duration": 4.0,
-          "value": "D:(3,5,b7)",
-          "confidence": 1
-        },
-        {
-          "time": 27.0,
-          "duration": 4.0,
-          "value": "G:(3,5,b7)",
-          "confidence": 1
-        },
-        {
-          "time": 28.0,
-          "duration": 4.0,
-          "value": "G:(3,5,b7)",
-          "confidence": 1
-        },
-        {
-=======
+          "value": "G:(3,5,b7)",
+          "confidence": 1
+        },
+        {
           "time": 23.3,
           "duration": 1.0,
           "value": "G:(3,b5,b7,b9)",
@@ -365,7 +239,6 @@
           "confidence": 1
         },
         {
->>>>>>> 5725112b
           "time": 29.0,
           "duration": 4.0,
           "value": "C:(3,5,b7)",
@@ -373,45 +246,24 @@
         },
         {
           "time": 30.0,
-<<<<<<< HEAD
-          "duration": 4.0,
-          "value": "C:(3,5,b7)",
-          "confidence": 1
-        },
-        {
-          "time": 31.0,
-=======
->>>>>>> 5725112b
           "duration": 2.0,
           "value": "F:maj",
           "confidence": 1
         },
         {
-<<<<<<< HEAD
-          "time": 31.2,
-=======
           "time": 30.2,
->>>>>>> 5725112b
           "duration": 1.0,
           "value": "G:min(b7)",
           "confidence": 1
         },
         {
-<<<<<<< HEAD
-          "time": 31.3,
-=======
           "time": 30.3,
->>>>>>> 5725112b
-          "duration": 1.0,
-          "value": "C:(3,5,b7)",
-          "confidence": 1
-        },
-        {
-<<<<<<< HEAD
-          "time": 32.0,
-=======
+          "duration": 1.0,
+          "value": "C:(3,5,b7)",
+          "confidence": 1
+        },
+        {
           "time": 31.0,
->>>>>>> 5725112b
           "duration": 4.0,
           "value": "F:maj",
           "confidence": 1
