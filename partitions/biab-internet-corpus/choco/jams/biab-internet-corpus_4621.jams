{
  "annotations": [
    {
      "annotation_metadata": {
        "curator": {
          "name": "",
          "email": ""
        },
        "annotator": {},
        "version": "",
        "corpus": "biab_internet_corpus",
        "annotation_tools": "",
        "annotation_rules": "",
        "validation": "",
        "data_source": ""
      },
      "namespace": "chord",
      "data": [
        {
          "time": 0.0,
          "duration": 2.0,
          "value": "G:maj",
          "confidence": 1
        },
        {
          "time": 0.2,
          "duration": 1.0,
          "value": "B:min(b7)",
          "confidence": 1
        },
        {
          "time": 0.3,
          "duration": 1.0,
          "value": "D:min",
          "confidence": 1
        },
        {
          "time": 1.0,
          "duration": 4.0,
          "value": "E:(3,5,b7)",
          "confidence": 1
        },
        {
          "time": 2.0,
          "duration": 4.0,
          "value": "A:(3,5,b7)",
          "confidence": 1
        },
        {
          "time": 3.0,
          "duration": 4.0,
          "value": "A:(3,5,b7)",
          "confidence": 1
        },
        {
          "time": 4.0,
          "duration": 4.0,
          "value": "D:(3,5,b7)",
          "confidence": 1
        },
        {
          "time": 5.0,
          "duration": 1.0,
          "value": "A:(3,5,b7,9)",
          "confidence": 1
        },
        {
<<<<<<< HEAD
          "time": 6.1,
=======
          "time": 5.1,
>>>>>>> 5725112b
          "duration": 1.0,
          "value": "Eb:(3,5,b7,9)",
          "confidence": 1
        },
        {
<<<<<<< HEAD
          "time": 6.2,
=======
          "time": 5.2,
>>>>>>> 5725112b
          "duration": 2.0,
          "value": "D:(3,5,b7,9)",
          "confidence": 1
        },
        {
          "time": 6.0,
          "duration": 2.0,
          "value": "G:maj",
          "confidence": 1
        },
        {
          "time": 6.2,
          "duration": 2.0,
          "value": "E:dim",
          "confidence": 1
        },
        {
          "time": 7.0,
          "duration": 4.0,
          "value": "D:(3,5,b7)",
          "confidence": 1
        },
        {
          "time": 8.0,
          "duration": 2.0,
          "value": "G:maj",
          "confidence": 1
        },
        {
          "time": 8.2,
          "duration": 1.0,
          "value": "B:min(b7)",
          "confidence": 1
        },
        {
          "time": 8.3,
          "duration": 1.0,
          "value": "D:min",
          "confidence": 1
        },
        {
          "time": 9.0,
          "duration": 4.0,
          "value": "E:(3,5,b7)",
          "confidence": 1
        },
        {
          "time": 10.0,
          "duration": 4.0,
          "value": "A:(3,5,b7)",
          "confidence": 1
        },
        {
          "time": 11.0,
          "duration": 3.0,
          "value": "A:(3,5,b7)",
          "confidence": 1
        },
        {
<<<<<<< HEAD
          "time": 12.3,
=======
          "time": 11.3,
>>>>>>> 5725112b
          "duration": 1.0,
          "value": "D:(3,5,b7)",
          "confidence": 1
        },
        {
          "time": 12.0,
          "duration": 2.0,
          "value": "G:maj",
          "confidence": 1
        },
        {
          "time": 12.2,
          "duration": 2.0,
          "value": "E:dim",
          "confidence": 1
        },
        {
          "time": 13.0,
          "duration": 2.0,
          "value": "G:maj",
          "confidence": 1
        },
        {
          "time": 13.2,
          "duration": 2.0,
          "value": "Eb:(3,5,b7)",
          "confidence": 1
        },
        {
          "time": 14.0,
          "duration": 1.0,
          "value": "G:(3,5,b7)",
          "confidence": 1
        },
        {
<<<<<<< HEAD
          "time": 15.1,
=======
          "time": 14.1,
>>>>>>> 5725112b
          "duration": 1.0,
          "value": "F:(3,5,b7)",
          "confidence": 1
        },
        {
<<<<<<< HEAD
          "time": 15.2,
=======
          "time": 14.2,
>>>>>>> 5725112b
          "duration": 1.0,
          "value": "A:(3,5,b7)",
          "confidence": 1
        },
        {
          "time": 14.3,
          "duration": 1.0,
          "value": "D:(3,5,b7)",
          "confidence": 1
        },
        {
          "time": 15.0,
          "duration": 3.0,
          "value": "G:maj",
          "confidence": 1
        },
        {
<<<<<<< HEAD
          "time": 16.3,
=======
          "time": 15.3,
>>>>>>> 5725112b
          "duration": 1.0,
          "value": "D:(3,5,b7)",
          "confidence": 1
        }
      ],
      "sandbox": {},
      "time": 0,
      "duration": 67.0
    },
    {
      "annotation_metadata": {
        "curator": {
          "name": "",
          "email": ""
        },
        "annotator": {},
        "version": "",
        "corpus": "biab_internet_corpus",
        "annotation_tools": "",
        "annotation_rules": "",
        "validation": "",
        "data_source": ""
      },
      "namespace": "key_mode",
      "data": [
        {
          "time": 0.0,
          "duration": 67.0,
          "value": "G",
          "confidence": 1
        }
      ],
      "sandbox": {},
      "time": 0,
      "duration": 67.0
    }
  ],
  "file_metadata": {
    "title": "I Guess I'll Get The Papers And Go Home - Dick Rogers",
    "artist": "",
    "release": "",
    "duration": 67.0,
    "identifiers": {},
    "jams_version": "0.3.4"
  },
  "sandbox": {
    "expanded": false
  }
}<|MERGE_RESOLUTION|>--- conflicted
+++ resolved
@@ -65,21 +65,13 @@
           "confidence": 1
         },
         {
-<<<<<<< HEAD
-          "time": 6.1,
-=======
           "time": 5.1,
->>>>>>> 5725112b
           "duration": 1.0,
           "value": "Eb:(3,5,b7,9)",
           "confidence": 1
         },
         {
-<<<<<<< HEAD
-          "time": 6.2,
-=======
           "time": 5.2,
->>>>>>> 5725112b
           "duration": 2.0,
           "value": "D:(3,5,b7,9)",
           "confidence": 1
@@ -139,11 +131,7 @@
           "confidence": 1
         },
         {
-<<<<<<< HEAD
-          "time": 12.3,
-=======
           "time": 11.3,
->>>>>>> 5725112b
           "duration": 1.0,
           "value": "D:(3,5,b7)",
           "confidence": 1
@@ -179,21 +167,13 @@
           "confidence": 1
         },
         {
-<<<<<<< HEAD
-          "time": 15.1,
-=======
           "time": 14.1,
->>>>>>> 5725112b
           "duration": 1.0,
           "value": "F:(3,5,b7)",
           "confidence": 1
         },
         {
-<<<<<<< HEAD
-          "time": 15.2,
-=======
           "time": 14.2,
->>>>>>> 5725112b
           "duration": 1.0,
           "value": "A:(3,5,b7)",
           "confidence": 1
@@ -211,11 +191,7 @@
           "confidence": 1
         },
         {
-<<<<<<< HEAD
-          "time": 16.3,
-=======
           "time": 15.3,
->>>>>>> 5725112b
           "duration": 1.0,
           "value": "D:(3,5,b7)",
           "confidence": 1
