{
  "annotations": [
    {
      "annotation_metadata": {
        "curator": {
          "name": "",
          "email": ""
        },
        "annotator": {},
        "version": "",
        "corpus": "biab_internet_corpus",
        "annotation_tools": "",
        "annotation_rules": "",
        "validation": "",
        "data_source": ""
      },
      "namespace": "chord",
      "data": [
        {
          "time": 0.0,
          "duration": 4.0,
          "value": "D:maj",
          "confidence": 1
        },
        {
          "time": 1.0,
          "duration": 4.0,
          "value": "D:maj",
          "confidence": 1
        },
        {
          "time": 2.0,
          "duration": 4.0,
          "value": "D:maj",
          "confidence": 1
        },
        {
          "time": 3.0,
          "duration": 4.0,
          "value": "D:maj",
          "confidence": 1
        },
        {
          "time": 4.0,
          "duration": 4.0,
<<<<<<< HEAD
          "value": "D:maj",
=======
          "value": "G:maj",
>>>>>>> 5725112b
          "confidence": 1
        },
        {
          "time": 5.0,
          "duration": 4.0,
          "value": "G:maj",
          "confidence": 1
        },
        {
          "time": 6.0,
          "duration": 4.0,
          "value": "G:maj",
          "confidence": 1
        },
        {
          "time": 7.0,
          "duration": 4.0,
<<<<<<< HEAD
          "value": "G:maj",
=======
          "value": "E:(3,5,b7)",
>>>>>>> 5725112b
          "confidence": 1
        },
        {
          "time": 8.0,
          "duration": 4.0,
<<<<<<< HEAD
          "value": "E:(3,5,b7)",
=======
          "value": "D:(3,5,b7)",
>>>>>>> 5725112b
          "confidence": 1
        },
        {
          "time": 9.0,
          "duration": 4.0,
          "value": "D:(3,5,b7)",
          "confidence": 1
        },
        {
          "time": 10.0,
<<<<<<< HEAD
          "duration": 4.0,
          "value": "D:(3,5,b7)",
=======
          "duration": 2.0,
          "value": "G:maj/B",
          "confidence": 1
        },
        {
          "time": 10.2,
          "duration": 2.0,
          "value": "A:dim",
>>>>>>> 5725112b
          "confidence": 1
        },
        {
          "time": 11.0,
          "duration": 2.0,
<<<<<<< HEAD
          "value": "G:maj/B",
=======
          "value": "E:min/G",
>>>>>>> 5725112b
          "confidence": 1
        },
        {
          "time": 11.2,
          "duration": 2.0,
<<<<<<< HEAD
          "value": "A:dim",
=======
          "value": "F#:dim/D",
>>>>>>> 5725112b
          "confidence": 1
        },
        {
          "time": 12.0,
<<<<<<< HEAD
          "duration": 2.0,
          "value": "E:min/G",
          "confidence": 1
        },
        {
          "time": 12.2,
          "duration": 2.0,
          "value": "F#:dim/D",
          "confidence": 1
        },
        {
          "time": 13.0,
          "duration": 1.0,
          "value": "G:(3,5,6)",
          "confidence": 1
        },
        {
          "time": 13.1,
          "duration": 1.0,
          "value": "E:min",
          "confidence": 1
        },
        {
          "time": 13.2,
          "duration": 1.0,
          "value": "A:(3,5,b7)",
          "confidence": 1
        },
        {
          "time": 13.3,
          "duration": 1.0,
          "value": "A:(3,5,b7)/Db",
=======
          "duration": 1.0,
          "value": "G:(3,5,6)",
          "confidence": 1
        },
        {
          "time": 12.1,
          "duration": 1.0,
          "value": "E:min",
          "confidence": 1
        },
        {
          "time": 12.2,
          "duration": 1.0,
          "value": "A:(3,5,b7)",
          "confidence": 1
        },
        {
          "time": 12.3,
          "duration": 1.0,
          "value": "A:(3,5,b7)/Db",
          "confidence": 1
        },
        {
          "time": 13.0,
          "duration": 4.0,
          "value": "D:maj",
>>>>>>> 5725112b
          "confidence": 1
        },
        {
          "time": 14.0,
          "duration": 4.0,
          "value": "D:maj",
          "confidence": 1
        },
        {
          "time": 15.0,
          "duration": 4.0,
<<<<<<< HEAD
          "value": "D:maj",
=======
          "value": "D:(3,5,b7)",
>>>>>>> 5725112b
          "confidence": 1
        },
        {
          "time": 16.0,
          "duration": 4.0,
          "value": "D:(3,5,b7)",
          "confidence": 1
        },
        {
          "time": 17.0,
          "duration": 4.0,
<<<<<<< HEAD
          "value": "D:(3,5,b7)",
=======
          "value": "G:maj",
>>>>>>> 5725112b
          "confidence": 1
        },
        {
          "time": 18.0,
          "duration": 4.0,
<<<<<<< HEAD
          "value": "G:maj",
=======
          "value": "A:(3,5,b7)",
>>>>>>> 5725112b
          "confidence": 1
        },
        {
          "time": 19.0,
          "duration": 4.0,
<<<<<<< HEAD
          "value": "A:(3,5,b7)",
=======
          "value": "D:(3,5,b7)",
>>>>>>> 5725112b
          "confidence": 1
        },
        {
          "time": 20.0,
          "duration": 4.0,
          "value": "D:(3,5,b7)",
          "confidence": 1
        },
        {
          "time": 21.0,
          "duration": 4.0,
          "value": "G:min",
          "confidence": 1
        },
        {
          "time": 22.0,
          "duration": 4.0,
<<<<<<< HEAD
          "value": "G:min",
=======
          "value": "A:(3,5,b7)",
>>>>>>> 5725112b
          "confidence": 1
        },
        {
          "time": 23.0,
          "duration": 4.0,
<<<<<<< HEAD
          "value": "A:(3,5,b7)",
=======
          "value": "D:min",
>>>>>>> 5725112b
          "confidence": 1
        },
        {
          "time": 24.0,
          "duration": 4.0,
          "value": "D:min",
          "confidence": 1
        },
        {
          "time": 25.0,
          "duration": 4.0,
<<<<<<< HEAD
          "value": "D:min",
=======
          "value": "Bb:maj",
>>>>>>> 5725112b
          "confidence": 1
        },
        {
          "time": 26.0,
          "duration": 4.0,
          "value": "Bb:maj",
          "confidence": 1
        },
        {
          "time": 27.0,
          "duration": 4.0,
          "value": "E:(3,5,b7)",
          "confidence": 1
        },
        {
          "time": 28.0,
          "duration": 4.0,
<<<<<<< HEAD
          "value": "E:(3,5,b7)",
=======
          "value": "A:min/E",
>>>>>>> 5725112b
          "confidence": 1
        },
        {
          "time": 29.0,
          "duration": 4.0,
<<<<<<< HEAD
          "value": "A:min/E",
=======
          "value": "E:(3,5,b7)",
>>>>>>> 5725112b
          "confidence": 1
        },
        {
          "time": 30.0,
          "duration": 4.0,
<<<<<<< HEAD
          "value": "E:(3,5,b7)",
=======
          "value": "A:min/E",
>>>>>>> 5725112b
          "confidence": 1
        },
        {
          "time": 31.0,
          "duration": 4.0,
<<<<<<< HEAD
          "value": "A:min/E",
=======
          "value": "E:maj",
>>>>>>> 5725112b
          "confidence": 1
        },
        {
          "time": 32.0,
          "duration": 4.0,
<<<<<<< HEAD
          "value": "E:maj",
=======
          "value": "A:min/E",
>>>>>>> 5725112b
          "confidence": 1
        },
        {
          "time": 33.0,
          "duration": 4.0,
<<<<<<< HEAD
          "value": "A:min/E",
=======
          "value": "E:maj",
>>>>>>> 5725112b
          "confidence": 1
        },
        {
          "time": 34.0,
          "duration": 4.0,
<<<<<<< HEAD
          "value": "E:maj",
=======
          "value": "A:min",
>>>>>>> 5725112b
          "confidence": 1
        },
        {
          "time": 35.0,
          "duration": 4.0,
<<<<<<< HEAD
          "value": "A:min",
=======
          "value": "E:(3,5,b7)",
>>>>>>> 5725112b
          "confidence": 1
        },
        {
          "time": 36.0,
          "duration": 4.0,
          "value": "E:(3,5,b7)",
          "confidence": 1
        },
        {
          "time": 37.0,
          "duration": 4.0,
          "value": "E:(3,5,b7)",
          "confidence": 1
        },
        {
          "time": 38.0,
          "duration": 4.0,
          "value": "E:(3,5,b7)",
          "confidence": 1
        },
        {
          "time": 39.0,
          "duration": 4.0,
<<<<<<< HEAD
          "value": "E:(3,5,b7)",
          "confidence": 1
        },
        {
          "time": 40.0,
          "duration": 4.0,
=======
>>>>>>> 5725112b
          "value": "A:maj",
          "confidence": 1
        },
        {
<<<<<<< HEAD
          "time": 41.0,
=======
          "time": 40.0,
>>>>>>> 5725112b
          "duration": 4.0,
          "value": "A:maj",
          "confidence": 1
        }
      ],
      "sandbox": {},
      "time": 0,
      "duration": 164.0
    },
    {
      "annotation_metadata": {
        "curator": {
          "name": "",
          "email": ""
        },
        "annotator": {},
        "version": "",
        "corpus": "biab_internet_corpus",
        "annotation_tools": "",
        "annotation_rules": "",
        "validation": "",
        "data_source": ""
      },
      "namespace": "key_mode",
      "data": [
        {
          "time": 0.0,
          "duration": 164.0,
          "value": "D",
          "confidence": 1
        }
      ],
      "sandbox": {},
      "time": 0,
      "duration": 164.0
    }
  ],
  "file_metadata": {
    "title": "Symphony #2 in D ,Op.36, 1st mvt -Beethoven",
    "artist": "",
    "release": "",
    "duration": 164.0,
    "identifiers": {},
    "jams_version": "0.3.4"
  },
  "sandbox": {
    "expanded": false
  }
}<|MERGE_RESOLUTION|>--- conflicted
+++ resolved
@@ -43,11 +43,7 @@
         {
           "time": 4.0,
           "duration": 4.0,
-<<<<<<< HEAD
-          "value": "D:maj",
-=======
           "value": "G:maj",
->>>>>>> 5725112b
           "confidence": 1
         },
         {
@@ -65,21 +61,13 @@
         {
           "time": 7.0,
           "duration": 4.0,
-<<<<<<< HEAD
-          "value": "G:maj",
-=======
-          "value": "E:(3,5,b7)",
->>>>>>> 5725112b
+          "value": "E:(3,5,b7)",
           "confidence": 1
         },
         {
           "time": 8.0,
           "duration": 4.0,
-<<<<<<< HEAD
-          "value": "E:(3,5,b7)",
-=======
-          "value": "D:(3,5,b7)",
->>>>>>> 5725112b
+          "value": "D:(3,5,b7)",
           "confidence": 1
         },
         {
@@ -90,10 +78,6 @@
         },
         {
           "time": 10.0,
-<<<<<<< HEAD
-          "duration": 4.0,
-          "value": "D:(3,5,b7)",
-=======
           "duration": 2.0,
           "value": "G:maj/B",
           "confidence": 1
@@ -102,65 +86,22 @@
           "time": 10.2,
           "duration": 2.0,
           "value": "A:dim",
->>>>>>> 5725112b
           "confidence": 1
         },
         {
           "time": 11.0,
           "duration": 2.0,
-<<<<<<< HEAD
-          "value": "G:maj/B",
-=======
           "value": "E:min/G",
->>>>>>> 5725112b
           "confidence": 1
         },
         {
           "time": 11.2,
           "duration": 2.0,
-<<<<<<< HEAD
-          "value": "A:dim",
-=======
           "value": "F#:dim/D",
->>>>>>> 5725112b
           "confidence": 1
         },
         {
           "time": 12.0,
-<<<<<<< HEAD
-          "duration": 2.0,
-          "value": "E:min/G",
-          "confidence": 1
-        },
-        {
-          "time": 12.2,
-          "duration": 2.0,
-          "value": "F#:dim/D",
-          "confidence": 1
-        },
-        {
-          "time": 13.0,
-          "duration": 1.0,
-          "value": "G:(3,5,6)",
-          "confidence": 1
-        },
-        {
-          "time": 13.1,
-          "duration": 1.0,
-          "value": "E:min",
-          "confidence": 1
-        },
-        {
-          "time": 13.2,
-          "duration": 1.0,
-          "value": "A:(3,5,b7)",
-          "confidence": 1
-        },
-        {
-          "time": 13.3,
-          "duration": 1.0,
-          "value": "A:(3,5,b7)/Db",
-=======
           "duration": 1.0,
           "value": "G:(3,5,6)",
           "confidence": 1
@@ -187,7 +128,6 @@
           "time": 13.0,
           "duration": 4.0,
           "value": "D:maj",
->>>>>>> 5725112b
           "confidence": 1
         },
         {
@@ -199,11 +139,7 @@
         {
           "time": 15.0,
           "duration": 4.0,
-<<<<<<< HEAD
-          "value": "D:maj",
-=======
-          "value": "D:(3,5,b7)",
->>>>>>> 5725112b
+          "value": "D:(3,5,b7)",
           "confidence": 1
         },
         {
@@ -215,63 +151,43 @@
         {
           "time": 17.0,
           "duration": 4.0,
-<<<<<<< HEAD
-          "value": "D:(3,5,b7)",
-=======
           "value": "G:maj",
->>>>>>> 5725112b
           "confidence": 1
         },
         {
           "time": 18.0,
           "duration": 4.0,
-<<<<<<< HEAD
-          "value": "G:maj",
-=======
           "value": "A:(3,5,b7)",
->>>>>>> 5725112b
           "confidence": 1
         },
         {
           "time": 19.0,
           "duration": 4.0,
-<<<<<<< HEAD
+          "value": "D:(3,5,b7)",
+          "confidence": 1
+        },
+        {
+          "time": 20.0,
+          "duration": 4.0,
+          "value": "D:(3,5,b7)",
+          "confidence": 1
+        },
+        {
+          "time": 21.0,
+          "duration": 4.0,
+          "value": "G:min",
+          "confidence": 1
+        },
+        {
+          "time": 22.0,
+          "duration": 4.0,
           "value": "A:(3,5,b7)",
-=======
-          "value": "D:(3,5,b7)",
->>>>>>> 5725112b
-          "confidence": 1
-        },
-        {
-          "time": 20.0,
-          "duration": 4.0,
-          "value": "D:(3,5,b7)",
-          "confidence": 1
-        },
-        {
-          "time": 21.0,
-          "duration": 4.0,
-          "value": "G:min",
-          "confidence": 1
-        },
-        {
-          "time": 22.0,
-          "duration": 4.0,
-<<<<<<< HEAD
-          "value": "G:min",
-=======
-          "value": "A:(3,5,b7)",
->>>>>>> 5725112b
           "confidence": 1
         },
         {
           "time": 23.0,
           "duration": 4.0,
-<<<<<<< HEAD
-          "value": "A:(3,5,b7)",
-=======
           "value": "D:min",
->>>>>>> 5725112b
           "confidence": 1
         },
         {
@@ -283,11 +199,7 @@
         {
           "time": 25.0,
           "duration": 4.0,
-<<<<<<< HEAD
-          "value": "D:min",
-=======
           "value": "Bb:maj",
->>>>>>> 5725112b
           "confidence": 1
         },
         {
@@ -305,81 +217,49 @@
         {
           "time": 28.0,
           "duration": 4.0,
-<<<<<<< HEAD
-          "value": "E:(3,5,b7)",
-=======
           "value": "A:min/E",
->>>>>>> 5725112b
           "confidence": 1
         },
         {
           "time": 29.0,
           "duration": 4.0,
-<<<<<<< HEAD
+          "value": "E:(3,5,b7)",
+          "confidence": 1
+        },
+        {
+          "time": 30.0,
+          "duration": 4.0,
           "value": "A:min/E",
-=======
-          "value": "E:(3,5,b7)",
->>>>>>> 5725112b
-          "confidence": 1
-        },
-        {
-          "time": 30.0,
-          "duration": 4.0,
-<<<<<<< HEAD
-          "value": "E:(3,5,b7)",
-=======
+          "confidence": 1
+        },
+        {
+          "time": 31.0,
+          "duration": 4.0,
+          "value": "E:maj",
+          "confidence": 1
+        },
+        {
+          "time": 32.0,
+          "duration": 4.0,
           "value": "A:min/E",
->>>>>>> 5725112b
-          "confidence": 1
-        },
-        {
-          "time": 31.0,
-          "duration": 4.0,
-<<<<<<< HEAD
-          "value": "A:min/E",
-=======
+          "confidence": 1
+        },
+        {
+          "time": 33.0,
+          "duration": 4.0,
           "value": "E:maj",
->>>>>>> 5725112b
-          "confidence": 1
-        },
-        {
-          "time": 32.0,
-          "duration": 4.0,
-<<<<<<< HEAD
-          "value": "E:maj",
-=======
-          "value": "A:min/E",
->>>>>>> 5725112b
-          "confidence": 1
-        },
-        {
-          "time": 33.0,
-          "duration": 4.0,
-<<<<<<< HEAD
-          "value": "A:min/E",
-=======
-          "value": "E:maj",
->>>>>>> 5725112b
           "confidence": 1
         },
         {
           "time": 34.0,
           "duration": 4.0,
-<<<<<<< HEAD
-          "value": "E:maj",
-=======
           "value": "A:min",
->>>>>>> 5725112b
           "confidence": 1
         },
         {
           "time": 35.0,
           "duration": 4.0,
-<<<<<<< HEAD
-          "value": "A:min",
-=======
-          "value": "E:(3,5,b7)",
->>>>>>> 5725112b
+          "value": "E:(3,5,b7)",
           "confidence": 1
         },
         {
@@ -403,24 +283,11 @@
         {
           "time": 39.0,
           "duration": 4.0,
-<<<<<<< HEAD
-          "value": "E:(3,5,b7)",
+          "value": "A:maj",
           "confidence": 1
         },
         {
           "time": 40.0,
-          "duration": 4.0,
-=======
->>>>>>> 5725112b
-          "value": "A:maj",
-          "confidence": 1
-        },
-        {
-<<<<<<< HEAD
-          "time": 41.0,
-=======
-          "time": 40.0,
->>>>>>> 5725112b
           "duration": 4.0,
           "value": "A:maj",
           "confidence": 1
