{
  "annotations": [
    {
      "annotation_metadata": {
        "curator": {
          "name": "",
          "email": ""
        },
        "annotator": {},
        "version": "",
        "corpus": "biab_internet_corpus",
        "annotation_tools": "",
        "annotation_rules": "",
        "validation": "",
        "data_source": ""
      },
      "namespace": "chord",
      "data": [
        {
          "time": 0.0,
          "duration": 4.0,
          "value": "Eb:maj",
          "confidence": 1
        },
        {
          "time": 1.0,
          "duration": 4.0,
          "value": "Eb:maj",
          "confidence": 1
        },
        {
          "time": 2.0,
          "duration": 4.0,
<<<<<<< HEAD
          "value": "Eb:maj",
=======
          "value": "F:min",
>>>>>>> 5725112b
          "confidence": 1
        },
        {
          "time": 3.0,
          "duration": 4.0,
<<<<<<< HEAD
          "value": "F:min",
=======
          "value": "Bb:(3,5,b7)",
>>>>>>> 5725112b
          "confidence": 1
        },
        {
          "time": 4.0,
          "duration": 4.0,
<<<<<<< HEAD
          "value": "Bb:(3,5,b7)",
=======
          "value": "Eb:maj",
>>>>>>> 5725112b
          "confidence": 1
        },
        {
          "time": 5.0,
          "duration": 4.0,
          "value": "Eb:maj",
          "confidence": 1
        },
        {
          "time": 6.0,
          "duration": 4.0,
          "value": "Eb:maj",
          "confidence": 1
        },
        {
          "time": 7.0,
          "duration": 4.0,
          "value": "Eb:maj",
          "confidence": 1
        },
        {
          "time": 8.0,
          "duration": 4.0,
<<<<<<< HEAD
          "value": "Bb:maj",
=======
          "value": "Ab:maj",
>>>>>>> 5725112b
          "confidence": 1
        },
        {
          "time": 9.0,
          "duration": 4.0,
          "value": "Ab:maj",
          "confidence": 1
        },
        {
          "time": 10.0,
          "duration": 4.0,
          "value": "Ab:min",
          "confidence": 1
        },
        {
          "time": 11.0,
          "duration": 4.0,
<<<<<<< HEAD
          "value": "Ab:min",
=======
          "value": "Db:(3,5,b7)",
>>>>>>> 5725112b
          "confidence": 1
        },
        {
          "time": 12.0,
          "duration": 4.0,
<<<<<<< HEAD
          "value": "Db:(3,5,b7)",
=======
          "value": "Gb:maj",
>>>>>>> 5725112b
          "confidence": 1
        },
        {
          "time": 13.0,
          "duration": 4.0,
          "value": "Gb:maj",
          "confidence": 1
        },
        {
          "time": 14.0,
          "duration": 4.0,
          "value": "Gb:maj",
          "confidence": 1
        },
        {
          "time": 15.0,
          "duration": 4.0,
<<<<<<< HEAD
          "value": "Gb:maj",
=======
          "value": "Db:maj",
>>>>>>> 5725112b
          "confidence": 1
        },
        {
          "time": 16.0,
<<<<<<< HEAD
          "duration": 4.0,
          "value": "Db:maj",
=======
          "duration": 2.0,
          "value": "B:maj",
>>>>>>> 5725112b
          "confidence": 1
        },
        {
          "time": 17.0,
          "duration": 2.0,
<<<<<<< HEAD
          "value": "B:maj",
          "confidence": 1
        },
        {
          "time": 17.2,
          "duration": 2.0,
          "value": "Db:maj",
=======
          "value": "Db:maj",
          "confidence": 1
        },
        {
          "time": 17.0,
          "duration": 4.0,
          "value": "Eb:min",
>>>>>>> 5725112b
          "confidence": 1
        },
        {
          "time": 18.0,
          "duration": 4.0,
<<<<<<< HEAD
          "value": "Eb:min",
=======
          "value": "Ab:min",
>>>>>>> 5725112b
          "confidence": 1
        },
        {
          "time": 19.0,
          "duration": 4.0,
<<<<<<< HEAD
          "value": "Ab:min",
=======
          "value": "Bb:maj",
>>>>>>> 5725112b
          "confidence": 1
        },
        {
          "time": 20.0,
          "duration": 4.0,
<<<<<<< HEAD
          "value": "Bb:maj",
=======
          "value": "Eb:maj",
>>>>>>> 5725112b
          "confidence": 1
        },
        {
          "time": 21.0,
          "duration": 4.0,
          "value": "Eb:maj",
          "confidence": 1
        },
        {
          "time": 22.0,
          "duration": 4.0,
          "value": "Eb:maj",
          "confidence": 1
        },
        {
          "time": 23.0,
          "duration": 4.0,
<<<<<<< HEAD
          "value": "Eb:maj",
=======
          "value": "Bb:maj",
>>>>>>> 5725112b
          "confidence": 1
        },
        {
          "time": 24.0,
          "duration": 4.0,
<<<<<<< HEAD
          "value": "Bb:maj",
=======
          "value": "Ab:maj",
>>>>>>> 5725112b
          "confidence": 1
        },
        {
          "time": 25.0,
          "duration": 4.0,
<<<<<<< HEAD
          "value": "Ab:maj",
=======
          "value": "Eb:maj",
>>>>>>> 5725112b
          "confidence": 1
        },
        {
          "time": 26.0,
          "duration": 4.0,
<<<<<<< HEAD
          "value": "Eb:maj",
=======
          "value": "Ab:min",
>>>>>>> 5725112b
          "confidence": 1
        },
        {
          "time": 27.0,
          "duration": 4.0,
<<<<<<< HEAD
          "value": "Ab:min",
=======
          "value": "Bb:maj",
>>>>>>> 5725112b
          "confidence": 1
        },
        {
          "time": 28.0,
          "duration": 4.0,
<<<<<<< HEAD
          "value": "Bb:maj",
          "confidence": 1
        },
        {
          "time": 29.0,
          "duration": 4.0,
=======
>>>>>>> 5725112b
          "value": "Eb:min",
          "confidence": 1
        }
      ],
      "sandbox": {},
      "time": 0,
      "duration": 116.0
    },
    {
      "annotation_metadata": {
        "curator": {
          "name": "",
          "email": ""
        },
        "annotator": {},
        "version": "",
        "corpus": "biab_internet_corpus",
        "annotation_tools": "",
        "annotation_rules": "",
        "validation": "",
        "data_source": ""
      },
      "namespace": "key_mode",
      "data": [
        {
          "time": 0.0,
          "duration": 116.0,
          "value": "Eb",
          "confidence": 1
        }
      ],
      "sandbox": {},
      "time": 0,
      "duration": 116.0
    }
  ],
  "file_metadata": {
    "title": "Strange Stars - Mdon_Lat.sty demo - -",
    "artist": "",
    "release": "",
    "duration": 116.0,
    "identifiers": {},
    "jams_version": "0.3.4"
  },
  "sandbox": {
    "expanded": false
  }
}<|MERGE_RESOLUTION|>--- conflicted
+++ resolved
@@ -31,31 +31,19 @@
         {
           "time": 2.0,
           "duration": 4.0,
-<<<<<<< HEAD
-          "value": "Eb:maj",
-=======
           "value": "F:min",
->>>>>>> 5725112b
           "confidence": 1
         },
         {
           "time": 3.0,
           "duration": 4.0,
-<<<<<<< HEAD
-          "value": "F:min",
-=======
           "value": "Bb:(3,5,b7)",
->>>>>>> 5725112b
           "confidence": 1
         },
         {
           "time": 4.0,
           "duration": 4.0,
-<<<<<<< HEAD
-          "value": "Bb:(3,5,b7)",
-=======
-          "value": "Eb:maj",
->>>>>>> 5725112b
+          "value": "Eb:maj",
           "confidence": 1
         },
         {
@@ -73,23 +61,19 @@
         {
           "time": 7.0,
           "duration": 4.0,
-          "value": "Eb:maj",
+          "value": "Bb:maj",
           "confidence": 1
         },
         {
           "time": 8.0,
           "duration": 4.0,
-<<<<<<< HEAD
-          "value": "Bb:maj",
-=======
           "value": "Ab:maj",
->>>>>>> 5725112b
           "confidence": 1
         },
         {
           "time": 9.0,
           "duration": 4.0,
-          "value": "Ab:maj",
+          "value": "Eb:maj",
           "confidence": 1
         },
         {
@@ -101,21 +85,13 @@
         {
           "time": 11.0,
           "duration": 4.0,
-<<<<<<< HEAD
-          "value": "Ab:min",
-=======
           "value": "Db:(3,5,b7)",
->>>>>>> 5725112b
           "confidence": 1
         },
         {
           "time": 12.0,
           "duration": 4.0,
-<<<<<<< HEAD
-          "value": "Db:(3,5,b7)",
-=======
           "value": "Gb:maj",
->>>>>>> 5725112b
           "confidence": 1
         },
         {
@@ -133,150 +109,90 @@
         {
           "time": 15.0,
           "duration": 4.0,
-<<<<<<< HEAD
-          "value": "Gb:maj",
-=======
           "value": "Db:maj",
->>>>>>> 5725112b
           "confidence": 1
         },
         {
           "time": 16.0,
-<<<<<<< HEAD
-          "duration": 4.0,
-          "value": "Db:maj",
-=======
           "duration": 2.0,
           "value": "B:maj",
->>>>>>> 5725112b
-          "confidence": 1
-        },
-        {
-          "time": 17.0,
-          "duration": 2.0,
-<<<<<<< HEAD
-          "value": "B:maj",
-          "confidence": 1
-        },
-        {
-          "time": 17.2,
+          "confidence": 1
+        },
+        {
+          "time": 16.2,
           "duration": 2.0,
           "value": "Db:maj",
-=======
-          "value": "Db:maj",
           "confidence": 1
         },
         {
           "time": 17.0,
           "duration": 4.0,
           "value": "Eb:min",
->>>>>>> 5725112b
           "confidence": 1
         },
         {
           "time": 18.0,
           "duration": 4.0,
-<<<<<<< HEAD
-          "value": "Eb:min",
-=======
           "value": "Ab:min",
->>>>>>> 5725112b
           "confidence": 1
         },
         {
           "time": 19.0,
           "duration": 4.0,
-<<<<<<< HEAD
+          "value": "Bb:maj",
+          "confidence": 1
+        },
+        {
+          "time": 20.0,
+          "duration": 4.0,
+          "value": "Eb:maj",
+          "confidence": 1
+        },
+        {
+          "time": 21.0,
+          "duration": 4.0,
+          "value": "Eb:maj",
+          "confidence": 1
+        },
+        {
+          "time": 22.0,
+          "duration": 4.0,
+          "value": "Eb:maj",
+          "confidence": 1
+        },
+        {
+          "time": 23.0,
+          "duration": 4.0,
+          "value": "Bb:maj",
+          "confidence": 1
+        },
+        {
+          "time": 24.0,
+          "duration": 4.0,
+          "value": "Ab:maj",
+          "confidence": 1
+        },
+        {
+          "time": 25.0,
+          "duration": 4.0,
+          "value": "Eb:maj",
+          "confidence": 1
+        },
+        {
+          "time": 26.0,
+          "duration": 4.0,
           "value": "Ab:min",
-=======
-          "value": "Bb:maj",
->>>>>>> 5725112b
-          "confidence": 1
-        },
-        {
-          "time": 20.0,
-          "duration": 4.0,
-<<<<<<< HEAD
-          "value": "Bb:maj",
-=======
-          "value": "Eb:maj",
->>>>>>> 5725112b
-          "confidence": 1
-        },
-        {
-          "time": 21.0,
-          "duration": 4.0,
-          "value": "Eb:maj",
-          "confidence": 1
-        },
-        {
-          "time": 22.0,
-          "duration": 4.0,
-          "value": "Eb:maj",
-          "confidence": 1
-        },
-        {
-          "time": 23.0,
-          "duration": 4.0,
-<<<<<<< HEAD
-          "value": "Eb:maj",
-=======
-          "value": "Bb:maj",
->>>>>>> 5725112b
-          "confidence": 1
-        },
-        {
-          "time": 24.0,
-          "duration": 4.0,
-<<<<<<< HEAD
-          "value": "Bb:maj",
-=======
-          "value": "Ab:maj",
->>>>>>> 5725112b
-          "confidence": 1
-        },
-        {
-          "time": 25.0,
-          "duration": 4.0,
-<<<<<<< HEAD
-          "value": "Ab:maj",
-=======
-          "value": "Eb:maj",
->>>>>>> 5725112b
-          "confidence": 1
-        },
-        {
-          "time": 26.0,
-          "duration": 4.0,
-<<<<<<< HEAD
-          "value": "Eb:maj",
-=======
-          "value": "Ab:min",
->>>>>>> 5725112b
           "confidence": 1
         },
         {
           "time": 27.0,
           "duration": 4.0,
-<<<<<<< HEAD
-          "value": "Ab:min",
-=======
-          "value": "Bb:maj",
->>>>>>> 5725112b
+          "value": "Bb:maj",
           "confidence": 1
         },
         {
           "time": 28.0,
           "duration": 4.0,
-<<<<<<< HEAD
-          "value": "Bb:maj",
-          "confidence": 1
-        },
-        {
-          "time": 29.0,
-          "duration": 4.0,
-=======
->>>>>>> 5725112b
           "value": "Eb:min",
           "confidence": 1
         }
