{
  "annotations": [
    {
      "annotation_metadata": {
        "curator": {
          "name": "",
          "email": ""
        },
        "annotator": {},
        "version": "",
        "corpus": "biab_internet_corpus",
        "annotation_tools": "",
        "annotation_rules": "",
        "validation": "",
        "data_source": ""
      },
      "namespace": "chord",
      "data": [
        {
          "time": 0.0,
          "duration": 4.0,
          "value": "D:min(b7)",
          "confidence": 1
        },
        {
          "time": 1.0,
          "duration": 4.0,
          "value": "G:(3,5,b7,9)",
          "confidence": 1
        },
        {
          "time": 2.0,
          "duration": 4.0,
          "value": "D:(3,5,b7)",
          "confidence": 1
        },
        {
          "time": 3.0,
          "duration": 4.0,
          "value": "G:(3,5,b7)",
          "confidence": 1
        },
        {
          "time": 4.0,
          "duration": 4.0,
          "value": "C:maj9",
          "confidence": 1
        },
        {
          "time": 5.0,
          "duration": 3.0,
          "value": "C:(3,5,6)",
          "confidence": 1
        },
        {
<<<<<<< HEAD
          "time": 6.3,
=======
          "time": 5.3,
>>>>>>> 5725112b
          "duration": 1.0,
          "value": "B:(3,5,b7,b9)",
          "confidence": 1
        },
        {
          "time": 6.0,
          "duration": 2.0,
          "value": "Bb:(4,5,b7)",
          "confidence": 1
        },
        {
          "time": 6.2,
          "duration": 2.0,
          "value": "Bb:(3,5,b7)",
          "confidence": 1
        },
        {
          "time": 7.0,
          "duration": 2.0,
          "value": "A:(4,5,b7)",
          "confidence": 1
        },
        {
          "time": 7.2,
          "duration": 2.0,
          "value": "A:(3,5,b7)",
          "confidence": 1
        },
        {
          "time": 8.0,
          "duration": 2.0,
          "value": "D:(4,5,b7,9)",
          "confidence": 1
        },
        {
          "time": 8.2,
          "duration": 2.0,
          "value": "D:(3,5,b7,9,11,13)",
          "confidence": 1
        },
        {
          "time": 9.0,
          "duration": 2.0,
          "value": "G:(4,5,b7,9,11,13)",
          "confidence": 1
        },
        {
          "time": 9.2,
          "duration": 2.0,
          "value": "G:(3,5,b7,9)",
          "confidence": 1
        },
        {
          "time": 10.0,
          "duration": 4.0,
          "value": "C:maj7",
          "confidence": 1
        },
        {
          "time": 11.0,
          "duration": 2.0,
          "value": "F#:min(b7,9,11)/D",
          "confidence": 1
        },
        {
          "time": 11.2,
          "duration": 2.0,
          "value": "B:(3,5,b7,b9)",
          "confidence": 1
        },
        {
          "time": 12.0,
          "duration": 2.0,
          "value": "E:min(b7)",
          "confidence": 1
        },
        {
          "time": 12.2,
          "duration": 2.0,
          "value": "Db:(3,5,b7,#9)",
          "confidence": 1
        },
        {
          "time": 13.0,
          "duration": 2.0,
          "value": "C:(3,5,b7,9)",
          "confidence": 1
        },
        {
          "time": 13.2,
          "duration": 1.0,
          "value": "B:(4,5,b7,9)",
          "confidence": 1
        },
        {
          "time": 13.3,
          "duration": 1.0,
          "value": "B:(3,5,b7,b9)",
          "confidence": 1
        },
        {
          "time": 14.0,
          "duration": 2.0,
          "value": "E:min(b7)",
          "confidence": 1
        },
        {
          "time": 14.2,
          "duration": 2.0,
          "value": "B:maj/Eb",
          "confidence": 1
        },
        {
          "time": 15.0,
          "duration": 2.0,
          "value": "D:min(b7)",
          "confidence": 1
        },
        {
          "time": 15.2,
          "duration": 1.0,
          "value": "G:(3,5,b7)",
          "confidence": 1
        },
        {
          "time": 15.3,
          "duration": 1.0,
          "value": "Eb:min(b7)",
<<<<<<< HEAD
=======
          "confidence": 1
        },
        {
          "time": 16.0,
          "duration": 4.0,
          "value": "D:min(b7)",
>>>>>>> 5725112b
          "confidence": 1
        },
        {
          "time": 17.0,
          "duration": 4.0,
<<<<<<< HEAD
          "value": "D:min(b7)",
=======
          "value": "G:(3,5,b7,9)",
>>>>>>> 5725112b
          "confidence": 1
        },
        {
          "time": 18.0,
          "duration": 4.0,
<<<<<<< HEAD
          "value": "G:(3,5,b7,9)",
=======
          "value": "D:(3,5,b7)",
>>>>>>> 5725112b
          "confidence": 1
        },
        {
          "time": 19.0,
          "duration": 4.0,
<<<<<<< HEAD
          "value": "D:(3,5,b7)",
=======
          "value": "G:(3,5,b7)",
>>>>>>> 5725112b
          "confidence": 1
        },
        {
          "time": 20.0,
          "duration": 4.0,
<<<<<<< HEAD
          "value": "G:(3,5,b7)",
=======
          "value": "C:maj9",
>>>>>>> 5725112b
          "confidence": 1
        },
        {
          "time": 21.0,
<<<<<<< HEAD
          "duration": 4.0,
          "value": "C:maj9",
=======
          "duration": 3.0,
          "value": "C:(3,5,6)",
          "confidence": 1
        },
        {
          "time": 21.3,
          "duration": 1.0,
          "value": "B:(3,5,b7,b9)",
>>>>>>> 5725112b
          "confidence": 1
        },
        {
          "time": 22.0,
<<<<<<< HEAD
          "duration": 3.0,
          "value": "C:(3,5,6)",
          "confidence": 1
        },
        {
          "time": 22.3,
          "duration": 1.0,
          "value": "B:(3,5,b7,b9)",
=======
          "duration": 2.0,
          "value": "Bb:(4,5,b7)",
          "confidence": 1
        },
        {
          "time": 22.2,
          "duration": 2.0,
          "value": "Bb:(3,5,b7)",
>>>>>>> 5725112b
          "confidence": 1
        },
        {
          "time": 23.0,
          "duration": 2.0,
<<<<<<< HEAD
          "value": "Bb:(4,5,b7)",
=======
          "value": "A:(4,5,b7)",
>>>>>>> 5725112b
          "confidence": 1
        },
        {
          "time": 23.2,
          "duration": 2.0,
<<<<<<< HEAD
          "value": "Bb:(3,5,b7)",
=======
          "value": "A:(3,5,b7)",
>>>>>>> 5725112b
          "confidence": 1
        },
        {
          "time": 24.0,
          "duration": 2.0,
<<<<<<< HEAD
          "value": "A:(4,5,b7)",
=======
          "value": "D:(4,5,b7,9)",
>>>>>>> 5725112b
          "confidence": 1
        },
        {
          "time": 24.2,
          "duration": 2.0,
<<<<<<< HEAD
          "value": "A:(3,5,b7)",
=======
          "value": "D:(3,5,b7,9,11,13)",
>>>>>>> 5725112b
          "confidence": 1
        },
        {
          "time": 25.0,
          "duration": 2.0,
<<<<<<< HEAD
          "value": "D:(4,5,b7,9)",
=======
          "value": "G:(4,5,b7,9,11,13)",
>>>>>>> 5725112b
          "confidence": 1
        },
        {
          "time": 25.2,
          "duration": 2.0,
<<<<<<< HEAD
          "value": "D:(3,5,b7,9,11,13)",
=======
          "value": "G:(3,5,b7,9)",
>>>>>>> 5725112b
          "confidence": 1
        },
        {
          "time": 26.0,
          "duration": 2.0,
<<<<<<< HEAD
          "value": "G:(4,5,b7,9,11,13)",
=======
          "value": "C:maj7",
>>>>>>> 5725112b
          "confidence": 1
        },
        {
          "time": 26.2,
          "duration": 2.0,
<<<<<<< HEAD
          "value": "G:(3,5,b7,9)",
=======
          "value": "F:(3,5,b7,9,11,13)",
>>>>>>> 5725112b
          "confidence": 1
        },
        {
          "time": 27.0,
<<<<<<< HEAD
          "duration": 2.0,
          "value": "C:maj7",
          "confidence": 1
        },
        {
          "time": 27.2,
          "duration": 2.0,
          "value": "F:(3,5,b7,9,11,13)",
          "confidence": 1
        },
        {
          "time": 28.0,
=======
>>>>>>> 5725112b
          "duration": 3.0,
          "value": "E:min(b7)",
          "confidence": 1
        },
        {
<<<<<<< HEAD
          "time": 28.3,
=======
          "time": 27.3,
>>>>>>> 5725112b
          "duration": 1.0,
          "value": "Eb:min(b7)",
          "confidence": 1
        },
        {
          "time": 28.0,
          "duration": 4.0,
          "value": "D:min(b7)",
          "confidence": 1
        },
        {
          "time": 29.0,
          "duration": 2.0,
          "value": "G:(3,5,b7,9)",
          "confidence": 1
        },
        {
          "time": 29.2,
          "duration": 2.0,
          "value": "Ab:(3,5,b7,9,#11,13)",
          "confidence": 1
        },
        {
          "time": 30.0,
          "duration": 2.0,
          "value": "G:(4,5,b7,9)",
          "confidence": 1
        },
        {
          "time": 30.2,
          "duration": 2.0,
          "value": "Db:(3,b5,b7)",
          "confidence": 1
        },
        {
          "time": 31.0,
          "duration": 4.0,
          "value": "C:(3,5,6,9)",
          "confidence": 1
        }
      ],
      "sandbox": {},
      "time": 0,
      "duration": 128.0
    },
    {
      "annotation_metadata": {
        "curator": {
          "name": "",
          "email": ""
        },
        "annotator": {},
        "version": "",
        "corpus": "biab_internet_corpus",
        "annotation_tools": "",
        "annotation_rules": "",
        "validation": "",
        "data_source": ""
      },
      "namespace": "key_mode",
      "data": [
        {
          "time": 0.0,
          "duration": 128.0,
          "value": "C",
          "confidence": 1
        }
      ],
      "sandbox": {},
      "time": 0,
      "duration": 128.0
    }
  ],
  "file_metadata": {
    "title": "I Dont Want To Walk Without You - Frank Loesser/Jule Styne",
    "artist": "",
    "release": "",
    "duration": 128.0,
    "identifiers": {},
    "jams_version": "0.3.4"
  },
  "sandbox": {
    "expanded": false
  }
}<|MERGE_RESOLUTION|>--- conflicted
+++ resolved
@@ -53,11 +53,7 @@
           "confidence": 1
         },
         {
-<<<<<<< HEAD
-          "time": 6.3,
-=======
           "time": 5.3,
->>>>>>> 5725112b
           "duration": 1.0,
           "value": "B:(3,5,b7,b9)",
           "confidence": 1
@@ -186,63 +182,40 @@
           "time": 15.3,
           "duration": 1.0,
           "value": "Eb:min(b7)",
-<<<<<<< HEAD
-=======
           "confidence": 1
         },
         {
           "time": 16.0,
           "duration": 4.0,
           "value": "D:min(b7)",
->>>>>>> 5725112b
           "confidence": 1
         },
         {
           "time": 17.0,
           "duration": 4.0,
-<<<<<<< HEAD
-          "value": "D:min(b7)",
-=======
-          "value": "G:(3,5,b7,9)",
->>>>>>> 5725112b
+          "value": "G:(3,5,b7,9)",
           "confidence": 1
         },
         {
           "time": 18.0,
           "duration": 4.0,
-<<<<<<< HEAD
-          "value": "G:(3,5,b7,9)",
-=======
           "value": "D:(3,5,b7)",
->>>>>>> 5725112b
           "confidence": 1
         },
         {
           "time": 19.0,
           "duration": 4.0,
-<<<<<<< HEAD
-          "value": "D:(3,5,b7)",
-=======
           "value": "G:(3,5,b7)",
->>>>>>> 5725112b
           "confidence": 1
         },
         {
           "time": 20.0,
           "duration": 4.0,
-<<<<<<< HEAD
-          "value": "G:(3,5,b7)",
-=======
           "value": "C:maj9",
->>>>>>> 5725112b
           "confidence": 1
         },
         {
           "time": 21.0,
-<<<<<<< HEAD
-          "duration": 4.0,
-          "value": "C:maj9",
-=======
           "duration": 3.0,
           "value": "C:(3,5,6)",
           "confidence": 1
@@ -251,21 +224,10 @@
           "time": 21.3,
           "duration": 1.0,
           "value": "B:(3,5,b7,b9)",
->>>>>>> 5725112b
           "confidence": 1
         },
         {
           "time": 22.0,
-<<<<<<< HEAD
-          "duration": 3.0,
-          "value": "C:(3,5,6)",
-          "confidence": 1
-        },
-        {
-          "time": 22.3,
-          "duration": 1.0,
-          "value": "B:(3,5,b7,b9)",
-=======
           "duration": 2.0,
           "value": "Bb:(4,5,b7)",
           "confidence": 1
@@ -274,116 +236,64 @@
           "time": 22.2,
           "duration": 2.0,
           "value": "Bb:(3,5,b7)",
->>>>>>> 5725112b
           "confidence": 1
         },
         {
           "time": 23.0,
           "duration": 2.0,
-<<<<<<< HEAD
-          "value": "Bb:(4,5,b7)",
-=======
           "value": "A:(4,5,b7)",
->>>>>>> 5725112b
           "confidence": 1
         },
         {
           "time": 23.2,
           "duration": 2.0,
-<<<<<<< HEAD
-          "value": "Bb:(3,5,b7)",
-=======
           "value": "A:(3,5,b7)",
->>>>>>> 5725112b
           "confidence": 1
         },
         {
           "time": 24.0,
           "duration": 2.0,
-<<<<<<< HEAD
-          "value": "A:(4,5,b7)",
-=======
           "value": "D:(4,5,b7,9)",
->>>>>>> 5725112b
           "confidence": 1
         },
         {
           "time": 24.2,
           "duration": 2.0,
-<<<<<<< HEAD
-          "value": "A:(3,5,b7)",
-=======
           "value": "D:(3,5,b7,9,11,13)",
->>>>>>> 5725112b
           "confidence": 1
         },
         {
           "time": 25.0,
           "duration": 2.0,
-<<<<<<< HEAD
-          "value": "D:(4,5,b7,9)",
-=======
           "value": "G:(4,5,b7,9,11,13)",
->>>>>>> 5725112b
           "confidence": 1
         },
         {
           "time": 25.2,
           "duration": 2.0,
-<<<<<<< HEAD
-          "value": "D:(3,5,b7,9,11,13)",
-=======
-          "value": "G:(3,5,b7,9)",
->>>>>>> 5725112b
+          "value": "G:(3,5,b7,9)",
           "confidence": 1
         },
         {
           "time": 26.0,
           "duration": 2.0,
-<<<<<<< HEAD
-          "value": "G:(4,5,b7,9,11,13)",
-=======
           "value": "C:maj7",
->>>>>>> 5725112b
           "confidence": 1
         },
         {
           "time": 26.2,
           "duration": 2.0,
-<<<<<<< HEAD
-          "value": "G:(3,5,b7,9)",
-=======
           "value": "F:(3,5,b7,9,11,13)",
->>>>>>> 5725112b
           "confidence": 1
         },
         {
           "time": 27.0,
-<<<<<<< HEAD
-          "duration": 2.0,
-          "value": "C:maj7",
-          "confidence": 1
-        },
-        {
-          "time": 27.2,
-          "duration": 2.0,
-          "value": "F:(3,5,b7,9,11,13)",
-          "confidence": 1
-        },
-        {
-          "time": 28.0,
-=======
->>>>>>> 5725112b
           "duration": 3.0,
           "value": "E:min(b7)",
           "confidence": 1
         },
         {
-<<<<<<< HEAD
-          "time": 28.3,
-=======
           "time": 27.3,
->>>>>>> 5725112b
           "duration": 1.0,
           "value": "Eb:min(b7)",
           "confidence": 1
