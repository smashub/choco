--- conflicted
+++ resolved
@@ -517,257 +517,241 @@
         {
           "time": 58.0,
           "duration": 4.0,
-<<<<<<< HEAD
+          "value": "Ab:maj",
+          "confidence": 1
+        },
+        {
+          "time": 59.0,
+          "duration": 4.0,
+          "value": "Ab:(3,5,b7)",
+          "confidence": 1
+        },
+        {
+          "time": 60.0,
+          "duration": 4.0,
+          "value": "Db:maj",
+          "confidence": 1
+        },
+        {
+          "time": 61.0,
+          "duration": 4.0,
+          "value": "Db:min",
+          "confidence": 1
+        },
+        {
+          "time": 62.0,
+          "duration": 4.0,
+          "value": "Ab:maj",
+          "confidence": 1
+        },
+        {
+          "time": 63.0,
+          "duration": 4.0,
+          "value": "F:min(b7)",
+          "confidence": 1
+        },
+        {
+          "time": 64.0,
+          "duration": 4.0,
+          "value": "Bb:(3,5,b7)",
+          "confidence": 1
+        },
+        {
+          "time": 65.0,
+          "duration": 4.0,
+          "value": "Bb:(3,5,b7)",
+          "confidence": 1
+        },
+        {
+          "time": 66.0,
+          "duration": 4.0,
+          "value": "Eb:(3,5,b7)",
+          "confidence": 1
+        },
+        {
+          "time": 67.0,
+          "duration": 4.0,
+          "value": "Eb:(3,5,b7)",
+          "confidence": 1
+        },
+        {
+          "time": 68.0,
+          "duration": 4.0,
+          "value": "Ab:maj",
+          "confidence": 1
+        },
+        {
+          "time": 69.0,
+          "duration": 4.0,
+          "value": "Eb:(3,5,b7)",
+          "confidence": 1
+        },
+        {
+          "time": 70.0,
+          "duration": 4.0,
+          "value": "Ab:maj",
+          "confidence": 1
+        },
+        {
+          "time": 71.0,
+          "duration": 4.0,
+          "value": "Ab:(3,5,b7)",
+          "confidence": 1
+        },
+        {
+          "time": 72.0,
+          "duration": 4.0,
+          "value": "Db:maj",
+          "confidence": 1
+        },
+        {
+          "time": 73.0,
+          "duration": 4.0,
+          "value": "Db:maj",
+          "confidence": 1
+        },
+        {
+          "time": 74.0,
+          "duration": 4.0,
+          "value": "C:(3,5,b7)",
+          "confidence": 1
+        },
+        {
+          "time": 75.0,
+          "duration": 4.0,
+          "value": "C:(3,5,b7)",
+          "confidence": 1
+        },
+        {
+          "time": 76.0,
+          "duration": 4.0,
+          "value": "Db:maj",
+          "confidence": 1
+        },
+        {
+          "time": 77.0,
+          "duration": 4.0,
+          "value": "Db:min",
+          "confidence": 1
+        },
+        {
+          "time": 78.0,
+          "duration": 4.0,
+          "value": "Ab:maj",
+          "confidence": 1
+        },
+        {
+          "time": 79.0,
+          "duration": 4.0,
+          "value": "F:(3,5,b7)",
+          "confidence": 1
+        },
+        {
+          "time": 80.0,
+          "duration": 4.0,
+          "value": "Bb:(3,5,b7)",
+          "confidence": 1
+        },
+        {
+          "time": 81.0,
+          "duration": 4.0,
+          "value": "Eb:(3,5,b7)",
+          "confidence": 1
+        },
+        {
+          "time": 82.0,
+          "duration": 4.0,
+          "value": "Ab:maj",
+          "confidence": 1
+        },
+        {
+          "time": 83.0,
+          "duration": 2.0,
+          "value": "Ab:maj",
+          "confidence": 1
+        },
+        {
+          "time": 83.2,
+          "duration": 2.0,
+          "value": "Eb:(3,5,b7)",
+          "confidence": 1
+        },
+        {
+          "time": 84.0,
+          "duration": 4.0,
+          "value": "Ab:maj",
+          "confidence": 1
+        },
+        {
+          "time": 85.0,
+          "duration": 4.0,
+          "value": "Eb:(3,5,b7)",
+          "confidence": 1
+        },
+        {
+          "time": 86.0,
+          "duration": 4.0,
+          "value": "Ab:maj",
+          "confidence": 1
+        },
+        {
+          "time": 87.0,
+          "duration": 4.0,
+          "value": "Ab:maj",
+          "confidence": 1
+        },
+        {
+          "time": 88.0,
+          "duration": 4.0,
+          "value": "Eb:(3,5,b7)",
+          "confidence": 1
+        },
+        {
+          "time": 89.0,
+          "duration": 4.0,
           "value": "E:dim",
-=======
-          "value": "Ab:maj",
->>>>>>> 5725112b
-          "confidence": 1
-        },
-        {
-          "time": 59.0,
+          "confidence": 1
+        },
+        {
+          "time": 90.0,
+          "duration": 4.0,
+          "value": "Ab:maj",
+          "confidence": 1
+        },
+        {
+          "time": 91.0,
           "duration": 4.0,
           "value": "Ab:(3,5,b7)",
           "confidence": 1
         },
         {
-          "time": 60.0,
+          "time": 92.0,
           "duration": 4.0,
           "value": "Db:maj",
           "confidence": 1
         },
         {
-          "time": 61.0,
+          "time": 93.0,
           "duration": 4.0,
           "value": "Db:min",
           "confidence": 1
         },
         {
-          "time": 62.0,
-          "duration": 4.0,
-          "value": "Ab:maj",
-          "confidence": 1
-        },
-        {
-          "time": 63.0,
+          "time": 94.0,
+          "duration": 4.0,
+          "value": "Ab:maj",
+          "confidence": 1
+        },
+        {
+          "time": 95.0,
           "duration": 4.0,
           "value": "F:min(b7)",
           "confidence": 1
         },
         {
-          "time": 64.0,
-          "duration": 4.0,
-<<<<<<< HEAD
-          "value": "F:min(b7)",
-=======
-          "value": "Bb:(3,5,b7)",
->>>>>>> 5725112b
-          "confidence": 1
-        },
-        {
-          "time": 65.0,
-          "duration": 4.0,
-          "value": "Bb:(3,5,b7)",
-          "confidence": 1
-        },
-        {
-          "time": 66.0,
-          "duration": 4.0,
-          "value": "Eb:(3,5,b7)",
-          "confidence": 1
-        },
-        {
-          "time": 67.0,
-          "duration": 4.0,
-          "value": "Eb:(3,5,b7)",
-          "confidence": 1
-        },
-        {
-          "time": 68.0,
-          "duration": 4.0,
-          "value": "Ab:maj",
-          "confidence": 1
-        },
-        {
-          "time": 69.0,
-          "duration": 4.0,
-          "value": "Eb:(3,5,b7)",
-          "confidence": 1
-        },
-        {
-          "time": 70.0,
-          "duration": 4.0,
-          "value": "Ab:maj",
-          "confidence": 1
-        },
-        {
-          "time": 71.0,
-          "duration": 4.0,
-          "value": "Ab:(3,5,b7)",
-          "confidence": 1
-        },
-        {
-          "time": 72.0,
-          "duration": 4.0,
-          "value": "Db:maj",
-          "confidence": 1
-        },
-        {
-          "time": 73.0,
-          "duration": 4.0,
-          "value": "Db:maj",
-          "confidence": 1
-        },
-        {
-          "time": 74.0,
-          "duration": 4.0,
-          "value": "C:(3,5,b7)",
-          "confidence": 1
-        },
-        {
-          "time": 75.0,
-          "duration": 4.0,
-          "value": "C:(3,5,b7)",
-          "confidence": 1
-        },
-        {
-          "time": 76.0,
-          "duration": 4.0,
-          "value": "Db:maj",
-          "confidence": 1
-        },
-        {
-          "time": 77.0,
-          "duration": 4.0,
-          "value": "Db:min",
-          "confidence": 1
-        },
-        {
-          "time": 78.0,
-          "duration": 4.0,
-          "value": "Ab:maj",
-          "confidence": 1
-        },
-        {
-          "time": 79.0,
-          "duration": 4.0,
-          "value": "F:(3,5,b7)",
-          "confidence": 1
-        },
-        {
-          "time": 80.0,
-          "duration": 4.0,
-          "value": "Bb:(3,5,b7)",
-          "confidence": 1
-        },
-        {
-          "time": 81.0,
-          "duration": 4.0,
-          "value": "Eb:(3,5,b7)",
-          "confidence": 1
-        },
-        {
-          "time": 82.0,
-          "duration": 4.0,
-          "value": "Ab:maj",
-          "confidence": 1
-        },
-        {
-          "time": 83.0,
-          "duration": 2.0,
-          "value": "Ab:maj",
-          "confidence": 1
-        },
-        {
-          "time": 83.2,
-          "duration": 2.0,
-          "value": "Eb:(3,5,b7)",
-          "confidence": 1
-        },
-        {
-          "time": 84.0,
-          "duration": 4.0,
-          "value": "Ab:maj",
-          "confidence": 1
-        },
-        {
-          "time": 85.0,
-          "duration": 4.0,
-          "value": "Eb:(3,5,b7)",
-          "confidence": 1
-        },
-        {
-          "time": 86.0,
-          "duration": 4.0,
-          "value": "Ab:maj",
-          "confidence": 1
-        },
-        {
-          "time": 87.0,
-          "duration": 4.0,
-          "value": "Ab:maj",
-          "confidence": 1
-        },
-        {
-          "time": 88.0,
-          "duration": 4.0,
-          "value": "Eb:(3,5,b7)",
-          "confidence": 1
-        },
-        {
-          "time": 89.0,
-          "duration": 4.0,
-          "value": "E:dim",
-          "confidence": 1
-        },
-        {
-          "time": 90.0,
-          "duration": 4.0,
-<<<<<<< HEAD
-          "value": "E:dim",
-=======
-          "value": "Ab:maj",
->>>>>>> 5725112b
-          "confidence": 1
-        },
-        {
-          "time": 91.0,
-          "duration": 4.0,
-          "value": "Ab:(3,5,b7)",
-          "confidence": 1
-        },
-        {
-          "time": 92.0,
-          "duration": 4.0,
-          "value": "Db:maj",
-          "confidence": 1
-        },
-        {
-          "time": 93.0,
-          "duration": 4.0,
-          "value": "Db:min",
-          "confidence": 1
-        },
-        {
-          "time": 94.0,
-          "duration": 4.0,
-          "value": "Ab:maj",
-          "confidence": 1
-        },
-        {
-          "time": 95.0,
-          "duration": 4.0,
-          "value": "F:min(b7)",
-          "confidence": 1
-        },
-        {
           "time": 96.0,
           "duration": 4.0,
-<<<<<<< HEAD
-          "value": "F:min(b7)",
-=======
-          "value": "Bb:(3,5,b7)",
->>>>>>> 5725112b
+          "value": "Bb:(3,5,b7)",
           "confidence": 1
         },
         {
