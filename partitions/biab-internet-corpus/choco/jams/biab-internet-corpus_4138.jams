{
  "annotations": [
    {
      "annotation_metadata": {
        "curator": {
          "name": "",
          "email": ""
        },
        "annotator": {},
        "version": "",
        "corpus": "biab_internet_corpus",
        "annotation_tools": "",
        "annotation_rules": "",
        "validation": "",
        "data_source": ""
      },
      "namespace": "chord",
      "data": [
        {
          "time": 0.0,
          "duration": 4.0,
          "value": "D:min(b7)",
          "confidence": 1
        },
        {
          "time": 1.0,
          "duration": 4.0,
          "value": "D:min(b7)",
          "confidence": 1
        },
        {
          "time": 2.0,
          "duration": 4.0,
          "value": "D:min(b7)",
          "confidence": 1
        },
        {
          "time": 3.0,
          "duration": 4.0,
          "value": "D:min(b7)",
          "confidence": 1
        },
        {
          "time": 4.0,
          "duration": 4.0,
<<<<<<< HEAD
          "value": "D:min(b7)",
=======
          "value": "D:min(b7,9)",
>>>>>>> 5725112b
          "confidence": 1
        },
        {
          "time": 5.0,
          "duration": 4.0,
          "value": "D:min(b7,9)",
          "confidence": 1
        },
        {
          "time": 6.0,
          "duration": 4.0,
          "value": "D:min(b7,9)",
          "confidence": 1
        },
        {
          "time": 7.0,
          "duration": 4.0,
          "value": "D:min(b7,9)",
          "confidence": 1
        },
        {
          "time": 8.0,
          "duration": 4.0,
<<<<<<< HEAD
          "value": "D:min(b7,9)",
=======
          "value": "D:min(b7)",
>>>>>>> 5725112b
          "confidence": 1
        },
        {
          "time": 9.0,
          "duration": 4.0,
          "value": "D:min(b7)",
          "confidence": 1
        },
        {
          "time": 10.0,
          "duration": 4.0,
          "value": "D:min(b7)",
          "confidence": 1
        },
        {
          "time": 11.0,
          "duration": 4.0,
          "value": "D:min(b7)",
          "confidence": 1
        },
        {
          "time": 12.0,
          "duration": 4.0,
<<<<<<< HEAD
          "value": "D:min(b7)",
=======
          "value": "D:min(b7,9)",
>>>>>>> 5725112b
          "confidence": 1
        },
        {
          "time": 13.0,
          "duration": 4.0,
          "value": "D:min(b7,9)",
          "confidence": 1
        },
        {
          "time": 14.0,
          "duration": 4.0,
          "value": "D:min(b7,9)",
          "confidence": 1
        },
        {
          "time": 15.0,
          "duration": 4.0,
          "value": "D:min(b7,9)",
          "confidence": 1
        },
        {
          "time": 16.0,
          "duration": 4.0,
<<<<<<< HEAD
          "value": "D:min(b7,9)",
=======
          "value": "Eb:min(b7)",
>>>>>>> 5725112b
          "confidence": 1
        },
        {
          "time": 17.0,
          "duration": 4.0,
          "value": "Eb:min(b7)",
          "confidence": 1
        },
        {
          "time": 18.0,
          "duration": 4.0,
          "value": "Eb:min(b7)",
          "confidence": 1
        },
        {
          "time": 19.0,
          "duration": 4.0,
          "value": "Eb:min(b7)",
          "confidence": 1
        },
        {
          "time": 20.0,
          "duration": 4.0,
<<<<<<< HEAD
          "value": "Eb:min(b7)",
=======
          "value": "Eb:min(b7,9)",
>>>>>>> 5725112b
          "confidence": 1
        },
        {
          "time": 21.0,
          "duration": 4.0,
          "value": "Eb:min(b7,9)",
          "confidence": 1
        },
        {
          "time": 22.0,
          "duration": 4.0,
          "value": "Eb:min(b7,9)",
          "confidence": 1
        },
        {
          "time": 23.0,
          "duration": 4.0,
          "value": "Eb:min(b7,9)",
          "confidence": 1
        },
        {
          "time": 24.0,
          "duration": 4.0,
<<<<<<< HEAD
          "value": "Eb:min(b7,9)",
=======
          "value": "D:min(b7)",
>>>>>>> 5725112b
          "confidence": 1
        },
        {
          "time": 25.0,
          "duration": 4.0,
          "value": "D:min(b7)",
          "confidence": 1
        },
        {
          "time": 26.0,
          "duration": 4.0,
          "value": "D:min(b7)",
          "confidence": 1
        },
        {
          "time": 27.0,
          "duration": 4.0,
          "value": "D:min(b7)",
          "confidence": 1
        },
        {
          "time": 28.0,
          "duration": 4.0,
          "value": "D:min(b7)",
          "confidence": 1
        },
        {
          "time": 29.0,
          "duration": 4.0,
          "value": "D:min(b7)",
          "confidence": 1
        },
        {
          "time": 30.0,
          "duration": 4.0,
          "value": "D:min(b7)",
          "confidence": 1
        },
        {
          "time": 31.0,
          "duration": 4.0,
          "value": "D:min(b7)",
          "confidence": 1
        },
        {
          "time": 32.0,
          "duration": 4.0,
<<<<<<< HEAD
          "value": "D:min(b7)",
          "confidence": 1
        },
        {
          "time": 33.0,
          "duration": 4.0,
=======
>>>>>>> 5725112b
          "value": "D:min(b7,9)",
          "confidence": 1
        }
      ],
      "sandbox": {},
      "time": 0,
      "duration": 132.0
    },
    {
      "annotation_metadata": {
        "curator": {
          "name": "",
          "email": ""
        },
        "annotator": {},
        "version": "",
        "corpus": "biab_internet_corpus",
        "annotation_tools": "",
        "annotation_rules": "",
        "validation": "",
        "data_source": ""
      },
      "namespace": "key_mode",
      "data": [
        {
          "time": 0.0,
          "duration": 132.0,
          "value": "C",
          "confidence": 1
        }
      ],
      "sandbox": {},
      "time": 0,
      "duration": 132.0
    }
  ],
  "file_metadata": {
    "title": "Impressions - John Coltrane",
    "artist": "",
    "release": "",
    "duration": 132.0,
    "identifiers": {},
    "jams_version": "0.3.4"
  },
  "sandbox": {
    "expanded": false
  }
}<|MERGE_RESOLUTION|>--- conflicted
+++ resolved
@@ -43,11 +43,7 @@
         {
           "time": 4.0,
           "duration": 4.0,
-<<<<<<< HEAD
-          "value": "D:min(b7)",
-=======
-          "value": "D:min(b7,9)",
->>>>>>> 5725112b
+          "value": "D:min(b7,9)",
           "confidence": 1
         },
         {
@@ -71,11 +67,7 @@
         {
           "time": 8.0,
           "duration": 4.0,
-<<<<<<< HEAD
-          "value": "D:min(b7,9)",
-=======
-          "value": "D:min(b7)",
->>>>>>> 5725112b
+          "value": "D:min(b7)",
           "confidence": 1
         },
         {
@@ -99,11 +91,7 @@
         {
           "time": 12.0,
           "duration": 4.0,
-<<<<<<< HEAD
-          "value": "D:min(b7)",
-=======
-          "value": "D:min(b7,9)",
->>>>>>> 5725112b
+          "value": "D:min(b7,9)",
           "confidence": 1
         },
         {
@@ -127,11 +115,7 @@
         {
           "time": 16.0,
           "duration": 4.0,
-<<<<<<< HEAD
-          "value": "D:min(b7,9)",
-=======
-          "value": "Eb:min(b7)",
->>>>>>> 5725112b
+          "value": "Eb:min(b7)",
           "confidence": 1
         },
         {
@@ -155,11 +139,7 @@
         {
           "time": 20.0,
           "duration": 4.0,
-<<<<<<< HEAD
-          "value": "Eb:min(b7)",
-=======
-          "value": "Eb:min(b7,9)",
->>>>>>> 5725112b
+          "value": "Eb:min(b7,9)",
           "confidence": 1
         },
         {
@@ -183,11 +163,7 @@
         {
           "time": 24.0,
           "duration": 4.0,
-<<<<<<< HEAD
-          "value": "Eb:min(b7,9)",
-=======
-          "value": "D:min(b7)",
->>>>>>> 5725112b
+          "value": "D:min(b7)",
           "confidence": 1
         },
         {
@@ -235,15 +211,6 @@
         {
           "time": 32.0,
           "duration": 4.0,
-<<<<<<< HEAD
-          "value": "D:min(b7)",
-          "confidence": 1
-        },
-        {
-          "time": 33.0,
-          "duration": 4.0,
-=======
->>>>>>> 5725112b
           "value": "D:min(b7,9)",
           "confidence": 1
         }
