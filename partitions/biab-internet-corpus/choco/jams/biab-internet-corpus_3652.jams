--- conflicted
+++ resolved
@@ -17,15 +17,12 @@
       "namespace": "chord",
       "data": [
         {
-<<<<<<< HEAD
-=======
           "time": 0.0,
           "duration": 4.0,
           "value": "C:maj",
           "confidence": 1
         },
         {
->>>>>>> 5725112b
           "time": 1.0,
           "duration": 4.0,
           "value": "C:maj",
@@ -33,438 +30,240 @@
         },
         {
           "time": 2.0,
-<<<<<<< HEAD
-          "duration": 4.0,
-          "value": "C:maj",
+          "duration": 1.0,
+          "value": "F:maj",
+          "confidence": 1
+        },
+        {
+          "time": 2.1,
+          "duration": 1.0,
+          "value": "C:maj/E",
+          "confidence": 1
+        },
+        {
+          "time": 2.2,
+          "duration": 2.0,
+          "value": "G:(3,5,b7)/D",
           "confidence": 1
         },
         {
           "time": 3.0,
+          "duration": 4.0,
+          "value": "C:maj",
+          "confidence": 1
+        },
+        {
+          "time": 4.0,
+          "duration": 4.0,
+          "value": "A:min",
+          "confidence": 1
+        },
+        {
+          "time": 5.0,
+          "duration": 4.0,
+          "value": "C:maj",
+          "confidence": 1
+        },
+        {
+          "time": 6.0,
+          "duration": 1.0,
+          "value": "A:min",
+          "confidence": 1
+        },
+        {
+          "time": 6.1,
+          "duration": 3.0,
+          "value": "G:(3,5,b7)",
+          "confidence": 1
+        },
+        {
+          "time": 7.0,
+          "duration": 4.0,
+          "value": "C:maj",
+          "confidence": 1
+        },
+        {
+          "time": 8.0,
+          "duration": 4.0,
+          "value": "C:maj",
+          "confidence": 1
+        },
+        {
+          "time": 9.0,
+          "duration": 4.0,
+          "value": "C:maj",
+          "confidence": 1
+        },
+        {
+          "time": 10.0,
           "duration": 1.0,
           "value": "F:maj",
           "confidence": 1
         },
         {
-          "time": 3.1,
+          "time": 10.1,
           "duration": 1.0,
           "value": "C:maj/E",
           "confidence": 1
         },
         {
-          "time": 3.2,
+          "time": 10.2,
           "duration": 2.0,
           "value": "G:(3,5,b7)/D",
-=======
-          "duration": 1.0,
+          "confidence": 1
+        },
+        {
+          "time": 11.0,
+          "duration": 4.0,
+          "value": "C:maj",
+          "confidence": 1
+        },
+        {
+          "time": 12.0,
+          "duration": 4.0,
+          "value": "A:min",
+          "confidence": 1
+        },
+        {
+          "time": 13.0,
+          "duration": 4.0,
+          "value": "C:maj",
+          "confidence": 1
+        },
+        {
+          "time": 14.0,
+          "duration": 1.0,
+          "value": "A:min",
+          "confidence": 1
+        },
+        {
+          "time": 14.1,
+          "duration": 3.0,
+          "value": "G:(3,5,b7)",
+          "confidence": 1
+        },
+        {
+          "time": 15.0,
+          "duration": 4.0,
+          "value": "C:maj",
+          "confidence": 1
+        },
+        {
+          "time": 16.0,
+          "duration": 1.0,
+          "value": "C:maj",
+          "confidence": 1
+        },
+        {
+          "time": 16.1,
+          "duration": 3.0,
+          "value": "A:min",
+          "confidence": 1
+        },
+        {
+          "time": 17.0,
+          "duration": 4.0,
+          "value": "G:maj",
+          "confidence": 1
+        },
+        {
+          "time": 18.0,
+          "duration": 1.0,
+          "value": "G:maj",
+          "confidence": 1
+        },
+        {
+          "time": 18.1,
+          "duration": 3.0,
+          "value": "C:maj",
+          "confidence": 1
+        },
+        {
+          "time": 19.0,
+          "duration": 4.0,
+          "value": "G:maj",
+          "confidence": 1
+        },
+        {
+          "time": 20.0,
+          "duration": 4.0,
+          "value": "C:maj",
+          "confidence": 1
+        },
+        {
+          "time": 21.0,
+          "duration": 4.0,
           "value": "F:maj",
           "confidence": 1
         },
         {
-          "time": 2.1,
-          "duration": 1.0,
-          "value": "C:maj/E",
-          "confidence": 1
-        },
-        {
-          "time": 2.2,
-          "duration": 2.0,
-          "value": "G:(3,5,b7)/D",
-          "confidence": 1
-        },
-        {
-          "time": 3.0,
-          "duration": 4.0,
-          "value": "C:maj",
->>>>>>> 5725112b
-          "confidence": 1
-        },
-        {
-          "time": 4.0,
-          "duration": 4.0,
-<<<<<<< HEAD
-          "value": "C:maj",
-=======
-          "value": "A:min",
->>>>>>> 5725112b
-          "confidence": 1
-        },
-        {
-          "time": 5.0,
-          "duration": 4.0,
-<<<<<<< HEAD
-          "value": "A:min",
-=======
-          "value": "C:maj",
->>>>>>> 5725112b
-          "confidence": 1
-        },
-        {
-          "time": 6.0,
-<<<<<<< HEAD
-          "duration": 4.0,
-          "value": "C:maj",
-=======
-          "duration": 1.0,
-          "value": "A:min",
-          "confidence": 1
-        },
-        {
-          "time": 6.1,
-          "duration": 3.0,
-          "value": "G:(3,5,b7)",
->>>>>>> 5725112b
-          "confidence": 1
-        },
-        {
-          "time": 7.0,
-<<<<<<< HEAD
-          "duration": 1.0,
-          "value": "A:min",
-          "confidence": 1
-        },
-        {
-          "time": 7.1,
-          "duration": 3.0,
-          "value": "G:(3,5,b7)",
-=======
-          "duration": 4.0,
-          "value": "C:maj",
->>>>>>> 5725112b
-          "confidence": 1
-        },
-        {
-          "time": 8.0,
-          "duration": 4.0,
-          "value": "C:maj",
-          "confidence": 1
-        },
-        {
-          "time": 9.0,
-          "duration": 4.0,
-          "value": "C:maj",
-<<<<<<< HEAD
-          "confidence": 1
-        },
-        {
-          "time": 10.0,
-          "duration": 4.0,
-          "value": "C:maj",
-          "confidence": 1
-        },
-        {
-          "time": 11.0,
-          "duration": 1.0,
+          "time": 22.0,
+          "duration": 1.0,
+          "value": "A:min",
+          "confidence": 1
+        },
+        {
+          "time": 22.1,
+          "duration": 3.0,
+          "value": "G:(3,5,b7)",
+          "confidence": 1
+        },
+        {
+          "time": 23.0,
+          "duration": 4.0,
+          "value": "C:maj",
+          "confidence": 1
+        },
+        {
+          "time": 24.0,
+          "duration": 1.0,
+          "value": "C:maj",
+          "confidence": 1
+        },
+        {
+          "time": 24.1,
+          "duration": 3.0,
+          "value": "A:min",
+          "confidence": 1
+        },
+        {
+          "time": 25.0,
+          "duration": 4.0,
+          "value": "G:maj",
+          "confidence": 1
+        },
+        {
+          "time": 26.0,
+          "duration": 1.0,
+          "value": "G:maj",
+          "confidence": 1
+        },
+        {
+          "time": 26.1,
+          "duration": 3.0,
+          "value": "C:maj",
+          "confidence": 1
+        },
+        {
+          "time": 27.0,
+          "duration": 4.0,
+          "value": "G:maj",
+          "confidence": 1
+        },
+        {
+          "time": 28.0,
+          "duration": 4.0,
+          "value": "C:maj",
+          "confidence": 1
+        },
+        {
+          "time": 29.0,
+          "duration": 4.0,
           "value": "F:maj",
           "confidence": 1
         },
         {
-          "time": 11.1,
-          "duration": 1.0,
-          "value": "C:maj/E",
-          "confidence": 1
-        },
-        {
-          "time": 11.2,
-          "duration": 2.0,
-          "value": "G:(3,5,b7)/D",
-=======
-          "confidence": 1
-        },
-        {
-          "time": 10.0,
-          "duration": 1.0,
-          "value": "F:maj",
-          "confidence": 1
-        },
-        {
-          "time": 10.1,
-          "duration": 1.0,
-          "value": "C:maj/E",
-          "confidence": 1
-        },
-        {
-          "time": 10.2,
-          "duration": 2.0,
-          "value": "G:(3,5,b7)/D",
-          "confidence": 1
-        },
-        {
-          "time": 11.0,
-          "duration": 4.0,
-          "value": "C:maj",
->>>>>>> 5725112b
-          "confidence": 1
-        },
-        {
-          "time": 12.0,
-          "duration": 4.0,
-<<<<<<< HEAD
-          "value": "C:maj",
-=======
-          "value": "A:min",
->>>>>>> 5725112b
-          "confidence": 1
-        },
-        {
-          "time": 13.0,
-          "duration": 4.0,
-<<<<<<< HEAD
-          "value": "A:min",
-=======
-          "value": "C:maj",
->>>>>>> 5725112b
-          "confidence": 1
-        },
-        {
-          "time": 14.0,
-<<<<<<< HEAD
-          "duration": 4.0,
-          "value": "C:maj",
-=======
-          "duration": 1.0,
-          "value": "A:min",
-          "confidence": 1
-        },
-        {
-          "time": 14.1,
-          "duration": 3.0,
-          "value": "G:(3,5,b7)",
->>>>>>> 5725112b
-          "confidence": 1
-        },
-        {
-          "time": 15.0,
-<<<<<<< HEAD
-          "duration": 1.0,
-          "value": "A:min",
-          "confidence": 1
-        },
-        {
-          "time": 15.1,
-          "duration": 3.0,
-          "value": "G:(3,5,b7)",
-=======
-          "duration": 4.0,
-          "value": "C:maj",
->>>>>>> 5725112b
-          "confidence": 1
-        },
-        {
-          "time": 16.0,
-<<<<<<< HEAD
-          "duration": 4.0,
-          "value": "C:maj",
-=======
-          "duration": 1.0,
-          "value": "C:maj",
-          "confidence": 1
-        },
-        {
-          "time": 16.1,
-          "duration": 3.0,
-          "value": "A:min",
->>>>>>> 5725112b
-          "confidence": 1
-        },
-        {
-          "time": 17.0,
-<<<<<<< HEAD
-          "duration": 1.0,
-          "value": "C:maj",
-          "confidence": 1
-        },
-        {
-          "time": 17.1,
-          "duration": 3.0,
-          "value": "A:min",
-=======
-          "duration": 4.0,
-          "value": "G:maj",
->>>>>>> 5725112b
-          "confidence": 1
-        },
-        {
-          "time": 18.0,
-<<<<<<< HEAD
-          "duration": 4.0,
-          "value": "G:maj",
-=======
-          "duration": 1.0,
-          "value": "G:maj",
-          "confidence": 1
-        },
-        {
-          "time": 18.1,
-          "duration": 3.0,
-          "value": "C:maj",
->>>>>>> 5725112b
-          "confidence": 1
-        },
-        {
-          "time": 19.0,
-<<<<<<< HEAD
-          "duration": 1.0,
-          "value": "G:maj",
-          "confidence": 1
-        },
-        {
-          "time": 19.1,
-          "duration": 3.0,
-          "value": "C:maj",
-=======
-          "duration": 4.0,
-          "value": "G:maj",
->>>>>>> 5725112b
-          "confidence": 1
-        },
-        {
-          "time": 20.0,
-          "duration": 4.0,
-<<<<<<< HEAD
-          "value": "G:maj",
-=======
-          "value": "C:maj",
->>>>>>> 5725112b
-          "confidence": 1
-        },
-        {
-          "time": 21.0,
-          "duration": 4.0,
-<<<<<<< HEAD
-          "value": "C:maj",
-=======
-          "value": "F:maj",
->>>>>>> 5725112b
-          "confidence": 1
-        },
-        {
-          "time": 22.0,
-<<<<<<< HEAD
-          "duration": 4.0,
-          "value": "F:maj",
-=======
-          "duration": 1.0,
-          "value": "A:min",
-          "confidence": 1
-        },
-        {
-          "time": 22.1,
-          "duration": 3.0,
-          "value": "G:(3,5,b7)",
->>>>>>> 5725112b
-          "confidence": 1
-        },
-        {
-          "time": 23.0,
-<<<<<<< HEAD
-          "duration": 1.0,
-          "value": "A:min",
-          "confidence": 1
-        },
-        {
-          "time": 23.1,
-          "duration": 3.0,
-          "value": "G:(3,5,b7)",
-=======
-          "duration": 4.0,
-          "value": "C:maj",
->>>>>>> 5725112b
-          "confidence": 1
-        },
-        {
-          "time": 24.0,
-<<<<<<< HEAD
-          "duration": 4.0,
-          "value": "C:maj",
-=======
-          "duration": 1.0,
-          "value": "C:maj",
-          "confidence": 1
-        },
-        {
-          "time": 24.1,
-          "duration": 3.0,
-          "value": "A:min",
->>>>>>> 5725112b
-          "confidence": 1
-        },
-        {
-          "time": 25.0,
-<<<<<<< HEAD
-          "duration": 1.0,
-          "value": "C:maj",
-          "confidence": 1
-        },
-        {
-          "time": 25.1,
-          "duration": 3.0,
-          "value": "A:min",
-=======
-          "duration": 4.0,
-          "value": "G:maj",
->>>>>>> 5725112b
-          "confidence": 1
-        },
-        {
-          "time": 26.0,
-<<<<<<< HEAD
-          "duration": 4.0,
-          "value": "G:maj",
-=======
-          "duration": 1.0,
-          "value": "G:maj",
-          "confidence": 1
-        },
-        {
-          "time": 26.1,
-          "duration": 3.0,
-          "value": "C:maj",
->>>>>>> 5725112b
-          "confidence": 1
-        },
-        {
-          "time": 27.0,
-<<<<<<< HEAD
-          "duration": 1.0,
-          "value": "G:maj",
-          "confidence": 1
-        },
-        {
-          "time": 27.1,
-          "duration": 3.0,
-          "value": "C:maj",
-=======
-          "duration": 4.0,
-          "value": "G:maj",
->>>>>>> 5725112b
-          "confidence": 1
-        },
-        {
-          "time": 28.0,
-          "duration": 4.0,
-<<<<<<< HEAD
-          "value": "G:maj",
-=======
-          "value": "C:maj",
->>>>>>> 5725112b
-          "confidence": 1
-        },
-        {
-          "time": 29.0,
-          "duration": 4.0,
-<<<<<<< HEAD
-          "value": "C:maj",
-=======
-          "value": "F:maj",
->>>>>>> 5725112b
-          "confidence": 1
-        },
-        {
           "time": 30.0,
-<<<<<<< HEAD
-          "duration": 4.0,
-          "value": "F:maj",
-=======
           "duration": 1.0,
           "value": "A:min",
           "confidence": 1
@@ -473,64 +272,36 @@
           "time": 30.1,
           "duration": 3.0,
           "value": "G:(3,5,b7)",
->>>>>>> 5725112b
           "confidence": 1
         },
         {
           "time": 31.0,
-<<<<<<< HEAD
-          "duration": 1.0,
-          "value": "A:min",
-          "confidence": 1
-        },
-        {
-          "time": 31.1,
-          "duration": 3.0,
-          "value": "G:(3,5,b7)",
-=======
-          "duration": 4.0,
-          "value": "C:maj",
->>>>>>> 5725112b
+          "duration": 4.0,
+          "value": "C:maj",
           "confidence": 1
         },
         {
           "time": 32.0,
           "duration": 4.0,
-<<<<<<< HEAD
-          "value": "C:maj",
-=======
-          "value": "G:maj",
->>>>>>> 5725112b
+          "value": "G:maj",
           "confidence": 1
         },
         {
           "time": 33.0,
           "duration": 4.0,
-<<<<<<< HEAD
-          "value": "G:maj",
-=======
-          "value": "A:min",
->>>>>>> 5725112b
+          "value": "A:min",
           "confidence": 1
         },
         {
           "time": 34.0,
           "duration": 4.0,
-<<<<<<< HEAD
-          "value": "A:min",
-=======
-          "value": "G:maj",
->>>>>>> 5725112b
+          "value": "G:maj",
           "confidence": 1
         },
         {
           "time": 35.0,
           "duration": 4.0,
-<<<<<<< HEAD
-          "value": "G:maj",
-=======
-          "value": "C:maj",
->>>>>>> 5725112b
+          "value": "C:maj",
           "confidence": 1
         },
         {
@@ -541,81 +312,50 @@
         },
         {
           "time": 37.0,
-<<<<<<< HEAD
-          "duration": 4.0,
-          "value": "C:maj",
+          "duration": 2.0,
+          "value": "A:min",
+          "confidence": 1
+        },
+        {
+          "time": 37.2,
+          "duration": 2.0,
+          "value": "G:(3,5,b7)",
           "confidence": 1
         },
         {
           "time": 38.0,
-=======
->>>>>>> 5725112b
-          "duration": 2.0,
-          "value": "A:min",
-          "confidence": 1
-        },
-        {
-          "time": 37.2,
-          "duration": 2.0,
-          "value": "G:(3,5,b7)",
-          "confidence": 1
-        },
-        {
-<<<<<<< HEAD
+          "duration": 4.0,
+          "value": "G:(3,5,b7)",
+          "confidence": 1
+        },
+        {
           "time": 39.0,
           "duration": 4.0,
-          "value": "G:(3,5,b7)",
-=======
-          "time": 38.0,
-          "duration": 4.0,
-          "value": "G:(3,5,b7)",
-          "confidence": 1
-        },
-        {
-          "time": 39.0,
-          "duration": 4.0,
-          "value": "C:maj",
->>>>>>> 5725112b
+          "value": "C:maj",
           "confidence": 1
         },
         {
           "time": 40.0,
           "duration": 4.0,
-<<<<<<< HEAD
-          "value": "C:maj",
-=======
-          "value": "G:maj",
->>>>>>> 5725112b
+          "value": "G:maj",
           "confidence": 1
         },
         {
           "time": 41.0,
           "duration": 4.0,
-<<<<<<< HEAD
-          "value": "G:maj",
-=======
-          "value": "A:min",
->>>>>>> 5725112b
+          "value": "A:min",
           "confidence": 1
         },
         {
           "time": 42.0,
           "duration": 4.0,
-<<<<<<< HEAD
-          "value": "A:min",
-=======
-          "value": "G:maj",
->>>>>>> 5725112b
+          "value": "G:maj",
           "confidence": 1
         },
         {
           "time": 43.0,
           "duration": 4.0,
-<<<<<<< HEAD
-          "value": "G:maj",
-=======
-          "value": "C:maj",
->>>>>>> 5725112b
+          "value": "C:maj",
           "confidence": 1
         },
         {
@@ -626,10 +366,6 @@
         },
         {
           "time": 45.0,
-<<<<<<< HEAD
-          "duration": 4.0,
-          "value": "C:maj",
-=======
           "duration": 2.0,
           "value": "A:min",
           "confidence": 1
@@ -638,36 +374,16 @@
           "time": 45.2,
           "duration": 2.0,
           "value": "G:(3,5,b7)",
->>>>>>> 5725112b
           "confidence": 1
         },
         {
           "time": 46.0,
-<<<<<<< HEAD
-          "duration": 2.0,
-          "value": "A:min",
-          "confidence": 1
-        },
-        {
-          "time": 46.2,
-          "duration": 2.0,
+          "duration": 4.0,
           "value": "G:(3,5,b7)",
           "confidence": 1
         },
         {
           "time": 47.0,
-=======
->>>>>>> 5725112b
-          "duration": 4.0,
-          "value": "G:(3,5,b7)",
-          "confidence": 1
-        },
-        {
-<<<<<<< HEAD
-          "time": 48.0,
-=======
-          "time": 47.0,
->>>>>>> 5725112b
           "duration": 4.0,
           "value": "C:maj",
           "confidence": 1
