--- conflicted
+++ resolved
@@ -133,11 +133,7 @@
         {
           "time": 15.0,
           "duration": 4.0,
-<<<<<<< HEAD
-          "value": "G:min(b7)",
-=======
           "value": "C:min",
->>>>>>> 5725112b
           "confidence": 1
         },
         {
@@ -155,11 +151,7 @@
         {
           "time": 18.0,
           "duration": 4.0,
-<<<<<<< HEAD
-          "value": "F:min(b7)",
-=======
           "value": "Db:maj",
->>>>>>> 5725112b
           "confidence": 1
         },
         {
@@ -177,15 +169,6 @@
         {
           "time": 21.0,
           "duration": 4.0,
-<<<<<<< HEAD
-          "value": "F:min(b7)",
-          "confidence": 1
-        },
-        {
-          "time": 22.0,
-          "duration": 4.0,
-=======
->>>>>>> 5725112b
           "value": "Bb:(3,5,b7)",
           "confidence": 1
         },
