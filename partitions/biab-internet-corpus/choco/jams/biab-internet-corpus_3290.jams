--- conflicted
+++ resolved
@@ -43,71 +43,43 @@
         {
           "time": 4.0,
           "duration": 4.0,
-<<<<<<< HEAD
-          "value": "A:(2,5)",
-=======
           "value": "Bb:(2,5)/A",
->>>>>>> 5725112b
           "confidence": 1
         },
         {
           "time": 5.0,
           "duration": 4.0,
-<<<<<<< HEAD
-          "value": "Bb:(2,5)/A",
-=======
           "value": "Db:(2,5)/Ab",
->>>>>>> 5725112b
           "confidence": 1
         },
         {
           "time": 6.0,
           "duration": 4.0,
-<<<<<<< HEAD
-          "value": "Db:(2,5)/Ab",
-=======
           "value": "Eb:(2,5)/G",
->>>>>>> 5725112b
           "confidence": 1
         },
         {
           "time": 7.0,
           "duration": 4.0,
-<<<<<<< HEAD
-          "value": "Eb:(2,5)/G",
-=======
           "value": "D:(2,5)/Gb",
->>>>>>> 5725112b
           "confidence": 1
         },
         {
           "time": 8.0,
           "duration": 4.0,
-<<<<<<< HEAD
-          "value": "D:(2,5)/Gb",
-=======
           "value": "E:(2,5)",
->>>>>>> 5725112b
           "confidence": 1
         },
         {
           "time": 9.0,
           "duration": 4.0,
-<<<<<<< HEAD
-          "value": "E:(2,5)",
-=======
           "value": "D:(2,5)",
->>>>>>> 5725112b
           "confidence": 1
         },
         {
           "time": 10.0,
           "duration": 4.0,
-<<<<<<< HEAD
-          "value": "D:(2,5)",
-=======
           "value": "A:(2,5)",
->>>>>>> 5725112b
           "confidence": 1
         },
         {
@@ -118,15 +90,6 @@
         },
         {
           "time": 12.0,
-<<<<<<< HEAD
-          "duration": 4.0,
-          "value": "A:(2,5)",
-          "confidence": 1
-        },
-        {
-          "time": 13.0,
-=======
->>>>>>> 5725112b
           "duration": 4.0,
           "value": "A:(2,5)",
           "confidence": 1
