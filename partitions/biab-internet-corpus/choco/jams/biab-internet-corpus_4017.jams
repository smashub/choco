{
  "annotations": [
    {
      "annotation_metadata": {
        "curator": {
          "name": "",
          "email": ""
        },
        "annotator": {},
        "version": "",
        "corpus": "biab_internet_corpus",
        "annotation_tools": "",
        "annotation_rules": "",
        "validation": "",
        "data_source": ""
      },
      "namespace": "chord",
      "data": [
        {
          "time": 0.0,
          "duration": 4.0,
          "value": "B:min",
          "confidence": 1
        },
        {
          "time": 1.0,
          "duration": 4.0,
          "value": "B:min",
          "confidence": 1
        },
        {
          "time": 2.0,
          "duration": 4.0,
<<<<<<< HEAD
          "value": "B:min",
=======
          "value": "D:maj",
>>>>>>> 5725112b
          "confidence": 1
        },
        {
          "time": 3.0,
          "duration": 4.0,
          "value": "D:maj",
          "confidence": 1
        },
        {
          "time": 4.0,
          "duration": 4.0,
<<<<<<< HEAD
          "value": "D:maj",
=======
          "value": "B:min",
>>>>>>> 5725112b
          "confidence": 1
        },
        {
          "time": 5.0,
          "duration": 4.0,
          "value": "B:min",
          "confidence": 1
        },
        {
          "time": 6.0,
          "duration": 4.0,
<<<<<<< HEAD
          "value": "B:min",
=======
          "value": "D:maj",
>>>>>>> 5725112b
          "confidence": 1
        },
        {
          "time": 7.0,
<<<<<<< HEAD
          "duration": 4.0,
          "value": "D:maj",
=======
          "duration": 2.0,
          "value": "A:maj",
>>>>>>> 5725112b
          "confidence": 1
        },
        {
          "time": 7.2,
          "duration": 2.0,
<<<<<<< HEAD
          "value": "A:maj",
          "confidence": 1
        },
        {
          "time": 8.2,
          "duration": 2.0,
          "value": "D:maj",
=======
          "value": "D:maj",
          "confidence": 1
        },
        {
          "time": 8.0,
          "duration": 4.0,
          "value": "B:min",
>>>>>>> 5725112b
          "confidence": 1
        },
        {
          "time": 9.0,
          "duration": 4.0,
          "value": "B:min",
          "confidence": 1
        },
        {
          "time": 10.0,
          "duration": 4.0,
<<<<<<< HEAD
          "value": "B:min",
=======
          "value": "D:maj",
>>>>>>> 5725112b
          "confidence": 1
        },
        {
          "time": 11.0,
          "duration": 4.0,
          "value": "D:maj",
          "confidence": 1
        },
        {
          "time": 12.0,
          "duration": 4.0,
<<<<<<< HEAD
          "value": "D:maj",
=======
          "value": "B:min",
>>>>>>> 5725112b
          "confidence": 1
        },
        {
          "time": 13.0,
          "duration": 4.0,
          "value": "B:min",
          "confidence": 1
        },
        {
          "time": 14.0,
          "duration": 4.0,
<<<<<<< HEAD
          "value": "B:min",
=======
          "value": "D:maj",
>>>>>>> 5725112b
          "confidence": 1
        },
        {
          "time": 15.0,
<<<<<<< HEAD
          "duration": 4.0,
          "value": "D:maj",
          "confidence": 1
        },
        {
          "time": 16.0,
          "duration": 2.0,
          "value": "A:maj",
=======
          "duration": 2.0,
          "value": "A:maj",
          "confidence": 1
        },
        {
          "time": 15.2,
          "duration": 2.0,
          "value": "D:maj",
>>>>>>> 5725112b
          "confidence": 1
        },
        {
          "time": 16.2,
          "duration": 2.0,
<<<<<<< HEAD
          "value": "D:maj",
          "confidence": 1
        },
        {
          "time": 17.0,
          "duration": 2.0,
          "value": "A:maj",
          "confidence": 1
        },
        {
=======
          "value": "A:maj",
          "confidence": 1
        },
        {
          "time": 16.2,
          "duration": 2.0,
          "value": "D:maj",
          "confidence": 1
        },
        {
          "time": 17.0,
          "duration": 2.0,
          "value": "A:maj",
          "confidence": 1
        },
        {
>>>>>>> 5725112b
          "time": 17.2,
          "duration": 2.0,
          "value": "D:maj",
          "confidence": 1
        },
        {
          "time": 18.0,
          "duration": 2.0,
          "value": "A:maj",
          "confidence": 1
        },
        {
          "time": 18.2,
          "duration": 2.0,
          "value": "D:maj",
          "confidence": 1
        },
        {
          "time": 19.0,
<<<<<<< HEAD
          "duration": 2.0,
          "value": "A:maj",
          "confidence": 1
        },
        {
          "time": 19.2,
          "duration": 2.0,
=======
          "duration": 4.0,
>>>>>>> 5725112b
          "value": "D:maj",
          "confidence": 1
        },
        {
          "time": 20.0,
<<<<<<< HEAD
          "duration": 4.0,
          "value": "D:maj",
=======
          "duration": 2.0,
          "value": "A:maj",
          "confidence": 1
        },
        {
          "time": 20.2,
          "duration": 2.0,
          "value": "E:min",
>>>>>>> 5725112b
          "confidence": 1
        },
        {
          "time": 21.0,
          "duration": 2.0,
<<<<<<< HEAD
          "value": "A:maj",
          "confidence": 1
        },
        {
          "time": 21.2,
          "duration": 2.0,
          "value": "E:min",
=======
          "value": "G:maj",
          "confidence": 1
        },
        {
          "time": 21.2,
          "duration": 2.0,
          "value": "D:maj",
          "confidence": 1
        },
        {
          "time": 22.0,
          "duration": 4.0,
          "value": "D:maj",
>>>>>>> 5725112b
          "confidence": 1
        },
        {
          "time": 22.0,
          "duration": 2.0,
          "value": "B:min",
          "confidence": 1
        },
        {
<<<<<<< HEAD
          "time": 22.2,
          "duration": 2.0,
          "value": "D:maj",
          "confidence": 1
        },
        {
          "time": 23.0,
          "duration": 4.0,
          "value": "D:maj",
=======
          "time": 23.2,
          "duration": 2.0,
          "value": "D:maj",
>>>>>>> 5725112b
          "confidence": 1
        },
        {
          "time": 24.0,
          "duration": 2.0,
<<<<<<< HEAD
          "value": "B:min",
=======
          "value": "A:maj",
>>>>>>> 5725112b
          "confidence": 1
        },
        {
          "time": 24.2,
          "duration": 2.0,
          "value": "D:maj",
          "confidence": 1
        },
        {
          "time": 25.0,
          "duration": 2.0,
          "value": "A:maj",
          "confidence": 1
        },
        {
          "time": 25.2,
          "duration": 2.0,
          "value": "D:maj",
          "confidence": 1
        },
        {
          "time": 26.0,
          "duration": 2.0,
          "value": "A:maj",
          "confidence": 1
        },
        {
          "time": 26.2,
          "duration": 2.0,
          "value": "D:maj",
          "confidence": 1
        },
        {
          "time": 27.0,
<<<<<<< HEAD
          "duration": 2.0,
          "value": "A:maj",
          "confidence": 1
        },
        {
          "time": 27.2,
          "duration": 2.0,
=======
          "duration": 4.0,
>>>>>>> 5725112b
          "value": "D:maj",
          "confidence": 1
        },
        {
          "time": 28.0,
<<<<<<< HEAD
          "duration": 4.0,
          "value": "D:maj",
          "confidence": 1
        },
        {
          "time": 29.0,
          "duration": 2.0,
          "value": "A:maj",
          "confidence": 1
        },
        {
          "time": 29.2,
          "duration": 2.0,
          "value": "E:min",
          "confidence": 1
        },
        {
          "time": 30.0,
=======
          "duration": 2.0,
          "value": "A:maj",
          "confidence": 1
        },
        {
          "time": 28.2,
          "duration": 2.0,
          "value": "E:min",
          "confidence": 1
        },
        {
          "time": 29.0,
          "duration": 2.0,
          "value": "G:maj",
          "confidence": 1
        },
        {
          "time": 29.2,
>>>>>>> 5725112b
          "duration": 2.0,
          "value": "D:maj",
          "confidence": 1
        },
        {
<<<<<<< HEAD
          "time": 30.2,
          "duration": 2.0,
          "value": "D:maj",
          "confidence": 1
        },
        {
          "time": 31.0,
=======
          "time": 30.0,
>>>>>>> 5725112b
          "duration": 4.0,
          "value": "D:maj",
          "confidence": 1
        },
        {
          "time": 31.0,
          "duration": 2.0,
          "value": "B:min",
          "confidence": 1
        },
        {
<<<<<<< HEAD
          "time": 32.2,
=======
          "time": 31.2,
>>>>>>> 5725112b
          "duration": 2.0,
          "value": "D:maj",
          "confidence": 1
        },
        {
<<<<<<< HEAD
          "time": 33.0,
=======
          "time": 32.0,
>>>>>>> 5725112b
          "duration": 4.0,
          "value": "B:min",
          "confidence": 1
        }
      ],
      "sandbox": {},
      "time": 0,
      "duration": 132.0
    },
    {
      "annotation_metadata": {
        "curator": {
          "name": "",
          "email": ""
        },
        "annotator": {},
        "version": "",
        "corpus": "biab_internet_corpus",
        "annotation_tools": "",
        "annotation_rules": "",
        "validation": "",
        "data_source": ""
      },
      "namespace": "key_mode",
      "data": [
        {
          "time": 0.0,
          "duration": 132.0,
          "value": "D",
          "confidence": 1
        }
      ],
      "sandbox": {},
      "time": 0,
      "duration": 132.0
    }
  ],
  "file_metadata": {
    "title": "Earl's Chair",
    "artist": "",
    "release": "",
    "duration": 132.0,
    "identifiers": {},
    "jams_version": "0.3.4"
  },
  "sandbox": {
    "expanded": false
  }
}<|MERGE_RESOLUTION|>--- conflicted
+++ resolved
@@ -31,11 +31,7 @@
         {
           "time": 2.0,
           "duration": 4.0,
-<<<<<<< HEAD
-          "value": "B:min",
-=======
-          "value": "D:maj",
->>>>>>> 5725112b
+          "value": "D:maj",
           "confidence": 1
         },
         {
@@ -47,11 +43,7 @@
         {
           "time": 4.0,
           "duration": 4.0,
-<<<<<<< HEAD
-          "value": "D:maj",
-=======
-          "value": "B:min",
->>>>>>> 5725112b
+          "value": "B:min",
           "confidence": 1
         },
         {
@@ -63,36 +55,18 @@
         {
           "time": 6.0,
           "duration": 4.0,
-<<<<<<< HEAD
-          "value": "B:min",
-=======
-          "value": "D:maj",
->>>>>>> 5725112b
+          "value": "D:maj",
           "confidence": 1
         },
         {
           "time": 7.0,
-<<<<<<< HEAD
-          "duration": 4.0,
-          "value": "D:maj",
-=======
-          "duration": 2.0,
-          "value": "A:maj",
->>>>>>> 5725112b
+          "duration": 2.0,
+          "value": "A:maj",
           "confidence": 1
         },
         {
           "time": 7.2,
           "duration": 2.0,
-<<<<<<< HEAD
-          "value": "A:maj",
-          "confidence": 1
-        },
-        {
-          "time": 8.2,
-          "duration": 2.0,
-          "value": "D:maj",
-=======
           "value": "D:maj",
           "confidence": 1
         },
@@ -100,7 +74,6 @@
           "time": 8.0,
           "duration": 4.0,
           "value": "B:min",
->>>>>>> 5725112b
           "confidence": 1
         },
         {
@@ -112,11 +85,7 @@
         {
           "time": 10.0,
           "duration": 4.0,
-<<<<<<< HEAD
-          "value": "B:min",
-=======
-          "value": "D:maj",
->>>>>>> 5725112b
+          "value": "D:maj",
           "confidence": 1
         },
         {
@@ -128,11 +97,7 @@
         {
           "time": 12.0,
           "duration": 4.0,
-<<<<<<< HEAD
-          "value": "D:maj",
-=======
-          "value": "B:min",
->>>>>>> 5725112b
+          "value": "B:min",
           "confidence": 1
         },
         {
@@ -144,17 +109,18 @@
         {
           "time": 14.0,
           "duration": 4.0,
-<<<<<<< HEAD
-          "value": "B:min",
-=======
-          "value": "D:maj",
->>>>>>> 5725112b
+          "value": "D:maj",
           "confidence": 1
         },
         {
           "time": 15.0,
-<<<<<<< HEAD
-          "duration": 4.0,
+          "duration": 2.0,
+          "value": "A:maj",
+          "confidence": 1
+        },
+        {
+          "time": 15.2,
+          "duration": 2.0,
           "value": "D:maj",
           "confidence": 1
         },
@@ -162,22 +128,11 @@
           "time": 16.0,
           "duration": 2.0,
           "value": "A:maj",
-=======
-          "duration": 2.0,
-          "value": "A:maj",
-          "confidence": 1
-        },
-        {
-          "time": 15.2,
-          "duration": 2.0,
-          "value": "D:maj",
->>>>>>> 5725112b
           "confidence": 1
         },
         {
           "time": 16.2,
           "duration": 2.0,
-<<<<<<< HEAD
           "value": "D:maj",
           "confidence": 1
         },
@@ -188,24 +143,6 @@
           "confidence": 1
         },
         {
-=======
-          "value": "A:maj",
-          "confidence": 1
-        },
-        {
-          "time": 16.2,
-          "duration": 2.0,
-          "value": "D:maj",
-          "confidence": 1
-        },
-        {
-          "time": 17.0,
-          "duration": 2.0,
-          "value": "A:maj",
-          "confidence": 1
-        },
-        {
->>>>>>> 5725112b
           "time": 17.2,
           "duration": 2.0,
           "value": "D:maj",
@@ -225,26 +162,12 @@
         },
         {
           "time": 19.0,
-<<<<<<< HEAD
-          "duration": 2.0,
-          "value": "A:maj",
-          "confidence": 1
-        },
-        {
-          "time": 19.2,
-          "duration": 2.0,
-=======
-          "duration": 4.0,
->>>>>>> 5725112b
+          "duration": 4.0,
           "value": "D:maj",
           "confidence": 1
         },
         {
           "time": 20.0,
-<<<<<<< HEAD
-          "duration": 4.0,
-          "value": "D:maj",
-=======
           "duration": 2.0,
           "value": "A:maj",
           "confidence": 1
@@ -253,200 +176,124 @@
           "time": 20.2,
           "duration": 2.0,
           "value": "E:min",
->>>>>>> 5725112b
           "confidence": 1
         },
         {
           "time": 21.0,
           "duration": 2.0,
-<<<<<<< HEAD
-          "value": "A:maj",
+          "value": "G:maj",
           "confidence": 1
         },
         {
           "time": 21.2,
           "duration": 2.0,
+          "value": "D:maj",
+          "confidence": 1
+        },
+        {
+          "time": 22.0,
+          "duration": 4.0,
+          "value": "D:maj",
+          "confidence": 1
+        },
+        {
+          "time": 23.0,
+          "duration": 2.0,
+          "value": "B:min",
+          "confidence": 1
+        },
+        {
+          "time": 23.2,
+          "duration": 2.0,
+          "value": "D:maj",
+          "confidence": 1
+        },
+        {
+          "time": 24.0,
+          "duration": 2.0,
+          "value": "A:maj",
+          "confidence": 1
+        },
+        {
+          "time": 24.2,
+          "duration": 2.0,
+          "value": "D:maj",
+          "confidence": 1
+        },
+        {
+          "time": 25.0,
+          "duration": 2.0,
+          "value": "A:maj",
+          "confidence": 1
+        },
+        {
+          "time": 25.2,
+          "duration": 2.0,
+          "value": "D:maj",
+          "confidence": 1
+        },
+        {
+          "time": 26.0,
+          "duration": 2.0,
+          "value": "A:maj",
+          "confidence": 1
+        },
+        {
+          "time": 26.2,
+          "duration": 2.0,
+          "value": "D:maj",
+          "confidence": 1
+        },
+        {
+          "time": 27.0,
+          "duration": 4.0,
+          "value": "D:maj",
+          "confidence": 1
+        },
+        {
+          "time": 28.0,
+          "duration": 2.0,
+          "value": "A:maj",
+          "confidence": 1
+        },
+        {
+          "time": 28.2,
+          "duration": 2.0,
           "value": "E:min",
-=======
+          "confidence": 1
+        },
+        {
+          "time": 29.0,
+          "duration": 2.0,
           "value": "G:maj",
           "confidence": 1
         },
         {
-          "time": 21.2,
-          "duration": 2.0,
-          "value": "D:maj",
-          "confidence": 1
-        },
-        {
-          "time": 22.0,
-          "duration": 4.0,
-          "value": "D:maj",
->>>>>>> 5725112b
-          "confidence": 1
-        },
-        {
-          "time": 22.0,
-          "duration": 2.0,
-          "value": "B:min",
-          "confidence": 1
-        },
-        {
-<<<<<<< HEAD
-          "time": 22.2,
-          "duration": 2.0,
-          "value": "D:maj",
-          "confidence": 1
-        },
-        {
-          "time": 23.0,
-          "duration": 4.0,
-          "value": "D:maj",
-=======
-          "time": 23.2,
-          "duration": 2.0,
-          "value": "D:maj",
->>>>>>> 5725112b
-          "confidence": 1
-        },
-        {
-          "time": 24.0,
-          "duration": 2.0,
-<<<<<<< HEAD
-          "value": "B:min",
-=======
-          "value": "A:maj",
->>>>>>> 5725112b
-          "confidence": 1
-        },
-        {
-          "time": 24.2,
-          "duration": 2.0,
-          "value": "D:maj",
-          "confidence": 1
-        },
-        {
-          "time": 25.0,
-          "duration": 2.0,
-          "value": "A:maj",
-          "confidence": 1
-        },
-        {
-          "time": 25.2,
-          "duration": 2.0,
-          "value": "D:maj",
-          "confidence": 1
-        },
-        {
-          "time": 26.0,
-          "duration": 2.0,
-          "value": "A:maj",
-          "confidence": 1
-        },
-        {
-          "time": 26.2,
-          "duration": 2.0,
-          "value": "D:maj",
-          "confidence": 1
-        },
-        {
-          "time": 27.0,
-<<<<<<< HEAD
-          "duration": 2.0,
-          "value": "A:maj",
-          "confidence": 1
-        },
-        {
-          "time": 27.2,
-          "duration": 2.0,
-=======
-          "duration": 4.0,
->>>>>>> 5725112b
-          "value": "D:maj",
-          "confidence": 1
-        },
-        {
-          "time": 28.0,
-<<<<<<< HEAD
-          "duration": 4.0,
-          "value": "D:maj",
-          "confidence": 1
-        },
-        {
-          "time": 29.0,
-          "duration": 2.0,
-          "value": "A:maj",
-          "confidence": 1
-        },
-        {
           "time": 29.2,
           "duration": 2.0,
-          "value": "E:min",
+          "value": "D:maj",
           "confidence": 1
         },
         {
           "time": 30.0,
-=======
-          "duration": 2.0,
-          "value": "A:maj",
-          "confidence": 1
-        },
-        {
-          "time": 28.2,
-          "duration": 2.0,
-          "value": "E:min",
-          "confidence": 1
-        },
-        {
-          "time": 29.0,
-          "duration": 2.0,
-          "value": "G:maj",
-          "confidence": 1
-        },
-        {
-          "time": 29.2,
->>>>>>> 5725112b
-          "duration": 2.0,
-          "value": "D:maj",
-          "confidence": 1
-        },
-        {
-<<<<<<< HEAD
-          "time": 30.2,
-          "duration": 2.0,
+          "duration": 4.0,
           "value": "D:maj",
           "confidence": 1
         },
         {
           "time": 31.0,
-=======
-          "time": 30.0,
->>>>>>> 5725112b
-          "duration": 4.0,
-          "value": "D:maj",
-          "confidence": 1
-        },
-        {
-          "time": 31.0,
-          "duration": 2.0,
-          "value": "B:min",
-          "confidence": 1
-        },
-        {
-<<<<<<< HEAD
-          "time": 32.2,
-=======
+          "duration": 2.0,
+          "value": "B:min",
+          "confidence": 1
+        },
+        {
           "time": 31.2,
->>>>>>> 5725112b
-          "duration": 2.0,
-          "value": "D:maj",
-          "confidence": 1
-        },
-        {
-<<<<<<< HEAD
-          "time": 33.0,
-=======
+          "duration": 2.0,
+          "value": "D:maj",
+          "confidence": 1
+        },
+        {
           "time": 32.0,
->>>>>>> 5725112b
           "duration": 4.0,
           "value": "B:min",
           "confidence": 1
