{
  "annotations": [
    {
      "annotation_metadata": {
        "curator": {
          "name": "",
          "email": ""
        },
        "annotator": {},
        "version": "",
        "corpus": "biab_internet_corpus",
        "annotation_tools": "",
        "annotation_rules": "",
        "validation": "",
        "data_source": ""
      },
      "namespace": "chord",
      "data": [
        {
<<<<<<< HEAD
          "time": 1.0,
=======
          "time": 0.0,
>>>>>>> 5725112b
          "duration": 2.0,
          "value": "A:maj",
          "confidence": 1
        },
        {
<<<<<<< HEAD
          "time": 1.2,
          "duration": 2.0,
          "value": "A:(3,5,b7)",
          "confidence": 1
        },
        {
          "time": 2.0,
          "duration": 2.0,
          "value": "D:(3,5,b7)",
          "confidence": 1
        },
        {
          "time": 2.2,
          "duration": 2.0,
          "value": "D#:dim/Db",
          "confidence": 1
        },
        {
          "time": 3.0,
          "duration": 4.0,
          "value": "A:maj",
          "confidence": 1
        },
        {
          "time": 4.0,
          "duration": 4.0,
          "value": "A:(3,5,b7)",
          "confidence": 1
        },
        {
          "time": 5.0,
          "duration": 4.0,
          "value": "D:(3,5,b7)",
          "confidence": 1
        },
        {
          "time": 6.0,
          "duration": 2.0,
          "value": "D:(3,5,b7)",
          "confidence": 1
        },
        {
          "time": 6.2,
          "duration": 2.0,
          "value": "D#:dim/Db",
          "confidence": 1
        },
        {
          "time": 7.0,
          "duration": 4.0,
          "value": "A:maj",
          "confidence": 1
        },
        {
          "time": 8.0,
          "duration": 4.0,
          "value": "A:maj",
          "confidence": 1
        },
        {
          "time": 9.0,
          "duration": 4.0,
          "value": "E:(3,5,b7)",
          "confidence": 1
        },
        {
          "time": 10.0,
          "duration": 2.0,
=======
          "time": 0.2,
          "duration": 2.0,
          "value": "A:(3,5,b7)",
          "confidence": 1
        },
        {
          "time": 1.0,
          "duration": 2.0,
          "value": "D:(3,5,b7)",
          "confidence": 1
        },
        {
          "time": 1.2,
          "duration": 2.0,
          "value": "D#:dim/Db",
          "confidence": 1
        },
        {
          "time": 2.0,
          "duration": 4.0,
          "value": "A:maj",
          "confidence": 1
        },
        {
          "time": 3.0,
          "duration": 4.0,
          "value": "A:(3,5,b7)",
          "confidence": 1
        },
        {
          "time": 4.0,
          "duration": 4.0,
          "value": "D:(3,5,b7)",
          "confidence": 1
        },
        {
          "time": 5.0,
          "duration": 2.0,
          "value": "D:(3,5,b7)",
          "confidence": 1
        },
        {
          "time": 5.2,
          "duration": 2.0,
          "value": "D#:dim/Db",
          "confidence": 1
        },
        {
          "time": 6.0,
          "duration": 4.0,
          "value": "A:maj",
          "confidence": 1
        },
        {
          "time": 7.0,
          "duration": 4.0,
          "value": "A:maj",
          "confidence": 1
        },
        {
          "time": 8.0,
          "duration": 4.0,
          "value": "E:(3,5,b7)",
          "confidence": 1
        },
        {
          "time": 9.0,
          "duration": 2.0,
>>>>>>> 5725112b
          "value": "D:(3,5,b7)",
          "confidence": 1
        },
        {
<<<<<<< HEAD
          "time": 10.2,
=======
          "time": 9.2,
>>>>>>> 5725112b
          "duration": 2.0,
          "value": "E:(3,5,b7)",
          "confidence": 1
        },
        {
<<<<<<< HEAD
          "time": 11.0,
=======
          "time": 10.0,
>>>>>>> 5725112b
          "duration": 1.0,
          "value": "A:maj",
          "confidence": 1
        },
        {
<<<<<<< HEAD
          "time": 11.1,
=======
          "time": 10.1,
>>>>>>> 5725112b
          "duration": 1.0,
          "value": "D:(3,5,b7)",
          "confidence": 1
        },
        {
<<<<<<< HEAD
          "time": 11.2,
=======
          "time": 10.2,
>>>>>>> 5725112b
          "duration": 2.0,
          "value": "D#:dim/Db",
          "confidence": 1
        },
        {
<<<<<<< HEAD
          "time": 12.0,
=======
          "time": 11.0,
>>>>>>> 5725112b
          "duration": 2.0,
          "value": "A:maj",
          "confidence": 1
        },
        {
<<<<<<< HEAD
          "time": 12.2,
=======
          "time": 11.2,
>>>>>>> 5725112b
          "duration": 2.0,
          "value": "E:(3,5,b7)",
          "confidence": 1
        }
      ],
      "sandbox": {},
      "time": 0,
      "duration": 50.0
    },
    {
      "annotation_metadata": {
        "curator": {
          "name": "",
          "email": ""
        },
        "annotator": {},
        "version": "",
        "corpus": "biab_internet_corpus",
        "annotation_tools": "",
        "annotation_rules": "",
        "validation": "",
        "data_source": ""
      },
      "namespace": "key_mode",
      "data": [
        {
          "time": 0.0,
          "duration": 50.0,
          "value": "A",
          "confidence": 1
        }
      ],
      "sandbox": {},
      "time": 0,
      "duration": 50.0
    }
  ],
  "file_metadata": {
    "title": "Betty and Dupree ",
    "artist": "",
    "release": "",
    "duration": 50.0,
    "identifiers": {},
    "jams_version": "0.3.4"
  },
  "sandbox": {
    "expanded": false
  }
}<|MERGE_RESOLUTION|>--- conflicted
+++ resolved
@@ -17,86 +17,12 @@
       "namespace": "chord",
       "data": [
         {
-<<<<<<< HEAD
-          "time": 1.0,
-=======
           "time": 0.0,
->>>>>>> 5725112b
           "duration": 2.0,
           "value": "A:maj",
           "confidence": 1
         },
         {
-<<<<<<< HEAD
-          "time": 1.2,
-          "duration": 2.0,
-          "value": "A:(3,5,b7)",
-          "confidence": 1
-        },
-        {
-          "time": 2.0,
-          "duration": 2.0,
-          "value": "D:(3,5,b7)",
-          "confidence": 1
-        },
-        {
-          "time": 2.2,
-          "duration": 2.0,
-          "value": "D#:dim/Db",
-          "confidence": 1
-        },
-        {
-          "time": 3.0,
-          "duration": 4.0,
-          "value": "A:maj",
-          "confidence": 1
-        },
-        {
-          "time": 4.0,
-          "duration": 4.0,
-          "value": "A:(3,5,b7)",
-          "confidence": 1
-        },
-        {
-          "time": 5.0,
-          "duration": 4.0,
-          "value": "D:(3,5,b7)",
-          "confidence": 1
-        },
-        {
-          "time": 6.0,
-          "duration": 2.0,
-          "value": "D:(3,5,b7)",
-          "confidence": 1
-        },
-        {
-          "time": 6.2,
-          "duration": 2.0,
-          "value": "D#:dim/Db",
-          "confidence": 1
-        },
-        {
-          "time": 7.0,
-          "duration": 4.0,
-          "value": "A:maj",
-          "confidence": 1
-        },
-        {
-          "time": 8.0,
-          "duration": 4.0,
-          "value": "A:maj",
-          "confidence": 1
-        },
-        {
-          "time": 9.0,
-          "duration": 4.0,
-          "value": "E:(3,5,b7)",
-          "confidence": 1
-        },
-        {
-          "time": 10.0,
-          "duration": 2.0,
-=======
           "time": 0.2,
           "duration": 2.0,
           "value": "A:(3,5,b7)",
@@ -165,66 +91,41 @@
         {
           "time": 9.0,
           "duration": 2.0,
->>>>>>> 5725112b
           "value": "D:(3,5,b7)",
           "confidence": 1
         },
         {
-<<<<<<< HEAD
-          "time": 10.2,
-=======
           "time": 9.2,
->>>>>>> 5725112b
           "duration": 2.0,
           "value": "E:(3,5,b7)",
           "confidence": 1
         },
         {
-<<<<<<< HEAD
-          "time": 11.0,
-=======
           "time": 10.0,
->>>>>>> 5725112b
           "duration": 1.0,
           "value": "A:maj",
           "confidence": 1
         },
         {
-<<<<<<< HEAD
-          "time": 11.1,
-=======
           "time": 10.1,
->>>>>>> 5725112b
           "duration": 1.0,
           "value": "D:(3,5,b7)",
           "confidence": 1
         },
         {
-<<<<<<< HEAD
-          "time": 11.2,
-=======
           "time": 10.2,
->>>>>>> 5725112b
           "duration": 2.0,
           "value": "D#:dim/Db",
           "confidence": 1
         },
         {
-<<<<<<< HEAD
-          "time": 12.0,
-=======
           "time": 11.0,
->>>>>>> 5725112b
           "duration": 2.0,
           "value": "A:maj",
           "confidence": 1
         },
         {
-<<<<<<< HEAD
-          "time": 12.2,
-=======
           "time": 11.2,
->>>>>>> 5725112b
           "duration": 2.0,
           "value": "E:(3,5,b7)",
           "confidence": 1
