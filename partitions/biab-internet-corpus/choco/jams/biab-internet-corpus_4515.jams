{
  "annotations": [
    {
      "annotation_metadata": {
        "curator": {
          "name": "",
          "email": ""
        },
        "annotator": {},
        "version": "",
        "corpus": "biab_internet_corpus",
        "annotation_tools": "",
        "annotation_rules": "",
        "validation": "",
        "data_source": ""
      },
      "namespace": "chord",
      "data": [
        {
          "time": 0.0,
          "duration": 4.0,
          "value": "C:min",
          "confidence": 1
        },
        {
          "time": 1.0,
          "duration": 4.0,
          "value": "F:min",
          "confidence": 1
        },
        {
          "time": 2.0,
          "duration": 4.0,
          "value": "C:min",
          "confidence": 1
        },
        {
          "time": 3.0,
          "duration": 4.0,
          "value": "F:min",
          "confidence": 1
        },
        {
          "time": 4.0,
          "duration": 2.0,
          "value": "C:min",
          "confidence": 1
        },
        {
          "time": 4.2,
          "duration": 2.0,
          "value": "A:(b3,b5,b7)",
          "confidence": 1
        },
        {
          "time": 5.0,
          "duration": 2.0,
          "value": "D:(3,5,b7,b9)",
          "confidence": 1
        },
        {
          "time": 5.2,
          "duration": 2.0,
          "value": "G:(3,5,b7)",
          "confidence": 1
        },
        {
          "time": 6.0,
          "duration": 4.0,
          "value": "C:min",
          "confidence": 1
        },
        {
          "time": 7.0,
          "duration": 1.0,
          "value": "C:min",
          "confidence": 1
        },
        {
<<<<<<< HEAD
          "time": 8.1,
=======
          "time": 7.1,
>>>>>>> 5725112b
          "duration": 3.0,
          "value": "G:(4,5,b7)",
          "confidence": 1
        },
        {
          "time": 8.0,
          "duration": 4.0,
          "value": "C:min",
          "confidence": 1
        },
        {
          "time": 9.0,
          "duration": 4.0,
          "value": "F:min",
          "confidence": 1
        },
        {
          "time": 10.0,
          "duration": 4.0,
          "value": "C:min",
          "confidence": 1
        },
        {
          "time": 11.0,
          "duration": 4.0,
          "value": "F:min",
          "confidence": 1
        },
        {
          "time": 12.0,
          "duration": 2.0,
          "value": "C:min",
          "confidence": 1
        },
        {
          "time": 12.2,
          "duration": 2.0,
          "value": "Eb:(3,5,b7)",
          "confidence": 1
        },
        {
          "time": 13.0,
          "duration": 2.0,
          "value": "Ab:(3,5,b7)",
          "confidence": 1
        },
        {
          "time": 13.2,
          "duration": 2.0,
          "value": "G:(3,5,b7)",
          "confidence": 1
        },
        {
          "time": 14.0,
          "duration": 4.0,
          "value": "C:min",
          "confidence": 1
        },
        {
          "time": 15.0,
          "duration": 4.0,
          "value": "C:min",
          "confidence": 1
        },
        {
          "time": 16.0,
          "duration": 4.0,
          "value": "D:min(6)",
          "confidence": 1
        },
        {
          "time": 17.0,
          "duration": 4.0,
          "value": "G:(3,5,b7)",
          "confidence": 1
        },
        {
          "time": 18.0,
          "duration": 4.0,
          "value": "C:(3,5,6)",
          "confidence": 1
        },
        {
          "time": 19.0,
          "duration": 4.0,
          "value": "C:(3,5,6)",
          "confidence": 1
        },
        {
          "time": 20.0,
          "duration": 4.0,
          "value": "D:min(6)",
          "confidence": 1
        },
        {
          "time": 21.0,
          "duration": 4.0,
          "value": "G:(3,5,b7)",
          "confidence": 1
        },
        {
          "time": 22.0,
          "duration": 4.0,
          "value": "C:(3,5,6)",
          "confidence": 1
        },
        {
          "time": 23.0,
          "duration": 4.0,
          "value": "G:(4,5,b7)",
          "confidence": 1
        }
      ],
      "sandbox": {},
      "time": 0,
      "duration": 96.0
    },
    {
      "annotation_metadata": {
        "curator": {
          "name": "",
          "email": ""
        },
        "annotator": {},
        "version": "",
        "corpus": "biab_internet_corpus",
        "annotation_tools": "",
        "annotation_rules": "",
        "validation": "",
        "data_source": ""
      },
      "namespace": "key_mode",
      "data": [
        {
          "time": 0.0,
          "duration": 96.0,
          "value": "C",
          "confidence": 1
        }
      ],
      "sandbox": {},
      "time": 0,
      "duration": 96.0
    }
  ],
  "file_metadata": {
    "title": "Qui sas ?",
    "artist": "",
    "release": "",
    "duration": 96.0,
    "identifiers": {},
    "jams_version": "0.3.4"
  },
  "sandbox": {
    "expanded": false
  }
}<|MERGE_RESOLUTION|>--- conflicted
+++ resolved
@@ -77,11 +77,7 @@
           "confidence": 1
         },
         {
-<<<<<<< HEAD
-          "time": 8.1,
-=======
           "time": 7.1,
->>>>>>> 5725112b
           "duration": 3.0,
           "value": "G:(4,5,b7)",
           "confidence": 1
