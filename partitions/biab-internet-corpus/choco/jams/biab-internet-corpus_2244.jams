--- conflicted
+++ resolved
@@ -17,11 +17,6 @@
       "namespace": "chord",
       "data": [
         {
-<<<<<<< HEAD
-          "time": 1.0,
-          "duration": 4.0,
-          "value": "G:maj",
-=======
           "time": 0.0,
           "duration": 4.0,
           "value": "G:maj",
@@ -31,95 +26,58 @@
           "time": 1.0,
           "duration": 4.0,
           "value": "E:min",
->>>>>>> 5725112b
           "confidence": 1
         },
         {
           "time": 2.0,
           "duration": 4.0,
-<<<<<<< HEAD
-          "value": "E:min",
-=======
           "value": "A:min(b7)",
->>>>>>> 5725112b
           "confidence": 1
         },
         {
           "time": 3.0,
           "duration": 4.0,
-<<<<<<< HEAD
-          "value": "A:min(b7)",
-=======
           "value": "D:(3,5,b7)",
->>>>>>> 5725112b
           "confidence": 1
         },
         {
           "time": 4.0,
           "duration": 4.0,
-<<<<<<< HEAD
-          "value": "D:(3,5,b7)",
-=======
           "value": "G:maj",
->>>>>>> 5725112b
           "confidence": 1
         },
         {
           "time": 5.0,
           "duration": 4.0,
-<<<<<<< HEAD
-          "value": "G:maj",
-=======
           "value": "C:maj",
->>>>>>> 5725112b
           "confidence": 1
         },
         {
           "time": 6.0,
           "duration": 4.0,
-<<<<<<< HEAD
-          "value": "C:maj",
-=======
           "value": "G:maj",
->>>>>>> 5725112b
           "confidence": 1
         },
         {
           "time": 7.0,
           "duration": 4.0,
-<<<<<<< HEAD
-          "value": "G:maj",
-=======
           "value": "D:(3,5,b7)",
->>>>>>> 5725112b
           "confidence": 1
         },
         {
           "time": 8.0,
           "duration": 4.0,
-<<<<<<< HEAD
-          "value": "D:(3,5,b7)",
-=======
           "value": "G:(3,5,b7)",
->>>>>>> 5725112b
           "confidence": 1
         },
         {
           "time": 9.0,
           "duration": 4.0,
-<<<<<<< HEAD
-          "value": "G:(3,5,b7)",
-=======
           "value": "C:maj",
->>>>>>> 5725112b
           "confidence": 1
         },
         {
           "time": 10.0,
-<<<<<<< HEAD
-          "duration": 4.0,
-          "value": "C:maj",
-=======
           "duration": 2.0,
           "value": "G:maj",
           "confidence": 1
@@ -128,24 +86,12 @@
           "time": 10.2,
           "duration": 2.0,
           "value": "D:(3,5,b7)",
->>>>>>> 5725112b
           "confidence": 1
         },
         {
           "time": 11.0,
-<<<<<<< HEAD
-          "duration": 2.0,
-          "value": "G:maj",
-          "confidence": 1
-        },
-        {
-          "time": 11.2,
-          "duration": 2.0,
-          "value": "D:(3,5,b7)",
-=======
           "duration": 4.0,
           "value": "G:maj",
->>>>>>> 5725112b
           "confidence": 1
         },
         {
@@ -157,84 +103,47 @@
         {
           "time": 13.0,
           "duration": 4.0,
-<<<<<<< HEAD
-          "value": "G:maj",
-=======
           "value": "C:maj",
->>>>>>> 5725112b
           "confidence": 1
         },
         {
           "time": 14.0,
           "duration": 4.0,
-<<<<<<< HEAD
-          "value": "C:maj",
-=======
           "value": "G:maj",
->>>>>>> 5725112b
           "confidence": 1
         },
         {
           "time": 15.0,
           "duration": 4.0,
-<<<<<<< HEAD
-          "value": "G:maj",
-=======
           "value": "D:(3,5,b7)",
->>>>>>> 5725112b
           "confidence": 1
         },
         {
           "time": 16.0,
           "duration": 4.0,
-<<<<<<< HEAD
-          "value": "D:(3,5,b7)",
-=======
           "value": "G:(3,5,b7)",
->>>>>>> 5725112b
           "confidence": 1
         },
         {
           "time": 17.0,
           "duration": 4.0,
-<<<<<<< HEAD
-          "value": "G:(3,5,b7)",
-=======
           "value": "C:maj",
->>>>>>> 5725112b
           "confidence": 1
         },
         {
           "time": 18.0,
-<<<<<<< HEAD
-          "duration": 4.0,
-          "value": "C:maj",
-          "confidence": 1
-        },
-        {
-          "time": 19.0,
-=======
->>>>>>> 5725112b
           "duration": 2.0,
           "value": "G:maj",
           "confidence": 1
         },
         {
-<<<<<<< HEAD
-          "time": 19.2,
-=======
           "time": 18.2,
->>>>>>> 5725112b
           "duration": 2.0,
           "value": "D:(3,5,b7)",
           "confidence": 1
         },
         {
-<<<<<<< HEAD
-          "time": 20.0,
-=======
           "time": 19.0,
->>>>>>> 5725112b
           "duration": 4.0,
           "value": "G:maj",
           "confidence": 1
