{
  "annotations": [
    {
      "annotation_metadata": {
        "curator": {
          "name": "",
          "email": ""
        },
        "annotator": {},
        "version": "",
        "corpus": "biab_internet_corpus",
        "annotation_tools": "",
        "annotation_rules": "",
        "validation": "",
        "data_source": ""
      },
      "namespace": "chord",
      "data": [
        {
          "time": 0.0,
          "duration": 2.0,
          "value": "Bb:maj",
          "confidence": 1
        },
        {
          "time": 0.2,
          "duration": 2.0,
          "value": "G:(3,5,b7,b9)",
          "confidence": 1
        },
        {
          "time": 1.0,
          "duration": 2.0,
          "value": "C:min(b7)",
          "confidence": 1
        },
        {
          "time": 1.2,
          "duration": 2.0,
          "value": "F:(3,5,b7)",
          "confidence": 1
        },
        {
          "time": 2.0,
          "duration": 2.0,
          "value": "Bb:maj",
          "confidence": 1
        },
        {
          "time": 2.2,
          "duration": 2.0,
          "value": "G:(3,5,b7,b9)",
          "confidence": 1
        },
        {
          "time": 3.0,
          "duration": 2.0,
          "value": "C:min(b7)",
          "confidence": 1
        },
        {
          "time": 3.2,
          "duration": 2.0,
          "value": "F:(3,5,b7)",
          "confidence": 1
        },
        {
          "time": 4.0,
          "duration": 2.0,
          "value": "Bb:maj",
          "confidence": 1
        },
        {
          "time": 4.2,
          "duration": 2.0,
          "value": "B:(3,5,b7)/D",
          "confidence": 1
        },
        {
          "time": 5.0,
          "duration": 2.0,
          "value": "Eb:maj",
          "confidence": 1
        },
        {
          "time": 5.2,
          "duration": 2.0,
          "value": "E:dim",
<<<<<<< HEAD
=======
          "confidence": 1
        },
        {
          "time": 6.0,
          "duration": 4.0,
          "value": "F:(3,5,b7)",
>>>>>>> 5725112b
          "confidence": 1
        },
        {
          "time": 7.0,
          "duration": 4.0,
<<<<<<< HEAD
          "value": "F:(3,5,b7)",
=======
          "value": "F:(3,5,b7,9)",
>>>>>>> 5725112b
          "confidence": 1
        },
        {
          "time": 8.0,
          "duration": 4.0,
<<<<<<< HEAD
          "value": "F:(3,5,b7,9)",
=======
          "value": "D:(3,5,b7)",
>>>>>>> 5725112b
          "confidence": 1
        },
        {
          "time": 9.0,
          "duration": 4.0,
          "value": "D:(3,5,b7)",
          "confidence": 1
        },
        {
          "time": 10.0,
          "duration": 4.0,
<<<<<<< HEAD
          "value": "D:(3,5,b7)",
=======
          "value": "Db:(3,5,b7)",
>>>>>>> 5725112b
          "confidence": 1
        },
        {
          "time": 11.0,
          "duration": 4.0,
          "value": "Db:(3,5,b7)",
          "confidence": 1
        },
        {
          "time": 12.0,
          "duration": 4.0,
<<<<<<< HEAD
          "value": "Db:(3,5,b7)",
=======
          "value": "C:(3,5,b7)",
>>>>>>> 5725112b
          "confidence": 1
        },
        {
          "time": 13.0,
          "duration": 4.0,
          "value": "C:(3,5,b7)",
          "confidence": 1
        },
        {
          "time": 14.0,
          "duration": 4.0,
<<<<<<< HEAD
          "value": "C:(3,5,b7)",
          "confidence": 1
        },
        {
          "time": 15.0,
          "duration": 4.0,
=======
>>>>>>> 5725112b
          "value": "F:(3,5,b7)",
          "confidence": 1
        }
      ],
      "sandbox": {},
      "time": 0,
      "duration": 60.0
    },
    {
      "annotation_metadata": {
        "curator": {
          "name": "",
          "email": ""
        },
        "annotator": {},
        "version": "",
        "corpus": "biab_internet_corpus",
        "annotation_tools": "",
        "annotation_rules": "",
        "validation": "",
        "data_source": ""
      },
      "namespace": "key_mode",
      "data": [
        {
          "time": 0.0,
          "duration": 60.0,
          "value": "Bb",
          "confidence": 1
        }
      ],
      "sandbox": {},
      "time": 0,
      "duration": 60.0
    }
  ],
  "file_metadata": {
    "title": "Can't Buy a Break",
    "artist": "",
    "release": "",
    "duration": 60.0,
    "identifiers": {},
    "jams_version": "0.3.4"
  },
  "sandbox": {
    "expanded": false
  }
}<|MERGE_RESOLUTION|>--- conflicted
+++ resolved
@@ -86,35 +86,24 @@
           "time": 5.2,
           "duration": 2.0,
           "value": "E:dim",
-<<<<<<< HEAD
-=======
           "confidence": 1
         },
         {
           "time": 6.0,
           "duration": 4.0,
           "value": "F:(3,5,b7)",
->>>>>>> 5725112b
           "confidence": 1
         },
         {
           "time": 7.0,
           "duration": 4.0,
-<<<<<<< HEAD
-          "value": "F:(3,5,b7)",
-=======
           "value": "F:(3,5,b7,9)",
->>>>>>> 5725112b
           "confidence": 1
         },
         {
           "time": 8.0,
           "duration": 4.0,
-<<<<<<< HEAD
-          "value": "F:(3,5,b7,9)",
-=======
           "value": "D:(3,5,b7)",
->>>>>>> 5725112b
           "confidence": 1
         },
         {
@@ -126,11 +115,7 @@
         {
           "time": 10.0,
           "duration": 4.0,
-<<<<<<< HEAD
-          "value": "D:(3,5,b7)",
-=======
           "value": "Db:(3,5,b7)",
->>>>>>> 5725112b
           "confidence": 1
         },
         {
@@ -142,11 +127,7 @@
         {
           "time": 12.0,
           "duration": 4.0,
-<<<<<<< HEAD
-          "value": "Db:(3,5,b7)",
-=======
           "value": "C:(3,5,b7)",
->>>>>>> 5725112b
           "confidence": 1
         },
         {
@@ -158,15 +139,6 @@
         {
           "time": 14.0,
           "duration": 4.0,
-<<<<<<< HEAD
-          "value": "C:(3,5,b7)",
-          "confidence": 1
-        },
-        {
-          "time": 15.0,
-          "duration": 4.0,
-=======
->>>>>>> 5725112b
           "value": "F:(3,5,b7)",
           "confidence": 1
         }
