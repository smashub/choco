{
  "annotations": [
    {
      "annotation_metadata": {
        "curator": {
          "name": "",
          "email": ""
        },
        "annotator": {},
        "version": "",
        "corpus": "biab_internet_corpus",
        "annotation_tools": "",
        "annotation_rules": "",
        "validation": "",
        "data_source": ""
      },
      "namespace": "chord",
      "data": [
        {
          "time": 0.0,
          "duration": 4.0,
          "value": "Bb:maj7",
          "confidence": 1
        },
        {
          "time": 1.0,
          "duration": 4.0,
          "value": "Bb:maj7",
          "confidence": 1
        },
        {
          "time": 2.0,
          "duration": 4.0,
          "value": "Bb:maj7",
          "confidence": 1
        },
        {
          "time": 3.0,
          "duration": 4.0,
          "value": "Bb:maj7",
          "confidence": 1
        },
        {
          "time": 4.0,
          "duration": 4.0,
          "value": "Bb:maj7",
          "confidence": 1
        },
        {
          "time": 5.0,
          "duration": 4.0,
          "value": "Bb:maj7",
          "confidence": 1
        },
        {
          "time": 6.0,
<<<<<<< HEAD
          "duration": 4.0,
          "value": "Bb:maj7",
=======
          "duration": 2.0,
          "value": "C:min(b7)",
          "confidence": 1
        },
        {
          "time": 6.2,
          "duration": 2.0,
          "value": "F:(3,5,b7,9)",
>>>>>>> 5725112b
          "confidence": 1
        },
        {
          "time": 7.0,
<<<<<<< HEAD
          "duration": 2.0,
          "value": "C:min(b7)",
          "confidence": 1
        },
        {
          "time": 7.2,
          "duration": 2.0,
=======
          "duration": 4.0,
>>>>>>> 5725112b
          "value": "F:(3,5,b7,9)",
          "confidence": 1
        },
        {
          "time": 8.0,
          "duration": 4.0,
<<<<<<< HEAD
          "value": "F:(3,5,b7,9)",
=======
          "value": "Bb:maj7",
>>>>>>> 5725112b
          "confidence": 1
        },
        {
          "time": 9.0,
          "duration": 4.0,
          "value": "Bb:maj7",
          "confidence": 1
        },
        {
          "time": 10.0,
<<<<<<< HEAD
          "duration": 4.0,
          "value": "Bb:maj7",
=======
          "duration": 2.0,
          "value": "D:dim",
          "confidence": 1
        },
        {
          "time": 10.2,
          "duration": 2.0,
          "value": "E:dim",
>>>>>>> 5725112b
          "confidence": 1
        },
        {
          "time": 11.0,
          "duration": 2.0,
<<<<<<< HEAD
          "value": "D:dim",
=======
          "value": "F:(3,5,b7,9)",
>>>>>>> 5725112b
          "confidence": 1
        },
        {
          "time": 11.2,
          "duration": 2.0,
<<<<<<< HEAD
          "value": "E:dim",
=======
          "value": "Bb:maj7",
>>>>>>> 5725112b
          "confidence": 1
        },
        {
          "time": 12.0,
<<<<<<< HEAD
          "duration": 2.0,
          "value": "F:(3,5,b7,9)",
          "confidence": 1
        },
        {
          "time": 12.2,
          "duration": 2.0,
=======
          "duration": 4.0,
>>>>>>> 5725112b
          "value": "Bb:maj7",
          "confidence": 1
        },
        {
          "time": 13.0,
          "duration": 4.0,
          "value": "Bb:maj7",
          "confidence": 1
        },
        {
          "time": 14.0,
          "duration": 4.0,
          "value": "Bb:maj7",
          "confidence": 1
        },
        {
          "time": 15.0,
          "duration": 4.0,
          "value": "Bb:maj7",
          "confidence": 1
        },
        {
          "time": 16.0,
          "duration": 4.0,
<<<<<<< HEAD
          "value": "Bb:maj7",
          "confidence": 1
        },
        {
          "time": 17.0,
          "duration": 4.0,
=======
>>>>>>> 5725112b
          "value": "Bb:(3,5,6,9)",
          "confidence": 1
        }
      ],
      "sandbox": {},
      "time": 0,
      "duration": 68.0
    },
    {
      "annotation_metadata": {
        "curator": {
          "name": "",
          "email": ""
        },
        "annotator": {},
        "version": "",
        "corpus": "biab_internet_corpus",
        "annotation_tools": "",
        "annotation_rules": "",
        "validation": "",
        "data_source": ""
      },
      "namespace": "key_mode",
      "data": [
        {
          "time": 0.0,
          "duration": 68.0,
          "value": "Bb",
          "confidence": 1
        }
      ],
      "sandbox": {},
      "time": 0,
      "duration": 68.0
    }
  ],
  "file_metadata": {
    "title": "JACKIE-ING                                        ",
    "artist": "",
    "release": "",
    "duration": 68.0,
    "identifiers": {},
    "jams_version": "0.3.4"
  },
  "sandbox": {
    "expanded": false
  }
}<|MERGE_RESOLUTION|>--- conflicted
+++ resolved
@@ -54,10 +54,6 @@
         },
         {
           "time": 6.0,
-<<<<<<< HEAD
-          "duration": 4.0,
-          "value": "Bb:maj7",
-=======
           "duration": 2.0,
           "value": "C:min(b7)",
           "confidence": 1
@@ -66,33 +62,18 @@
           "time": 6.2,
           "duration": 2.0,
           "value": "F:(3,5,b7,9)",
->>>>>>> 5725112b
           "confidence": 1
         },
         {
           "time": 7.0,
-<<<<<<< HEAD
-          "duration": 2.0,
-          "value": "C:min(b7)",
-          "confidence": 1
-        },
-        {
-          "time": 7.2,
-          "duration": 2.0,
-=======
           "duration": 4.0,
->>>>>>> 5725112b
           "value": "F:(3,5,b7,9)",
           "confidence": 1
         },
         {
           "time": 8.0,
           "duration": 4.0,
-<<<<<<< HEAD
-          "value": "F:(3,5,b7,9)",
-=======
           "value": "Bb:maj7",
->>>>>>> 5725112b
           "confidence": 1
         },
         {
@@ -103,10 +84,6 @@
         },
         {
           "time": 10.0,
-<<<<<<< HEAD
-          "duration": 4.0,
-          "value": "Bb:maj7",
-=======
           "duration": 2.0,
           "value": "D:dim",
           "confidence": 1
@@ -115,42 +92,23 @@
           "time": 10.2,
           "duration": 2.0,
           "value": "E:dim",
->>>>>>> 5725112b
           "confidence": 1
         },
         {
           "time": 11.0,
           "duration": 2.0,
-<<<<<<< HEAD
-          "value": "D:dim",
-=======
           "value": "F:(3,5,b7,9)",
->>>>>>> 5725112b
           "confidence": 1
         },
         {
           "time": 11.2,
           "duration": 2.0,
-<<<<<<< HEAD
-          "value": "E:dim",
-=======
           "value": "Bb:maj7",
->>>>>>> 5725112b
           "confidence": 1
         },
         {
           "time": 12.0,
-<<<<<<< HEAD
-          "duration": 2.0,
-          "value": "F:(3,5,b7,9)",
-          "confidence": 1
-        },
-        {
-          "time": 12.2,
-          "duration": 2.0,
-=======
           "duration": 4.0,
->>>>>>> 5725112b
           "value": "Bb:maj7",
           "confidence": 1
         },
@@ -175,15 +133,6 @@
         {
           "time": 16.0,
           "duration": 4.0,
-<<<<<<< HEAD
-          "value": "Bb:maj7",
-          "confidence": 1
-        },
-        {
-          "time": 17.0,
-          "duration": 4.0,
-=======
->>>>>>> 5725112b
           "value": "Bb:(3,5,6,9)",
           "confidence": 1
         }
