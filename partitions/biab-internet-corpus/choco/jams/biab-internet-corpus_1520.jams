{
  "annotations": [
    {
      "annotation_metadata": {
        "curator": {
          "name": "",
          "email": ""
        },
        "annotator": {},
        "version": "",
        "corpus": "biab_internet_corpus",
        "annotation_tools": "",
        "annotation_rules": "",
        "validation": "",
        "data_source": ""
      },
      "namespace": "chord",
      "data": [
        {
          "time": 0.0,
          "duration": 4.0,
          "value": "D:min(b7,9)",
          "confidence": 1
        },
        {
          "time": 1.0,
          "duration": 4.0,
          "value": "D:min(b7,9)",
          "confidence": 1
        },
        {
          "time": 2.0,
          "duration": 4.0,
          "value": "D:min(b7,9)",
          "confidence": 1
        },
        {
          "time": 3.0,
          "duration": 4.0,
          "value": "D:min(b7,9)",
          "confidence": 1
        },
        {
          "time": 4.0,
          "duration": 4.0,
<<<<<<< HEAD
          "value": "D:min(b7,9)",
=======
          "value": "D:min(7)",
>>>>>>> 5725112b
          "confidence": 1
        },
        {
          "time": 5.0,
          "duration": 4.0,
          "value": "D:min(7)",
          "confidence": 1
        },
        {
          "time": 6.0,
          "duration": 4.0,
          "value": "D:min(7)",
          "confidence": 1
        },
        {
          "time": 7.0,
          "duration": 4.0,
          "value": "D:min(7)",
          "confidence": 1
        },
        {
          "time": 8.0,
          "duration": 4.0,
<<<<<<< HEAD
          "value": "D:min(7)",
=======
          "value": "F:min(b7,9)",
>>>>>>> 5725112b
          "confidence": 1
        },
        {
          "time": 9.0,
          "duration": 4.0,
          "value": "F:min(b7,9)",
          "confidence": 1
        },
        {
          "time": 10.0,
          "duration": 4.0,
          "value": "F:min(b7,9)",
          "confidence": 1
        },
        {
          "time": 11.0,
          "duration": 4.0,
          "value": "F:min(b7,9)",
          "confidence": 1
        },
        {
          "time": 12.0,
          "duration": 4.0,
<<<<<<< HEAD
          "value": "F:min(b7,9)",
=======
          "value": "F:min(7)",
>>>>>>> 5725112b
          "confidence": 1
        },
        {
          "time": 13.0,
          "duration": 4.0,
          "value": "F:min(7)",
          "confidence": 1
        },
        {
          "time": 14.0,
          "duration": 4.0,
          "value": "F:min(7)",
          "confidence": 1
        },
        {
          "time": 15.0,
          "duration": 4.0,
          "value": "F:min(7)",
          "confidence": 1
        },
        {
          "time": 16.0,
          "duration": 4.0,
<<<<<<< HEAD
          "value": "F:min(7)",
=======
          "value": "Bb:min(b7)",
>>>>>>> 5725112b
          "confidence": 1
        },
        {
          "time": 17.0,
          "duration": 4.0,
          "value": "Bb:min(b7)",
          "confidence": 1
        },
        {
          "time": 18.0,
          "duration": 4.0,
<<<<<<< HEAD
          "value": "Bb:min(b7)",
=======
          "value": "Gb:maj7",
>>>>>>> 5725112b
          "confidence": 1
        },
        {
          "time": 19.0,
          "duration": 4.0,
          "value": "Gb:maj7",
          "confidence": 1
        },
        {
          "time": 20.0,
          "duration": 4.0,
<<<<<<< HEAD
          "value": "Gb:maj7",
=======
          "value": "Eb:min(b7)",
>>>>>>> 5725112b
          "confidence": 1
        },
        {
          "time": 21.0,
          "duration": 4.0,
          "value": "Eb:min(b7)",
          "confidence": 1
        },
        {
          "time": 22.0,
          "duration": 4.0,
          "value": "Eb:min(b7)",
          "confidence": 1
        },
        {
          "time": 23.0,
          "duration": 4.0,
          "value": "Eb:min(b7)",
          "confidence": 1
        },
        {
          "time": 24.0,
          "duration": 4.0,
<<<<<<< HEAD
          "value": "Eb:min(b7)",
=======
          "value": "Ab:min(b7)",
>>>>>>> 5725112b
          "confidence": 1
        },
        {
          "time": 25.0,
          "duration": 4.0,
          "value": "Ab:min(b7)",
          "confidence": 1
        },
        {
          "time": 26.0,
          "duration": 4.0,
<<<<<<< HEAD
          "value": "Ab:min(b7)",
=======
          "value": "E:maj7",
>>>>>>> 5725112b
          "confidence": 1
        },
        {
          "time": 27.0,
          "duration": 4.0,
          "value": "E:maj7",
          "confidence": 1
        },
        {
          "time": 28.0,
          "duration": 4.0,
<<<<<<< HEAD
          "value": "E:maj7",
=======
          "value": "B:maj(7,9,#11)",
>>>>>>> 5725112b
          "confidence": 1
        },
        {
          "time": 29.0,
          "duration": 4.0,
          "value": "B:maj(7,9,#11)",
          "confidence": 1
        },
        {
          "time": 30.0,
          "duration": 4.0,
          "value": "B:maj(7,9,#11)",
          "confidence": 1
        },
        {
          "time": 31.0,
          "duration": 4.0,
          "value": "B:maj(7,9,#11)",
          "confidence": 1
        },
        {
          "time": 32.0,
          "duration": 4.0,
<<<<<<< HEAD
          "value": "B:maj(7,9,#11)",
=======
          "value": "Bb:min(b7)",
>>>>>>> 5725112b
          "confidence": 1
        },
        {
          "time": 33.0,
          "duration": 4.0,
          "value": "Bb:min(b7)",
          "confidence": 1
        },
        {
          "time": 34.0,
          "duration": 4.0,
<<<<<<< HEAD
          "value": "Bb:min(b7)",
=======
          "value": "Gb:maj7",
>>>>>>> 5725112b
          "confidence": 1
        },
        {
          "time": 35.0,
          "duration": 4.0,
          "value": "Gb:maj7",
          "confidence": 1
        },
        {
          "time": 36.0,
          "duration": 4.0,
<<<<<<< HEAD
          "value": "Gb:maj7",
=======
          "value": "F:min(b7,9,11)",
>>>>>>> 5725112b
          "confidence": 1
        },
        {
          "time": 37.0,
          "duration": 4.0,
          "value": "F:min(b7,9,11)",
          "confidence": 1
        },
        {
          "time": 38.0,
          "duration": 4.0,
          "value": "F:min(b7,9,11)",
          "confidence": 1
        },
        {
          "time": 39.0,
          "duration": 4.0,
          "value": "F:min(b7,9,11)",
          "confidence": 1
        },
        {
          "time": 40.0,
          "duration": 4.0,
<<<<<<< HEAD
          "value": "F:min(b7,9,11)",
=======
          "value": "C:min(b7,9,11)",
>>>>>>> 5725112b
          "confidence": 1
        },
        {
          "time": 41.0,
          "duration": 4.0,
          "value": "C:min(b7,9,11)",
          "confidence": 1
        },
        {
          "time": 42.0,
          "duration": 4.0,
<<<<<<< HEAD
          "value": "C:min(b7,9,11)",
=======
          "value": "Bb:maj9",
>>>>>>> 5725112b
          "confidence": 1
        },
        {
          "time": 43.0,
          "duration": 4.0,
          "value": "Bb:maj9",
          "confidence": 1
        },
        {
          "time": 44.0,
          "duration": 4.0,
<<<<<<< HEAD
          "value": "Bb:maj9",
=======
          "value": "A:(4,5,b7,9)",
>>>>>>> 5725112b
          "confidence": 1
        },
        {
          "time": 45.0,
          "duration": 4.0,
          "value": "A:(4,5,b7,9)",
          "confidence": 1
        },
        {
          "time": 46.0,
          "duration": 4.0,
          "value": "A:(4,5,b7,9)",
          "confidence": 1
        },
        {
          "time": 47.0,
          "duration": 4.0,
          "value": "A:(4,5,b7,9)",
          "confidence": 1
        },
        {
          "time": 48.0,
<<<<<<< HEAD
          "duration": 4.0,
          "value": "A:(4,5,b7,9)",
          "confidence": 1
        },
        {
          "time": 49.0,
=======
>>>>>>> 5725112b
          "duration": 4.0,
          "value": "D:min(b7,9)",
          "confidence": 1
        }
      ],
      "sandbox": {},
      "time": 0,
      "duration": 196.0
    },
    {
      "annotation_metadata": {
        "curator": {
          "name": "",
          "email": ""
        },
        "annotator": {},
        "version": "",
        "corpus": "biab_internet_corpus",
        "annotation_tools": "",
        "annotation_rules": "",
        "validation": "",
        "data_source": ""
      },
      "namespace": "key_mode",
      "data": [
        {
          "time": 0.0,
          "duration": 196.0,
          "value": "C",
          "confidence": 1
        }
      ],
      "sandbox": {},
      "time": 0,
      "duration": 196.0
    }
  ],
  "file_metadata": {
    "title": "Diamond Dust",
    "artist": "",
    "release": "",
    "duration": 196.0,
    "identifiers": {},
    "jams_version": "0.3.4"
  },
  "sandbox": {
    "expanded": false
  }
}<|MERGE_RESOLUTION|>--- conflicted
+++ resolved
@@ -43,11 +43,7 @@
         {
           "time": 4.0,
           "duration": 4.0,
-<<<<<<< HEAD
-          "value": "D:min(b7,9)",
-=======
           "value": "D:min(7)",
->>>>>>> 5725112b
           "confidence": 1
         },
         {
@@ -71,11 +67,7 @@
         {
           "time": 8.0,
           "duration": 4.0,
-<<<<<<< HEAD
-          "value": "D:min(7)",
-=======
           "value": "F:min(b7,9)",
->>>>>>> 5725112b
           "confidence": 1
         },
         {
@@ -99,11 +91,7 @@
         {
           "time": 12.0,
           "duration": 4.0,
-<<<<<<< HEAD
-          "value": "F:min(b7,9)",
-=======
           "value": "F:min(7)",
->>>>>>> 5725112b
           "confidence": 1
         },
         {
@@ -127,11 +115,7 @@
         {
           "time": 16.0,
           "duration": 4.0,
-<<<<<<< HEAD
-          "value": "F:min(7)",
-=======
           "value": "Bb:min(b7)",
->>>>>>> 5725112b
           "confidence": 1
         },
         {
@@ -143,147 +127,115 @@
         {
           "time": 18.0,
           "duration": 4.0,
-<<<<<<< HEAD
+          "value": "Gb:maj7",
+          "confidence": 1
+        },
+        {
+          "time": 19.0,
+          "duration": 4.0,
+          "value": "Gb:maj7",
+          "confidence": 1
+        },
+        {
+          "time": 20.0,
+          "duration": 4.0,
+          "value": "Eb:min(b7)",
+          "confidence": 1
+        },
+        {
+          "time": 21.0,
+          "duration": 4.0,
+          "value": "Eb:min(b7)",
+          "confidence": 1
+        },
+        {
+          "time": 22.0,
+          "duration": 4.0,
+          "value": "Eb:min(b7)",
+          "confidence": 1
+        },
+        {
+          "time": 23.0,
+          "duration": 4.0,
+          "value": "Eb:min(b7)",
+          "confidence": 1
+        },
+        {
+          "time": 24.0,
+          "duration": 4.0,
+          "value": "Ab:min(b7)",
+          "confidence": 1
+        },
+        {
+          "time": 25.0,
+          "duration": 4.0,
+          "value": "Ab:min(b7)",
+          "confidence": 1
+        },
+        {
+          "time": 26.0,
+          "duration": 4.0,
+          "value": "E:maj7",
+          "confidence": 1
+        },
+        {
+          "time": 27.0,
+          "duration": 4.0,
+          "value": "E:maj7",
+          "confidence": 1
+        },
+        {
+          "time": 28.0,
+          "duration": 4.0,
+          "value": "B:maj(7,9,#11)",
+          "confidence": 1
+        },
+        {
+          "time": 29.0,
+          "duration": 4.0,
+          "value": "B:maj(7,9,#11)",
+          "confidence": 1
+        },
+        {
+          "time": 30.0,
+          "duration": 4.0,
+          "value": "B:maj(7,9,#11)",
+          "confidence": 1
+        },
+        {
+          "time": 31.0,
+          "duration": 4.0,
+          "value": "B:maj(7,9,#11)",
+          "confidence": 1
+        },
+        {
+          "time": 32.0,
+          "duration": 4.0,
           "value": "Bb:min(b7)",
-=======
+          "confidence": 1
+        },
+        {
+          "time": 33.0,
+          "duration": 4.0,
+          "value": "Bb:min(b7)",
+          "confidence": 1
+        },
+        {
+          "time": 34.0,
+          "duration": 4.0,
           "value": "Gb:maj7",
->>>>>>> 5725112b
-          "confidence": 1
-        },
-        {
-          "time": 19.0,
+          "confidence": 1
+        },
+        {
+          "time": 35.0,
           "duration": 4.0,
           "value": "Gb:maj7",
           "confidence": 1
         },
         {
-          "time": 20.0,
-          "duration": 4.0,
-<<<<<<< HEAD
-          "value": "Gb:maj7",
-=======
-          "value": "Eb:min(b7)",
->>>>>>> 5725112b
-          "confidence": 1
-        },
-        {
-          "time": 21.0,
-          "duration": 4.0,
-          "value": "Eb:min(b7)",
-          "confidence": 1
-        },
-        {
-          "time": 22.0,
-          "duration": 4.0,
-          "value": "Eb:min(b7)",
-          "confidence": 1
-        },
-        {
-          "time": 23.0,
-          "duration": 4.0,
-          "value": "Eb:min(b7)",
-          "confidence": 1
-        },
-        {
-          "time": 24.0,
-          "duration": 4.0,
-<<<<<<< HEAD
-          "value": "Eb:min(b7)",
-=======
-          "value": "Ab:min(b7)",
->>>>>>> 5725112b
-          "confidence": 1
-        },
-        {
-          "time": 25.0,
-          "duration": 4.0,
-          "value": "Ab:min(b7)",
-          "confidence": 1
-        },
-        {
-          "time": 26.0,
-          "duration": 4.0,
-<<<<<<< HEAD
-          "value": "Ab:min(b7)",
-=======
-          "value": "E:maj7",
->>>>>>> 5725112b
-          "confidence": 1
-        },
-        {
-          "time": 27.0,
-          "duration": 4.0,
-          "value": "E:maj7",
-          "confidence": 1
-        },
-        {
-          "time": 28.0,
-          "duration": 4.0,
-<<<<<<< HEAD
-          "value": "E:maj7",
-=======
-          "value": "B:maj(7,9,#11)",
->>>>>>> 5725112b
-          "confidence": 1
-        },
-        {
-          "time": 29.0,
-          "duration": 4.0,
-          "value": "B:maj(7,9,#11)",
-          "confidence": 1
-        },
-        {
-          "time": 30.0,
-          "duration": 4.0,
-          "value": "B:maj(7,9,#11)",
-          "confidence": 1
-        },
-        {
-          "time": 31.0,
-          "duration": 4.0,
-          "value": "B:maj(7,9,#11)",
-          "confidence": 1
-        },
-        {
-          "time": 32.0,
-          "duration": 4.0,
-<<<<<<< HEAD
-          "value": "B:maj(7,9,#11)",
-=======
-          "value": "Bb:min(b7)",
->>>>>>> 5725112b
-          "confidence": 1
-        },
-        {
-          "time": 33.0,
-          "duration": 4.0,
-          "value": "Bb:min(b7)",
-          "confidence": 1
-        },
-        {
-          "time": 34.0,
-          "duration": 4.0,
-<<<<<<< HEAD
-          "value": "Bb:min(b7)",
-=======
-          "value": "Gb:maj7",
->>>>>>> 5725112b
-          "confidence": 1
-        },
-        {
-          "time": 35.0,
-          "duration": 4.0,
-          "value": "Gb:maj7",
-          "confidence": 1
-        },
-        {
           "time": 36.0,
           "duration": 4.0,
-<<<<<<< HEAD
-          "value": "Gb:maj7",
-=======
           "value": "F:min(b7,9,11)",
->>>>>>> 5725112b
           "confidence": 1
         },
         {
@@ -307,11 +259,7 @@
         {
           "time": 40.0,
           "duration": 4.0,
-<<<<<<< HEAD
-          "value": "F:min(b7,9,11)",
-=======
           "value": "C:min(b7,9,11)",
->>>>>>> 5725112b
           "confidence": 1
         },
         {
@@ -323,11 +271,7 @@
         {
           "time": 42.0,
           "duration": 4.0,
-<<<<<<< HEAD
-          "value": "C:min(b7,9,11)",
-=======
           "value": "Bb:maj9",
->>>>>>> 5725112b
           "confidence": 1
         },
         {
@@ -339,11 +283,7 @@
         {
           "time": 44.0,
           "duration": 4.0,
-<<<<<<< HEAD
-          "value": "Bb:maj9",
-=======
           "value": "A:(4,5,b7,9)",
->>>>>>> 5725112b
           "confidence": 1
         },
         {
@@ -366,15 +306,6 @@
         },
         {
           "time": 48.0,
-<<<<<<< HEAD
-          "duration": 4.0,
-          "value": "A:(4,5,b7,9)",
-          "confidence": 1
-        },
-        {
-          "time": 49.0,
-=======
->>>>>>> 5725112b
           "duration": 4.0,
           "value": "D:min(b7,9)",
           "confidence": 1
