--- conflicted
+++ resolved
@@ -37,21 +37,13 @@
         {
           "time": 1.2,
           "duration": 2.0,
-<<<<<<< HEAD
-          "value": "G:min(b7)",
-=======
-          "value": "F:(3,5,b7)",
->>>>>>> 5725112b
+          "value": "F:(3,5,b7)",
           "confidence": 1
         },
         {
           "time": 2.0,
           "duration": 2.0,
-<<<<<<< HEAD
-          "value": "C:min(b7)",
-=======
-          "value": "Bb:maj",
->>>>>>> 5725112b
+          "value": "Bb:maj",
           "confidence": 1
         },
         {
@@ -69,21 +61,13 @@
         {
           "time": 3.2,
           "duration": 2.0,
-<<<<<<< HEAD
-          "value": "G:min(b7)",
-=======
-          "value": "F:(3,5,b7)",
->>>>>>> 5725112b
+          "value": "F:(3,5,b7)",
           "confidence": 1
         },
         {
           "time": 4.0,
           "duration": 2.0,
-<<<<<<< HEAD
-          "value": "C:min(b7)",
-=======
-          "value": "Bb:maj",
->>>>>>> 5725112b
+          "value": "Bb:maj",
           "confidence": 1
         },
         {
@@ -101,21 +85,13 @@
         {
           "time": 5.2,
           "duration": 2.0,
-<<<<<<< HEAD
-          "value": "G:min(b7)",
-=======
-          "value": "F:(3,5,b7)",
->>>>>>> 5725112b
+          "value": "F:(3,5,b7)",
           "confidence": 1
         },
         {
           "time": 6.0,
           "duration": 2.0,
-<<<<<<< HEAD
-          "value": "C:min(b7)",
-=======
-          "value": "Bb:maj",
->>>>>>> 5725112b
+          "value": "Bb:maj",
           "confidence": 1
         },
         {
@@ -133,21 +109,13 @@
         {
           "time": 7.2,
           "duration": 2.0,
-<<<<<<< HEAD
-          "value": "G:min(b7)",
-=======
-          "value": "F:(3,5,b7)",
->>>>>>> 5725112b
+          "value": "F:(3,5,b7)",
           "confidence": 1
         },
         {
           "time": 8.0,
           "duration": 2.0,
-<<<<<<< HEAD
-          "value": "C:min(b7)",
-=======
-          "value": "Bb:maj",
->>>>>>> 5725112b
+          "value": "Bb:maj",
           "confidence": 1
         },
         {
@@ -171,11 +139,7 @@
         {
           "time": 10.0,
           "duration": 2.0,
-<<<<<<< HEAD
-          "value": "C:min(b7)",
-=======
-          "value": "Bb:maj",
->>>>>>> 5725112b
+          "value": "Bb:maj",
           "confidence": 1
         },
         {
@@ -217,21 +181,13 @@
         {
           "time": 13.2,
           "duration": 2.0,
-<<<<<<< HEAD
-          "value": "G:min(b7)",
-=======
-          "value": "F:(3,5,b7)",
->>>>>>> 5725112b
+          "value": "F:(3,5,b7)",
           "confidence": 1
         },
         {
           "time": 14.0,
           "duration": 2.0,
-<<<<<<< HEAD
-          "value": "C:min(b7)",
-=======
-          "value": "Bb:maj",
->>>>>>> 5725112b
+          "value": "Bb:maj",
           "confidence": 1
         },
         {
@@ -249,21 +205,13 @@
         {
           "time": 15.2,
           "duration": 2.0,
-<<<<<<< HEAD
-          "value": "G:min(b7)",
-=======
-          "value": "F:(3,5,b7)",
->>>>>>> 5725112b
+          "value": "F:(3,5,b7)",
           "confidence": 1
         },
         {
           "time": 16.0,
           "duration": 2.0,
-<<<<<<< HEAD
-          "value": "C:min(b7)",
-=======
-          "value": "Bb:maj",
->>>>>>> 5725112b
+          "value": "Bb:maj",
           "confidence": 1
         },
         {
@@ -287,11 +235,7 @@
         {
           "time": 18.0,
           "duration": 2.0,
-<<<<<<< HEAD
-          "value": "C:min(b7)",
-=======
-          "value": "Bb:maj",
->>>>>>> 5725112b
+          "value": "Bb:maj",
           "confidence": 1
         },
         {
@@ -375,21 +319,13 @@
         {
           "time": 29.2,
           "duration": 2.0,
-<<<<<<< HEAD
-          "value": "G:min(b7)",
-=======
-          "value": "F:(3,5,b7)",
->>>>>>> 5725112b
+          "value": "F:(3,5,b7)",
           "confidence": 1
         },
         {
           "time": 30.0,
           "duration": 2.0,
-<<<<<<< HEAD
-          "value": "C:min(b7)",
-=======
-          "value": "Bb:maj",
->>>>>>> 5725112b
+          "value": "Bb:maj",
           "confidence": 1
         },
         {
@@ -407,21 +343,13 @@
         {
           "time": 31.2,
           "duration": 2.0,
-<<<<<<< HEAD
-          "value": "G:min(b7)",
-=======
-          "value": "F:(3,5,b7)",
->>>>>>> 5725112b
+          "value": "F:(3,5,b7)",
           "confidence": 1
         },
         {
           "time": 32.0,
           "duration": 2.0,
-<<<<<<< HEAD
-          "value": "C:min(b7)",
-=======
-          "value": "Bb:maj",
->>>>>>> 5725112b
+          "value": "Bb:maj",
           "confidence": 1
         },
         {
@@ -445,11 +373,7 @@
         {
           "time": 34.0,
           "duration": 2.0,
-<<<<<<< HEAD
-          "value": "C:min(b7)",
-=======
-          "value": "Bb:maj",
->>>>>>> 5725112b
+          "value": "Bb:maj",
           "confidence": 1
         },
         {
@@ -491,21 +415,13 @@
         {
           "time": 37.2,
           "duration": 2.0,
-<<<<<<< HEAD
-          "value": "G:min(b7)",
-=======
-          "value": "F:(3,5,b7)",
->>>>>>> 5725112b
+          "value": "F:(3,5,b7)",
           "confidence": 1
         },
         {
           "time": 38.0,
           "duration": 2.0,
-<<<<<<< HEAD
-          "value": "C:min(b7)",
-=======
-          "value": "Bb:maj",
->>>>>>> 5725112b
+          "value": "Bb:maj",
           "confidence": 1
         },
         {
@@ -523,21 +439,13 @@
         {
           "time": 39.2,
           "duration": 2.0,
-<<<<<<< HEAD
-          "value": "G:min(b7)",
-=======
-          "value": "F:(3,5,b7)",
->>>>>>> 5725112b
+          "value": "F:(3,5,b7)",
           "confidence": 1
         },
         {
           "time": 40.0,
           "duration": 2.0,
-<<<<<<< HEAD
-          "value": "C:min(b7)",
-=======
-          "value": "Bb:maj",
->>>>>>> 5725112b
+          "value": "Bb:maj",
           "confidence": 1
         },
         {
@@ -561,11 +469,7 @@
         {
           "time": 42.0,
           "duration": 2.0,
-<<<<<<< HEAD
-          "value": "C:min(b7)",
-=======
-          "value": "Bb:maj",
->>>>>>> 5725112b
+          "value": "Bb:maj",
           "confidence": 1
         },
         {
@@ -607,21 +511,13 @@
         {
           "time": 45.2,
           "duration": 2.0,
-<<<<<<< HEAD
-          "value": "G:min(b7)",
-=======
-          "value": "F:(3,5,b7)",
->>>>>>> 5725112b
+          "value": "F:(3,5,b7)",
           "confidence": 1
         },
         {
           "time": 46.0,
           "duration": 2.0,
-<<<<<<< HEAD
-          "value": "C:min(b7)",
-=======
-          "value": "Bb:maj",
->>>>>>> 5725112b
+          "value": "Bb:maj",
           "confidence": 1
         },
         {
@@ -639,21 +535,13 @@
         {
           "time": 47.2,
           "duration": 2.0,
-<<<<<<< HEAD
-          "value": "G:min(b7)",
-=======
-          "value": "F:(3,5,b7)",
->>>>>>> 5725112b
+          "value": "F:(3,5,b7)",
           "confidence": 1
         },
         {
           "time": 48.0,
           "duration": 2.0,
-<<<<<<< HEAD
-          "value": "C:min(b7)",
-=======
-          "value": "Bb:maj",
->>>>>>> 5725112b
+          "value": "Bb:maj",
           "confidence": 1
         },
         {
@@ -677,11 +565,7 @@
         {
           "time": 50.0,
           "duration": 2.0,
-<<<<<<< HEAD
-          "value": "C:min(b7)",
-=======
-          "value": "Bb:maj",
->>>>>>> 5725112b
+          "value": "Bb:maj",
           "confidence": 1
         },
         {
@@ -765,21 +649,13 @@
         {
           "time": 61.2,
           "duration": 2.0,
-<<<<<<< HEAD
-          "value": "G:min(b7)",
-=======
-          "value": "F:(3,5,b7)",
->>>>>>> 5725112b
+          "value": "F:(3,5,b7)",
           "confidence": 1
         },
         {
           "time": 62.0,
           "duration": 2.0,
-<<<<<<< HEAD
-          "value": "C:min(b7)",
-=======
-          "value": "Bb:maj",
->>>>>>> 5725112b
+          "value": "Bb:maj",
           "confidence": 1
         },
         {
@@ -797,21 +673,13 @@
         {
           "time": 63.2,
           "duration": 2.0,
-<<<<<<< HEAD
-          "value": "G:min(b7)",
-=======
-          "value": "F:(3,5,b7)",
->>>>>>> 5725112b
+          "value": "F:(3,5,b7)",
           "confidence": 1
         },
         {
           "time": 64.0,
           "duration": 2.0,
-<<<<<<< HEAD
-          "value": "C:min(b7)",
-=======
-          "value": "Bb:maj",
->>>>>>> 5725112b
+          "value": "Bb:maj",
           "confidence": 1
         },
         {
@@ -835,11 +703,7 @@
         {
           "time": 66.0,
           "duration": 2.0,
-<<<<<<< HEAD
-          "value": "C:min(b7)",
-=======
-          "value": "Bb:maj",
->>>>>>> 5725112b
+          "value": "Bb:maj",
           "confidence": 1
         },
         {
@@ -881,21 +745,13 @@
         {
           "time": 69.2,
           "duration": 2.0,
-<<<<<<< HEAD
-          "value": "G:min(b7)",
-=======
-          "value": "F:(3,5,b7)",
->>>>>>> 5725112b
+          "value": "F:(3,5,b7)",
           "confidence": 1
         },
         {
           "time": 70.0,
           "duration": 2.0,
-<<<<<<< HEAD
-          "value": "C:min(b7)",
-=======
-          "value": "Bb:maj",
->>>>>>> 5725112b
+          "value": "Bb:maj",
           "confidence": 1
         },
         {
@@ -913,21 +769,13 @@
         {
           "time": 71.2,
           "duration": 2.0,
-<<<<<<< HEAD
-          "value": "G:min(b7)",
-=======
-          "value": "F:(3,5,b7)",
->>>>>>> 5725112b
+          "value": "F:(3,5,b7)",
           "confidence": 1
         },
         {
           "time": 72.0,
           "duration": 2.0,
-<<<<<<< HEAD
-          "value": "C:min(b7)",
-=======
-          "value": "Bb:maj",
->>>>>>> 5725112b
+          "value": "Bb:maj",
           "confidence": 1
         },
         {
@@ -951,11 +799,7 @@
         {
           "time": 74.0,
           "duration": 2.0,
-<<<<<<< HEAD
-          "value": "C:min(b7)",
-=======
-          "value": "Bb:maj",
->>>>>>> 5725112b
+          "value": "Bb:maj",
           "confidence": 1
         },
         {
@@ -997,21 +841,13 @@
         {
           "time": 77.2,
           "duration": 2.0,
-<<<<<<< HEAD
-          "value": "G:min(b7)",
-=======
-          "value": "F:(3,5,b7)",
->>>>>>> 5725112b
+          "value": "F:(3,5,b7)",
           "confidence": 1
         },
         {
           "time": 78.0,
           "duration": 2.0,
-<<<<<<< HEAD
-          "value": "C:min(b7)",
-=======
-          "value": "Bb:maj",
->>>>>>> 5725112b
+          "value": "Bb:maj",
           "confidence": 1
         },
         {
@@ -1029,21 +865,13 @@
         {
           "time": 79.2,
           "duration": 2.0,
-<<<<<<< HEAD
-          "value": "G:min(b7)",
-=======
-          "value": "F:(3,5,b7)",
->>>>>>> 5725112b
+          "value": "F:(3,5,b7)",
           "confidence": 1
         },
         {
           "time": 80.0,
           "duration": 2.0,
-<<<<<<< HEAD
-          "value": "C:min(b7)",
-=======
-          "value": "Bb:maj",
->>>>>>> 5725112b
+          "value": "Bb:maj",
           "confidence": 1
         },
         {
@@ -1067,11 +895,7 @@
         {
           "time": 82.0,
           "duration": 2.0,
-<<<<<<< HEAD
-          "value": "C:min(b7)",
-=======
-          "value": "Bb:maj",
->>>>>>> 5725112b
+          "value": "Bb:maj",
           "confidence": 1
         },
         {
