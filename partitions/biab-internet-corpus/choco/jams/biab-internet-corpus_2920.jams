--- conflicted
+++ resolved
@@ -30,10 +30,6 @@
         },
         {
           "time": 2.0,
-<<<<<<< HEAD
-          "duration": 4.0,
-          "value": "G:maj",
-=======
           "duration": 2.0,
           "value": "G:maj",
           "confidence": 1
@@ -42,464 +38,244 @@
           "time": 2.2,
           "duration": 2.0,
           "value": "D:maj",
->>>>>>> 5725112b
           "confidence": 1
         },
         {
           "time": 3.0,
-<<<<<<< HEAD
-          "duration": 2.0,
-          "value": "G:maj",
-          "confidence": 1
-        },
-        {
-          "time": 3.2,
-          "duration": 2.0,
-          "value": "D:maj",
-=======
           "duration": 4.0,
           "value": "A:min",
->>>>>>> 5725112b
           "confidence": 1
         },
         {
           "time": 4.0,
           "duration": 4.0,
-<<<<<<< HEAD
+          "value": "G:maj",
+          "confidence": 1
+        },
+        {
+          "time": 5.0,
+          "duration": 4.0,
+          "value": "G:maj",
+          "confidence": 1
+        },
+        {
+          "time": 6.0,
+          "duration": 2.0,
+          "value": "G:maj",
+          "confidence": 1
+        },
+        {
+          "time": 6.2,
+          "duration": 2.0,
+          "value": "D:maj",
+          "confidence": 1
+        },
+        {
+          "time": 7.0,
+          "duration": 2.0,
+          "value": "G:maj",
+          "confidence": 1
+        },
+        {
+          "time": 7.2,
+          "duration": 2.0,
+          "value": "G:maj",
+          "confidence": 1
+        },
+        {
+          "time": 8.0,
+          "duration": 4.0,
+          "value": "G:maj",
+          "confidence": 1
+        },
+        {
+          "time": 9.0,
+          "duration": 4.0,
+          "value": "G:maj",
+          "confidence": 1
+        },
+        {
+          "time": 10.0,
+          "duration": 2.0,
+          "value": "D:maj",
+          "confidence": 1
+        },
+        {
+          "time": 10.2,
+          "duration": 2.0,
           "value": "A:min",
-=======
-          "value": "G:maj",
->>>>>>> 5725112b
-          "confidence": 1
-        },
-        {
-          "time": 5.0,
-          "duration": 4.0,
-          "value": "G:maj",
-          "confidence": 1
-        },
-        {
-          "time": 6.0,
-<<<<<<< HEAD
-          "duration": 4.0,
-          "value": "G:maj",
-          "confidence": 1
-        },
-        {
-          "time": 7.0,
-          "duration": 2.0,
-          "value": "G:maj",
-          "confidence": 1
-        },
-        {
-          "time": 7.2,
-          "duration": 2.0,
-          "value": "D:maj",
-          "confidence": 1
-        },
-        {
-          "time": 8.0,
-          "duration": 2.0,
-          "value": "G:maj",
-          "confidence": 1
-        },
-        {
-          "time": 8.2,
-          "duration": 2.0,
-          "value": "G:maj",
-          "confidence": 1
-        },
-        {
-          "time": 9.0,
-          "duration": 4.0,
-          "value": "G:maj",
-          "confidence": 1
-        },
-        {
-          "time": 10.0,
-          "duration": 4.0,
-          "value": "G:maj",
           "confidence": 1
         },
         {
           "time": 11.0,
-          "duration": 2.0,
-          "value": "D:maj",
-=======
-          "duration": 2.0,
-          "value": "G:maj",
->>>>>>> 5725112b
-          "confidence": 1
-        },
-        {
-          "time": 6.2,
-          "duration": 2.0,
-<<<<<<< HEAD
+          "duration": 4.0,
+          "value": "G:maj",
+          "confidence": 1
+        },
+        {
+          "time": 12.0,
+          "duration": 4.0,
+          "value": "G:maj",
+          "confidence": 1
+        },
+        {
+          "time": 13.0,
+          "duration": 2.0,
+          "value": "G:maj",
+          "confidence": 1
+        },
+        {
+          "time": 13.2,
+          "duration": 2.0,
+          "value": "D:maj",
+          "confidence": 1
+        },
+        {
+          "time": 14.0,
+          "duration": 2.0,
+          "value": "G:maj",
+          "confidence": 1
+        },
+        {
+          "time": 14.2,
+          "duration": 2.0,
+          "value": "G:maj",
+          "confidence": 1
+        },
+        {
+          "time": 15.0,
+          "duration": 2.0,
+          "value": "D:maj",
+          "confidence": 1
+        },
+        {
+          "time": 15.2,
+          "duration": 2.0,
+          "value": "C:maj",
+          "confidence": 1
+        },
+        {
+          "time": 16.0,
+          "duration": 4.0,
+          "value": "G:maj",
+          "confidence": 1
+        },
+        {
+          "time": 17.0,
+          "duration": 2.0,
+          "value": "D:maj",
+          "confidence": 1
+        },
+        {
+          "time": 17.2,
+          "duration": 2.0,
           "value": "A:min",
           "confidence": 1
         },
         {
-          "time": 12.0,
-          "duration": 4.0,
-=======
-          "value": "D:maj",
-          "confidence": 1
-        },
-        {
-          "time": 7.0,
-          "duration": 2.0,
->>>>>>> 5725112b
-          "value": "G:maj",
-          "confidence": 1
-        },
-        {
-<<<<<<< HEAD
-          "time": 13.0,
-          "duration": 4.0,
-=======
-          "time": 7.2,
-          "duration": 2.0,
->>>>>>> 5725112b
-          "value": "G:maj",
-          "confidence": 1
-        },
-        {
-<<<<<<< HEAD
-          "time": 14.0,
-          "duration": 2.0,
-          "value": "G:maj",
-          "confidence": 1
-        },
-        {
-          "time": 14.2,
-          "duration": 2.0,
-          "value": "D:maj",
-          "confidence": 1
-        },
-        {
-          "time": 15.0,
-          "duration": 2.0,
-=======
-          "time": 8.0,
-          "duration": 4.0,
-          "value": "G:maj",
-          "confidence": 1
-        },
-        {
-          "time": 9.0,
-          "duration": 4.0,
-          "value": "G:maj",
-          "confidence": 1
-        },
-        {
-          "time": 10.0,
-          "duration": 2.0,
-          "value": "D:maj",
-          "confidence": 1
-        },
-        {
-          "time": 10.2,
+          "time": 18.0,
+          "duration": 2.0,
+          "value": "G:maj",
+          "confidence": 1
+        },
+        {
+          "time": 18.2,
+          "duration": 2.0,
+          "value": "D:maj",
+          "confidence": 1
+        },
+        {
+          "time": 19.0,
+          "duration": 2.0,
+          "value": "C:maj",
+          "confidence": 1
+        },
+        {
+          "time": 19.2,
+          "duration": 2.0,
+          "value": "G:maj",
+          "confidence": 1
+        },
+        {
+          "time": 20.0,
+          "duration": 4.0,
+          "value": "D:maj",
+          "confidence": 1
+        },
+        {
+          "time": 21.0,
+          "duration": 2.0,
+          "value": "G:maj",
+          "confidence": 1
+        },
+        {
+          "time": 21.2,
+          "duration": 2.0,
+          "value": "G:maj",
+          "confidence": 1
+        },
+        {
+          "time": 22.0,
+          "duration": 2.0,
+          "value": "D:maj",
+          "confidence": 1
+        },
+        {
+          "time": 22.2,
+          "duration": 2.0,
+          "value": "C:maj",
+          "confidence": 1
+        },
+        {
+          "time": 23.0,
+          "duration": 4.0,
+          "value": "G:maj",
+          "confidence": 1
+        },
+        {
+          "time": 24.0,
+          "duration": 2.0,
+          "value": "D:maj",
+          "confidence": 1
+        },
+        {
+          "time": 24.2,
           "duration": 2.0,
           "value": "A:min",
           "confidence": 1
         },
         {
-          "time": 11.0,
-          "duration": 4.0,
-          "value": "G:maj",
-          "confidence": 1
-        },
-        {
-          "time": 12.0,
-          "duration": 4.0,
->>>>>>> 5725112b
-          "value": "G:maj",
-          "confidence": 1
-        },
-        {
-<<<<<<< HEAD
-          "time": 15.2,
-=======
-          "time": 13.0,
->>>>>>> 5725112b
-          "duration": 2.0,
-          "value": "G:maj",
-          "confidence": 1
-        },
-        {
-<<<<<<< HEAD
-          "time": 16.0,
-=======
-          "time": 13.2,
->>>>>>> 5725112b
-          "duration": 2.0,
-          "value": "D:maj",
-          "confidence": 1
-        },
-        {
-<<<<<<< HEAD
-          "time": 16.2,
+          "time": 25.0,
+          "duration": 2.0,
+          "value": "G:maj",
+          "confidence": 1
+        },
+        {
+          "time": 25.2,
+          "duration": 2.0,
+          "value": "D:maj",
+          "confidence": 1
+        },
+        {
+          "time": 26.0,
           "duration": 2.0,
           "value": "C:maj",
           "confidence": 1
         },
         {
-          "time": 17.0,
-          "duration": 4.0,
-          "value": "G:maj",
-          "confidence": 1
-        },
-        {
-          "time": 18.0,
-          "duration": 2.0,
-          "value": "D:maj",
-          "confidence": 1
-        },
-        {
-          "time": 18.2,
-          "duration": 2.0,
-          "value": "A:min",
-          "confidence": 1
-        },
-        {
-          "time": 19.0,
-          "duration": 2.0,
-          "value": "G:maj",
-          "confidence": 1
-        },
-        {
-          "time": 19.2,
-          "duration": 2.0,
-          "value": "D:maj",
-          "confidence": 1
-        },
-        {
-          "time": 20.0,
-          "duration": 2.0,
-          "value": "C:maj",
-          "confidence": 1
-        },
-        {
-          "time": 20.2,
-          "duration": 2.0,
-          "value": "G:maj",
-          "confidence": 1
-        },
-        {
-          "time": 21.0,
-          "duration": 4.0,
-          "value": "D:maj",
-          "confidence": 1
-        },
-        {
-          "time": 22.0,
-=======
-          "time": 14.0,
-          "duration": 2.0,
-          "value": "G:maj",
-          "confidence": 1
-        },
-        {
-          "time": 14.2,
-          "duration": 2.0,
-          "value": "G:maj",
-          "confidence": 1
-        },
-        {
-          "time": 15.0,
-          "duration": 2.0,
-          "value": "D:maj",
-          "confidence": 1
-        },
-        {
-          "time": 15.2,
-          "duration": 2.0,
-          "value": "C:maj",
-          "confidence": 1
-        },
-        {
-          "time": 16.0,
-          "duration": 4.0,
-          "value": "G:maj",
-          "confidence": 1
-        },
-        {
-          "time": 17.0,
-          "duration": 2.0,
-          "value": "D:maj",
-          "confidence": 1
-        },
-        {
-          "time": 17.2,
-          "duration": 2.0,
-          "value": "A:min",
-          "confidence": 1
-        },
-        {
-          "time": 18.0,
->>>>>>> 5725112b
-          "duration": 2.0,
-          "value": "G:maj",
-          "confidence": 1
-        },
-        {
-<<<<<<< HEAD
-          "time": 22.2,
-          "duration": 2.0,
-          "value": "G:maj",
-          "confidence": 1
-        },
-        {
-          "time": 23.0,
-          "duration": 2.0,
-          "value": "D:maj",
-          "confidence": 1
-        },
-        {
-          "time": 23.2,
-          "duration": 2.0,
-          "value": "C:maj",
-          "confidence": 1
-        },
-        {
-          "time": 24.0,
-          "duration": 4.0,
-=======
-          "time": 18.2,
-          "duration": 2.0,
-          "value": "D:maj",
-          "confidence": 1
-        },
-        {
-          "time": 19.0,
-          "duration": 2.0,
-          "value": "C:maj",
-          "confidence": 1
-        },
-        {
-          "time": 19.2,
-          "duration": 2.0,
-          "value": "G:maj",
-          "confidence": 1
-        },
-        {
-          "time": 20.0,
-          "duration": 4.0,
-          "value": "D:maj",
-          "confidence": 1
-        },
-        {
-          "time": 21.0,
-          "duration": 2.0,
->>>>>>> 5725112b
-          "value": "G:maj",
-          "confidence": 1
-        },
-        {
-<<<<<<< HEAD
-          "time": 25.0,
-          "duration": 2.0,
-          "value": "D:maj",
-          "confidence": 1
-        },
-        {
-          "time": 25.2,
-          "duration": 2.0,
-          "value": "A:min",
-          "confidence": 1
-        },
-        {
-          "time": 26.0,
-          "duration": 2.0,
-=======
-          "time": 21.2,
-          "duration": 2.0,
-          "value": "G:maj",
-          "confidence": 1
-        },
-        {
-          "time": 22.0,
-          "duration": 2.0,
-          "value": "D:maj",
-          "confidence": 1
-        },
-        {
-          "time": 22.2,
-          "duration": 2.0,
-          "value": "C:maj",
-          "confidence": 1
-        },
-        {
-          "time": 23.0,
-          "duration": 4.0,
-          "value": "G:maj",
-          "confidence": 1
-        },
-        {
-          "time": 24.0,
-          "duration": 2.0,
-          "value": "D:maj",
-          "confidence": 1
-        },
-        {
-          "time": 24.2,
-          "duration": 2.0,
-          "value": "A:min",
-          "confidence": 1
-        },
-        {
-          "time": 25.0,
-          "duration": 2.0,
->>>>>>> 5725112b
-          "value": "G:maj",
-          "confidence": 1
-        },
-        {
-<<<<<<< HEAD
           "time": 26.2,
-=======
-          "time": 25.2,
->>>>>>> 5725112b
-          "duration": 2.0,
-          "value": "D:maj",
-          "confidence": 1
-        },
-        {
-<<<<<<< HEAD
+          "duration": 2.0,
+          "value": "G:maj",
+          "confidence": 1
+        },
+        {
           "time": 27.0,
-=======
-          "time": 26.0,
->>>>>>> 5725112b
-          "duration": 2.0,
-          "value": "C:maj",
-          "confidence": 1
-        },
-        {
-<<<<<<< HEAD
-          "time": 27.2,
-=======
-          "time": 26.2,
->>>>>>> 5725112b
-          "duration": 2.0,
-          "value": "G:maj",
-          "confidence": 1
-        },
-        {
-<<<<<<< HEAD
+          "duration": 4.0,
+          "value": "D:maj",
+          "confidence": 1
+        },
+        {
           "time": 28.0,
-=======
-          "time": 27.0,
->>>>>>> 5725112b
-          "duration": 4.0,
-          "value": "D:maj",
-          "confidence": 1
-        },
-        {
-<<<<<<< HEAD
-          "time": 29.0,
-=======
-          "time": 28.0,
->>>>>>> 5725112b
           "duration": 4.0,
           "value": "G:maj",
           "confidence": 1
