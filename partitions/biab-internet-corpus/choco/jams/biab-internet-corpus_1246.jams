{
  "annotations": [
    {
      "annotation_metadata": {
        "curator": {
          "name": "",
          "email": ""
        },
        "annotator": {},
        "version": "",
        "corpus": "biab_internet_corpus",
        "annotation_tools": "",
        "annotation_rules": "",
        "validation": "",
        "data_source": ""
      },
      "namespace": "chord",
      "data": [
        {
          "time": 0.0,
          "duration": 4.0,
          "value": "Eb:maj",
          "confidence": 1
        },
        {
          "time": 1.0,
          "duration": 4.0,
          "value": "Eb:maj",
          "confidence": 1
        },
        {
<<<<<<< HEAD
          "time": 3.0,
=======
          "time": 2.0,
>>>>>>> 5725112b
          "duration": 4.0,
          "value": "Eb:maj",
          "confidence": 1
        },
        {
<<<<<<< HEAD
          "time": 4.0,
=======
          "time": 3.0,
>>>>>>> 5725112b
          "duration": 4.0,
          "value": "Eb:maj",
          "confidence": 1
        },
        {
          "time": 5.0,
          "duration": 4.0,
          "value": "Eb:maj",
          "confidence": 1
        },
        {
<<<<<<< HEAD
          "time": 6.0,
=======
          "time": 5.0,
>>>>>>> 5725112b
          "duration": 4.0,
          "value": "Eb:maj",
          "confidence": 1
        },
        {
<<<<<<< HEAD
          "time": 7.0,
=======
          "time": 6.0,
>>>>>>> 5725112b
          "duration": 4.0,
          "value": "Eb:maj",
          "confidence": 1
        },
        {
<<<<<<< HEAD
          "time": 8.0,
=======
          "time": 7.0,
>>>>>>> 5725112b
          "duration": 4.0,
          "value": "Eb:maj",
          "confidence": 1
        },
        {
<<<<<<< HEAD
          "time": 9.0,
=======
          "time": 8.0,
>>>>>>> 5725112b
          "duration": 2.0,
          "value": "Gb:maj",
          "confidence": 1
        },
        {
<<<<<<< HEAD
          "time": 9.2,
=======
          "time": 8.2,
>>>>>>> 5725112b
          "duration": 2.0,
          "value": "Ab:maj",
          "confidence": 1
        },
        {
<<<<<<< HEAD
          "time": 10.0,
=======
          "time": 9.0,
>>>>>>> 5725112b
          "duration": 4.0,
          "value": "Eb:maj",
          "confidence": 1
        },
        {
<<<<<<< HEAD
          "time": 11.0,
=======
          "time": 10.0,
>>>>>>> 5725112b
          "duration": 2.0,
          "value": "Gb:maj",
          "confidence": 1
        },
        {
<<<<<<< HEAD
          "time": 11.2,
=======
          "time": 10.2,
>>>>>>> 5725112b
          "duration": 2.0,
          "value": "Ab:maj",
          "confidence": 1
        },
        {
<<<<<<< HEAD
          "time": 12.0,
=======
          "time": 11.0,
>>>>>>> 5725112b
          "duration": 4.0,
          "value": "Eb:maj",
          "confidence": 1
        },
        {
<<<<<<< HEAD
          "time": 13.0,
=======
          "time": 12.0,
>>>>>>> 5725112b
          "duration": 2.0,
          "value": "Gb:maj",
          "confidence": 1
        },
        {
<<<<<<< HEAD
          "time": 13.2,
=======
          "time": 12.2,
>>>>>>> 5725112b
          "duration": 1.0,
          "value": "Ab:maj",
          "confidence": 1
        },
        {
<<<<<<< HEAD
          "time": 13.3,
=======
          "time": 12.3,
>>>>>>> 5725112b
          "duration": 1.0,
          "value": "Eb:maj",
          "confidence": 1
        },
        {
          "time": 14.0,
          "duration": 4.0,
          "value": "Eb:maj",
          "confidence": 1
        },
        {
<<<<<<< HEAD
          "time": 15.0,
=======
          "time": 14.0,
>>>>>>> 5725112b
          "duration": 2.0,
          "value": "Gb:maj",
          "confidence": 1
        },
        {
<<<<<<< HEAD
          "time": 15.2,
=======
          "time": 14.2,
>>>>>>> 5725112b
          "duration": 2.0,
          "value": "Ab:maj",
          "confidence": 1
        },
        {
<<<<<<< HEAD
          "time": 16.0,
          "duration": 2.0,
          "value": "Eb:maj",
          "confidence": 1
        },
        {
          "time": 16.2,
          "duration": 2.0,
          "value": "Bb:maj",
=======
          "time": 15.0,
          "duration": 2.0,
          "value": "Eb:maj",
          "confidence": 1
        },
        {
          "time": 15.2,
          "duration": 2.0,
          "value": "Bb:maj",
          "confidence": 1
        },
        {
          "time": 16.0,
          "duration": 4.0,
          "value": "Eb:maj",
>>>>>>> 5725112b
          "confidence": 1
        },
        {
          "time": 17.0,
          "duration": 4.0,
          "value": "Eb:maj",
          "confidence": 1
        },
        {
          "time": 18.0,
          "duration": 4.0,
          "value": "Eb:maj",
          "confidence": 1
        },
        {
          "time": 19.0,
          "duration": 4.0,
          "value": "Eb:maj",
          "confidence": 1
        },
        {
          "time": 20.0,
          "duration": 4.0,
          "value": "Eb:maj",
          "confidence": 1
        },
        {
          "time": 21.0,
          "duration": 4.0,
          "value": "Eb:maj",
          "confidence": 1
        },
        {
          "time": 22.0,
          "duration": 4.0,
          "value": "Eb:maj",
          "confidence": 1
        },
        {
          "time": 23.0,
          "duration": 4.0,
          "value": "Eb:maj",
          "confidence": 1
        },
        {
          "time": 24.0,
<<<<<<< HEAD
          "duration": 4.0,
          "value": "Eb:maj",
=======
          "duration": 2.0,
          "value": "Gb:maj",
          "confidence": 1
        },
        {
          "time": 24.2,
          "duration": 2.0,
          "value": "Ab:maj",
>>>>>>> 5725112b
          "confidence": 1
        },
        {
          "time": 25.0,
<<<<<<< HEAD
          "duration": 2.0,
          "value": "Gb:maj",
          "confidence": 1
        },
        {
          "time": 25.2,
          "duration": 2.0,
          "value": "Ab:maj",
=======
          "duration": 4.0,
          "value": "Eb:maj",
>>>>>>> 5725112b
          "confidence": 1
        },
        {
          "time": 26.0,
<<<<<<< HEAD
          "duration": 4.0,
          "value": "Eb:maj",
=======
          "duration": 2.0,
          "value": "Gb:maj",
          "confidence": 1
        },
        {
          "time": 26.2,
          "duration": 2.0,
          "value": "Ab:maj",
>>>>>>> 5725112b
          "confidence": 1
        },
        {
          "time": 27.0,
<<<<<<< HEAD
          "duration": 2.0,
          "value": "Gb:maj",
          "confidence": 1
        },
        {
          "time": 27.2,
          "duration": 2.0,
          "value": "Ab:maj",
=======
          "duration": 4.0,
          "value": "Eb:maj",
>>>>>>> 5725112b
          "confidence": 1
        },
        {
          "time": 28.0,
<<<<<<< HEAD
          "duration": 4.0,
=======
          "duration": 2.0,
          "value": "Gb:maj",
          "confidence": 1
        },
        {
          "time": 28.2,
          "duration": 1.0,
          "value": "Ab:maj",
          "confidence": 1
        },
        {
          "time": 28.3,
          "duration": 1.0,
>>>>>>> 5725112b
          "value": "Eb:maj",
          "confidence": 1
        },
        {
          "time": 29.0,
<<<<<<< HEAD
          "duration": 2.0,
          "value": "Gb:maj",
          "confidence": 1
        },
        {
          "time": 29.2,
          "duration": 1.0,
=======
          "duration": 4.0,
          "value": "Eb:maj",
          "confidence": 1
        },
        {
          "time": 30.0,
          "duration": 2.0,
          "value": "Gb:maj",
          "confidence": 1
        },
        {
          "time": 30.2,
          "duration": 2.0,
>>>>>>> 5725112b
          "value": "Ab:maj",
          "confidence": 1
        },
        {
<<<<<<< HEAD
          "time": 29.3,
          "duration": 1.0,
=======
          "time": 31.0,
          "duration": 4.0,
>>>>>>> 5725112b
          "value": "Eb:maj",
          "confidence": 1
        },
        {
          "time": 30.0,
          "duration": 4.0,
          "value": "Eb:maj",
          "confidence": 1
        },
        {
<<<<<<< HEAD
          "time": 31.0,
          "duration": 2.0,
          "value": "Gb:maj",
          "confidence": 1
        },
        {
          "time": 31.2,
          "duration": 2.0,
          "value": "Ab:maj",
          "confidence": 1
        },
        {
          "time": 32.0,
          "duration": 4.0,
          "value": "Eb:maj",
          "confidence": 1
        },
        {
          "time": 33.0,
          "duration": 4.0,
          "value": "Eb:maj",
          "confidence": 1
        },
        {
          "time": 34.0,
          "duration": 4.0,
          "value": "Eb:maj",
=======
          "time": 33.0,
          "duration": 4.0,
          "value": "Eb:maj",
          "confidence": 1
        },
        {
          "time": 34.0,
          "duration": 4.0,
          "value": "Gb:maj",
>>>>>>> 5725112b
          "confidence": 1
        },
        {
          "time": 35.0,
          "duration": 4.0,
          "value": "Gb:maj",
          "confidence": 1
        },
        {
          "time": 36.0,
          "duration": 4.0,
<<<<<<< HEAD
          "value": "Gb:maj",
=======
          "value": "Ab:maj",
>>>>>>> 5725112b
          "confidence": 1
        },
        {
          "time": 37.0,
<<<<<<< HEAD
          "duration": 4.0,
          "value": "Ab:maj",
=======
          "duration": 3.0,
          "value": "Gb:maj",
          "confidence": 1
        },
        {
          "time": 37.3,
          "duration": 1.0,
          "value": "Eb:maj",
>>>>>>> 5725112b
          "confidence": 1
        },
        {
          "time": 38.0,
<<<<<<< HEAD
          "duration": 3.0,
          "value": "Gb:maj",
          "confidence": 1
        },
        {
          "time": 38.3,
          "duration": 1.0,
=======
          "duration": 4.0,
>>>>>>> 5725112b
          "value": "Eb:maj",
          "confidence": 1
        },
        {
          "time": 39.0,
          "duration": 4.0,
          "value": "Eb:maj",
          "confidence": 1
        },
        {
          "time": 40.0,
<<<<<<< HEAD
          "duration": 4.0,
          "value": "Eb:maj",
=======
          "duration": 3.0,
          "value": "Eb:maj",
          "confidence": 1
        },
        {
          "time": 40.3,
          "duration": 1.0,
          "value": "Db:maj",
>>>>>>> 5725112b
          "confidence": 1
        },
        {
          "time": 41.0,
<<<<<<< HEAD
          "duration": 3.0,
          "value": "Eb:maj",
          "confidence": 1
        },
        {
          "time": 41.3,
          "duration": 1.0,
=======
          "duration": 4.0,
>>>>>>> 5725112b
          "value": "Db:maj",
          "confidence": 1
        },
        {
          "time": 42.0,
<<<<<<< HEAD
          "duration": 4.0,
          "value": "Db:maj",
          "confidence": 1
        },
        {
          "time": 43.0,
          "duration": 3.0,
          "value": "Eb:maj",
          "confidence": 1
        },
        {
          "time": 43.3,
          "duration": 1.0,
=======
          "duration": 3.0,
          "value": "Eb:maj",
          "confidence": 1
        },
        {
          "time": 42.3,
          "duration": 1.0,
          "value": "Db:maj",
          "confidence": 1
        },
        {
          "time": 43.0,
          "duration": 4.0,
>>>>>>> 5725112b
          "value": "Db:maj",
          "confidence": 1
        },
        {
          "time": 44.0,
<<<<<<< HEAD
          "duration": 4.0,
          "value": "Db:maj",
          "confidence": 1
        },
        {
          "time": 45.0,
          "duration": 3.0,
          "value": "Eb:maj",
          "confidence": 1
        },
        {
          "time": 45.3,
          "duration": 1.0,
=======
          "duration": 3.0,
          "value": "Eb:maj",
          "confidence": 1
        },
        {
          "time": 44.3,
          "duration": 1.0,
          "value": "Db:maj",
          "confidence": 1
        },
        {
          "time": 45.0,
          "duration": 4.0,
>>>>>>> 5725112b
          "value": "Db:maj",
          "confidence": 1
        },
        {
          "time": 46.0,
<<<<<<< HEAD
          "duration": 4.0,
=======
          "duration": 3.0,
          "value": "Eb:maj",
          "confidence": 1
        },
        {
          "time": 46.3,
          "duration": 1.0,
>>>>>>> 5725112b
          "value": "Db:maj",
          "confidence": 1
        },
        {
          "time": 47.0,
<<<<<<< HEAD
          "duration": 3.0,
          "value": "Eb:maj",
          "confidence": 1
        },
        {
          "time": 47.3,
          "duration": 1.0,
=======
          "duration": 4.0,
>>>>>>> 5725112b
          "value": "Db:maj",
          "confidence": 1
        },
        {
          "time": 48.0,
<<<<<<< HEAD
          "duration": 4.0,
=======
          "duration": 3.0,
          "value": "Eb:maj",
          "confidence": 1
        },
        {
          "time": 48.3,
          "duration": 1.0,
>>>>>>> 5725112b
          "value": "Db:maj",
          "confidence": 1
        },
        {
          "time": 49.0,
<<<<<<< HEAD
          "duration": 3.0,
          "value": "Eb:maj",
          "confidence": 1
        },
        {
          "time": 49.3,
          "duration": 1.0,
=======
          "duration": 4.0,
>>>>>>> 5725112b
          "value": "Db:maj",
          "confidence": 1
        },
        {
          "time": 50.0,
<<<<<<< HEAD
          "duration": 4.0,
          "value": "Db:maj",
          "confidence": 1
        },
        {
          "time": 51.0,
          "duration": 3.0,
          "value": "Eb:maj",
          "confidence": 1
        },
        {
          "time": 51.3,
          "duration": 1.0,
=======
          "duration": 3.0,
          "value": "Eb:maj",
          "confidence": 1
        },
        {
          "time": 50.3,
          "duration": 1.0,
          "value": "Db:maj",
          "confidence": 1
        },
        {
          "time": 51.0,
          "duration": 4.0,
>>>>>>> 5725112b
          "value": "Db:maj",
          "confidence": 1
        },
        {
          "time": 52.0,
<<<<<<< HEAD
          "duration": 4.0,
          "value": "Db:maj",
          "confidence": 1
        },
        {
          "time": 53.0,
          "duration": 3.0,
          "value": "Eb:maj",
          "confidence": 1
        },
        {
          "time": 53.3,
          "duration": 1.0,
=======
          "duration": 3.0,
          "value": "Eb:maj",
          "confidence": 1
        },
        {
          "time": 52.3,
          "duration": 1.0,
          "value": "Db:maj",
          "confidence": 1
        },
        {
          "time": 53.0,
          "duration": 4.0,
>>>>>>> 5725112b
          "value": "Db:maj",
          "confidence": 1
        },
        {
          "time": 54.0,
<<<<<<< HEAD
          "duration": 4.0,
          "value": "Db:maj",
          "confidence": 1
        },
        {
          "time": 55.0,
          "duration": 3.0,
          "value": "Eb:maj",
          "confidence": 1
        },
        {
          "time": 55.3,
=======
          "duration": 3.0,
          "value": "Eb:maj",
          "confidence": 1
        },
        {
          "time": 54.3,
>>>>>>> 5725112b
          "duration": 1.0,
          "value": "Db:maj",
          "confidence": 1
        }
      ],
      "sandbox": {},
      "time": 0,
      "duration": 223.0
    },
    {
      "annotation_metadata": {
        "curator": {
          "name": "",
          "email": ""
        },
        "annotator": {},
        "version": "",
        "corpus": "biab_internet_corpus",
        "annotation_tools": "",
        "annotation_rules": "",
        "validation": "",
        "data_source": ""
      },
      "namespace": "key_mode",
      "data": [
        {
          "time": 0.0,
          "duration": 223.0,
          "value": "Eb",
          "confidence": 1
        }
      ],
      "sandbox": {},
      "time": 0,
      "duration": 223.0
    }
  ],
  "file_metadata": {
    "title": "Born To Be wild - Mars Bonfire",
    "artist": "",
    "release": "",
    "duration": 223.0,
    "identifiers": {},
    "jams_version": "0.3.4"
  },
  "sandbox": {
    "expanded": false
  }
}<|MERGE_RESOLUTION|>--- conflicted
+++ resolved
@@ -29,21 +29,19 @@
           "confidence": 1
         },
         {
-<<<<<<< HEAD
+          "time": 2.0,
+          "duration": 4.0,
+          "value": "Eb:maj",
+          "confidence": 1
+        },
+        {
           "time": 3.0,
-=======
-          "time": 2.0,
->>>>>>> 5725112b
-          "duration": 4.0,
-          "value": "Eb:maj",
-          "confidence": 1
-        },
-        {
-<<<<<<< HEAD
+          "duration": 4.0,
+          "value": "Eb:maj",
+          "confidence": 1
+        },
+        {
           "time": 4.0,
-=======
-          "time": 3.0,
->>>>>>> 5725112b
           "duration": 4.0,
           "value": "Eb:maj",
           "confidence": 1
@@ -55,179 +53,105 @@
           "confidence": 1
         },
         {
-<<<<<<< HEAD
           "time": 6.0,
-=======
-          "time": 5.0,
->>>>>>> 5725112b
-          "duration": 4.0,
-          "value": "Eb:maj",
-          "confidence": 1
-        },
-        {
-<<<<<<< HEAD
+          "duration": 4.0,
+          "value": "Eb:maj",
+          "confidence": 1
+        },
+        {
           "time": 7.0,
-=======
-          "time": 6.0,
->>>>>>> 5725112b
-          "duration": 4.0,
-          "value": "Eb:maj",
-          "confidence": 1
-        },
-        {
-<<<<<<< HEAD
+          "duration": 4.0,
+          "value": "Eb:maj",
+          "confidence": 1
+        },
+        {
           "time": 8.0,
-=======
-          "time": 7.0,
->>>>>>> 5725112b
-          "duration": 4.0,
-          "value": "Eb:maj",
-          "confidence": 1
-        },
-        {
-<<<<<<< HEAD
+          "duration": 2.0,
+          "value": "Gb:maj",
+          "confidence": 1
+        },
+        {
+          "time": 8.2,
+          "duration": 2.0,
+          "value": "Ab:maj",
+          "confidence": 1
+        },
+        {
           "time": 9.0,
-=======
-          "time": 8.0,
->>>>>>> 5725112b
-          "duration": 2.0,
-          "value": "Gb:maj",
-          "confidence": 1
-        },
-        {
-<<<<<<< HEAD
-          "time": 9.2,
-=======
-          "time": 8.2,
->>>>>>> 5725112b
-          "duration": 2.0,
-          "value": "Ab:maj",
-          "confidence": 1
-        },
-        {
-<<<<<<< HEAD
+          "duration": 4.0,
+          "value": "Eb:maj",
+          "confidence": 1
+        },
+        {
           "time": 10.0,
-=======
-          "time": 9.0,
->>>>>>> 5725112b
-          "duration": 4.0,
-          "value": "Eb:maj",
-          "confidence": 1
-        },
-        {
-<<<<<<< HEAD
+          "duration": 2.0,
+          "value": "Gb:maj",
+          "confidence": 1
+        },
+        {
+          "time": 10.2,
+          "duration": 2.0,
+          "value": "Ab:maj",
+          "confidence": 1
+        },
+        {
           "time": 11.0,
-=======
-          "time": 10.0,
->>>>>>> 5725112b
-          "duration": 2.0,
-          "value": "Gb:maj",
-          "confidence": 1
-        },
-        {
-<<<<<<< HEAD
-          "time": 11.2,
-=======
-          "time": 10.2,
->>>>>>> 5725112b
-          "duration": 2.0,
-          "value": "Ab:maj",
-          "confidence": 1
-        },
-        {
-<<<<<<< HEAD
+          "duration": 4.0,
+          "value": "Eb:maj",
+          "confidence": 1
+        },
+        {
           "time": 12.0,
-=======
-          "time": 11.0,
->>>>>>> 5725112b
-          "duration": 4.0,
-          "value": "Eb:maj",
-          "confidence": 1
-        },
-        {
-<<<<<<< HEAD
+          "duration": 2.0,
+          "value": "Gb:maj",
+          "confidence": 1
+        },
+        {
+          "time": 12.2,
+          "duration": 1.0,
+          "value": "Ab:maj",
+          "confidence": 1
+        },
+        {
+          "time": 12.3,
+          "duration": 1.0,
+          "value": "Eb:maj",
+          "confidence": 1
+        },
+        {
           "time": 13.0,
-=======
-          "time": 12.0,
->>>>>>> 5725112b
-          "duration": 2.0,
-          "value": "Gb:maj",
-          "confidence": 1
-        },
-        {
-<<<<<<< HEAD
-          "time": 13.2,
-=======
-          "time": 12.2,
->>>>>>> 5725112b
-          "duration": 1.0,
-          "value": "Ab:maj",
-          "confidence": 1
-        },
-        {
-<<<<<<< HEAD
-          "time": 13.3,
-=======
-          "time": 12.3,
->>>>>>> 5725112b
-          "duration": 1.0,
+          "duration": 4.0,
           "value": "Eb:maj",
           "confidence": 1
         },
         {
           "time": 14.0,
-          "duration": 4.0,
-          "value": "Eb:maj",
-          "confidence": 1
-        },
-        {
-<<<<<<< HEAD
+          "duration": 2.0,
+          "value": "Gb:maj",
+          "confidence": 1
+        },
+        {
+          "time": 14.2,
+          "duration": 2.0,
+          "value": "Ab:maj",
+          "confidence": 1
+        },
+        {
           "time": 15.0,
-=======
-          "time": 14.0,
->>>>>>> 5725112b
-          "duration": 2.0,
-          "value": "Gb:maj",
-          "confidence": 1
-        },
-        {
-<<<<<<< HEAD
+          "duration": 2.0,
+          "value": "Eb:maj",
+          "confidence": 1
+        },
+        {
           "time": 15.2,
-=======
-          "time": 14.2,
->>>>>>> 5725112b
-          "duration": 2.0,
-          "value": "Ab:maj",
-          "confidence": 1
-        },
-        {
-<<<<<<< HEAD
+          "duration": 2.0,
+          "value": "Bb:maj",
+          "confidence": 1
+        },
+        {
           "time": 16.0,
-          "duration": 2.0,
-          "value": "Eb:maj",
-          "confidence": 1
-        },
-        {
-          "time": 16.2,
-          "duration": 2.0,
-          "value": "Bb:maj",
-=======
-          "time": 15.0,
-          "duration": 2.0,
-          "value": "Eb:maj",
-          "confidence": 1
-        },
-        {
-          "time": 15.2,
-          "duration": 2.0,
-          "value": "Bb:maj",
-          "confidence": 1
-        },
-        {
-          "time": 16.0,
-          "duration": 4.0,
-          "value": "Eb:maj",
->>>>>>> 5725112b
+          "duration": 4.0,
+          "value": "Eb:maj",
           "confidence": 1
         },
         {
@@ -274,10 +198,6 @@
         },
         {
           "time": 24.0,
-<<<<<<< HEAD
-          "duration": 4.0,
-          "value": "Eb:maj",
-=======
           "duration": 2.0,
           "value": "Gb:maj",
           "confidence": 1
@@ -286,32 +206,16 @@
           "time": 24.2,
           "duration": 2.0,
           "value": "Ab:maj",
->>>>>>> 5725112b
           "confidence": 1
         },
         {
           "time": 25.0,
-<<<<<<< HEAD
-          "duration": 2.0,
-          "value": "Gb:maj",
-          "confidence": 1
-        },
-        {
-          "time": 25.2,
-          "duration": 2.0,
-          "value": "Ab:maj",
-=======
-          "duration": 4.0,
-          "value": "Eb:maj",
->>>>>>> 5725112b
+          "duration": 4.0,
+          "value": "Eb:maj",
           "confidence": 1
         },
         {
           "time": 26.0,
-<<<<<<< HEAD
-          "duration": 4.0,
-          "value": "Eb:maj",
-=======
           "duration": 2.0,
           "value": "Gb:maj",
           "confidence": 1
@@ -320,31 +224,16 @@
           "time": 26.2,
           "duration": 2.0,
           "value": "Ab:maj",
->>>>>>> 5725112b
           "confidence": 1
         },
         {
           "time": 27.0,
-<<<<<<< HEAD
-          "duration": 2.0,
-          "value": "Gb:maj",
-          "confidence": 1
-        },
-        {
-          "time": 27.2,
-          "duration": 2.0,
-          "value": "Ab:maj",
-=======
-          "duration": 4.0,
-          "value": "Eb:maj",
->>>>>>> 5725112b
+          "duration": 4.0,
+          "value": "Eb:maj",
           "confidence": 1
         },
         {
           "time": 28.0,
-<<<<<<< HEAD
-          "duration": 4.0,
-=======
           "duration": 2.0,
           "value": "Gb:maj",
           "confidence": 1
@@ -358,21 +247,11 @@
         {
           "time": 28.3,
           "duration": 1.0,
->>>>>>> 5725112b
           "value": "Eb:maj",
           "confidence": 1
         },
         {
           "time": 29.0,
-<<<<<<< HEAD
-          "duration": 2.0,
-          "value": "Gb:maj",
-          "confidence": 1
-        },
-        {
-          "time": 29.2,
-          "duration": 1.0,
-=======
           "duration": 4.0,
           "value": "Eb:maj",
           "confidence": 1
@@ -386,38 +265,13 @@
         {
           "time": 30.2,
           "duration": 2.0,
->>>>>>> 5725112b
-          "value": "Ab:maj",
-          "confidence": 1
-        },
-        {
-<<<<<<< HEAD
-          "time": 29.3,
-          "duration": 1.0,
-=======
+          "value": "Ab:maj",
+          "confidence": 1
+        },
+        {
           "time": 31.0,
           "duration": 4.0,
->>>>>>> 5725112b
-          "value": "Eb:maj",
-          "confidence": 1
-        },
-        {
-          "time": 30.0,
-          "duration": 4.0,
-          "value": "Eb:maj",
-          "confidence": 1
-        },
-        {
-<<<<<<< HEAD
-          "time": 31.0,
-          "duration": 2.0,
-          "value": "Gb:maj",
-          "confidence": 1
-        },
-        {
-          "time": 31.2,
-          "duration": 2.0,
-          "value": "Ab:maj",
+          "value": "Eb:maj",
           "confidence": 1
         },
         {
@@ -435,18 +289,7 @@
         {
           "time": 34.0,
           "duration": 4.0,
-          "value": "Eb:maj",
-=======
-          "time": 33.0,
-          "duration": 4.0,
-          "value": "Eb:maj",
-          "confidence": 1
-        },
-        {
-          "time": 34.0,
-          "duration": 4.0,
-          "value": "Gb:maj",
->>>>>>> 5725112b
+          "value": "Gb:maj",
           "confidence": 1
         },
         {
@@ -458,19 +301,11 @@
         {
           "time": 36.0,
           "duration": 4.0,
-<<<<<<< HEAD
-          "value": "Gb:maj",
-=======
-          "value": "Ab:maj",
->>>>>>> 5725112b
+          "value": "Ab:maj",
           "confidence": 1
         },
         {
           "time": 37.0,
-<<<<<<< HEAD
-          "duration": 4.0,
-          "value": "Ab:maj",
-=======
           "duration": 3.0,
           "value": "Gb:maj",
           "confidence": 1
@@ -479,22 +314,11 @@
           "time": 37.3,
           "duration": 1.0,
           "value": "Eb:maj",
->>>>>>> 5725112b
           "confidence": 1
         },
         {
           "time": 38.0,
-<<<<<<< HEAD
-          "duration": 3.0,
-          "value": "Gb:maj",
-          "confidence": 1
-        },
-        {
-          "time": 38.3,
-          "duration": 1.0,
-=======
-          "duration": 4.0,
->>>>>>> 5725112b
+          "duration": 4.0,
           "value": "Eb:maj",
           "confidence": 1
         },
@@ -506,10 +330,6 @@
         },
         {
           "time": 40.0,
-<<<<<<< HEAD
-          "duration": 4.0,
-          "value": "Eb:maj",
-=======
           "duration": 3.0,
           "value": "Eb:maj",
           "confidence": 1
@@ -518,98 +338,52 @@
           "time": 40.3,
           "duration": 1.0,
           "value": "Db:maj",
->>>>>>> 5725112b
           "confidence": 1
         },
         {
           "time": 41.0,
-<<<<<<< HEAD
-          "duration": 3.0,
-          "value": "Eb:maj",
-          "confidence": 1
-        },
-        {
-          "time": 41.3,
-          "duration": 1.0,
-=======
-          "duration": 4.0,
->>>>>>> 5725112b
+          "duration": 4.0,
           "value": "Db:maj",
           "confidence": 1
         },
         {
           "time": 42.0,
-<<<<<<< HEAD
-          "duration": 4.0,
+          "duration": 3.0,
+          "value": "Eb:maj",
+          "confidence": 1
+        },
+        {
+          "time": 42.3,
+          "duration": 1.0,
           "value": "Db:maj",
           "confidence": 1
         },
         {
           "time": 43.0,
-          "duration": 3.0,
-          "value": "Eb:maj",
-          "confidence": 1
-        },
-        {
-          "time": 43.3,
-          "duration": 1.0,
-=======
-          "duration": 3.0,
-          "value": "Eb:maj",
-          "confidence": 1
-        },
-        {
-          "time": 42.3,
-          "duration": 1.0,
-          "value": "Db:maj",
-          "confidence": 1
-        },
-        {
-          "time": 43.0,
-          "duration": 4.0,
->>>>>>> 5725112b
+          "duration": 4.0,
           "value": "Db:maj",
           "confidence": 1
         },
         {
           "time": 44.0,
-<<<<<<< HEAD
-          "duration": 4.0,
+          "duration": 3.0,
+          "value": "Eb:maj",
+          "confidence": 1
+        },
+        {
+          "time": 44.3,
+          "duration": 1.0,
           "value": "Db:maj",
           "confidence": 1
         },
         {
           "time": 45.0,
-          "duration": 3.0,
-          "value": "Eb:maj",
-          "confidence": 1
-        },
-        {
-          "time": 45.3,
-          "duration": 1.0,
-=======
-          "duration": 3.0,
-          "value": "Eb:maj",
-          "confidence": 1
-        },
-        {
-          "time": 44.3,
-          "duration": 1.0,
-          "value": "Db:maj",
-          "confidence": 1
-        },
-        {
-          "time": 45.0,
-          "duration": 4.0,
->>>>>>> 5725112b
+          "duration": 4.0,
           "value": "Db:maj",
           "confidence": 1
         },
         {
           "time": 46.0,
-<<<<<<< HEAD
-          "duration": 4.0,
-=======
           "duration": 3.0,
           "value": "Eb:maj",
           "confidence": 1
@@ -617,31 +391,17 @@
         {
           "time": 46.3,
           "duration": 1.0,
->>>>>>> 5725112b
           "value": "Db:maj",
           "confidence": 1
         },
         {
           "time": 47.0,
-<<<<<<< HEAD
-          "duration": 3.0,
-          "value": "Eb:maj",
-          "confidence": 1
-        },
-        {
-          "time": 47.3,
-          "duration": 1.0,
-=======
-          "duration": 4.0,
->>>>>>> 5725112b
+          "duration": 4.0,
           "value": "Db:maj",
           "confidence": 1
         },
         {
           "time": 48.0,
-<<<<<<< HEAD
-          "duration": 4.0,
-=======
           "duration": 3.0,
           "value": "Eb:maj",
           "confidence": 1
@@ -649,117 +409,59 @@
         {
           "time": 48.3,
           "duration": 1.0,
->>>>>>> 5725112b
           "value": "Db:maj",
           "confidence": 1
         },
         {
           "time": 49.0,
-<<<<<<< HEAD
-          "duration": 3.0,
-          "value": "Eb:maj",
-          "confidence": 1
-        },
-        {
-          "time": 49.3,
-          "duration": 1.0,
-=======
-          "duration": 4.0,
->>>>>>> 5725112b
+          "duration": 4.0,
           "value": "Db:maj",
           "confidence": 1
         },
         {
           "time": 50.0,
-<<<<<<< HEAD
-          "duration": 4.0,
+          "duration": 3.0,
+          "value": "Eb:maj",
+          "confidence": 1
+        },
+        {
+          "time": 50.3,
+          "duration": 1.0,
           "value": "Db:maj",
           "confidence": 1
         },
         {
           "time": 51.0,
-          "duration": 3.0,
-          "value": "Eb:maj",
-          "confidence": 1
-        },
-        {
-          "time": 51.3,
-          "duration": 1.0,
-=======
-          "duration": 3.0,
-          "value": "Eb:maj",
-          "confidence": 1
-        },
-        {
-          "time": 50.3,
-          "duration": 1.0,
-          "value": "Db:maj",
-          "confidence": 1
-        },
-        {
-          "time": 51.0,
-          "duration": 4.0,
->>>>>>> 5725112b
+          "duration": 4.0,
           "value": "Db:maj",
           "confidence": 1
         },
         {
           "time": 52.0,
-<<<<<<< HEAD
-          "duration": 4.0,
+          "duration": 3.0,
+          "value": "Eb:maj",
+          "confidence": 1
+        },
+        {
+          "time": 52.3,
+          "duration": 1.0,
           "value": "Db:maj",
           "confidence": 1
         },
         {
           "time": 53.0,
-          "duration": 3.0,
-          "value": "Eb:maj",
-          "confidence": 1
-        },
-        {
-          "time": 53.3,
-          "duration": 1.0,
-=======
-          "duration": 3.0,
-          "value": "Eb:maj",
-          "confidence": 1
-        },
-        {
-          "time": 52.3,
-          "duration": 1.0,
-          "value": "Db:maj",
-          "confidence": 1
-        },
-        {
-          "time": 53.0,
-          "duration": 4.0,
->>>>>>> 5725112b
+          "duration": 4.0,
           "value": "Db:maj",
           "confidence": 1
         },
         {
           "time": 54.0,
-<<<<<<< HEAD
-          "duration": 4.0,
-          "value": "Db:maj",
-          "confidence": 1
-        },
-        {
-          "time": 55.0,
-          "duration": 3.0,
-          "value": "Eb:maj",
-          "confidence": 1
-        },
-        {
-          "time": 55.3,
-=======
           "duration": 3.0,
           "value": "Eb:maj",
           "confidence": 1
         },
         {
           "time": 54.3,
->>>>>>> 5725112b
           "duration": 1.0,
           "value": "Db:maj",
           "confidence": 1
