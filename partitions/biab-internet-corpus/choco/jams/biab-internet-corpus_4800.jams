{
  "annotations": [
    {
      "annotation_metadata": {
        "curator": {
          "name": "",
          "email": ""
        },
        "annotator": {},
        "version": "",
        "corpus": "biab_internet_corpus",
        "annotation_tools": "",
        "annotation_rules": "",
        "validation": "",
        "data_source": ""
      },
      "namespace": "chord",
      "data": [
        {
          "time": 0.0,
          "duration": 4.0,
          "value": "G:min(b7)",
          "confidence": 1
        },
        {
          "time": 1.0,
          "duration": 4.0,
          "value": "C:(3,5,b7)",
          "confidence": 1
        },
        {
          "time": 2.0,
          "duration": 4.0,
          "value": "F:maj",
          "confidence": 1
        },
        {
          "time": 3.0,
          "duration": 4.0,
          "value": "Bb:(3,5,b7)",
          "confidence": 1
        },
        {
          "time": 4.0,
          "duration": 4.0,
          "value": "E:min(b7)",
          "confidence": 1
        },
        {
          "time": 5.0,
          "duration": 4.0,
          "value": "A:(3,5,b7)",
          "confidence": 1
        },
        {
          "time": 6.0,
          "duration": 4.0,
          "value": "D:(3,#5)",
          "confidence": 1
        },
        {
          "time": 7.0,
          "duration": 2.0,
          "value": "D:(3,#5)",
          "confidence": 1
        },
        {
          "time": 7.2,
          "duration": 2.0,
          "value": "D:(3,5,b7)",
          "confidence": 1
        },
        {
          "time": 8.0,
          "duration": 2.0,
          "value": "G:maj",
          "confidence": 1
        },
        {
          "time": 8.2,
          "duration": 2.0,
          "value": "G:min",
          "confidence": 1
        },
        {
          "time": 9.0,
          "duration": 4.0,
          "value": "A:(3,5,b7)",
          "confidence": 1
        },
        {
          "time": 10.0,
          "duration": 4.0,
          "value": "C:min(6)",
          "confidence": 1
        },
        {
          "time": 11.0,
          "duration": 4.0,
          "value": "B:min",
          "confidence": 1
        },
        {
          "time": 12.0,
          "duration": 4.0,
          "value": "B:min(b7)",
          "confidence": 1
        },
        {
          "time": 13.0,
          "duration": 4.0,
          "value": "E:(3,5,b7)",
          "confidence": 1
        },
        {
          "time": 14.0,
          "duration": 4.0,
          "value": "G:maj",
          "confidence": 1
        },
        {
          "time": 15.0,
          "duration": 4.0,
          "value": "A:(3,5,b7)",
          "confidence": 1
        },
        {
          "time": 16.0,
          "duration": 4.0,
          "value": "G:min(b7)",
          "confidence": 1
        },
        {
          "time": 17.0,
          "duration": 4.0,
          "value": "C:(3,5,b7)",
          "confidence": 1
        },
        {
          "time": 18.0,
          "duration": 2.0,
          "value": "F:maj",
          "confidence": 1
        },
        {
          "time": 18.2,
          "duration": 2.0,
          "value": "C:min(6)",
          "confidence": 1
        },
        {
          "time": 19.0,
          "duration": 2.0,
          "value": "D:(3,5,b7)",
          "confidence": 1
        },
        {
          "time": 19.2,
          "duration": 2.0,
          "value": "A:min(6)",
          "confidence": 1
        },
        {
          "time": 20.0,
          "duration": 4.0,
          "value": "F:(3,5,b7)",
          "confidence": 1
        },
        {
          "time": 21.0,
          "duration": 4.0,
          "value": "B:(3,5,b7)",
          "confidence": 1
        },
        {
          "time": 22.0,
          "duration": 4.0,
          "value": "E:min",
          "confidence": 1
        },
        {
          "time": 23.0,
          "duration": 4.0,
          "value": "E:min",
          "confidence": 1
        },
        {
          "time": 24.0,
          "duration": 4.0,
          "value": "G:min(b7)",
          "confidence": 1
        },
        {
          "time": 25.0,
          "duration": 4.0,
          "value": "C:(3,5,b7)",
          "confidence": 1
        },
        {
          "time": 26.0,
          "duration": 2.0,
          "value": "D:maj",
          "confidence": 1
        },
        {
          "time": 26.2,
          "duration": 2.0,
          "value": "A:min(6)",
          "confidence": 1
        },
        {
          "time": 27.0,
          "duration": 1.0,
          "value": "B:(3,5,b7,9)",
          "confidence": 1
        },
        {
<<<<<<< HEAD
          "time": 28.1,
=======
          "time": 27.1,
>>>>>>> 5725112b
          "duration": 1.0,
          "value": "E:(3,5,b7)",
          "confidence": 1
        },
        {
<<<<<<< HEAD
          "time": 28.2,
=======
          "time": 27.2,
>>>>>>> 5725112b
          "duration": 1.0,
          "value": "A:(3,b5,b7)",
          "confidence": 1
        },
        {
          "time": 27.3,
          "duration": 1.0,
          "value": "D:(3,5,b7)",
          "confidence": 1
        },
        {
          "time": 28.0,
          "duration": 2.0,
          "value": "G:min(b7)",
          "confidence": 1
        },
        {
          "time": 28.2,
          "duration": 2.0,
          "value": "G:min(6)",
          "confidence": 1
        },
        {
          "time": 29.0,
          "duration": 2.0,
          "value": "A:(3,5,b7)",
          "confidence": 1
        },
        {
          "time": 29.2,
          "duration": 1.0,
          "value": "E:dim",
          "confidence": 1
        },
        {
          "time": 29.3,
          "duration": 1.0,
          "value": "A:(3,b5,b7)",
          "confidence": 1
        },
        {
          "time": 30.0,
          "duration": 2.0,
          "value": "D:maj",
          "confidence": 1
        },
        {
          "time": 30.2,
          "duration": 1.0,
          "value": "Eb:maj9",
          "confidence": 1
        },
        {
          "time": 30.3,
          "duration": 1.0,
          "value": "Eb:(3,5,6)",
          "confidence": 1
        },
        {
          "time": 31.0,
          "duration": 2.0,
          "value": "D:maj",
          "confidence": 1
        },
        {
          "time": 31.2,
          "duration": 2.0,
          "value": "D:(3,5,b7)",
          "confidence": 1
        },
        {
          "time": 32.0,
          "duration": 4.0,
          "value": "D:(3,5,6)",
          "confidence": 1
        }
      ],
      "sandbox": {},
      "time": 0,
      "duration": 132.0
    },
    {
      "annotation_metadata": {
        "curator": {
          "name": "",
          "email": ""
        },
        "annotator": {},
        "version": "",
        "corpus": "biab_internet_corpus",
        "annotation_tools": "",
        "annotation_rules": "",
        "validation": "",
        "data_source": ""
      },
      "namespace": "key_mode",
      "data": [
        {
          "time": 0.0,
          "duration": 132.0,
          "value": "D",
          "confidence": 1
        }
      ],
      "sandbox": {},
      "time": 0,
      "duration": 132.0
    }
  ],
  "file_metadata": {
    "title": "I Heard You Cried Last Night - Ted Grouya & Jerrie Kruger",
    "artist": "",
    "release": "",
    "duration": 132.0,
    "identifiers": {},
    "jams_version": "0.3.4"
  },
  "sandbox": {
    "expanded": false
  }
}<|MERGE_RESOLUTION|>--- conflicted
+++ resolved
@@ -215,21 +215,13 @@
           "confidence": 1
         },
         {
-<<<<<<< HEAD
-          "time": 28.1,
-=======
           "time": 27.1,
->>>>>>> 5725112b
           "duration": 1.0,
           "value": "E:(3,5,b7)",
           "confidence": 1
         },
         {
-<<<<<<< HEAD
-          "time": 28.2,
-=======
           "time": 27.2,
->>>>>>> 5725112b
           "duration": 1.0,
           "value": "A:(3,b5,b7)",
           "confidence": 1
