{
  "annotations": [
    {
      "annotation_metadata": {
        "curator": {
          "name": "",
          "email": ""
        },
        "annotator": {},
        "version": "",
        "corpus": "biab_internet_corpus",
        "annotation_tools": "",
        "annotation_rules": "",
        "validation": "",
        "data_source": ""
      },
      "namespace": "chord",
      "data": [
        {
          "time": 0.0,
          "duration": 4.0,
          "value": "F:maj",
          "confidence": 1
        },
        {
          "time": 1.0,
          "duration": 2.0,
          "value": "F:maj",
          "confidence": 1
        },
        {
          "time": 1.2,
          "duration": 2.0,
          "value": "C:(3,5,b7)",
          "confidence": 1
        },
        {
          "time": 2.0,
          "duration": 4.0,
          "value": "C:(3,5,b7)",
          "confidence": 1
        },
        {
          "time": 3.0,
          "duration": 2.0,
          "value": "C:(3,5,b7)",
          "confidence": 1
        },
        {
          "time": 3.2,
          "duration": 2.0,
          "value": "F:maj",
          "confidence": 1
        },
        {
          "time": 4.0,
          "duration": 4.0,
          "value": "F:maj",
          "confidence": 1
        },
        {
          "time": 5.0,
          "duration": 2.0,
          "value": "F:maj",
          "confidence": 1
        },
        {
          "time": 5.2,
          "duration": 2.0,
          "value": "C:(3,5,b7)",
          "confidence": 1
        },
        {
          "time": 6.0,
          "duration": 4.0,
          "value": "C:(3,5,b7)",
          "confidence": 1
        },
        {
          "time": 7.0,
          "duration": 2.0,
          "value": "F:maj",
          "confidence": 1
        },
        {
          "time": 7.2,
          "duration": 2.0,
          "value": "Bb:maj",
          "confidence": 1
        },
        {
          "time": 8.0,
          "duration": 4.0,
          "value": "Bb:maj",
          "confidence": 1
        },
        {
          "time": 9.0,
          "duration": 2.0,
          "value": "F:(3,5,b7)",
          "confidence": 1
        },
        {
          "time": 9.2,
          "duration": 2.0,
          "value": "F:(3,5,b7)",
          "confidence": 1
        },
        {
          "time": 10.0,
          "duration": 4.0,
          "value": "F:(3,5,b7)",
          "confidence": 1
        },
        {
          "time": 11.0,
          "duration": 2.0,
          "value": "Bb:maj",
          "confidence": 1
        },
        {
          "time": 11.2,
          "duration": 2.0,
          "value": "Bb:maj",
          "confidence": 1
        },
        {
          "time": 12.0,
          "duration": 4.0,
          "value": "Bb:maj",
          "confidence": 1
        },
        {
          "time": 13.0,
          "duration": 2.0,
          "value": "F:(3,5,b7)",
          "confidence": 1
        },
        {
          "time": 13.2,
          "duration": 2.0,
          "value": "F:(3,5,b7)",
          "confidence": 1
        },
        {
          "time": 14.0,
          "duration": 4.0,
          "value": "F:(3,5,b7)",
          "confidence": 1
        },
        {
<<<<<<< HEAD
          "time": 16.0,
          "duration": 2.0,
          "value": "Bb:maj",
          "confidence": 1
        },
        {
          "time": 16.2,
          "duration": 2.0,
=======
          "time": 15.0,
          "duration": 2.0,
          "value": "Bb:maj",
          "confidence": 1
        },
        {
          "time": 15.2,
          "duration": 2.0,
>>>>>>> 5725112b
          "value": "F:maj",
          "confidence": 1
        }
      ],
      "sandbox": {},
      "time": 0,
      "duration": 68.0
    },
    {
      "annotation_metadata": {
        "curator": {
          "name": "",
          "email": ""
        },
        "annotator": {},
        "version": "",
        "corpus": "biab_internet_corpus",
        "annotation_tools": "",
        "annotation_rules": "",
        "validation": "",
        "data_source": ""
      },
      "namespace": "key_mode",
      "data": [
        {
          "time": 0.0,
          "duration": 68.0,
          "value": "F",
          "confidence": 1
        }
      ],
      "sandbox": {},
      "time": 0,
      "duration": 68.0
    }
  ],
  "file_metadata": {
    "title": "Clarinet Polka                                       ",
    "artist": "",
    "release": "",
    "duration": 68.0,
    "identifiers": {},
    "jams_version": "0.3.4"
  },
  "sandbox": {
    "expanded": false
  }
}<|MERGE_RESOLUTION|>--- conflicted
+++ resolved
@@ -149,16 +149,6 @@
           "confidence": 1
         },
         {
-<<<<<<< HEAD
-          "time": 16.0,
-          "duration": 2.0,
-          "value": "Bb:maj",
-          "confidence": 1
-        },
-        {
-          "time": 16.2,
-          "duration": 2.0,
-=======
           "time": 15.0,
           "duration": 2.0,
           "value": "Bb:maj",
@@ -167,7 +157,6 @@
         {
           "time": 15.2,
           "duration": 2.0,
->>>>>>> 5725112b
           "value": "F:maj",
           "confidence": 1
         }
