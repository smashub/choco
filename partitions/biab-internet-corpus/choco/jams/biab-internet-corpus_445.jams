{
  "annotations": [
    {
      "annotation_metadata": {
        "curator": {
          "name": "",
          "email": ""
        },
        "annotator": {},
        "version": "",
        "corpus": "biab_internet_corpus",
        "annotation_tools": "",
        "annotation_rules": "",
        "validation": "",
        "data_source": ""
      },
      "namespace": "chord",
      "data": [
        {
          "time": 0.0,
          "duration": 4.0,
          "value": "F:maj",
          "confidence": 1
        },
        {
          "time": 1.0,
          "duration": 4.0,
          "value": "D:min",
          "confidence": 1
        },
        {
          "time": 2.0,
          "duration": 4.0,
          "value": "G:min(b7)",
          "confidence": 1
        },
        {
          "time": 3.0,
          "duration": 4.0,
          "value": "C:(3,5,b7)",
          "confidence": 1
        },
        {
          "time": 4.0,
          "duration": 4.0,
          "value": "F:maj",
          "confidence": 1
        },
        {
          "time": 5.0,
          "duration": 4.0,
          "value": "A:min",
          "confidence": 1
        },
        {
          "time": 6.0,
          "duration": 4.0,
          "value": "Bb:maj",
          "confidence": 1
        },
        {
          "time": 7.0,
          "duration": 4.0,
          "value": "F:maj",
          "confidence": 1
        },
        {
          "time": 8.0,
          "duration": 4.0,
          "value": "A:min",
          "confidence": 1
        },
        {
          "time": 9.0,
          "duration": 4.0,
          "value": "D:min",
          "confidence": 1
        },
        {
          "time": 10.0,
          "duration": 4.0,
          "value": "G:min",
          "confidence": 1
        },
        {
          "time": 11.0,
          "duration": 2.0,
          "value": "C:maj",
          "confidence": 1
        },
        {
          "time": 11.2,
          "duration": 2.0,
          "value": "C:(3,5,b7)",
          "confidence": 1
        },
        {
          "time": 12.0,
          "duration": 4.0,
          "value": "F:maj",
          "confidence": 1
        },
        {
          "time": 13.0,
          "duration": 4.0,
          "value": "A:min",
          "confidence": 1
        },
        {
          "time": 14.0,
          "duration": 4.0,
          "value": "Bb:maj",
          "confidence": 1
        },
        {
          "time": 15.0,
          "duration": 4.0,
          "value": "F:maj",
          "confidence": 1
        },
        {
          "time": 16.0,
          "duration": 4.0,
          "value": "A:min",
          "confidence": 1
        },
        {
          "time": 17.0,
          "duration": 4.0,
          "value": "Bb:maj",
          "confidence": 1
        },
        {
          "time": 18.0,
          "duration": 3.0,
          "value": "C:(3,5,b7,9)",
          "confidence": 1
        },
        {
<<<<<<< HEAD
          "time": 19.3,
=======
          "time": 18.3,
>>>>>>> 5725112b
          "duration": 1.0,
          "value": "C:(3,5,b7,b9)",
          "confidence": 1
        },
        {
          "time": 19.0,
          "duration": 4.0,
          "value": "F:maj",
          "confidence": 1
        },
        {
          "time": 20.0,
          "duration": 4.0,
          "value": "F:maj",
          "confidence": 1
        },
        {
          "time": 21.0,
          "duration": 4.0,
          "value": "Bb:maj",
          "confidence": 1
        },
        {
          "time": 22.0,
          "duration": 2.0,
          "value": "G:maj",
          "confidence": 1
        },
        {
          "time": 22.2,
          "duration": 2.0,
          "value": "G:(3,5,b7)",
          "confidence": 1
        },
        {
          "time": 23.0,
          "duration": 2.0,
          "value": "C:maj",
          "confidence": 1
        },
        {
          "time": 23.2,
          "duration": 2.0,
          "value": "C:(3,5,b7)",
          "confidence": 1
        },
        {
          "time": 24.0,
          "duration": 2.0,
          "value": "A:maj",
          "confidence": 1
        },
        {
          "time": 24.2,
          "duration": 2.0,
          "value": "A:(3,5,b7)",
          "confidence": 1
        },
        {
          "time": 25.0,
          "duration": 2.0,
          "value": "D:min",
          "confidence": 1
        },
        {
          "time": 25.2,
          "duration": 2.0,
          "value": "Bb:maj",
          "confidence": 1
        },
        {
          "time": 26.0,
          "duration": 2.0,
          "value": "F:maj",
          "confidence": 1
        },
        {
          "time": 26.2,
          "duration": 1.0,
          "value": "A:min",
          "confidence": 1
        },
        {
          "time": 26.3,
          "duration": 1.0,
          "value": "D:min",
          "confidence": 1
        },
        {
          "time": 27.0,
          "duration": 2.0,
          "value": "G:min(b7)",
          "confidence": 1
        },
        {
          "time": 27.2,
          "duration": 2.0,
          "value": "C:(3,5,b7)",
          "confidence": 1
        },
        {
          "time": 28.0,
          "duration": 4.0,
          "value": "F:maj",
          "confidence": 1
        },
        {
          "time": 29.0,
          "duration": 4.0,
          "value": "A:min",
          "confidence": 1
        },
        {
          "time": 30.0,
          "duration": 4.0,
          "value": "Bb:maj",
          "confidence": 1
        },
        {
          "time": 31.0,
          "duration": 4.0,
          "value": "F:maj",
          "confidence": 1
        },
        {
          "time": 32.0,
          "duration": 4.0,
          "value": "D:min",
          "confidence": 1
        },
        {
          "time": 33.0,
          "duration": 4.0,
          "value": "A:min",
          "confidence": 1
        },
        {
          "time": 34.0,
          "duration": 4.0,
          "value": "C:(3,5,b7)",
          "confidence": 1
        },
        {
          "time": 35.0,
          "duration": 1.0,
          "value": "F:maj",
          "confidence": 1
        },
        {
<<<<<<< HEAD
          "time": 36.1,
=======
          "time": 35.1,
>>>>>>> 5725112b
          "duration": 1.0,
          "value": "B:dim",
          "confidence": 1
        },
        {
<<<<<<< HEAD
          "time": 36.2,
=======
          "time": 35.2,
>>>>>>> 5725112b
          "duration": 2.0,
          "value": "C:(3,5,b7)",
          "confidence": 1
        },
        {
          "time": 36.0,
          "duration": 4.0,
          "value": "F:maj",
          "confidence": 1
        }
      ],
      "sandbox": {},
      "time": 0,
      "duration": 148.0
    },
    {
      "annotation_metadata": {
        "curator": {
          "name": "",
          "email": ""
        },
        "annotator": {},
        "version": "",
        "corpus": "biab_internet_corpus",
        "annotation_tools": "",
        "annotation_rules": "",
        "validation": "",
        "data_source": ""
      },
      "namespace": "key_mode",
      "data": [
        {
          "time": 0.0,
          "duration": 148.0,
          "value": "F",
          "confidence": 1
        }
      ],
      "sandbox": {},
      "time": 0,
      "duration": 148.0
    }
  ],
  "file_metadata": {
    "title": "Tammy - Debbie Reynolds",
    "artist": "",
    "release": "",
    "duration": 148.0,
    "identifiers": {},
    "jams_version": "0.3.4"
  },
  "sandbox": {
    "expanded": false
  }
}<|MERGE_RESOLUTION|>--- conflicted
+++ resolved
@@ -137,11 +137,7 @@
           "confidence": 1
         },
         {
-<<<<<<< HEAD
-          "time": 19.3,
-=======
           "time": 18.3,
->>>>>>> 5725112b
           "duration": 1.0,
           "value": "C:(3,5,b7,b9)",
           "confidence": 1
@@ -291,21 +287,13 @@
           "confidence": 1
         },
         {
-<<<<<<< HEAD
-          "time": 36.1,
-=======
           "time": 35.1,
->>>>>>> 5725112b
           "duration": 1.0,
           "value": "B:dim",
           "confidence": 1
         },
         {
-<<<<<<< HEAD
-          "time": 36.2,
-=======
           "time": 35.2,
->>>>>>> 5725112b
           "duration": 2.0,
           "value": "C:(3,5,b7)",
           "confidence": 1
