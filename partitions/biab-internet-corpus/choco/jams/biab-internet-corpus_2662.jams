{
  "annotations": [
    {
      "annotation_metadata": {
        "curator": {
          "name": "",
          "email": ""
        },
        "annotator": {},
        "version": "",
        "corpus": "biab_internet_corpus",
        "annotation_tools": "",
        "annotation_rules": "",
        "validation": "",
        "data_source": ""
      },
      "namespace": "chord",
      "data": [
        {
<<<<<<< HEAD
          "time": 1.0,
          "duration": 4.0,
          "value": "C:(3,5,6)",
=======
          "time": 0.0,
          "duration": 4.0,
          "value": "C:(3,5,6)",
          "confidence": 1
        },
        {
          "time": 1.0,
          "duration": 4.0,
          "value": "C:(3,5,b7)",
>>>>>>> 5725112b
          "confidence": 1
        },
        {
          "time": 2.0,
          "duration": 4.0,
<<<<<<< HEAD
          "value": "C:(3,5,b7)",
=======
          "value": "C:(3,5,6)",
>>>>>>> 5725112b
          "confidence": 1
        },
        {
          "time": 3.0,
          "duration": 4.0,
<<<<<<< HEAD
          "value": "C:(3,5,6)",
=======
          "value": "C:(3,5,b7)",
>>>>>>> 5725112b
          "confidence": 1
        },
        {
          "time": 4.0,
<<<<<<< HEAD
          "duration": 4.0,
          "value": "C:(3,5,b7)",
=======
          "duration": 2.0,
          "value": "F:(3,5,b7,9)",
>>>>>>> 5725112b
          "confidence": 1
        },
        {
          "time": 5.0,
          "duration": 2.0,
<<<<<<< HEAD
          "value": "F:(3,5,b7,9)",
          "confidence": 1
        },
        {
          "time": 5.2,
          "duration": 2.0,
          "value": "F:(3,5,6)",
=======
          "value": "F:(3,5,6)",
          "confidence": 1
        },
        {
          "time": 5.0,
          "duration": 4.0,
          "value": "F:(3,5,b7)",
>>>>>>> 5725112b
          "confidence": 1
        },
        {
          "time": 6.0,
          "duration": 4.0,
<<<<<<< HEAD
          "value": "F:(3,5,b7)",
=======
          "value": "C:maj",
>>>>>>> 5725112b
          "confidence": 1
        },
        {
          "time": 7.0,
          "duration": 4.0,
          "value": "C:maj",
          "confidence": 1
        },
        {
          "time": 8.0,
<<<<<<< HEAD
          "duration": 4.0,
          "value": "C:maj",
          "confidence": 1
        },
        {
          "time": 9.0,
=======
>>>>>>> 5725112b
          "duration": 4.0,
          "value": "G:(3,5,b7)",
          "confidence": 1
        },
        {
<<<<<<< HEAD
          "time": 10.0,
=======
          "time": 9.0,
>>>>>>> 5725112b
          "duration": 2.0,
          "value": "F:(3,5,6)",
          "confidence": 1
        },
        {
<<<<<<< HEAD
          "time": 10.2,
=======
          "time": 9.2,
>>>>>>> 5725112b
          "duration": 2.0,
          "value": "Eb:(3,5,b7)",
          "confidence": 1
        },
        {
<<<<<<< HEAD
          "time": 11.0,
=======
          "time": 10.0,
>>>>>>> 5725112b
          "duration": 2.0,
          "value": "C:maj",
          "confidence": 1
        },
        {
<<<<<<< HEAD
          "time": 11.2,
=======
          "time": 10.2,
>>>>>>> 5725112b
          "duration": 1.0,
          "value": "C:(3,5,b7)",
          "confidence": 1
        },
        {
<<<<<<< HEAD
          "time": 11.3,
=======
          "time": 10.3,
>>>>>>> 5725112b
          "duration": 1.0,
          "value": "C:(3,#5)",
          "confidence": 1
        },
        {
<<<<<<< HEAD
          "time": 12.0,
=======
          "time": 11.0,
>>>>>>> 5725112b
          "duration": 4.0,
          "value": "C:maj",
          "confidence": 1
        }
      ],
      "sandbox": {},
      "time": 0,
      "duration": 48.0
    },
    {
      "annotation_metadata": {
        "curator": {
          "name": "",
          "email": ""
        },
        "annotator": {},
        "version": "",
        "corpus": "biab_internet_corpus",
        "annotation_tools": "",
        "annotation_rules": "",
        "validation": "",
        "data_source": ""
      },
      "namespace": "key_mode",
      "data": [
        {
          "time": 0.0,
          "duration": 48.0,
          "value": "C",
          "confidence": 1
        }
      ],
      "sandbox": {},
      "time": 0,
      "duration": 48.0
    }
  ],
  "file_metadata": {
    "title": "Matthew's Blues - J. Pumphandle",
    "artist": "",
    "release": "",
    "duration": 48.0,
    "identifiers": {},
    "jams_version": "0.3.4"
  },
  "sandbox": {
    "expanded": false
  }
}<|MERGE_RESOLUTION|>--- conflicted
+++ resolved
@@ -17,11 +17,6 @@
       "namespace": "chord",
       "data": [
         {
-<<<<<<< HEAD
-          "time": 1.0,
-          "duration": 4.0,
-          "value": "C:(3,5,6)",
-=======
           "time": 0.0,
           "duration": 4.0,
           "value": "C:(3,5,6)",
@@ -31,52 +26,29 @@
           "time": 1.0,
           "duration": 4.0,
           "value": "C:(3,5,b7)",
->>>>>>> 5725112b
           "confidence": 1
         },
         {
           "time": 2.0,
           "duration": 4.0,
-<<<<<<< HEAD
-          "value": "C:(3,5,b7)",
-=======
           "value": "C:(3,5,6)",
->>>>>>> 5725112b
           "confidence": 1
         },
         {
           "time": 3.0,
           "duration": 4.0,
-<<<<<<< HEAD
-          "value": "C:(3,5,6)",
-=======
           "value": "C:(3,5,b7)",
->>>>>>> 5725112b
           "confidence": 1
         },
         {
           "time": 4.0,
-<<<<<<< HEAD
-          "duration": 4.0,
-          "value": "C:(3,5,b7)",
-=======
           "duration": 2.0,
-          "value": "F:(3,5,b7,9)",
->>>>>>> 5725112b
-          "confidence": 1
-        },
-        {
-          "time": 5.0,
-          "duration": 2.0,
-<<<<<<< HEAD
           "value": "F:(3,5,b7,9)",
           "confidence": 1
         },
         {
-          "time": 5.2,
+          "time": 4.2,
           "duration": 2.0,
-          "value": "F:(3,5,6)",
-=======
           "value": "F:(3,5,6)",
           "confidence": 1
         },
@@ -84,17 +56,12 @@
           "time": 5.0,
           "duration": 4.0,
           "value": "F:(3,5,b7)",
->>>>>>> 5725112b
           "confidence": 1
         },
         {
           "time": 6.0,
           "duration": 4.0,
-<<<<<<< HEAD
-          "value": "F:(3,5,b7)",
-=======
           "value": "C:maj",
->>>>>>> 5725112b
           "confidence": 1
         },
         {
@@ -105,75 +72,42 @@
         },
         {
           "time": 8.0,
-<<<<<<< HEAD
-          "duration": 4.0,
-          "value": "C:maj",
-          "confidence": 1
-        },
-        {
-          "time": 9.0,
-=======
->>>>>>> 5725112b
           "duration": 4.0,
           "value": "G:(3,5,b7)",
           "confidence": 1
         },
         {
-<<<<<<< HEAD
-          "time": 10.0,
-=======
           "time": 9.0,
->>>>>>> 5725112b
           "duration": 2.0,
           "value": "F:(3,5,6)",
           "confidence": 1
         },
         {
-<<<<<<< HEAD
-          "time": 10.2,
-=======
           "time": 9.2,
->>>>>>> 5725112b
           "duration": 2.0,
           "value": "Eb:(3,5,b7)",
           "confidence": 1
         },
         {
-<<<<<<< HEAD
-          "time": 11.0,
-=======
           "time": 10.0,
->>>>>>> 5725112b
           "duration": 2.0,
           "value": "C:maj",
           "confidence": 1
         },
         {
-<<<<<<< HEAD
-          "time": 11.2,
-=======
           "time": 10.2,
->>>>>>> 5725112b
           "duration": 1.0,
           "value": "C:(3,5,b7)",
           "confidence": 1
         },
         {
-<<<<<<< HEAD
-          "time": 11.3,
-=======
           "time": 10.3,
->>>>>>> 5725112b
           "duration": 1.0,
           "value": "C:(3,#5)",
           "confidence": 1
         },
         {
-<<<<<<< HEAD
-          "time": 12.0,
-=======
           "time": 11.0,
->>>>>>> 5725112b
           "duration": 4.0,
           "value": "C:maj",
           "confidence": 1
