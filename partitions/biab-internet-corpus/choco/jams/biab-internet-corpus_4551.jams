--- conflicted
+++ resolved
@@ -59,241 +59,193 @@
           "confidence": 1
         },
         {
-<<<<<<< HEAD
+          "time": 2.1,
+          "duration": 1.0,
+          "value": "G:(3,5,b7)",
+          "confidence": 1
+        },
+        {
+          "time": 2.2,
+          "duration": 1.0,
+          "value": "C:min(b7)",
+          "confidence": 1
+        },
+        {
+          "time": 2.3,
+          "duration": 1.0,
+          "value": "F:(3,#5,b7)",
+          "confidence": 1
+        },
+        {
+          "time": 3.0,
+          "duration": 1.0,
+          "value": "Bb:maj",
+          "confidence": 1
+        },
+        {
           "time": 3.1,
-=======
-          "time": 2.1,
->>>>>>> 5725112b
+          "duration": 1.0,
+          "value": "B:min(b7)",
+          "confidence": 1
+        },
+        {
+          "time": 3.2,
+          "duration": 2.0,
+          "value": "E:(3,5,b7)",
+          "confidence": 1
+        },
+        {
+          "time": 4.0,
+          "duration": 1.0,
+          "value": "A:min(b7)",
+          "confidence": 1
+        },
+        {
+          "time": 4.1,
+          "duration": 1.0,
+          "value": "D:(3,5,b7)",
+          "confidence": 1
+        },
+        {
+          "time": 4.2,
+          "duration": 1.0,
+          "value": "G:min(b7)",
+          "confidence": 1
+        },
+        {
+          "time": 4.3,
+          "duration": 1.0,
+          "value": "C:(3,#5,b7)",
+          "confidence": 1
+        },
+        {
+          "time": 5.0,
+          "duration": 2.0,
+          "value": "F:maj",
+          "confidence": 1
+        },
+        {
+          "time": 5.2,
+          "duration": 2.0,
+          "value": "F:min",
+          "confidence": 1
+        },
+        {
+          "time": 6.0,
+          "duration": 2.0,
+          "value": "C:maj",
+          "confidence": 1
+        },
+        {
+          "time": 6.2,
+          "duration": 2.0,
+          "value": "A:(3,b5,b7,b9)",
+          "confidence": 1
+        },
+        {
+          "time": 7.0,
+          "duration": 2.0,
+          "value": "D:min(b7)",
+          "confidence": 1
+        },
+        {
+          "time": 7.2,
+          "duration": 2.0,
+          "value": "G:(3,5,b7,9)",
+          "confidence": 1
+        },
+        {
+          "time": 8.0,
+          "duration": 2.0,
+          "value": "C:maj",
+          "confidence": 1
+        },
+        {
+          "time": 8.2,
+          "duration": 1.0,
+          "value": "F#:min(b7)/D",
+          "confidence": 1
+        },
+        {
+          "time": 8.3,
+          "duration": 1.0,
+          "value": "B:(3,#5,b7)",
+          "confidence": 1
+        },
+        {
+          "time": 9.0,
+          "duration": 2.0,
+          "value": "E:min(b7)",
+          "confidence": 1
+        },
+        {
+          "time": 9.2,
+          "duration": 1.0,
+          "value": "A:(3,#5,b7)",
+          "confidence": 1
+        },
+        {
+          "time": 9.3,
+          "duration": 1.0,
+          "value": "A:(3,5,b7,9)",
+          "confidence": 1
+        },
+        {
+          "time": 10.0,
+          "duration": 1.0,
+          "value": "D:min(b7)",
+          "confidence": 1
+        },
+        {
+          "time": 10.1,
           "duration": 1.0,
           "value": "G:(3,5,b7)",
           "confidence": 1
         },
         {
-<<<<<<< HEAD
-          "time": 3.2,
-=======
-          "time": 2.2,
->>>>>>> 5725112b
+          "time": 10.2,
           "duration": 1.0,
           "value": "C:min(b7)",
           "confidence": 1
         },
         {
-          "time": 2.3,
+          "time": 10.3,
           "duration": 1.0,
           "value": "F:(3,#5,b7)",
           "confidence": 1
         },
         {
-          "time": 3.0,
+          "time": 11.0,
           "duration": 1.0,
           "value": "Bb:maj",
           "confidence": 1
         },
         {
-<<<<<<< HEAD
-          "time": 4.1,
-=======
-          "time": 3.1,
->>>>>>> 5725112b
+          "time": 11.1,
           "duration": 1.0,
           "value": "B:min(b7)",
           "confidence": 1
         },
         {
-<<<<<<< HEAD
-          "time": 4.2,
-=======
-          "time": 3.2,
->>>>>>> 5725112b
+          "time": 11.2,
           "duration": 2.0,
           "value": "E:(3,5,b7)",
           "confidence": 1
         },
         {
-          "time": 4.0,
+          "time": 12.0,
           "duration": 1.0,
           "value": "A:min(b7)",
           "confidence": 1
         },
         {
-<<<<<<< HEAD
-          "time": 5.1,
-=======
-          "time": 4.1,
->>>>>>> 5725112b
+          "time": 12.1,
           "duration": 1.0,
           "value": "D:(3,5,b7)",
           "confidence": 1
         },
         {
-<<<<<<< HEAD
-          "time": 5.2,
-=======
-          "time": 4.2,
->>>>>>> 5725112b
-          "duration": 1.0,
-          "value": "G:min(b7)",
-          "confidence": 1
-        },
-        {
-          "time": 4.3,
-          "duration": 1.0,
-          "value": "C:(3,#5,b7)",
-          "confidence": 1
-        },
-        {
-          "time": 5.0,
-          "duration": 2.0,
-          "value": "F:maj",
-          "confidence": 1
-        },
-        {
-          "time": 5.2,
-          "duration": 2.0,
-          "value": "F:min",
-          "confidence": 1
-        },
-        {
-          "time": 6.0,
-          "duration": 2.0,
-          "value": "C:maj",
-          "confidence": 1
-        },
-        {
-          "time": 6.2,
-          "duration": 2.0,
-          "value": "A:(3,b5,b7,b9)",
-          "confidence": 1
-        },
-        {
-          "time": 7.0,
-          "duration": 2.0,
-          "value": "D:min(b7)",
-          "confidence": 1
-        },
-        {
-          "time": 7.2,
-          "duration": 2.0,
-          "value": "G:(3,5,b7,9)",
-          "confidence": 1
-        },
-        {
-          "time": 8.0,
-          "duration": 2.0,
-          "value": "C:maj",
-          "confidence": 1
-        },
-        {
-          "time": 8.2,
-          "duration": 1.0,
-          "value": "F#:min(b7)/D",
-          "confidence": 1
-        },
-        {
-          "time": 8.3,
-          "duration": 1.0,
-          "value": "B:(3,#5,b7)",
-          "confidence": 1
-        },
-        {
-          "time": 9.0,
-          "duration": 2.0,
-          "value": "E:min(b7)",
-          "confidence": 1
-        },
-        {
-          "time": 9.2,
-          "duration": 1.0,
-          "value": "A:(3,#5,b7)",
-          "confidence": 1
-        },
-        {
-          "time": 9.3,
-          "duration": 1.0,
-          "value": "A:(3,5,b7,9)",
-          "confidence": 1
-        },
-        {
-          "time": 10.0,
-          "duration": 1.0,
-          "value": "D:min(b7)",
-          "confidence": 1
-        },
-        {
-<<<<<<< HEAD
-          "time": 11.1,
-=======
-          "time": 10.1,
->>>>>>> 5725112b
-          "duration": 1.0,
-          "value": "G:(3,5,b7)",
-          "confidence": 1
-        },
-        {
-<<<<<<< HEAD
-          "time": 11.2,
-=======
-          "time": 10.2,
->>>>>>> 5725112b
-          "duration": 1.0,
-          "value": "C:min(b7)",
-          "confidence": 1
-        },
-        {
-          "time": 10.3,
-          "duration": 1.0,
-          "value": "F:(3,#5,b7)",
-          "confidence": 1
-        },
-        {
-          "time": 11.0,
-          "duration": 1.0,
-          "value": "Bb:maj",
-          "confidence": 1
-        },
-        {
-<<<<<<< HEAD
-          "time": 12.1,
-=======
-          "time": 11.1,
->>>>>>> 5725112b
-          "duration": 1.0,
-          "value": "B:min(b7)",
-          "confidence": 1
-        },
-        {
-<<<<<<< HEAD
           "time": 12.2,
-=======
-          "time": 11.2,
->>>>>>> 5725112b
-          "duration": 2.0,
-          "value": "E:(3,5,b7)",
-          "confidence": 1
-        },
-        {
-          "time": 12.0,
-          "duration": 1.0,
-          "value": "A:min(b7)",
-          "confidence": 1
-        },
-        {
-<<<<<<< HEAD
-          "time": 13.1,
-=======
-          "time": 12.1,
->>>>>>> 5725112b
-          "duration": 1.0,
-          "value": "D:(3,5,b7)",
-          "confidence": 1
-        },
-        {
-<<<<<<< HEAD
-          "time": 13.2,
-=======
-          "time": 12.2,
->>>>>>> 5725112b
           "duration": 1.0,
           "value": "G:min(b7)",
           "confidence": 1
@@ -461,79 +413,55 @@
           "confidence": 1
         },
         {
-<<<<<<< HEAD
+          "time": 26.1,
+          "duration": 1.0,
+          "value": "G:(3,5,b7)",
+          "confidence": 1
+        },
+        {
+          "time": 26.2,
+          "duration": 1.0,
+          "value": "C:min(b7)",
+          "confidence": 1
+        },
+        {
+          "time": 26.3,
+          "duration": 1.0,
+          "value": "F:(3,#5,b7)",
+          "confidence": 1
+        },
+        {
+          "time": 27.0,
+          "duration": 1.0,
+          "value": "Bb:maj",
+          "confidence": 1
+        },
+        {
           "time": 27.1,
-=======
-          "time": 26.1,
->>>>>>> 5725112b
-          "duration": 1.0,
-          "value": "G:(3,5,b7)",
-          "confidence": 1
-        },
-        {
-<<<<<<< HEAD
+          "duration": 1.0,
+          "value": "B:min(b7)",
+          "confidence": 1
+        },
+        {
           "time": 27.2,
-=======
-          "time": 26.2,
->>>>>>> 5725112b
-          "duration": 1.0,
-          "value": "C:min(b7)",
-          "confidence": 1
-        },
-        {
-          "time": 26.3,
-          "duration": 1.0,
-          "value": "F:(3,#5,b7)",
-          "confidence": 1
-        },
-        {
-          "time": 27.0,
-          "duration": 1.0,
-          "value": "Bb:maj",
-          "confidence": 1
-        },
-        {
-<<<<<<< HEAD
+          "duration": 2.0,
+          "value": "E:(3,5,b7)",
+          "confidence": 1
+        },
+        {
+          "time": 28.0,
+          "duration": 1.0,
+          "value": "A:min(b7)",
+          "confidence": 1
+        },
+        {
           "time": 28.1,
-=======
-          "time": 27.1,
->>>>>>> 5725112b
-          "duration": 1.0,
-          "value": "B:min(b7)",
-          "confidence": 1
-        },
-        {
-<<<<<<< HEAD
+          "duration": 1.0,
+          "value": "D:(3,5,b7)",
+          "confidence": 1
+        },
+        {
           "time": 28.2,
-=======
-          "time": 27.2,
->>>>>>> 5725112b
-          "duration": 2.0,
-          "value": "E:(3,5,b7)",
-          "confidence": 1
-        },
-        {
-          "time": 28.0,
-          "duration": 1.0,
-          "value": "A:min(b7)",
-          "confidence": 1
-        },
-        {
-<<<<<<< HEAD
-          "time": 29.1,
-=======
-          "time": 28.1,
->>>>>>> 5725112b
-          "duration": 1.0,
-          "value": "D:(3,5,b7)",
-          "confidence": 1
-        },
-        {
-<<<<<<< HEAD
-          "time": 29.2,
-=======
-          "time": 28.2,
->>>>>>> 5725112b
           "duration": 1.0,
           "value": "G:min(b7)",
           "confidence": 1
