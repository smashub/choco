{
  "annotations": [
    {
      "annotation_metadata": {
        "curator": {
          "name": "",
          "email": ""
        },
        "annotator": {},
        "version": "",
        "corpus": "biab_internet_corpus",
        "annotation_tools": "",
        "annotation_rules": "",
        "validation": "",
        "data_source": ""
      },
      "namespace": "chord",
      "data": [
        {
          "time": 0.0,
          "duration": 4.0,
          "value": "Bb:maj",
          "confidence": 1
        },
        {
          "time": 1.0,
          "duration": 4.0,
          "value": "Bb:maj",
          "confidence": 1
        },
        {
          "time": 2.0,
          "duration": 4.0,
          "value": "Bb:maj",
          "confidence": 1
        },
        {
          "time": 3.0,
          "duration": 1.0,
          "value": "Bb:maj",
          "confidence": 1
        },
        {
<<<<<<< HEAD
          "time": 4.1,
=======
          "time": 3.1,
>>>>>>> 5725112b
          "duration": 1.0,
          "value": "Bb:(3,5,b7)",
          "confidence": 1
        },
        {
<<<<<<< HEAD
          "time": 4.2,
=======
          "time": 3.2,
>>>>>>> 5725112b
          "duration": 1.0,
          "value": "F:min(b7)",
          "confidence": 1
        },
        {
          "time": 3.3,
          "duration": 1.0,
          "value": "Bb:(3,5,b7)",
          "confidence": 1
        },
        {
          "time": 4.0,
          "duration": 4.0,
          "value": "Eb:maj",
          "confidence": 1
        },
        {
          "time": 5.0,
          "duration": 2.0,
          "value": "Eb:maj",
          "confidence": 1
        },
        {
          "time": 5.2,
          "duration": 2.0,
          "value": "Eb:(3,5,b7)",
          "confidence": 1
        },
        {
          "time": 6.0,
          "duration": 4.0,
          "value": "Bb:maj",
          "confidence": 1
        },
        {
          "time": 7.0,
          "duration": 3.0,
          "value": "Bb:maj",
          "confidence": 1
        },
        {
<<<<<<< HEAD
          "time": 8.3,
=======
          "time": 7.3,
>>>>>>> 5725112b
          "duration": 1.0,
          "value": "Bb:dim",
          "confidence": 1
        },
        {
          "time": 8.0,
          "duration": 4.0,
          "value": "F:(3,5,b7)",
          "confidence": 1
        },
        {
          "time": 9.0,
          "duration": 3.0,
          "value": "F:(3,5,b7)",
          "confidence": 1
        },
        {
<<<<<<< HEAD
          "time": 10.3,
=======
          "time": 9.3,
>>>>>>> 5725112b
          "duration": 1.0,
          "value": "F:(3,#5,b7,9)",
          "confidence": 1
        },
        {
          "time": 10.0,
          "duration": 2.0,
          "value": "Bb:maj",
          "confidence": 1
        },
        {
          "time": 10.2,
          "duration": 2.0,
          "value": "Eb:(3,5,b7)",
          "confidence": 1
        },
        {
          "time": 11.0,
          "duration": 4.0,
          "value": "Bb:maj",
          "confidence": 1
        },
        {
          "time": 12.0,
          "duration": 4.0,
          "value": "Bb:maj",
          "confidence": 1
        },
        {
          "time": 13.0,
          "duration": 4.0,
          "value": "Bb:maj",
          "confidence": 1
        },
        {
          "time": 14.0,
          "duration": 4.0,
          "value": "Bb:maj",
          "confidence": 1
        },
        {
          "time": 15.0,
          "duration": 1.0,
          "value": "Bb:maj",
          "confidence": 1
        },
        {
<<<<<<< HEAD
          "time": 16.1,
=======
          "time": 15.1,
>>>>>>> 5725112b
          "duration": 1.0,
          "value": "Bb:(3,5,b7)",
          "confidence": 1
        },
        {
<<<<<<< HEAD
          "time": 16.2,
=======
          "time": 15.2,
>>>>>>> 5725112b
          "duration": 1.0,
          "value": "F:min(b7)",
          "confidence": 1
        },
        {
          "time": 15.3,
          "duration": 1.0,
          "value": "Bb:(3,5,b7)",
          "confidence": 1
        },
        {
          "time": 16.0,
          "duration": 4.0,
          "value": "Eb:maj",
          "confidence": 1
        },
        {
          "time": 17.0,
          "duration": 2.0,
          "value": "Eb:maj",
          "confidence": 1
        },
        {
          "time": 17.2,
          "duration": 2.0,
          "value": "Eb:(3,5,b7)",
          "confidence": 1
        },
        {
          "time": 18.0,
          "duration": 4.0,
          "value": "Bb:maj",
          "confidence": 1
        },
        {
          "time": 19.0,
          "duration": 3.0,
          "value": "Bb:maj",
          "confidence": 1
        },
        {
<<<<<<< HEAD
          "time": 20.3,
=======
          "time": 19.3,
>>>>>>> 5725112b
          "duration": 1.0,
          "value": "Bb:dim",
          "confidence": 1
        },
        {
          "time": 20.0,
          "duration": 4.0,
          "value": "F:(3,5,b7)",
          "confidence": 1
        },
        {
          "time": 21.0,
          "duration": 3.0,
          "value": "F:(3,5,b7)",
          "confidence": 1
        },
        {
<<<<<<< HEAD
          "time": 22.3,
=======
          "time": 21.3,
>>>>>>> 5725112b
          "duration": 1.0,
          "value": "F:(3,#5,b7,9)",
          "confidence": 1
        },
        {
          "time": 22.0,
          "duration": 2.0,
          "value": "Bb:maj",
          "confidence": 1
        },
        {
          "time": 22.2,
          "duration": 2.0,
          "value": "Eb:(3,5,b7)",
          "confidence": 1
        },
        {
          "time": 23.0,
          "duration": 1.0,
          "value": "Bb:maj",
          "confidence": 1
        },
        {
<<<<<<< HEAD
          "time": 24.1,
=======
          "time": 23.1,
>>>>>>> 5725112b
          "duration": 1.0,
          "value": "Bb:(3,5,b7)",
          "confidence": 1
        },
        {
<<<<<<< HEAD
          "time": 24.2,
=======
          "time": 23.2,
>>>>>>> 5725112b
          "duration": 1.0,
          "value": "G:min",
          "confidence": 1
        },
        {
          "time": 23.3,
          "duration": 1.0,
          "value": "Bb:(3,5,b7)",
          "confidence": 1
        },
        {
          "time": 24.0,
          "duration": 4.0,
          "value": "Eb:(3,5,b7)",
          "confidence": 1
        },
        {
          "time": 25.0,
          "duration": 4.0,
          "value": "Eb:(3,5,b7)",
          "confidence": 1
        },
        {
          "time": 26.0,
          "duration": 2.0,
          "value": "Bb:maj",
          "confidence": 1
        },
        {
          "time": 26.2,
          "duration": 2.0,
          "value": "F:min(6)",
          "confidence": 1
        },
        {
          "time": 27.0,
          "duration": 4.0,
          "value": "G:(3,5,b7)",
          "confidence": 1
        },
        {
          "time": 28.0,
          "duration": 4.0,
          "value": "C:(3,5,b7)",
          "confidence": 1
        },
        {
          "time": 29.0,
          "duration": 3.0,
          "value": "F:(3,5,b7)",
          "confidence": 1
        },
        {
<<<<<<< HEAD
          "time": 30.3,
=======
          "time": 29.3,
>>>>>>> 5725112b
          "duration": 1.0,
          "value": "F:(3,#5,b7,9)",
          "confidence": 1
        },
        {
          "time": 30.0,
          "duration": 2.0,
          "value": "Bb:maj",
          "confidence": 1
        },
        {
          "time": 30.2,
          "duration": 2.0,
          "value": "Bb:dim",
          "confidence": 1
        },
        {
          "time": 31.0,
          "duration": 1.0,
          "value": "Bb:maj",
          "confidence": 1
        },
        {
<<<<<<< HEAD
          "time": 32.1,
=======
          "time": 31.1,
>>>>>>> 5725112b
          "duration": 1.0,
          "value": "Bb:(3,5,b7)",
          "confidence": 1
        },
        {
<<<<<<< HEAD
          "time": 32.2,
=======
          "time": 31.2,
>>>>>>> 5725112b
          "duration": 1.0,
          "value": "G:min",
          "confidence": 1
        },
        {
          "time": 31.3,
          "duration": 1.0,
          "value": "Bb:(3,5,b7)",
          "confidence": 1
        },
        {
          "time": 32.0,
          "duration": 4.0,
          "value": "Eb:(3,5,b7)",
          "confidence": 1
        },
        {
          "time": 33.0,
          "duration": 4.0,
          "value": "Eb:(3,5,b7)",
          "confidence": 1
        },
        {
          "time": 34.0,
          "duration": 2.0,
          "value": "Bb:maj",
          "confidence": 1
        },
        {
          "time": 34.2,
          "duration": 2.0,
          "value": "F:min(6)",
          "confidence": 1
        },
        {
          "time": 35.0,
          "duration": 4.0,
          "value": "G:(3,5,b7)",
          "confidence": 1
        },
        {
          "time": 36.0,
          "duration": 4.0,
          "value": "C:(3,5,b7)",
          "confidence": 1
        },
        {
          "time": 37.0,
          "duration": 3.0,
          "value": "F:(3,5,b7)",
          "confidence": 1
        },
        {
<<<<<<< HEAD
          "time": 38.3,
=======
          "time": 37.3,
>>>>>>> 5725112b
          "duration": 1.0,
          "value": "F:(3,#5,b7,9)",
          "confidence": 1
        },
        {
          "time": 38.0,
          "duration": 2.0,
          "value": "Bb:maj",
          "confidence": 1
        },
        {
          "time": 38.2,
          "duration": 2.0,
          "value": "Eb:(3,5,b7)",
          "confidence": 1
        },
        {
          "time": 39.0,
          "duration": 1.0,
          "value": "Bb:maj",
          "confidence": 1
        },
        {
<<<<<<< HEAD
          "time": 40.1,
=======
          "time": 39.1,
>>>>>>> 5725112b
          "duration": 1.0,
          "value": "Bb:(3,5,b7)",
          "confidence": 1
        },
        {
<<<<<<< HEAD
          "time": 40.2,
=======
          "time": 39.2,
>>>>>>> 5725112b
          "duration": 1.0,
          "value": "G:min",
          "confidence": 1
        },
        {
          "time": 39.3,
          "duration": 1.0,
          "value": "Bb:(3,5,b7)",
          "confidence": 1
        },
        {
          "time": 40.0,
          "duration": 1.0,
          "value": "Bb:maj",
          "confidence": 1
        },
        {
<<<<<<< HEAD
          "time": 41.1,
=======
          "time": 40.1,
>>>>>>> 5725112b
          "duration": 1.0,
          "value": "G:(3,5,6)",
          "confidence": 1
        },
        {
<<<<<<< HEAD
          "time": 41.2,
=======
          "time": 40.2,
>>>>>>> 5725112b
          "duration": 1.0,
          "value": "Ab:(3,5,6)",
          "confidence": 1
        },
        {
          "time": 40.3,
          "duration": 1.0,
          "value": "A:(3,5,6)",
          "confidence": 1
        },
        {
          "time": 41.0,
          "duration": 4.0,
          "value": "Bb:(3,5,6)",
          "confidence": 1
        }
      ],
      "sandbox": {},
      "time": 0,
      "duration": 168.0
    },
    {
      "annotation_metadata": {
        "curator": {
          "name": "",
          "email": ""
        },
        "annotator": {},
        "version": "",
        "corpus": "biab_internet_corpus",
        "annotation_tools": "",
        "annotation_rules": "",
        "validation": "",
        "data_source": ""
      },
      "namespace": "key_mode",
      "data": [
        {
          "time": 0.0,
          "duration": 168.0,
          "value": "Bb",
          "confidence": 1
        }
      ],
      "sandbox": {},
      "time": 0,
      "duration": 168.0
    }
  ],
  "file_metadata": {
    "title": "Bugle Call Rag",
    "artist": "",
    "release": "",
    "duration": 168.0,
    "identifiers": {},
    "jams_version": "0.3.4"
  },
  "sandbox": {
    "expanded": false
  }
}<|MERGE_RESOLUTION|>--- conflicted
+++ resolved
@@ -41,21 +41,13 @@
           "confidence": 1
         },
         {
-<<<<<<< HEAD
-          "time": 4.1,
-=======
           "time": 3.1,
->>>>>>> 5725112b
-          "duration": 1.0,
-          "value": "Bb:(3,5,b7)",
-          "confidence": 1
-        },
-        {
-<<<<<<< HEAD
-          "time": 4.2,
-=======
+          "duration": 1.0,
+          "value": "Bb:(3,5,b7)",
+          "confidence": 1
+        },
+        {
           "time": 3.2,
->>>>>>> 5725112b
           "duration": 1.0,
           "value": "F:min(b7)",
           "confidence": 1
@@ -97,11 +89,7 @@
           "confidence": 1
         },
         {
-<<<<<<< HEAD
-          "time": 8.3,
-=======
           "time": 7.3,
->>>>>>> 5725112b
           "duration": 1.0,
           "value": "Bb:dim",
           "confidence": 1
@@ -119,11 +107,7 @@
           "confidence": 1
         },
         {
-<<<<<<< HEAD
-          "time": 10.3,
-=======
           "time": 9.3,
->>>>>>> 5725112b
           "duration": 1.0,
           "value": "F:(3,#5,b7,9)",
           "confidence": 1
@@ -171,21 +155,13 @@
           "confidence": 1
         },
         {
-<<<<<<< HEAD
-          "time": 16.1,
-=======
           "time": 15.1,
->>>>>>> 5725112b
-          "duration": 1.0,
-          "value": "Bb:(3,5,b7)",
-          "confidence": 1
-        },
-        {
-<<<<<<< HEAD
-          "time": 16.2,
-=======
+          "duration": 1.0,
+          "value": "Bb:(3,5,b7)",
+          "confidence": 1
+        },
+        {
           "time": 15.2,
->>>>>>> 5725112b
           "duration": 1.0,
           "value": "F:min(b7)",
           "confidence": 1
@@ -227,11 +203,7 @@
           "confidence": 1
         },
         {
-<<<<<<< HEAD
-          "time": 20.3,
-=======
           "time": 19.3,
->>>>>>> 5725112b
           "duration": 1.0,
           "value": "Bb:dim",
           "confidence": 1
@@ -249,11 +221,7 @@
           "confidence": 1
         },
         {
-<<<<<<< HEAD
-          "time": 22.3,
-=======
           "time": 21.3,
->>>>>>> 5725112b
           "duration": 1.0,
           "value": "F:(3,#5,b7,9)",
           "confidence": 1
@@ -277,21 +245,13 @@
           "confidence": 1
         },
         {
-<<<<<<< HEAD
-          "time": 24.1,
-=======
           "time": 23.1,
->>>>>>> 5725112b
-          "duration": 1.0,
-          "value": "Bb:(3,5,b7)",
-          "confidence": 1
-        },
-        {
-<<<<<<< HEAD
-          "time": 24.2,
-=======
+          "duration": 1.0,
+          "value": "Bb:(3,5,b7)",
+          "confidence": 1
+        },
+        {
           "time": 23.2,
->>>>>>> 5725112b
           "duration": 1.0,
           "value": "G:min",
           "confidence": 1
@@ -345,11 +305,7 @@
           "confidence": 1
         },
         {
-<<<<<<< HEAD
-          "time": 30.3,
-=======
           "time": 29.3,
->>>>>>> 5725112b
           "duration": 1.0,
           "value": "F:(3,#5,b7,9)",
           "confidence": 1
@@ -373,21 +329,13 @@
           "confidence": 1
         },
         {
-<<<<<<< HEAD
-          "time": 32.1,
-=======
           "time": 31.1,
->>>>>>> 5725112b
-          "duration": 1.0,
-          "value": "Bb:(3,5,b7)",
-          "confidence": 1
-        },
-        {
-<<<<<<< HEAD
-          "time": 32.2,
-=======
+          "duration": 1.0,
+          "value": "Bb:(3,5,b7)",
+          "confidence": 1
+        },
+        {
           "time": 31.2,
->>>>>>> 5725112b
           "duration": 1.0,
           "value": "G:min",
           "confidence": 1
@@ -441,11 +389,7 @@
           "confidence": 1
         },
         {
-<<<<<<< HEAD
-          "time": 38.3,
-=======
           "time": 37.3,
->>>>>>> 5725112b
           "duration": 1.0,
           "value": "F:(3,#5,b7,9)",
           "confidence": 1
@@ -469,53 +413,37 @@
           "confidence": 1
         },
         {
-<<<<<<< HEAD
+          "time": 39.1,
+          "duration": 1.0,
+          "value": "Bb:(3,5,b7)",
+          "confidence": 1
+        },
+        {
+          "time": 39.2,
+          "duration": 1.0,
+          "value": "G:min",
+          "confidence": 1
+        },
+        {
+          "time": 39.3,
+          "duration": 1.0,
+          "value": "Bb:(3,5,b7)",
+          "confidence": 1
+        },
+        {
+          "time": 40.0,
+          "duration": 1.0,
+          "value": "Bb:maj",
+          "confidence": 1
+        },
+        {
           "time": 40.1,
-=======
-          "time": 39.1,
->>>>>>> 5725112b
-          "duration": 1.0,
-          "value": "Bb:(3,5,b7)",
-          "confidence": 1
-        },
-        {
-<<<<<<< HEAD
+          "duration": 1.0,
+          "value": "G:(3,5,6)",
+          "confidence": 1
+        },
+        {
           "time": 40.2,
-=======
-          "time": 39.2,
->>>>>>> 5725112b
-          "duration": 1.0,
-          "value": "G:min",
-          "confidence": 1
-        },
-        {
-          "time": 39.3,
-          "duration": 1.0,
-          "value": "Bb:(3,5,b7)",
-          "confidence": 1
-        },
-        {
-          "time": 40.0,
-          "duration": 1.0,
-          "value": "Bb:maj",
-          "confidence": 1
-        },
-        {
-<<<<<<< HEAD
-          "time": 41.1,
-=======
-          "time": 40.1,
->>>>>>> 5725112b
-          "duration": 1.0,
-          "value": "G:(3,5,6)",
-          "confidence": 1
-        },
-        {
-<<<<<<< HEAD
-          "time": 41.2,
-=======
-          "time": 40.2,
->>>>>>> 5725112b
           "duration": 1.0,
           "value": "Ab:(3,5,6)",
           "confidence": 1
