{
  "annotations": [
    {
      "annotation_metadata": {
        "curator": {
          "name": "",
          "email": ""
        },
        "annotator": {},
        "version": "",
        "corpus": "biab_internet_corpus",
        "annotation_tools": "",
        "annotation_rules": "",
        "validation": "",
        "data_source": ""
      },
      "namespace": "chord",
      "data": [
        {
          "time": 0.0,
          "duration": 4.0,
          "value": "D:min",
          "confidence": 1
        },
        {
          "time": 1.0,
          "duration": 4.0,
          "value": "D:min",
          "confidence": 1
        },
        {
          "time": 2.0,
          "duration": 4.0,
<<<<<<< HEAD
          "value": "D:min",
=======
          "value": "A:(3,5,b7)",
>>>>>>> 5725112b
          "confidence": 1
        },
        {
          "time": 3.0,
          "duration": 4.0,
<<<<<<< HEAD
          "value": "A:(3,5,b7)",
=======
          "value": "D:min",
>>>>>>> 5725112b
          "confidence": 1
        },
        {
          "time": 4.0,
          "duration": 4.0,
          "value": "D:min",
          "confidence": 1
        },
        {
          "time": 5.0,
          "duration": 4.0,
          "value": "D:min",
          "confidence": 1
        },
        {
          "time": 6.0,
          "duration": 4.0,
          "value": "D:min",
          "confidence": 1
        },
        {
          "time": 7.0,
          "duration": 4.0,
<<<<<<< HEAD
          "value": "D:min",
=======
          "value": "A:(3,5,b7)",
>>>>>>> 5725112b
          "confidence": 1
        },
        {
          "time": 8.0,
          "duration": 4.0,
<<<<<<< HEAD
          "value": "A:(3,5,b7)",
=======
          "value": "D:min",
>>>>>>> 5725112b
          "confidence": 1
        },
        {
          "time": 9.0,
          "duration": 4.0,
          "value": "D:min",
          "confidence": 1
        },
        {
          "time": 10.0,
          "duration": 4.0,
<<<<<<< HEAD
          "value": "D:min",
=======
          "value": "Bb:maj",
>>>>>>> 5725112b
          "confidence": 1
        },
        {
          "time": 11.0,
          "duration": 4.0,
          "value": "Bb:maj",
          "confidence": 1
        },
        {
          "time": 12.0,
          "duration": 4.0,
<<<<<<< HEAD
          "value": "Bb:maj",
=======
          "value": "A:maj",
>>>>>>> 5725112b
          "confidence": 1
        },
        {
          "time": 13.0,
          "duration": 4.0,
          "value": "A:maj",
          "confidence": 1
        },
        {
          "time": 14.0,
          "duration": 4.0,
<<<<<<< HEAD
          "value": "A:maj",
=======
          "value": "Bb:maj",
>>>>>>> 5725112b
          "confidence": 1
        },
        {
          "time": 15.0,
          "duration": 4.0,
          "value": "Bb:maj",
          "confidence": 1
        },
        {
          "time": 16.0,
          "duration": 4.0,
<<<<<<< HEAD
          "value": "Bb:maj",
=======
          "value": "A:(3,5,b7)",
>>>>>>> 5725112b
          "confidence": 1
        },
        {
          "time": 17.0,
          "duration": 4.0,
<<<<<<< HEAD
          "value": "A:(3,5,b7)",
=======
          "value": "D:min",
>>>>>>> 5725112b
          "confidence": 1
        },
        {
          "time": 18.0,
          "duration": 4.0,
          "value": "D:min",
          "confidence": 1
        },
        {
          "time": 19.0,
          "duration": 4.0,
<<<<<<< HEAD
          "value": "D:min",
=======
          "value": "A:(3,5,b7)",
>>>>>>> 5725112b
          "confidence": 1
        },
        {
          "time": 20.0,
          "duration": 4.0,
<<<<<<< HEAD
          "value": "A:(3,5,b7)",
=======
          "value": "D:min",
>>>>>>> 5725112b
          "confidence": 1
        },
        {
          "time": 21.0,
          "duration": 4.0,
          "value": "D:min",
          "confidence": 1
        },
        {
          "time": 22.0,
          "duration": 4.0,
          "value": "D:min",
          "confidence": 1
        },
        {
          "time": 23.0,
          "duration": 4.0,
          "value": "D:min",
          "confidence": 1
        },
        {
          "time": 24.0,
          "duration": 4.0,
<<<<<<< HEAD
          "value": "D:min",
=======
          "value": "A:(3,5,b7)",
>>>>>>> 5725112b
          "confidence": 1
        },
        {
          "time": 25.0,
          "duration": 4.0,
<<<<<<< HEAD
          "value": "A:(3,5,b7)",
=======
          "value": "D:min",
>>>>>>> 5725112b
          "confidence": 1
        },
        {
          "time": 26.0,
          "duration": 4.0,
<<<<<<< HEAD
          "value": "D:min",
=======
          "value": "A:(3,5,b7)",
>>>>>>> 5725112b
          "confidence": 1
        },
        {
          "time": 27.0,
          "duration": 4.0,
<<<<<<< HEAD
          "value": "A:(3,5,b7)",
          "confidence": 1
        },
        {
          "time": 28.0,
          "duration": 4.0,
=======
>>>>>>> 5725112b
          "value": "D:min",
          "confidence": 1
        }
      ],
      "sandbox": {},
      "time": 0,
      "duration": 112.0
    },
    {
      "annotation_metadata": {
        "curator": {
          "name": "",
          "email": ""
        },
        "annotator": {},
        "version": "",
        "corpus": "biab_internet_corpus",
        "annotation_tools": "",
        "annotation_rules": "",
        "validation": "",
        "data_source": ""
      },
      "namespace": "key_mode",
      "data": [
        {
          "time": 0.0,
          "duration": 112.0,
          "value": "D",
          "confidence": 1
        }
      ],
      "sandbox": {},
      "time": 0,
      "duration": 112.0
    }
  ],
  "file_metadata": {
    "title": "The Jerusalem Innkeeper - by Ron Stebbins",
    "artist": "",
    "release": "",
    "duration": 112.0,
    "identifiers": {},
    "jams_version": "0.3.4"
  },
  "sandbox": {
    "expanded": false
  }
}<|MERGE_RESOLUTION|>--- conflicted
+++ resolved
@@ -31,21 +31,13 @@
         {
           "time": 2.0,
           "duration": 4.0,
-<<<<<<< HEAD
-          "value": "D:min",
-=======
-          "value": "A:(3,5,b7)",
->>>>>>> 5725112b
+          "value": "A:(3,5,b7)",
           "confidence": 1
         },
         {
           "time": 3.0,
           "duration": 4.0,
-<<<<<<< HEAD
-          "value": "A:(3,5,b7)",
-=======
-          "value": "D:min",
->>>>>>> 5725112b
+          "value": "D:min",
           "confidence": 1
         },
         {
@@ -69,21 +61,13 @@
         {
           "time": 7.0,
           "duration": 4.0,
-<<<<<<< HEAD
-          "value": "D:min",
-=======
-          "value": "A:(3,5,b7)",
->>>>>>> 5725112b
+          "value": "A:(3,5,b7)",
           "confidence": 1
         },
         {
           "time": 8.0,
           "duration": 4.0,
-<<<<<<< HEAD
-          "value": "A:(3,5,b7)",
-=======
-          "value": "D:min",
->>>>>>> 5725112b
+          "value": "D:min",
           "confidence": 1
         },
         {
@@ -95,11 +79,7 @@
         {
           "time": 10.0,
           "duration": 4.0,
-<<<<<<< HEAD
-          "value": "D:min",
-=======
-          "value": "Bb:maj",
->>>>>>> 5725112b
+          "value": "Bb:maj",
           "confidence": 1
         },
         {
@@ -111,11 +91,7 @@
         {
           "time": 12.0,
           "duration": 4.0,
-<<<<<<< HEAD
-          "value": "Bb:maj",
-=======
           "value": "A:maj",
->>>>>>> 5725112b
           "confidence": 1
         },
         {
@@ -127,11 +103,7 @@
         {
           "time": 14.0,
           "duration": 4.0,
-<<<<<<< HEAD
-          "value": "A:maj",
-=======
-          "value": "Bb:maj",
->>>>>>> 5725112b
+          "value": "Bb:maj",
           "confidence": 1
         },
         {
@@ -143,21 +115,13 @@
         {
           "time": 16.0,
           "duration": 4.0,
-<<<<<<< HEAD
-          "value": "Bb:maj",
-=======
-          "value": "A:(3,5,b7)",
->>>>>>> 5725112b
+          "value": "A:(3,5,b7)",
           "confidence": 1
         },
         {
           "time": 17.0,
           "duration": 4.0,
-<<<<<<< HEAD
-          "value": "A:(3,5,b7)",
-=======
-          "value": "D:min",
->>>>>>> 5725112b
+          "value": "D:min",
           "confidence": 1
         },
         {
@@ -169,21 +133,13 @@
         {
           "time": 19.0,
           "duration": 4.0,
-<<<<<<< HEAD
-          "value": "D:min",
-=======
-          "value": "A:(3,5,b7)",
->>>>>>> 5725112b
+          "value": "A:(3,5,b7)",
           "confidence": 1
         },
         {
           "time": 20.0,
           "duration": 4.0,
-<<<<<<< HEAD
-          "value": "A:(3,5,b7)",
-=======
-          "value": "D:min",
->>>>>>> 5725112b
+          "value": "D:min",
           "confidence": 1
         },
         {
@@ -207,45 +163,24 @@
         {
           "time": 24.0,
           "duration": 4.0,
-<<<<<<< HEAD
-          "value": "D:min",
-=======
-          "value": "A:(3,5,b7)",
->>>>>>> 5725112b
+          "value": "A:(3,5,b7)",
           "confidence": 1
         },
         {
           "time": 25.0,
           "duration": 4.0,
-<<<<<<< HEAD
-          "value": "A:(3,5,b7)",
-=======
-          "value": "D:min",
->>>>>>> 5725112b
+          "value": "D:min",
           "confidence": 1
         },
         {
           "time": 26.0,
           "duration": 4.0,
-<<<<<<< HEAD
-          "value": "D:min",
-=======
-          "value": "A:(3,5,b7)",
->>>>>>> 5725112b
+          "value": "A:(3,5,b7)",
           "confidence": 1
         },
         {
           "time": 27.0,
           "duration": 4.0,
-<<<<<<< HEAD
-          "value": "A:(3,5,b7)",
-          "confidence": 1
-        },
-        {
-          "time": 28.0,
-          "duration": 4.0,
-=======
->>>>>>> 5725112b
           "value": "D:min",
           "confidence": 1
         }
