{
  "annotations": [
    {
      "annotation_metadata": {
        "curator": {
          "name": "",
          "email": ""
        },
        "annotator": {},
        "version": "",
        "corpus": "biab_internet_corpus",
        "annotation_tools": "",
        "annotation_rules": "",
        "validation": "",
        "data_source": ""
      },
      "namespace": "chord",
      "data": [
        {
          "time": 0.0,
          "duration": 4.0,
          "value": "Bb:(3,5,b7,9)",
          "confidence": 1
        },
        {
          "time": 1.0,
          "duration": 4.0,
<<<<<<< HEAD
          "value": "Bb:(3,5,b7,9)",
=======
          "value": "Eb:(3,5,b7)",
>>>>>>> 5725112b
          "confidence": 1
        },
        {
          "time": 2.0,
          "duration": 4.0,
<<<<<<< HEAD
          "value": "Eb:(3,5,b7)",
=======
          "value": "Bb:(3,5,b7,9)",
>>>>>>> 5725112b
          "confidence": 1
        },
        {
          "time": 3.0,
          "duration": 4.0,
          "value": "Bb:(3,5,b7,9)",
          "confidence": 1
        },
        {
          "time": 4.0,
          "duration": 4.0,
<<<<<<< HEAD
          "value": "Bb:(3,5,b7,9)",
=======
          "value": "Eb:(3,5,b7)",
>>>>>>> 5725112b
          "confidence": 1
        },
        {
          "time": 5.0,
          "duration": 4.0,
          "value": "Eb:(3,5,b7)",
          "confidence": 1
        },
        {
          "time": 6.0,
          "duration": 4.0,
<<<<<<< HEAD
          "value": "Eb:(3,5,b7)",
=======
          "value": "Bb:(3,5,b7,9)",
>>>>>>> 5725112b
          "confidence": 1
        },
        {
          "time": 7.0,
<<<<<<< HEAD
          "duration": 4.0,
          "value": "Bb:(3,5,b7,9)",
=======
          "duration": 2.0,
          "value": "D:min(b7)",
          "confidence": 1
        },
        {
          "time": 7.2,
          "duration": 2.0,
          "value": "G:(3,5,b7)",
>>>>>>> 5725112b
          "confidence": 1
        },
        {
          "time": 8.0,
<<<<<<< HEAD
          "duration": 2.0,
          "value": "D:min(b7)",
          "confidence": 1
        },
        {
          "time": 8.2,
          "duration": 2.0,
          "value": "G:(3,5,b7)",
=======
          "duration": 4.0,
          "value": "C:min(b7)",
>>>>>>> 5725112b
          "confidence": 1
        },
        {
          "time": 9.0,
          "duration": 4.0,
<<<<<<< HEAD
          "value": "C:min(b7)",
          "confidence": 1
        },
        {
          "time": 10.0,
          "duration": 4.0,
=======
>>>>>>> 5725112b
          "value": "F:(3,5,b7)",
          "confidence": 1
        },
        {
<<<<<<< HEAD
          "time": 11.0,
=======
          "time": 10.0,
>>>>>>> 5725112b
          "duration": 2.0,
          "value": "Bb:(3,5,b7,9)",
          "confidence": 1
        },
        {
<<<<<<< HEAD
          "time": 11.2,
=======
          "time": 10.2,
>>>>>>> 5725112b
          "duration": 2.0,
          "value": "G:(3,5,b7)",
          "confidence": 1
        },
        {
<<<<<<< HEAD
          "time": 12.0,
=======
          "time": 11.0,
>>>>>>> 5725112b
          "duration": 2.0,
          "value": "C:min(b7)",
          "confidence": 1
        },
        {
<<<<<<< HEAD
          "time": 12.2,
=======
          "time": 11.2,
>>>>>>> 5725112b
          "duration": 2.0,
          "value": "F:(3,5,b7)",
          "confidence": 1
        },
        {
<<<<<<< HEAD
          "time": 13.0,
=======
          "time": 12.0,
>>>>>>> 5725112b
          "duration": 4.0,
          "value": "Bb:(3,5,b7)",
          "confidence": 1
        }
      ],
      "sandbox": {},
      "time": 0,
      "duration": 52.0
    },
    {
      "annotation_metadata": {
        "curator": {
          "name": "",
          "email": ""
        },
        "annotator": {},
        "version": "",
        "corpus": "biab_internet_corpus",
        "annotation_tools": "",
        "annotation_rules": "",
        "validation": "",
        "data_source": ""
      },
      "namespace": "key_mode",
      "data": [
        {
          "time": 0.0,
          "duration": 52.0,
          "value": "Bb",
          "confidence": 1
        }
      ],
      "sandbox": {},
      "time": 0,
      "duration": 52.0
    }
  ],
  "file_metadata": {
    "title": "Blues For A Rainy Afternoon",
    "artist": "",
    "release": "",
    "duration": 52.0,
    "identifiers": {},
    "jams_version": "0.3.4"
  },
  "sandbox": {
    "expanded": false
  }
}<|MERGE_RESOLUTION|>--- conflicted
+++ resolved
@@ -25,21 +25,13 @@
         {
           "time": 1.0,
           "duration": 4.0,
-<<<<<<< HEAD
-          "value": "Bb:(3,5,b7,9)",
-=======
           "value": "Eb:(3,5,b7)",
->>>>>>> 5725112b
           "confidence": 1
         },
         {
           "time": 2.0,
           "duration": 4.0,
-<<<<<<< HEAD
-          "value": "Eb:(3,5,b7)",
-=======
           "value": "Bb:(3,5,b7,9)",
->>>>>>> 5725112b
           "confidence": 1
         },
         {
@@ -51,11 +43,7 @@
         {
           "time": 4.0,
           "duration": 4.0,
-<<<<<<< HEAD
-          "value": "Bb:(3,5,b7,9)",
-=======
           "value": "Eb:(3,5,b7)",
->>>>>>> 5725112b
           "confidence": 1
         },
         {
@@ -67,19 +55,11 @@
         {
           "time": 6.0,
           "duration": 4.0,
-<<<<<<< HEAD
-          "value": "Eb:(3,5,b7)",
-=======
           "value": "Bb:(3,5,b7,9)",
->>>>>>> 5725112b
           "confidence": 1
         },
         {
           "time": 7.0,
-<<<<<<< HEAD
-          "duration": 4.0,
-          "value": "Bb:(3,5,b7,9)",
-=======
           "duration": 2.0,
           "value": "D:min(b7)",
           "confidence": 1
@@ -88,87 +68,46 @@
           "time": 7.2,
           "duration": 2.0,
           "value": "G:(3,5,b7)",
->>>>>>> 5725112b
           "confidence": 1
         },
         {
           "time": 8.0,
-<<<<<<< HEAD
-          "duration": 2.0,
-          "value": "D:min(b7)",
-          "confidence": 1
-        },
-        {
-          "time": 8.2,
-          "duration": 2.0,
-          "value": "G:(3,5,b7)",
-=======
           "duration": 4.0,
           "value": "C:min(b7)",
->>>>>>> 5725112b
           "confidence": 1
         },
         {
           "time": 9.0,
           "duration": 4.0,
-<<<<<<< HEAD
-          "value": "C:min(b7)",
+          "value": "F:(3,5,b7)",
           "confidence": 1
         },
         {
           "time": 10.0,
-          "duration": 4.0,
-=======
->>>>>>> 5725112b
-          "value": "F:(3,5,b7)",
-          "confidence": 1
-        },
-        {
-<<<<<<< HEAD
-          "time": 11.0,
-=======
-          "time": 10.0,
->>>>>>> 5725112b
           "duration": 2.0,
           "value": "Bb:(3,5,b7,9)",
           "confidence": 1
         },
         {
-<<<<<<< HEAD
-          "time": 11.2,
-=======
           "time": 10.2,
->>>>>>> 5725112b
           "duration": 2.0,
           "value": "G:(3,5,b7)",
           "confidence": 1
         },
         {
-<<<<<<< HEAD
-          "time": 12.0,
-=======
           "time": 11.0,
->>>>>>> 5725112b
           "duration": 2.0,
           "value": "C:min(b7)",
           "confidence": 1
         },
         {
-<<<<<<< HEAD
-          "time": 12.2,
-=======
           "time": 11.2,
->>>>>>> 5725112b
           "duration": 2.0,
           "value": "F:(3,5,b7)",
           "confidence": 1
         },
         {
-<<<<<<< HEAD
-          "time": 13.0,
-=======
           "time": 12.0,
->>>>>>> 5725112b
           "duration": 4.0,
           "value": "Bb:(3,5,b7)",
           "confidence": 1
