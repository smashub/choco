{
  "annotations": [
    {
      "annotation_metadata": {
        "curator": {
          "name": "",
          "email": ""
        },
        "annotator": {},
        "version": "",
        "corpus": "biab_internet_corpus",
        "annotation_tools": "",
        "annotation_rules": "",
        "validation": "",
        "data_source": ""
      },
      "namespace": "chord",
      "data": [
        {
          "time": 0.0,
          "duration": 2.0,
          "value": "F:maj",
          "confidence": 1
        },
        {
          "time": 0.2,
          "duration": 2.0,
          "value": "D:min",
          "confidence": 1
        },
        {
          "time": 1.0,
          "duration": 2.0,
          "value": "G:min(b7)",
          "confidence": 1
        },
        {
          "time": 1.2,
          "duration": 2.0,
          "value": "C:(3,5,b7)",
          "confidence": 1
        },
        {
          "time": 2.0,
          "duration": 4.0,
          "value": "F:maj",
          "confidence": 1
        },
        {
          "time": 3.0,
          "duration": 4.0,
          "value": "C:(3,5,b7)",
          "confidence": 1
        },
        {
          "time": 4.0,
          "duration": 4.0,
          "value": "F:maj",
          "confidence": 1
        },
        {
          "time": 5.0,
          "duration": 2.0,
          "value": "G:min(b7)",
          "confidence": 1
        },
        {
          "time": 5.2,
          "duration": 2.0,
          "value": "C:(3,5,b7)",
          "confidence": 1
        },
        {
          "time": 6.0,
          "duration": 4.0,
          "value": "F:maj",
          "confidence": 1
        },
        {
          "time": 7.0,
          "duration": 4.0,
          "value": "F:maj",
          "confidence": 1
        },
        {
          "time": 8.0,
          "duration": 4.0,
          "value": "F:maj",
          "confidence": 1
        },
        {
          "time": 9.0,
          "duration": 2.0,
          "value": "G:min(b7)",
          "confidence": 1
        },
        {
          "time": 9.2,
          "duration": 2.0,
          "value": "C:(3,5,b7)",
          "confidence": 1
        },
        {
          "time": 10.0,
          "duration": 4.0,
          "value": "F:maj",
          "confidence": 1
        },
        {
          "time": 11.0,
          "duration": 4.0,
          "value": "F:maj",
          "confidence": 1
        },
        {
          "time": 12.0,
          "duration": 4.0,
          "value": "F:maj",
          "confidence": 1
        },
        {
          "time": 13.0,
          "duration": 4.0,
          "value": "F:maj",
          "confidence": 1
        },
        {
          "time": 14.0,
          "duration": 2.0,
          "value": "F:maj",
          "confidence": 1
        },
        {
          "time": 14.2,
          "duration": 2.0,
          "value": "G:(3,5,b7)",
          "confidence": 1
        },
        {
          "time": 15.0,
          "duration": 2.0,
          "value": "C:maj",
          "confidence": 1
        },
        {
          "time": 15.2,
          "duration": 2.0,
          "value": "F:min",
          "confidence": 1
        },
        {
          "time": 16.0,
          "duration": 4.0,
          "value": "C:maj",
          "confidence": 1
        },
        {
          "time": 17.0,
          "duration": 2.0,
          "value": "D:min(b7)",
          "confidence": 1
        },
        {
          "time": 17.2,
          "duration": 2.0,
          "value": "G:(3,5,b7,b9)",
          "confidence": 1
        },
        {
          "time": 18.0,
          "duration": 4.0,
          "value": "G:min(b7)",
          "confidence": 1
        },
        {
          "time": 19.0,
          "duration": 4.0,
          "value": "C:(3,5,b7)",
          "confidence": 1
        },
        {
          "time": 20.0,
          "duration": 4.0,
          "value": "F:maj",
          "confidence": 1
        },
        {
          "time": 21.0,
          "duration": 2.0,
          "value": "G:min(b7)",
          "confidence": 1
        },
        {
          "time": 21.2,
          "duration": 2.0,
          "value": "C:(3,5,b7)",
          "confidence": 1
        },
        {
          "time": 22.0,
          "duration": 4.0,
          "value": "F:maj",
          "confidence": 1
        },
        {
          "time": 23.0,
          "duration": 4.0,
          "value": "F:maj",
          "confidence": 1
        },
        {
          "time": 24.0,
          "duration": 4.0,
          "value": "F:maj",
          "confidence": 1
        },
        {
          "time": 25.0,
          "duration": 2.0,
          "value": "G:min(b7)",
          "confidence": 1
        },
        {
          "time": 25.2,
          "duration": 2.0,
          "value": "C:(3,5,b7)",
          "confidence": 1
        },
        {
          "time": 26.0,
          "duration": 4.0,
          "value": "F:maj",
          "confidence": 1
        },
        {
          "time": 27.0,
          "duration": 4.0,
          "value": "F:maj",
          "confidence": 1
        },
        {
          "time": 28.0,
          "duration": 4.0,
          "value": "F:maj",
          "confidence": 1
        },
        {
          "time": 29.0,
          "duration": 4.0,
          "value": "F:maj",
          "confidence": 1
        },
        {
          "time": 30.0,
          "duration": 4.0,
          "value": "F:maj",
          "confidence": 1
        },
        {
          "time": 31.0,
          "duration": 4.0,
          "value": "G:min(b7)",
          "confidence": 1
        },
        {
          "time": 32.0,
          "duration": 4.0,
          "value": "G:min(b7)",
          "confidence": 1
        },
        {
          "time": 33.0,
          "duration": 4.0,
<<<<<<< HEAD
          "value": "G:min(b7)",
=======
          "value": "C:(3,5,b7)",
>>>>>>> 5725112b
          "confidence": 1
        },
        {
          "time": 34.0,
          "duration": 4.0,
          "value": "F:maj",
          "confidence": 1
        },
        {
          "time": 35.0,
          "duration": 4.0,
          "value": "C:(3,5,b7)",
          "confidence": 1
        },
        {
          "time": 36.0,
          "duration": 4.0,
          "value": "F:maj",
          "confidence": 1
        },
        {
          "time": 37.0,
          "duration": 4.0,
          "value": "G:min(b7)",
          "confidence": 1
        },
        {
          "time": 38.0,
          "duration": 4.0,
<<<<<<< HEAD
          "value": "G:min(b7)",
          "confidence": 1
        },
        {
          "time": 39.0,
          "duration": 4.0,
=======
>>>>>>> 5725112b
          "value": "C:(3,5,b7)",
          "confidence": 1
        },
        {
          "time": 39.0,
          "duration": 4.0,
          "value": "F:maj",
          "confidence": 1
        }
      ],
      "sandbox": {},
      "time": 0,
      "duration": 160.0
    },
    {
      "annotation_metadata": {
        "curator": {
          "name": "",
          "email": ""
        },
        "annotator": {},
        "version": "",
        "corpus": "biab_internet_corpus",
        "annotation_tools": "",
        "annotation_rules": "",
        "validation": "",
        "data_source": ""
      },
      "namespace": "key_mode",
      "data": [
        {
          "time": 0.0,
          "duration": 160.0,
          "value": "F",
          "confidence": 1
        }
      ],
      "sandbox": {},
      "time": 0,
      "duration": 160.0
    }
  ],
  "file_metadata": {
    "title": "It's All In The Game",
    "artist": "",
    "release": "",
    "duration": 160.0,
    "identifiers": {},
    "jams_version": "0.3.4"
  },
  "sandbox": {
    "expanded": false
  }
}<|MERGE_RESOLUTION|>--- conflicted
+++ resolved
@@ -271,11 +271,7 @@
         {
           "time": 33.0,
           "duration": 4.0,
-<<<<<<< HEAD
-          "value": "G:min(b7)",
-=======
-          "value": "C:(3,5,b7)",
->>>>>>> 5725112b
+          "value": "C:(3,5,b7)",
           "confidence": 1
         },
         {
@@ -305,15 +301,6 @@
         {
           "time": 38.0,
           "duration": 4.0,
-<<<<<<< HEAD
-          "value": "G:min(b7)",
-          "confidence": 1
-        },
-        {
-          "time": 39.0,
-          "duration": 4.0,
-=======
->>>>>>> 5725112b
           "value": "C:(3,5,b7)",
           "confidence": 1
         },
