{
  "annotations": [
    {
      "annotation_metadata": {
        "curator": {
          "name": "",
          "email": ""
        },
        "annotator": {},
        "version": "",
        "corpus": "biab_internet_corpus",
        "annotation_tools": "",
        "annotation_rules": "",
        "validation": "",
        "data_source": ""
      },
      "namespace": "chord",
      "data": [
        {
          "time": 0.0,
          "duration": 2.0,
          "value": "Eb:(3,5,6)",
          "confidence": 1
        },
        {
          "time": 0.2,
          "duration": 2.0,
          "value": "C:(3,#5,b7)",
          "confidence": 1
        },
        {
          "time": 1.0,
          "duration": 2.0,
          "value": "F:min(b7)",
          "confidence": 1
        },
        {
          "time": 1.2,
          "duration": 2.0,
          "value": "Bb:(3,5,b7,9,11,13)",
          "confidence": 1
        },
        {
          "time": 2.0,
          "duration": 2.0,
          "value": "G:min(b7)",
          "confidence": 1
        },
        {
          "time": 2.2,
          "duration": 2.0,
          "value": "Ab:(3,5,6)",
          "confidence": 1
        },
        {
          "time": 3.0,
          "duration": 2.0,
          "value": "G:min(b7)",
          "confidence": 1
        },
        {
          "time": 3.2,
          "duration": 2.0,
          "value": "C:(3,5,b7)",
          "confidence": 1
        },
        {
          "time": 4.0,
          "duration": 4.0,
          "value": "F:min(b7)",
          "confidence": 1
        },
        {
          "time": 5.0,
          "duration": 4.0,
          "value": "Bb:(3,5,b7,9,11,13)",
          "confidence": 1
        },
        {
          "time": 6.0,
          "duration": 2.0,
          "value": "Eb:maj",
          "confidence": 1
        },
        {
          "time": 6.2,
          "duration": 2.0,
          "value": "Ab:(3,5,b7)",
          "confidence": 1
        },
        {
          "time": 7.0,
          "duration": 1.0,
          "value": "G:min(b7)",
          "confidence": 1
        },
        {
<<<<<<< HEAD
          "time": 8.1,
=======
          "time": 7.1,
>>>>>>> 5725112b
          "duration": 1.0,
          "value": "Ab:min(b7)",
          "confidence": 1
        },
        {
<<<<<<< HEAD
          "time": 8.2,
=======
          "time": 7.2,
>>>>>>> 5725112b
          "duration": 1.0,
          "value": "G:min(b7)",
          "confidence": 1
        },
        {
          "time": 7.3,
          "duration": 1.0,
          "value": "Gb:min(b7)",
          "confidence": 1
        },
        {
          "time": 8.0,
          "duration": 4.0,
          "value": "F:min",
          "confidence": 1
        },
        {
          "time": 9.0,
          "duration": 2.0,
          "value": "D:(b3,b5,b7)",
          "confidence": 1
        },
        {
          "time": 9.2,
          "duration": 2.0,
          "value": "G:(3,5,b7)",
          "confidence": 1
        },
        {
          "time": 10.0,
          "duration": 2.0,
          "value": "C:min(b7)",
          "confidence": 1
        },
        {
          "time": 10.2,
          "duration": 2.0,
          "value": "F:(3,5,b7)",
          "confidence": 1
        },
        {
          "time": 11.0,
          "duration": 2.0,
          "value": "Bb:(3,5,b7)",
          "confidence": 1
        },
        {
          "time": 11.2,
          "duration": 2.0,
          "value": "E:dim",
          "confidence": 1
        },
        {
          "time": 12.0,
          "duration": 4.0,
          "value": "F:min(b7)",
          "confidence": 1
        },
        {
          "time": 13.0,
          "duration": 4.0,
          "value": "Bb:(3,5,b7,9,11,13)",
          "confidence": 1
        },
        {
          "time": 14.0,
          "duration": 2.0,
          "value": "Eb:maj",
          "confidence": 1
        },
        {
          "time": 14.2,
          "duration": 2.0,
          "value": "Ab:(3,5,b7)",
          "confidence": 1
        },
        {
          "time": 15.0,
          "duration": 1.0,
          "value": "G:min(b7)",
          "confidence": 1
        },
        {
<<<<<<< HEAD
          "time": 16.1,
=======
          "time": 15.1,
>>>>>>> 5725112b
          "duration": 1.0,
          "value": "Ab:min(b7)",
          "confidence": 1
        },
        {
<<<<<<< HEAD
          "time": 16.2,
=======
          "time": 15.2,
>>>>>>> 5725112b
          "duration": 1.0,
          "value": "G:min(b7)",
          "confidence": 1
        },
        {
          "time": 15.3,
          "duration": 1.0,
          "value": "Gb:min(b7)",
          "confidence": 1
        },
        {
          "time": 16.0,
          "duration": 4.0,
          "value": "F:min",
          "confidence": 1
        },
        {
          "time": 17.0,
          "duration": 2.0,
          "value": "D:(b3,b5,b7)",
          "confidence": 1
        },
        {
          "time": 17.2,
          "duration": 2.0,
          "value": "G:(3,5,b7)",
          "confidence": 1
        },
        {
          "time": 18.0,
          "duration": 2.0,
          "value": "C:min(b7)",
          "confidence": 1
        },
        {
          "time": 18.2,
          "duration": 2.0,
          "value": "Ab:min",
          "confidence": 1
        },
        {
          "time": 19.0,
          "duration": 3.0,
          "value": "Eb:maj",
          "confidence": 1
        },
        {
<<<<<<< HEAD
          "time": 20.3,
=======
          "time": 19.3,
>>>>>>> 5725112b
          "duration": 1.0,
          "value": "G:(3,#5,b7)",
          "confidence": 1
        },
        {
          "time": 20.0,
          "duration": 4.0,
          "value": "C:min(b7)",
          "confidence": 1
        },
        {
          "time": 21.0,
          "duration": 2.0,
          "value": "C:min(b7,9)",
          "confidence": 1
        },
        {
          "time": 21.2,
          "duration": 1.0,
          "value": "D:(b3,b5,b7)",
          "confidence": 1
        },
        {
          "time": 21.3,
          "duration": 1.0,
          "value": "G:(3,5,b7)",
          "confidence": 1
        },
        {
          "time": 22.0,
          "duration": 4.0,
          "value": "C:min(b7)",
          "confidence": 1
        },
        {
          "time": 23.0,
          "duration": 2.0,
          "value": "F:(3,5,b7)",
          "confidence": 1
        },
        {
          "time": 23.2,
          "duration": 1.0,
          "value": "F:min(b7)",
          "confidence": 1
        },
        {
          "time": 23.3,
          "duration": 1.0,
          "value": "Bb:(3,5,b7)",
          "confidence": 1
        },
        {
          "time": 24.0,
          "duration": 2.0,
          "value": "Eb:maj",
          "confidence": 1
        },
        {
          "time": 24.2,
          "duration": 2.0,
          "value": "C:min(b7)",
          "confidence": 1
        },
        {
          "time": 25.0,
          "duration": 2.0,
          "value": "F:min(b7)",
          "confidence": 1
        },
        {
          "time": 25.2,
          "duration": 1.0,
          "value": "D:(b3,b5,b7)",
          "confidence": 1
        },
        {
          "time": 25.3,
          "duration": 1.0,
          "value": "G:(3,5,b7)",
          "confidence": 1
        },
        {
          "time": 26.0,
          "duration": 2.0,
          "value": "C:min(b7)",
          "confidence": 1
        },
        {
          "time": 26.2,
          "duration": 2.0,
          "value": "F:(3,5,b7)",
          "confidence": 1
        },
        {
          "time": 27.0,
          "duration": 2.0,
          "value": "F:min(b7)",
          "confidence": 1
        },
        {
          "time": 27.2,
          "duration": 1.0,
          "value": "G:min(b7)",
          "confidence": 1
        },
        {
          "time": 27.3,
          "duration": 1.0,
          "value": "C:(3,5,b7)",
          "confidence": 1
        },
        {
          "time": 28.0,
          "duration": 4.0,
          "value": "F:min(b7)",
          "confidence": 1
        },
        {
          "time": 29.0,
          "duration": 4.0,
          "value": "Bb:(3,5,b7,9,11,13)",
          "confidence": 1
        },
        {
          "time": 30.0,
          "duration": 2.0,
          "value": "Eb:maj",
          "confidence": 1
        },
        {
          "time": 30.2,
          "duration": 2.0,
          "value": "Ab:(3,5,b7)",
          "confidence": 1
        },
        {
          "time": 31.0,
          "duration": 1.0,
          "value": "G:min(b7)",
          "confidence": 1
        },
        {
<<<<<<< HEAD
          "time": 32.1,
=======
          "time": 31.1,
>>>>>>> 5725112b
          "duration": 1.0,
          "value": "Ab:min(b7)",
          "confidence": 1
        },
        {
<<<<<<< HEAD
          "time": 32.2,
=======
          "time": 31.2,
>>>>>>> 5725112b
          "duration": 1.0,
          "value": "G:min(b7)",
          "confidence": 1
        },
        {
          "time": 31.3,
          "duration": 1.0,
          "value": "Gb:min(b7)",
          "confidence": 1
        },
        {
          "time": 32.0,
          "duration": 4.0,
          "value": "F:min",
          "confidence": 1
        },
        {
          "time": 33.0,
          "duration": 2.0,
          "value": "D:(b3,b5,b7)",
          "confidence": 1
        },
        {
          "time": 33.2,
          "duration": 2.0,
          "value": "G:(3,#5,b7)",
          "confidence": 1
        },
        {
          "time": 34.0,
          "duration": 2.0,
          "value": "C:min(b7)",
          "confidence": 1
        },
        {
          "time": 34.2,
          "duration": 2.0,
          "value": "Ab:min",
          "confidence": 1
        },
        {
          "time": 35.0,
          "duration": 2.0,
          "value": "Eb:maj",
          "confidence": 1
        },
        {
          "time": 35.2,
          "duration": 2.0,
          "value": "E:dim",
          "confidence": 1
        },
        {
          "time": 36.0,
          "duration": 4.0,
          "value": "Eb:maj",
          "confidence": 1
        }
      ],
      "sandbox": {},
      "time": 0,
      "duration": 148.0
    },
    {
      "annotation_metadata": {
        "curator": {
          "name": "",
          "email": ""
        },
        "annotator": {},
        "version": "",
        "corpus": "biab_internet_corpus",
        "annotation_tools": "",
        "annotation_rules": "",
        "validation": "",
        "data_source": ""
      },
      "namespace": "key_mode",
      "data": [
        {
          "time": 0.0,
          "duration": 148.0,
          "value": "Eb",
          "confidence": 1
        }
      ],
      "sandbox": {},
      "time": 0,
      "duration": 148.0
    }
  ],
  "file_metadata": {
    "title": "Nancy With The Laughing Face",
    "artist": "",
    "release": "",
    "duration": 148.0,
    "identifiers": {},
    "jams_version": "0.3.4"
  },
  "sandbox": {
    "expanded": false
  }
}<|MERGE_RESOLUTION|>--- conflicted
+++ resolved
@@ -95,21 +95,13 @@
           "confidence": 1
         },
         {
-<<<<<<< HEAD
-          "time": 8.1,
-=======
           "time": 7.1,
->>>>>>> 5725112b
           "duration": 1.0,
           "value": "Ab:min(b7)",
           "confidence": 1
         },
         {
-<<<<<<< HEAD
-          "time": 8.2,
-=======
           "time": 7.2,
->>>>>>> 5725112b
           "duration": 1.0,
           "value": "G:min(b7)",
           "confidence": 1
@@ -193,21 +185,13 @@
           "confidence": 1
         },
         {
-<<<<<<< HEAD
-          "time": 16.1,
-=======
           "time": 15.1,
->>>>>>> 5725112b
           "duration": 1.0,
           "value": "Ab:min(b7)",
           "confidence": 1
         },
         {
-<<<<<<< HEAD
-          "time": 16.2,
-=======
           "time": 15.2,
->>>>>>> 5725112b
           "duration": 1.0,
           "value": "G:min(b7)",
           "confidence": 1
@@ -255,11 +239,7 @@
           "confidence": 1
         },
         {
-<<<<<<< HEAD
-          "time": 20.3,
-=======
           "time": 19.3,
->>>>>>> 5725112b
           "duration": 1.0,
           "value": "G:(3,#5,b7)",
           "confidence": 1
@@ -403,21 +383,13 @@
           "confidence": 1
         },
         {
-<<<<<<< HEAD
-          "time": 32.1,
-=======
           "time": 31.1,
->>>>>>> 5725112b
           "duration": 1.0,
           "value": "Ab:min(b7)",
           "confidence": 1
         },
         {
-<<<<<<< HEAD
-          "time": 32.2,
-=======
           "time": 31.2,
->>>>>>> 5725112b
           "duration": 1.0,
           "value": "G:min(b7)",
           "confidence": 1
