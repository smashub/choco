--- conflicted
+++ resolved
@@ -36,100 +36,54 @@
         },
         {
           "time": 1.0,
-<<<<<<< HEAD
-          "duration": 2.0,
-          "value": "D:maj",
+          "duration": 1.0,
+          "value": "A:maj",
+          "confidence": 1
+        },
+        {
+          "time": 1.1,
+          "duration": 1.0,
+          "value": "E:(3,5,b7)",
           "confidence": 1
         },
         {
           "time": 1.2,
           "duration": 1.0,
-          "value": "B:min",
-=======
-          "duration": 1.0,
           "value": "A:maj",
->>>>>>> 5725112b
           "confidence": 1
         },
         {
           "time": 1.3,
           "duration": 1.0,
-<<<<<<< HEAD
-          "value": "E:min",
-=======
-          "value": "E:(3,5,b7)",
-          "confidence": 1
-        },
-        {
-          "time": 1.2,
-          "duration": 1.0,
-          "value": "A:maj",
-          "confidence": 1
-        },
-        {
-          "time": 1.3,
-          "duration": 1.0,
           "value": "A:(3,5,b7)/G",
->>>>>>> 5725112b
           "confidence": 1
         },
         {
           "time": 2.0,
           "duration": 1.0,
-<<<<<<< HEAD
-          "value": "A:maj",
-=======
           "value": "D:maj/Gb",
->>>>>>> 5725112b
           "confidence": 1
         },
         {
           "time": 2.1,
           "duration": 1.0,
-<<<<<<< HEAD
-          "value": "E:(3,5,b7)",
-=======
           "value": "A:(3,5,b7)/E",
->>>>>>> 5725112b
           "confidence": 1
         },
         {
           "time": 2.2,
           "duration": 1.0,
-<<<<<<< HEAD
-          "value": "A:maj",
-=======
-          "value": "D:maj",
->>>>>>> 5725112b
+          "value": "D:maj",
           "confidence": 1
         },
         {
           "time": 2.3,
           "duration": 1.0,
-<<<<<<< HEAD
-          "value": "A:(3,5,b7)/G",
-=======
           "value": "F#:(3,5,b7)/A",
->>>>>>> 5725112b
           "confidence": 1
         },
         {
           "time": 3.0,
-<<<<<<< HEAD
-          "duration": 1.0,
-          "value": "D:maj/Gb",
-          "confidence": 1
-        },
-        {
-          "time": 3.1,
-          "duration": 1.0,
-          "value": "A:(3,5,b7)/E",
-          "confidence": 1
-        },
-        {
-          "time": 3.2,
-          "duration": 1.0,
-=======
           "duration": 2.0,
           "value": "B:min",
           "confidence": 1
@@ -155,39 +109,10 @@
         {
           "time": 6.0,
           "duration": 3.0,
->>>>>>> 5725112b
-          "value": "D:maj",
-          "confidence": 1
-        },
-        {
-<<<<<<< HEAD
-          "time": 3.3,
-          "duration": 1.0,
-          "value": "F#:(3,5,b7)/A",
-          "confidence": 1
-        },
-        {
-          "time": 4.0,
-          "duration": 2.0,
-          "value": "B:min",
-          "confidence": 1
-        },
-        {
-          "time": 4.2,
-          "duration": 2.0,
-          "value": "F#:maj/D",
-          "confidence": 1
-        },
-        {
-          "time": 5.0,
-          "duration": 4.0,
-          "value": "D:maj",
-          "confidence": 1
-        },
-        {
-          "time": 6.0,
-          "duration": 4.0,
-=======
+          "value": "D:maj",
+          "confidence": 1
+        },
+        {
           "time": 6.3,
           "duration": 1.0,
           "value": "D:min",
@@ -202,86 +127,49 @@
         {
           "time": 7.2,
           "duration": 2.0,
->>>>>>> 5725112b
-          "value": "A:(3,5,b7)",
-          "confidence": 1
-        },
-        {
-<<<<<<< HEAD
-          "time": 7.0,
-          "duration": 3.0,
-=======
+          "value": "A:(3,5,b7)",
+          "confidence": 1
+        },
+        {
           "time": 8.0,
           "duration": 2.0,
->>>>>>> 5725112b
-          "value": "D:maj",
-          "confidence": 1
-        },
-        {
-<<<<<<< HEAD
-          "time": 7.3,
-          "duration": 1.0,
-          "value": "D:min",
-          "confidence": 1
-        },
-        {
-          "time": 8.0,
+          "value": "D:maj",
+          "confidence": 1
+        },
+        {
+          "time": 8.2,
+          "duration": 2.0,
+          "value": "A:(3,5,b7)",
+          "confidence": 1
+        },
+        {
+          "time": 9.0,
+          "duration": 2.0,
+          "value": "D:maj",
+          "confidence": 1
+        },
+        {
+          "time": 9.2,
+          "duration": 2.0,
+          "value": "G:maj",
+          "confidence": 1
+        },
+        {
+          "time": 10.0,
           "duration": 2.0,
           "value": "E:(3,5,b7)",
           "confidence": 1
         },
         {
-=======
->>>>>>> 5725112b
-          "time": 8.2,
-          "duration": 2.0,
-          "value": "A:(3,5,b7)",
-          "confidence": 1
-        },
-        {
-          "time": 9.0,
-          "duration": 2.0,
-          "value": "D:maj",
-          "confidence": 1
-        },
-        {
-          "time": 9.2,
-          "duration": 2.0,
-<<<<<<< HEAD
-          "value": "A:(3,5,b7)",
-=======
-          "value": "G:maj",
->>>>>>> 5725112b
-          "confidence": 1
-        },
-        {
-          "time": 10.0,
-          "duration": 2.0,
-<<<<<<< HEAD
-          "value": "D:maj",
-=======
-          "value": "E:(3,5,b7)",
->>>>>>> 5725112b
-          "confidence": 1
-        },
-        {
           "time": 10.2,
           "duration": 2.0,
-<<<<<<< HEAD
-          "value": "G:maj",
-=======
-          "value": "D:maj",
->>>>>>> 5725112b
+          "value": "D:maj",
           "confidence": 1
         },
         {
           "time": 11.0,
           "duration": 2.0,
-<<<<<<< HEAD
-          "value": "E:(3,5,b7)",
-=======
-          "value": "A:(3,5,b7)",
->>>>>>> 5725112b
+          "value": "A:(3,5,b7)",
           "confidence": 1
         },
         {
@@ -292,76 +180,44 @@
         },
         {
           "time": 12.0,
-<<<<<<< HEAD
-          "duration": 2.0,
-          "value": "A:(3,5,b7)",
-          "confidence": 1
-        },
-        {
-          "time": 12.2,
-          "duration": 2.0,
-          "value": "D:maj",
-=======
-          "duration": 4.0,
-          "value": "A:(3,5,b7)",
->>>>>>> 5725112b
+          "duration": 4.0,
+          "value": "A:(3,5,b7)",
           "confidence": 1
         },
         {
           "time": 13.0,
-<<<<<<< HEAD
-          "duration": 4.0,
-          "value": "A:(3,5,b7)",
-=======
-          "duration": 1.0,
-          "value": "D:maj",
->>>>>>> 5725112b
+          "duration": 1.0,
+          "value": "D:maj",
+          "confidence": 1
+        },
+        {
+          "time": 13.1,
+          "duration": 1.0,
+          "value": "D:(3,5,b7)",
+          "confidence": 1
+        },
+        {
+          "time": 13.2,
+          "duration": 1.0,
+          "value": "G:maj",
+          "confidence": 1
+        },
+        {
+          "time": 13.3,
+          "duration": 1.0,
+          "value": "G:min",
           "confidence": 1
         },
         {
           "time": 14.0,
-          "duration": 1.0,
-<<<<<<< HEAD
-          "value": "D:maj",
-          "confidence": 1
-        },
-        {
-          "time": 14.1,
-          "duration": 1.0,
-          "value": "D:(3,5,b7)",
-=======
-          "value": "D:(3,5,b7)",
-          "confidence": 1
-        },
-        {
-          "time": 13.2,
-          "duration": 1.0,
-          "value": "G:maj",
-          "confidence": 1
-        },
-        {
-          "time": 13.3,
-          "duration": 1.0,
-          "value": "G:min",
-          "confidence": 1
-        },
-        {
-          "time": 14.0,
-          "duration": 2.0,
-          "value": "D:maj",
->>>>>>> 5725112b
+          "duration": 2.0,
+          "value": "D:maj",
           "confidence": 1
         },
         {
           "time": 14.2,
-          "duration": 1.0,
-          "value": "G:maj",
-          "confidence": 1
-        },
-        {
-          "time": 14.3,
-          "duration": 1.0,
-          "value": "G:min",
+          "duration": 2.0,
+          "value": "A:(3,5,b7)",
           "confidence": 1
         },
         {
@@ -373,24 +229,11 @@
         {
           "time": 15.2,
           "duration": 2.0,
-<<<<<<< HEAD
-          "value": "A:(3,5,b7)",
-=======
-          "value": "G:maj",
->>>>>>> 5725112b
+          "value": "G:maj",
           "confidence": 1
         },
         {
           "time": 16.0,
-<<<<<<< HEAD
-          "duration": 2.0,
-          "value": "D:maj",
-          "confidence": 1
-        },
-        {
-          "time": 16.2,
-          "duration": 2.0,
-=======
           "duration": 4.0,
           "value": "G:maj",
           "confidence": 1
@@ -398,24 +241,13 @@
         {
           "time": 17.0,
           "duration": 4.0,
->>>>>>> 5725112b
           "value": "G:maj",
           "confidence": 1
         },
         {
           "time": 18.0,
           "duration": 4.0,
-<<<<<<< HEAD
-          "value": "G:maj",
-          "confidence": 1
-        },
-        {
-          "time": 18.0,
-          "duration": 4.0,
-          "value": "G:maj",
-=======
-          "value": "D:(3,5,b7)",
->>>>>>> 5725112b
+          "value": "D:(3,5,b7)",
           "confidence": 1
         },
         {
@@ -432,135 +264,78 @@
         },
         {
           "time": 21.0,
-<<<<<<< HEAD
-          "duration": 4.0,
-          "value": "D:(3,5,b7)",
+          "duration": 2.0,
+          "value": "G:maj",
+          "confidence": 1
+        },
+        {
+          "time": 21.2,
+          "duration": 2.0,
+          "value": "C:maj",
           "confidence": 1
         },
         {
           "time": 22.0,
-=======
->>>>>>> 5725112b
-          "duration": 2.0,
-          "value": "G:maj",
-          "confidence": 1
-        },
-        {
-<<<<<<< HEAD
-          "time": 22.2,
-=======
-          "time": 21.2,
->>>>>>> 5725112b
-          "duration": 2.0,
-          "value": "C:maj",
-          "confidence": 1
-        },
-        {
-<<<<<<< HEAD
+          "duration": 4.0,
+          "value": "D:(3,5,b7)",
+          "confidence": 1
+        },
+        {
           "time": 23.0,
-=======
-          "time": 22.0,
->>>>>>> 5725112b
-          "duration": 4.0,
-          "value": "D:(3,5,b7)",
-          "confidence": 1
-        },
-        {
-<<<<<<< HEAD
+          "duration": 4.0,
+          "value": "G:maj",
+          "confidence": 1
+        },
+        {
           "time": 24.0,
-=======
-          "time": 23.0,
->>>>>>> 5725112b
-          "duration": 4.0,
-          "value": "G:maj",
-          "confidence": 1
-        },
-        {
-<<<<<<< HEAD
+          "duration": 4.0,
+          "value": "G:maj",
+          "confidence": 1
+        },
+        {
           "time": 25.0,
-=======
-          "time": 24.0,
->>>>>>> 5725112b
-          "duration": 4.0,
-          "value": "G:maj",
-          "confidence": 1
-        },
-        {
-<<<<<<< HEAD
+          "duration": 4.0,
+          "value": "B:(3,5,b7)",
+          "confidence": 1
+        },
+        {
           "time": 26.0,
-=======
-          "time": 25.0,
->>>>>>> 5725112b
-          "duration": 4.0,
-          "value": "B:(3,5,b7)",
-          "confidence": 1
-        },
-        {
-<<<<<<< HEAD
+          "duration": 4.0,
+          "value": "E:min",
+          "confidence": 1
+        },
+        {
           "time": 27.0,
-=======
-          "time": 26.0,
->>>>>>> 5725112b
-          "duration": 4.0,
-          "value": "E:min",
-          "confidence": 1
-        },
-        {
-<<<<<<< HEAD
+          "duration": 2.0,
+          "value": "C:min",
+          "confidence": 1
+        },
+        {
+          "time": 27.2,
+          "duration": 2.0,
+          "value": "Eb:maj",
+          "confidence": 1
+        },
+        {
           "time": 28.0,
-=======
-          "time": 27.0,
->>>>>>> 5725112b
-          "duration": 2.0,
-          "value": "C:min",
-          "confidence": 1
-        },
-        {
-<<<<<<< HEAD
-          "time": 28.2,
-=======
-          "time": 27.2,
->>>>>>> 5725112b
-          "duration": 2.0,
-          "value": "Eb:maj",
-          "confidence": 1
-        },
-        {
-<<<<<<< HEAD
+          "duration": 4.0,
+          "value": "G:maj",
+          "confidence": 1
+        },
+        {
           "time": 29.0,
-=======
-          "time": 28.0,
->>>>>>> 5725112b
-          "duration": 4.0,
-          "value": "G:maj",
-          "confidence": 1
-        },
-        {
-<<<<<<< HEAD
+          "duration": 4.0,
+          "value": "G:maj",
+          "confidence": 1
+        },
+        {
           "time": 30.0,
-=======
-          "time": 29.0,
->>>>>>> 5725112b
-          "duration": 4.0,
-          "value": "G:maj",
-          "confidence": 1
-        },
-        {
-<<<<<<< HEAD
-          "time": 31.0,
-=======
-          "time": 30.0,
->>>>>>> 5725112b
-          "duration": 2.0,
-          "value": "D:(3,5,b7)",
-          "confidence": 1
-        },
-        {
-<<<<<<< HEAD
-          "time": 31.2,
-=======
+          "duration": 2.0,
+          "value": "D:(3,5,b7)",
+          "confidence": 1
+        },
+        {
           "time": 30.2,
->>>>>>> 5725112b
           "duration": 2.0,
           "value": "G:maj",
           "confidence": 1
