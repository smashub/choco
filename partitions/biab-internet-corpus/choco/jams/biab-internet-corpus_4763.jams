--- conflicted
+++ resolved
@@ -175,55 +175,30 @@
         {
           "time": 26.0,
           "duration": 4.0,
-<<<<<<< HEAD
-          "value": "F#:dim/D",
-=======
-          "value": "C:maj",
->>>>>>> 5725112b
+          "value": "C:maj",
           "confidence": 1
         },
         {
           "time": 27.0,
           "duration": 4.0,
-<<<<<<< HEAD
-          "value": "C:maj",
-=======
           "value": "A:(3,5,b7)",
->>>>>>> 5725112b
           "confidence": 1
         },
         {
           "time": 28.0,
           "duration": 4.0,
-<<<<<<< HEAD
-          "value": "A:(3,5,b7)",
-=======
           "value": "D:(3,5,b7)",
->>>>>>> 5725112b
           "confidence": 1
         },
         {
           "time": 29.0,
           "duration": 4.0,
-<<<<<<< HEAD
-          "value": "D:(3,5,b7)",
-=======
-          "value": "G:(3,5,b7)",
->>>>>>> 5725112b
+          "value": "G:(3,5,b7)",
           "confidence": 1
         },
         {
           "time": 30.0,
           "duration": 4.0,
-<<<<<<< HEAD
-          "value": "G:(3,5,b7)",
-          "confidence": 1
-        },
-        {
-          "time": 31.0,
-          "duration": 4.0,
-=======
->>>>>>> 5725112b
           "value": "C:maj",
           "confidence": 1
         }
