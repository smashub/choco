--- conflicted
+++ resolved
@@ -25,11 +25,7 @@
         {
           "time": 1.0,
           "duration": 4.0,
-<<<<<<< HEAD
-          "value": "D:min",
-=======
           "value": "G:min",
->>>>>>> 5725112b
           "confidence": 1
         },
         {
@@ -41,31 +37,19 @@
         {
           "time": 3.0,
           "duration": 4.0,
-<<<<<<< HEAD
-          "value": "G:min",
-=======
           "value": "A:(3,5,b7)",
->>>>>>> 5725112b
           "confidence": 1
         },
         {
           "time": 4.0,
           "duration": 4.0,
-<<<<<<< HEAD
-          "value": "A:(3,5,b7)",
-=======
           "value": "D:min",
->>>>>>> 5725112b
           "confidence": 1
         },
         {
           "time": 5.0,
           "duration": 4.0,
-<<<<<<< HEAD
-          "value": "D:min",
-=======
           "value": "G:min",
->>>>>>> 5725112b
           "confidence": 1
         },
         {
@@ -77,11 +61,7 @@
         {
           "time": 7.0,
           "duration": 4.0,
-<<<<<<< HEAD
-          "value": "G:min",
-=======
           "value": "D:min",
->>>>>>> 5725112b
           "confidence": 1
         },
         {
@@ -93,11 +73,7 @@
         {
           "time": 9.0,
           "duration": 4.0,
-<<<<<<< HEAD
-          "value": "D:min",
-=======
           "value": "G:min",
->>>>>>> 5725112b
           "confidence": 1
         },
         {
@@ -109,74 +85,41 @@
         {
           "time": 11.0,
           "duration": 4.0,
-<<<<<<< HEAD
-          "value": "G:min",
-=======
           "value": "A:(3,5,b7)",
->>>>>>> 5725112b
           "confidence": 1
         },
         {
           "time": 12.0,
           "duration": 4.0,
-<<<<<<< HEAD
-          "value": "A:(3,5,b7)",
-=======
           "value": "D:min",
->>>>>>> 5725112b
           "confidence": 1
         },
         {
           "time": 13.0,
-<<<<<<< HEAD
-          "duration": 4.0,
+          "duration": 2.0,
+          "value": "Bb:maj",
+          "confidence": 1
+        },
+        {
+          "time": 13.2,
+          "duration": 2.0,
           "value": "D:min",
           "confidence": 1
         },
         {
           "time": 14.0,
-=======
->>>>>>> 5725112b
-          "duration": 2.0,
-          "value": "Bb:maj",
-          "confidence": 1
-        },
-        {
-<<<<<<< HEAD
-          "time": 14.2,
-=======
-          "time": 13.2,
->>>>>>> 5725112b
-          "duration": 2.0,
-          "value": "D:min",
-          "confidence": 1
-        },
-        {
-<<<<<<< HEAD
-          "time": 15.0,
-=======
-          "time": 14.0,
->>>>>>> 5725112b
           "duration": 4.0,
           "value": "G:min(b7)",
           "confidence": 1
         },
         {
-<<<<<<< HEAD
-          "time": 16.0,
-=======
           "time": 15.0,
->>>>>>> 5725112b
           "duration": 2.0,
           "value": "A:(3,5,b7)",
           "confidence": 1
         },
         {
-<<<<<<< HEAD
-          "time": 16.2,
-=======
           "time": 15.2,
->>>>>>> 5725112b
           "duration": 2.0,
           "value": "D:min",
           "confidence": 1
