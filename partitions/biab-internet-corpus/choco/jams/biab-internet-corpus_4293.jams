--- conflicted
+++ resolved
@@ -31,625 +31,367 @@
         {
           "time": 2.0,
           "duration": 3.0,
-<<<<<<< HEAD
+          "value": "G:min(b7)",
+          "confidence": 1
+        },
+        {
+          "time": 3.0,
+          "duration": 3.0,
+          "value": "C:(3,5,b7)",
+          "confidence": 1
+        },
+        {
+          "time": 4.0,
+          "duration": 3.0,
+          "value": "F:maj7",
+          "confidence": 1
+        },
+        {
+          "time": 5.0,
+          "duration": 3.0,
           "value": "F:(3,5,6)/C",
-=======
+          "confidence": 1
+        },
+        {
+          "time": 6.0,
+          "duration": 3.0,
+          "value": "A:(4,5,b7)/E",
+          "confidence": 1
+        },
+        {
+          "time": 7.0,
+          "duration": 3.0,
+          "value": "A:(3,5,b7)",
+          "confidence": 1
+        },
+        {
+          "time": 8.0,
+          "duration": 3.0,
+          "value": "D:min(b7,9)",
+          "confidence": 1
+        },
+        {
+          "time": 9.0,
+          "duration": 3.0,
+          "value": "D:min/A",
+          "confidence": 1
+        },
+        {
+          "time": 10.0,
+          "duration": 3.0,
+          "value": "A:(4,5,b7)/E",
+          "confidence": 1
+        },
+        {
+          "time": 11.0,
+          "duration": 3.0,
+          "value": "A:(3,5,b7)",
+          "confidence": 1
+        },
+        {
+          "time": 12.0,
+          "duration": 3.0,
+          "value": "D:min",
+          "confidence": 1
+        },
+        {
+          "time": 13.0,
+          "duration": 3.0,
+          "value": "D:min(b7)",
+          "confidence": 1
+        },
+        {
+          "time": 14.0,
+          "duration": 3.0,
+          "value": "G:(3,5,b7)",
+          "confidence": 1
+        },
+        {
+          "time": 15.0,
+          "duration": 3.0,
+          "value": "Bb:min(6)/Db",
+          "confidence": 1
+        },
+        {
+          "time": 16.0,
+          "duration": 3.0,
+          "value": "F:maj/C",
+          "confidence": 1
+        },
+        {
+          "time": 17.0,
+          "duration": 3.0,
+          "value": "G:min/Bb",
+          "confidence": 1
+        },
+        {
+          "time": 18.0,
+          "duration": 3.0,
+          "value": "F:maj/A",
+          "confidence": 1
+        },
+        {
+          "time": 19.0,
+          "duration": 3.0,
+          "value": "Ab:dim",
+          "confidence": 1
+        },
+        {
+          "time": 20.0,
+          "duration": 3.0,
           "value": "G:min(b7)",
->>>>>>> 5725112b
-          "confidence": 1
-        },
-        {
-          "time": 3.0,
-          "duration": 3.0,
-<<<<<<< HEAD
+          "confidence": 1
+        },
+        {
+          "time": 21.0,
+          "duration": 3.0,
+          "value": "C:(3,5,b7)",
+          "confidence": 1
+        },
+        {
+          "time": 22.0,
+          "duration": 3.0,
+          "value": "F:maj7",
+          "confidence": 1
+        },
+        {
+          "time": 23.0,
+          "duration": 3.0,
+          "value": "F:maj/C",
+          "confidence": 1
+        },
+        {
+          "time": 24.0,
+          "duration": 3.0,
+          "value": "D:min(6)/F",
+          "confidence": 1
+        },
+        {
+          "time": 25.0,
+          "duration": 3.0,
+          "value": "E:(3,5,b7)",
+          "confidence": 1
+        },
+        {
+          "time": 26.0,
+          "duration": 3.0,
+          "value": "A:min(b7)",
+          "confidence": 1
+        },
+        {
+          "time": 27.0,
+          "duration": 3.0,
+          "value": "D:(3,5,b7)",
+          "confidence": 1
+        },
+        {
+          "time": 28.0,
+          "duration": 3.0,
           "value": "G:min(b7)",
-=======
-          "value": "C:(3,5,b7)",
->>>>>>> 5725112b
-          "confidence": 1
-        },
-        {
-          "time": 4.0,
-          "duration": 3.0,
-<<<<<<< HEAD
-          "value": "C:(3,5,b7)",
-=======
-          "value": "F:maj7",
->>>>>>> 5725112b
-          "confidence": 1
-        },
-        {
-          "time": 5.0,
-          "duration": 3.0,
-<<<<<<< HEAD
-          "value": "F:maj7",
-=======
-          "value": "F:(3,5,6)/C",
->>>>>>> 5725112b
-          "confidence": 1
-        },
-        {
-          "time": 6.0,
-          "duration": 3.0,
-<<<<<<< HEAD
-          "value": "F:(3,5,6)/C",
-=======
-          "value": "A:(4,5,b7)/E",
->>>>>>> 5725112b
-          "confidence": 1
-        },
-        {
-          "time": 7.0,
-          "duration": 3.0,
-<<<<<<< HEAD
-          "value": "A:(4,5,b7)/E",
-=======
-          "value": "A:(3,5,b7)",
->>>>>>> 5725112b
-          "confidence": 1
-        },
-        {
-          "time": 8.0,
-          "duration": 3.0,
-<<<<<<< HEAD
-          "value": "A:(3,5,b7)",
-=======
-          "value": "D:min(b7,9)",
->>>>>>> 5725112b
-          "confidence": 1
-        },
-        {
-          "time": 9.0,
-          "duration": 3.0,
-<<<<<<< HEAD
-          "value": "D:min(b7,9)",
-=======
-          "value": "D:min/A",
->>>>>>> 5725112b
-          "confidence": 1
-        },
-        {
-          "time": 10.0,
-          "duration": 3.0,
-<<<<<<< HEAD
-          "value": "D:min/A",
-=======
-          "value": "A:(4,5,b7)/E",
->>>>>>> 5725112b
-          "confidence": 1
-        },
-        {
-          "time": 11.0,
-          "duration": 3.0,
-<<<<<<< HEAD
-          "value": "A:(4,5,b7)/E",
-=======
-          "value": "A:(3,5,b7)",
->>>>>>> 5725112b
-          "confidence": 1
-        },
-        {
-          "time": 12.0,
-          "duration": 3.0,
-<<<<<<< HEAD
-          "value": "A:(3,5,b7)",
-=======
-          "value": "D:min",
->>>>>>> 5725112b
-          "confidence": 1
-        },
-        {
-          "time": 13.0,
-          "duration": 3.0,
-<<<<<<< HEAD
-          "value": "D:min",
-=======
-          "value": "D:min(b7)",
->>>>>>> 5725112b
-          "confidence": 1
-        },
-        {
-          "time": 14.0,
-          "duration": 3.0,
-<<<<<<< HEAD
-          "value": "D:min(b7)",
-=======
-          "value": "G:(3,5,b7)",
->>>>>>> 5725112b
-          "confidence": 1
-        },
-        {
-          "time": 15.0,
-          "duration": 3.0,
-<<<<<<< HEAD
-          "value": "G:(3,5,b7)",
-=======
-          "value": "Bb:min(6)/Db",
->>>>>>> 5725112b
-          "confidence": 1
-        },
-        {
-          "time": 16.0,
-          "duration": 3.0,
-<<<<<<< HEAD
-          "value": "Bb:min(6)/Db",
-=======
-          "value": "F:maj/C",
->>>>>>> 5725112b
-          "confidence": 1
-        },
-        {
-          "time": 17.0,
-          "duration": 3.0,
-<<<<<<< HEAD
-          "value": "F:maj/C",
-=======
-          "value": "G:min/Bb",
->>>>>>> 5725112b
-          "confidence": 1
-        },
-        {
-          "time": 18.0,
-          "duration": 3.0,
-<<<<<<< HEAD
-          "value": "G:min/Bb",
-=======
-          "value": "F:maj/A",
->>>>>>> 5725112b
-          "confidence": 1
-        },
-        {
-          "time": 19.0,
-          "duration": 3.0,
-<<<<<<< HEAD
-          "value": "F:maj/A",
-=======
-          "value": "Ab:dim",
->>>>>>> 5725112b
-          "confidence": 1
-        },
-        {
-          "time": 20.0,
-          "duration": 3.0,
-<<<<<<< HEAD
-          "value": "Ab:dim",
-=======
+          "confidence": 1
+        },
+        {
+          "time": 29.0,
+          "duration": 3.0,
           "value": "G:min(b7)",
->>>>>>> 5725112b
-          "confidence": 1
-        },
-        {
-          "time": 21.0,
-          "duration": 3.0,
-<<<<<<< HEAD
-          "value": "G:min(b7)",
-=======
-          "value": "C:(3,5,b7)",
->>>>>>> 5725112b
-          "confidence": 1
-        },
-        {
-          "time": 22.0,
-          "duration": 3.0,
-<<<<<<< HEAD
-          "value": "C:(3,5,b7)",
-=======
-          "value": "F:maj7",
->>>>>>> 5725112b
-          "confidence": 1
-        },
-        {
-          "time": 23.0,
-          "duration": 3.0,
-<<<<<<< HEAD
-          "value": "F:maj7",
-=======
-          "value": "F:maj/C",
->>>>>>> 5725112b
-          "confidence": 1
-        },
-        {
-          "time": 24.0,
-          "duration": 3.0,
-<<<<<<< HEAD
-          "value": "F:maj/C",
-=======
-          "value": "D:min(6)/F",
->>>>>>> 5725112b
-          "confidence": 1
-        },
-        {
-          "time": 25.0,
-          "duration": 3.0,
-<<<<<<< HEAD
-          "value": "D:min(6)/F",
-=======
-          "value": "E:(3,5,b7)",
->>>>>>> 5725112b
-          "confidence": 1
-        },
-        {
-          "time": 26.0,
-          "duration": 3.0,
-<<<<<<< HEAD
-          "value": "E:(3,5,b7)",
-=======
-          "value": "A:min(b7)",
->>>>>>> 5725112b
-          "confidence": 1
-        },
-        {
-          "time": 27.0,
-          "duration": 3.0,
-<<<<<<< HEAD
-          "value": "A:min(b7)",
-=======
-          "value": "D:(3,5,b7)",
->>>>>>> 5725112b
-          "confidence": 1
-        },
-        {
-          "time": 28.0,
-          "duration": 3.0,
-<<<<<<< HEAD
-          "value": "D:(3,5,b7)",
-=======
-          "value": "G:min(b7)",
->>>>>>> 5725112b
-          "confidence": 1
-        },
-        {
-          "time": 29.0,
-          "duration": 3.0,
-          "value": "G:min(b7)",
           "confidence": 1
         },
         {
           "time": 30.0,
-<<<<<<< HEAD
-          "duration": 3.0,
-          "value": "G:min(b7)",
-          "confidence": 1
-        },
-        {
-          "time": 31.0,
           "duration": 2.0,
           "value": "A:dim",
           "confidence": 1
         },
         {
-          "time": 31.2,
+          "time": 30.2,
           "duration": 1.0,
           "value": "B:dim",
           "confidence": 1
         },
         {
+          "time": 31.0,
+          "duration": 3.0,
+          "value": "F:maj",
+          "confidence": 1
+        },
+        {
           "time": 32.0,
           "duration": 3.0,
+          "value": "F:(3,5,6)/C",
+          "confidence": 1
+        },
+        {
+          "time": 33.0,
+          "duration": 3.0,
+          "value": "G:min(b7)",
+          "confidence": 1
+        },
+        {
+          "time": 34.0,
+          "duration": 3.0,
+          "value": "C:(3,5,b7)",
+          "confidence": 1
+        },
+        {
+          "time": 35.0,
+          "duration": 3.0,
+          "value": "F:maj7",
+          "confidence": 1
+        },
+        {
+          "time": 36.0,
+          "duration": 3.0,
+          "value": "F:(3,5,6)/C",
+          "confidence": 1
+        },
+        {
+          "time": 37.0,
+          "duration": 3.0,
+          "value": "A:(4,5,b7)/E",
+          "confidence": 1
+        },
+        {
+          "time": 38.0,
+          "duration": 3.0,
+          "value": "A:(3,5,b7)",
+          "confidence": 1
+        },
+        {
+          "time": 39.0,
+          "duration": 3.0,
+          "value": "D:min(b7,9)",
+          "confidence": 1
+        },
+        {
+          "time": 40.0,
+          "duration": 3.0,
+          "value": "D:min/A",
+          "confidence": 1
+        },
+        {
+          "time": 41.0,
+          "duration": 3.0,
+          "value": "A:(4,5,b7)/E",
+          "confidence": 1
+        },
+        {
+          "time": 42.0,
+          "duration": 3.0,
+          "value": "A:(3,5,b7)",
+          "confidence": 1
+        },
+        {
+          "time": 43.0,
+          "duration": 3.0,
+          "value": "D:min",
+          "confidence": 1
+        },
+        {
+          "time": 44.0,
+          "duration": 3.0,
+          "value": "D:min(b7)",
+          "confidence": 1
+        },
+        {
+          "time": 45.0,
+          "duration": 3.0,
+          "value": "G:(3,5,b7)",
+          "confidence": 1
+        },
+        {
+          "time": 46.0,
+          "duration": 3.0,
+          "value": "Bb:min(6)/Db",
+          "confidence": 1
+        },
+        {
+          "time": 47.0,
+          "duration": 3.0,
+          "value": "F:maj/C",
+          "confidence": 1
+        },
+        {
+          "time": 48.0,
+          "duration": 3.0,
+          "value": "B:dim",
+          "confidence": 1
+        },
+        {
+          "time": 49.0,
+          "duration": 3.0,
+          "value": "Bb:min(6)",
+          "confidence": 1
+        },
+        {
+          "time": 50.0,
+          "duration": 1.0,
+          "value": "A:min(b7)",
+          "confidence": 1
+        },
+        {
+          "time": 50.1,
+          "duration": 1.0,
           "value": "F:maj",
-=======
-          "duration": 2.0,
-          "value": "A:dim",
-          "confidence": 1
-        },
-        {
-          "time": 30.2,
-          "duration": 1.0,
-          "value": "B:dim",
-          "confidence": 1
-        },
-        {
-          "time": 31.0,
-          "duration": 3.0,
-          "value": "F:maj",
-          "confidence": 1
-        },
-        {
-          "time": 32.0,
-          "duration": 3.0,
-          "value": "F:(3,5,6)/C",
->>>>>>> 5725112b
-          "confidence": 1
-        },
-        {
-          "time": 33.0,
-          "duration": 3.0,
-<<<<<<< HEAD
-          "value": "F:(3,5,6)/C",
-=======
-          "value": "G:min(b7)",
->>>>>>> 5725112b
-          "confidence": 1
-        },
-        {
-          "time": 34.0,
-          "duration": 3.0,
-<<<<<<< HEAD
-          "value": "G:min(b7)",
-=======
-          "value": "C:(3,5,b7)",
->>>>>>> 5725112b
-          "confidence": 1
-        },
-        {
-          "time": 35.0,
-          "duration": 3.0,
-<<<<<<< HEAD
-          "value": "C:(3,5,b7)",
-=======
-          "value": "F:maj7",
->>>>>>> 5725112b
-          "confidence": 1
-        },
-        {
-          "time": 36.0,
-          "duration": 3.0,
-<<<<<<< HEAD
-          "value": "F:maj7",
-=======
-          "value": "F:(3,5,6)/C",
->>>>>>> 5725112b
-          "confidence": 1
-        },
-        {
-          "time": 37.0,
-          "duration": 3.0,
-<<<<<<< HEAD
-          "value": "F:(3,5,6)/C",
-=======
-          "value": "A:(4,5,b7)/E",
->>>>>>> 5725112b
-          "confidence": 1
-        },
-        {
-          "time": 38.0,
-          "duration": 3.0,
-<<<<<<< HEAD
-          "value": "A:(4,5,b7)/E",
-=======
-          "value": "A:(3,5,b7)",
->>>>>>> 5725112b
-          "confidence": 1
-        },
-        {
-          "time": 39.0,
-          "duration": 3.0,
-<<<<<<< HEAD
-          "value": "A:(3,5,b7)",
-=======
-          "value": "D:min(b7,9)",
->>>>>>> 5725112b
-          "confidence": 1
-        },
-        {
-          "time": 40.0,
-          "duration": 3.0,
-<<<<<<< HEAD
-          "value": "D:min(b7,9)",
-=======
-          "value": "D:min/A",
->>>>>>> 5725112b
-          "confidence": 1
-        },
-        {
-          "time": 41.0,
-          "duration": 3.0,
-<<<<<<< HEAD
-          "value": "D:min/A",
-=======
-          "value": "A:(4,5,b7)/E",
->>>>>>> 5725112b
-          "confidence": 1
-        },
-        {
-          "time": 42.0,
-          "duration": 3.0,
-<<<<<<< HEAD
-          "value": "A:(4,5,b7)/E",
-=======
-          "value": "A:(3,5,b7)",
->>>>>>> 5725112b
-          "confidence": 1
-        },
-        {
-          "time": 43.0,
-          "duration": 3.0,
-<<<<<<< HEAD
-          "value": "A:(3,5,b7)",
-=======
+          "confidence": 1
+        },
+        {
+          "time": 50.2,
+          "duration": 1.0,
           "value": "D:min",
->>>>>>> 5725112b
-          "confidence": 1
-        },
-        {
-          "time": 44.0,
-          "duration": 3.0,
-<<<<<<< HEAD
-          "value": "D:min",
-=======
+          "confidence": 1
+        },
+        {
+          "time": 51.0,
+          "duration": 1.0,
           "value": "D:min(b7)",
->>>>>>> 5725112b
-          "confidence": 1
-        },
-        {
-          "time": 45.0,
-          "duration": 3.0,
-<<<<<<< HEAD
-          "value": "D:min(b7)",
-=======
-          "value": "G:(3,5,b7)",
->>>>>>> 5725112b
-          "confidence": 1
-        },
-        {
-          "time": 46.0,
-          "duration": 3.0,
-<<<<<<< HEAD
-          "value": "G:(3,5,b7)",
-=======
-          "value": "Bb:min(6)/Db",
->>>>>>> 5725112b
-          "confidence": 1
-        },
-        {
-          "time": 47.0,
-          "duration": 3.0,
-<<<<<<< HEAD
-          "value": "Bb:min(6)/Db",
-=======
-          "value": "F:maj/C",
->>>>>>> 5725112b
-          "confidence": 1
-        },
-        {
-          "time": 48.0,
-          "duration": 3.0,
-<<<<<<< HEAD
-          "value": "F:maj/C",
-=======
-          "value": "B:dim",
->>>>>>> 5725112b
-          "confidence": 1
-        },
-        {
-          "time": 49.0,
-          "duration": 3.0,
-<<<<<<< HEAD
-          "value": "B:dim",
-=======
-          "value": "Bb:min(6)",
->>>>>>> 5725112b
-          "confidence": 1
-        },
-        {
-          "time": 50.0,
-<<<<<<< HEAD
-          "duration": 3.0,
-          "value": "Bb:min(6)",
-          "confidence": 1
-        },
-        {
-          "time": 51.0,
-          "duration": 1.0,
-          "value": "A:min(b7)",
           "confidence": 1
         },
         {
           "time": 51.1,
-          "duration": 1.0,
-          "value": "F:maj",
-          "confidence": 1
-        },
-        {
-          "time": 51.2,
-          "duration": 1.0,
-          "value": "D:min",
-          "confidence": 1
-        },
-        {
-          "time": 52.0,
-          "duration": 1.0,
-          "value": "D:min(b7)",
-          "confidence": 1
-        },
-        {
-          "time": 52.1,
-=======
-          "duration": 1.0,
-          "value": "A:min(b7)",
-          "confidence": 1
-        },
-        {
-          "time": 50.1,
-          "duration": 1.0,
-          "value": "F:maj",
-          "confidence": 1
-        },
-        {
-          "time": 50.2,
-          "duration": 1.0,
-          "value": "D:min",
-          "confidence": 1
-        },
-        {
-          "time": 51.0,
-          "duration": 1.0,
-          "value": "D:min(b7)",
-          "confidence": 1
-        },
-        {
-          "time": 51.1,
->>>>>>> 5725112b
           "duration": 2.0,
           "value": "G:(3,5,b7)",
           "confidence": 1
         },
         {
-<<<<<<< HEAD
+          "time": 52.0,
+          "duration": 3.0,
+          "value": "G:maj",
+          "confidence": 1
+        },
+        {
           "time": 53.0,
           "duration": 3.0,
-          "value": "G:maj",
-=======
-          "time": 52.0,
-          "duration": 3.0,
-          "value": "G:maj",
-          "confidence": 1
-        },
-        {
-          "time": 53.0,
-          "duration": 3.0,
           "value": "B:dim",
->>>>>>> 5725112b
           "confidence": 1
         },
         {
           "time": 54.0,
           "duration": 3.0,
-<<<<<<< HEAD
-          "value": "B:dim",
-=======
           "value": "F:maj/C",
->>>>>>> 5725112b
           "confidence": 1
         },
         {
           "time": 55.0,
           "duration": 3.0,
-<<<<<<< HEAD
-          "value": "F:maj/C",
-=======
           "value": "F#:dim/D",
->>>>>>> 5725112b
           "confidence": 1
         },
         {
           "time": 56.0,
           "duration": 3.0,
-<<<<<<< HEAD
-          "value": "F#:dim/D",
-=======
           "value": "G:min(b7)",
->>>>>>> 5725112b
           "confidence": 1
         },
         {
           "time": 57.0,
           "duration": 3.0,
-<<<<<<< HEAD
-          "value": "G:min(b7)",
-=======
           "value": "C:(3,5,b7)",
->>>>>>> 5725112b
           "confidence": 1
         },
         {
           "time": 58.0,
           "duration": 3.0,
-<<<<<<< HEAD
-          "value": "C:(3,5,b7)",
-=======
           "value": "F:maj",
->>>>>>> 5725112b
           "confidence": 1
         },
         {
@@ -661,11 +403,7 @@
         {
           "time": 60.0,
           "duration": 3.0,
-<<<<<<< HEAD
-          "value": "F:maj",
-=======
           "value": "B:(b3,b5,b7)",
->>>>>>> 5725112b
           "confidence": 1
         },
         {
@@ -677,484 +415,281 @@
         {
           "time": 62.0,
           "duration": 3.0,
-<<<<<<< HEAD
-          "value": "B:(b3,b5,b7)",
-=======
           "value": "E:maj",
->>>>>>> 5725112b
           "confidence": 1
         },
         {
           "time": 63.0,
-<<<<<<< HEAD
-          "duration": 3.0,
+          "duration": 1.0,
+          "value": "A:min/E",
+          "confidence": 1
+        },
+        {
+          "time": 63.1,
+          "duration": 1.0,
+          "value": "E:dim",
+          "confidence": 1
+        },
+        {
+          "time": 63.2,
+          "duration": 1.0,
+          "value": "E:(3,5,b7)",
+          "confidence": 1
+        },
+        {
+          "time": 64.0,
+          "duration": 3.0,
+          "value": "E:(3,5,b7)",
+          "confidence": 1
+        },
+        {
+          "time": 65.0,
+          "duration": 3.0,
+          "value": "B:min(b7)",
+          "confidence": 1
+        },
+        {
+          "time": 66.0,
+          "duration": 3.0,
+          "value": "E:(3,5,b7)",
+          "confidence": 1
+        },
+        {
+          "time": 67.0,
+          "duration": 3.0,
+          "value": "A:maj",
+          "confidence": 1
+        },
+        {
+          "time": 68.0,
+          "duration": 3.0,
+          "value": "F#:min(b7)/C",
+          "confidence": 1
+        },
+        {
+          "time": 69.0,
+          "duration": 3.0,
+          "value": "B:min(b7)",
+          "confidence": 1
+        },
+        {
+          "time": 70.0,
+          "duration": 3.0,
+          "value": "E:(3,5,b7)",
+          "confidence": 1
+        },
+        {
+          "time": 71.0,
+          "duration": 3.0,
+          "value": "A:maj",
+          "confidence": 1
+        },
+        {
+          "time": 72.0,
+          "duration": 3.0,
+          "value": "A:(3,5,b7)",
+          "confidence": 1
+        },
+        {
+          "time": 73.0,
+          "duration": 3.0,
+          "value": "D:maj",
+          "confidence": 1
+        },
+        {
+          "time": 74.0,
+          "duration": 3.0,
+          "value": "D:min",
+          "confidence": 1
+        },
+        {
+          "time": 75.0,
+          "duration": 3.0,
+          "value": "A:maj",
+          "confidence": 1
+        },
+        {
+          "time": 76.0,
+          "duration": 3.0,
+          "value": "C:dim",
+          "confidence": 1
+        },
+        {
+          "time": 77.0,
+          "duration": 3.0,
+          "value": "B:min(b7)",
+          "confidence": 1
+        },
+        {
+          "time": 78.0,
+          "duration": 3.0,
+          "value": "E:(3,5,b7)",
+          "confidence": 1
+        },
+        {
+          "time": 79.0,
+          "duration": 3.0,
+          "value": "A:maj",
+          "confidence": 1
+        },
+        {
+          "time": 80.0,
+          "duration": 3.0,
+          "value": "F#:min(b7)/C",
+          "confidence": 1
+        },
+        {
+          "time": 81.0,
+          "duration": 3.0,
+          "value": "B:min(b7)",
+          "confidence": 1
+        },
+        {
+          "time": 82.0,
+          "duration": 3.0,
+          "value": "E:(3,5,b7)",
+          "confidence": 1
+        },
+        {
+          "time": 83.0,
+          "duration": 3.0,
+          "value": "A:maj",
+          "confidence": 1
+        },
+        {
+          "time": 84.0,
+          "duration": 3.0,
+          "value": "F#:min(b7)/C",
+          "confidence": 1
+        },
+        {
+          "time": 85.0,
+          "duration": 3.0,
+          "value": "B:min(b7)",
+          "confidence": 1
+        },
+        {
+          "time": 86.0,
+          "duration": 3.0,
+          "value": "E:(3,5,b7)",
+          "confidence": 1
+        },
+        {
+          "time": 87.0,
+          "duration": 3.0,
+          "value": "A:maj",
+          "confidence": 1
+        },
+        {
+          "time": 88.0,
+          "duration": 3.0,
+          "value": "A:(3,5,b7)",
+          "confidence": 1
+        },
+        {
+          "time": 89.0,
+          "duration": 3.0,
+          "value": "D:maj",
+          "confidence": 1
+        },
+        {
+          "time": 90.0,
+          "duration": 3.0,
+          "value": "D:min",
+          "confidence": 1
+        },
+        {
+          "time": 91.0,
+          "duration": 3.0,
+          "value": "A:maj",
+          "confidence": 1
+        },
+        {
+          "time": 92.0,
+          "duration": 3.0,
+          "value": "C:dim",
+          "confidence": 1
+        },
+        {
+          "time": 93.0,
+          "duration": 3.0,
+          "value": "E:maj/B",
+          "confidence": 1
+        },
+        {
+          "time": 94.0,
+          "duration": 1.0,
+          "value": "B:min(b7)",
+          "confidence": 1
+        },
+        {
+          "time": 94.1,
+          "duration": 1.0,
+          "value": "Eb:maj/B",
+          "confidence": 1
+        },
+        {
+          "time": 94.2,
+          "duration": 1.0,
+          "value": "E:maj/B",
+          "confidence": 1
+        },
+        {
+          "time": 95.0,
+          "duration": 1.0,
+          "value": "B:min(b7)",
+          "confidence": 1
+        },
+        {
+          "time": 95.1,
+          "duration": 1.0,
+          "value": "B:(3,5,b7)",
+          "confidence": 1
+        },
+        {
+          "time": 95.2,
+          "duration": 1.0,
           "value": "E:maj",
-=======
-          "duration": 1.0,
-          "value": "A:min/E",
-          "confidence": 1
-        },
-        {
-          "time": 63.1,
-          "duration": 1.0,
-          "value": "E:dim",
-          "confidence": 1
-        },
-        {
-          "time": 63.2,
-          "duration": 1.0,
-          "value": "E:(3,5,b7)",
->>>>>>> 5725112b
-          "confidence": 1
-        },
-        {
-          "time": 64.0,
-<<<<<<< HEAD
-          "duration": 1.0,
-          "value": "A:min/E",
-          "confidence": 1
-        },
-        {
-          "time": 64.1,
-          "duration": 1.0,
-          "value": "E:dim",
-          "confidence": 1
-        },
-        {
-          "time": 64.2,
-          "duration": 1.0,
-          "value": "E:(3,5,b7)",
-          "confidence": 1
-        },
-        {
-          "time": 65.0,
-          "duration": 3.0,
-          "value": "E:(3,5,b7)",
-          "confidence": 1
-        },
-        {
-          "time": 66.0,
-          "duration": 3.0,
-          "value": "B:min(b7)",
-=======
-          "duration": 3.0,
-          "value": "E:(3,5,b7)",
-          "confidence": 1
-        },
-        {
-          "time": 65.0,
-          "duration": 3.0,
-          "value": "B:min(b7)",
-          "confidence": 1
-        },
-        {
-          "time": 66.0,
-          "duration": 3.0,
-          "value": "E:(3,5,b7)",
->>>>>>> 5725112b
-          "confidence": 1
-        },
-        {
-          "time": 67.0,
-          "duration": 3.0,
-<<<<<<< HEAD
-          "value": "E:(3,5,b7)",
-=======
-          "value": "A:maj",
->>>>>>> 5725112b
-          "confidence": 1
-        },
-        {
-          "time": 68.0,
-          "duration": 3.0,
-<<<<<<< HEAD
-          "value": "A:maj",
-=======
-          "value": "F#:min(b7)/C",
->>>>>>> 5725112b
-          "confidence": 1
-        },
-        {
-          "time": 69.0,
-          "duration": 3.0,
-<<<<<<< HEAD
-          "value": "F#:min(b7)/C",
-=======
-          "value": "B:min(b7)",
->>>>>>> 5725112b
-          "confidence": 1
-        },
-        {
-          "time": 70.0,
-          "duration": 3.0,
-<<<<<<< HEAD
-          "value": "B:min(b7)",
-=======
-          "value": "E:(3,5,b7)",
->>>>>>> 5725112b
-          "confidence": 1
-        },
-        {
-          "time": 71.0,
-          "duration": 3.0,
-<<<<<<< HEAD
-          "value": "E:(3,5,b7)",
-=======
-          "value": "A:maj",
->>>>>>> 5725112b
-          "confidence": 1
-        },
-        {
-          "time": 72.0,
-          "duration": 3.0,
-<<<<<<< HEAD
-          "value": "A:maj",
-=======
-          "value": "A:(3,5,b7)",
->>>>>>> 5725112b
-          "confidence": 1
-        },
-        {
-          "time": 73.0,
-          "duration": 3.0,
-<<<<<<< HEAD
-          "value": "A:(3,5,b7)",
-=======
-          "value": "D:maj",
->>>>>>> 5725112b
-          "confidence": 1
-        },
-        {
-          "time": 74.0,
-          "duration": 3.0,
-<<<<<<< HEAD
-          "value": "D:maj",
-=======
-          "value": "D:min",
->>>>>>> 5725112b
-          "confidence": 1
-        },
-        {
-          "time": 75.0,
-          "duration": 3.0,
-<<<<<<< HEAD
-          "value": "D:min",
-=======
-          "value": "A:maj",
->>>>>>> 5725112b
-          "confidence": 1
-        },
-        {
-          "time": 76.0,
-          "duration": 3.0,
-<<<<<<< HEAD
-          "value": "A:maj",
-=======
-          "value": "C:dim",
->>>>>>> 5725112b
-          "confidence": 1
-        },
-        {
-          "time": 77.0,
-          "duration": 3.0,
-<<<<<<< HEAD
-          "value": "C:dim",
-=======
-          "value": "B:min(b7)",
->>>>>>> 5725112b
-          "confidence": 1
-        },
-        {
-          "time": 78.0,
-          "duration": 3.0,
-<<<<<<< HEAD
-          "value": "B:min(b7)",
-=======
-          "value": "E:(3,5,b7)",
->>>>>>> 5725112b
-          "confidence": 1
-        },
-        {
-          "time": 79.0,
-          "duration": 3.0,
-<<<<<<< HEAD
-          "value": "E:(3,5,b7)",
-=======
-          "value": "A:maj",
->>>>>>> 5725112b
-          "confidence": 1
-        },
-        {
-          "time": 80.0,
-          "duration": 3.0,
-<<<<<<< HEAD
-          "value": "A:maj",
-=======
-          "value": "F#:min(b7)/C",
->>>>>>> 5725112b
-          "confidence": 1
-        },
-        {
-          "time": 81.0,
-          "duration": 3.0,
-<<<<<<< HEAD
-          "value": "F#:min(b7)/C",
-=======
-          "value": "B:min(b7)",
->>>>>>> 5725112b
-          "confidence": 1
-        },
-        {
-          "time": 82.0,
-          "duration": 3.0,
-<<<<<<< HEAD
-          "value": "B:min(b7)",
-=======
-          "value": "E:(3,5,b7)",
->>>>>>> 5725112b
-          "confidence": 1
-        },
-        {
-          "time": 83.0,
-          "duration": 3.0,
-<<<<<<< HEAD
-          "value": "E:(3,5,b7)",
-=======
-          "value": "A:maj",
->>>>>>> 5725112b
-          "confidence": 1
-        },
-        {
-          "time": 84.0,
-          "duration": 3.0,
-<<<<<<< HEAD
-          "value": "A:maj",
-=======
-          "value": "F#:min(b7)/C",
->>>>>>> 5725112b
-          "confidence": 1
-        },
-        {
-          "time": 85.0,
-          "duration": 3.0,
-<<<<<<< HEAD
-          "value": "F#:min(b7)/C",
-=======
-          "value": "B:min(b7)",
->>>>>>> 5725112b
-          "confidence": 1
-        },
-        {
-          "time": 86.0,
-          "duration": 3.0,
-<<<<<<< HEAD
-          "value": "B:min(b7)",
-=======
-          "value": "E:(3,5,b7)",
->>>>>>> 5725112b
-          "confidence": 1
-        },
-        {
-          "time": 87.0,
-          "duration": 3.0,
-<<<<<<< HEAD
-          "value": "E:(3,5,b7)",
-=======
-          "value": "A:maj",
->>>>>>> 5725112b
-          "confidence": 1
-        },
-        {
-          "time": 88.0,
-          "duration": 3.0,
-<<<<<<< HEAD
-          "value": "A:maj",
-=======
-          "value": "A:(3,5,b7)",
->>>>>>> 5725112b
-          "confidence": 1
-        },
-        {
-          "time": 89.0,
-          "duration": 3.0,
-<<<<<<< HEAD
-          "value": "A:(3,5,b7)",
-=======
-          "value": "D:maj",
->>>>>>> 5725112b
-          "confidence": 1
-        },
-        {
-          "time": 90.0,
-          "duration": 3.0,
-<<<<<<< HEAD
-          "value": "D:maj",
-=======
-          "value": "D:min",
->>>>>>> 5725112b
-          "confidence": 1
-        },
-        {
-          "time": 91.0,
-          "duration": 3.0,
-<<<<<<< HEAD
-          "value": "D:min",
-=======
-          "value": "A:maj",
->>>>>>> 5725112b
-          "confidence": 1
-        },
-        {
-          "time": 92.0,
-          "duration": 3.0,
-<<<<<<< HEAD
-          "value": "A:maj",
-=======
-          "value": "C:dim",
->>>>>>> 5725112b
-          "confidence": 1
-        },
-        {
-          "time": 93.0,
-          "duration": 3.0,
-<<<<<<< HEAD
-          "value": "C:dim",
-=======
-          "value": "E:maj/B",
->>>>>>> 5725112b
-          "confidence": 1
-        },
-        {
-          "time": 94.0,
-<<<<<<< HEAD
-          "duration": 3.0,
-          "value": "E:maj/B",
-          "confidence": 1
-        },
-        {
-          "time": 95.0,
-=======
->>>>>>> 5725112b
-          "duration": 1.0,
-          "value": "B:min(b7)",
-          "confidence": 1
-        },
-        {
-<<<<<<< HEAD
-          "time": 95.1,
-=======
-          "time": 94.1,
->>>>>>> 5725112b
-          "duration": 1.0,
-          "value": "Eb:maj/B",
-          "confidence": 1
-        },
-        {
-<<<<<<< HEAD
-          "time": 95.2,
-=======
-          "time": 94.2,
->>>>>>> 5725112b
-          "duration": 1.0,
-          "value": "E:maj/B",
-          "confidence": 1
-        },
-        {
-<<<<<<< HEAD
+          "confidence": 1
+        },
+        {
           "time": 96.0,
-=======
-          "time": 95.0,
->>>>>>> 5725112b
-          "duration": 1.0,
-          "value": "B:min(b7)",
-          "confidence": 1
-        },
-        {
-<<<<<<< HEAD
-          "time": 96.1,
-=======
-          "time": 95.1,
->>>>>>> 5725112b
-          "duration": 1.0,
-          "value": "B:(3,5,b7)",
-          "confidence": 1
-        },
-        {
-<<<<<<< HEAD
-          "time": 96.2,
-=======
-          "time": 95.2,
->>>>>>> 5725112b
-          "duration": 1.0,
+          "duration": 3.0,
           "value": "E:maj",
           "confidence": 1
         },
         {
-<<<<<<< HEAD
           "time": 97.0,
-=======
-          "time": 96.0,
->>>>>>> 5725112b
-          "duration": 3.0,
-          "value": "E:maj",
-          "confidence": 1
-        },
-        {
-<<<<<<< HEAD
+          "duration": 3.0,
+          "value": "E:maj/D",
+          "confidence": 1
+        },
+        {
           "time": 98.0,
-=======
-          "time": 97.0,
->>>>>>> 5725112b
           "duration": 3.0,
           "value": "E:maj/D",
           "confidence": 1
         },
         {
-<<<<<<< HEAD
           "time": 99.0,
-=======
-          "time": 98.0,
->>>>>>> 5725112b
-          "duration": 3.0,
-          "value": "E:maj/D",
-          "confidence": 1
-        },
-        {
-<<<<<<< HEAD
+          "duration": 3.0,
+          "value": "C:maj",
+          "confidence": 1
+        },
+        {
           "time": 100.0,
-=======
-          "time": 99.0,
->>>>>>> 5725112b
           "duration": 3.0,
           "value": "C:maj",
           "confidence": 1
         },
         {
-<<<<<<< HEAD
           "time": 101.0,
-=======
-          "time": 100.0,
->>>>>>> 5725112b
-          "duration": 3.0,
-          "value": "C:maj",
-          "confidence": 1
-        },
-        {
-<<<<<<< HEAD
+          "duration": 3.0,
+          "value": "E:(3,5,b7)/B",
+          "confidence": 1
+        },
+        {
           "time": 102.0,
-=======
-          "time": 101.0,
->>>>>>> 5725112b
-          "duration": 3.0,
-          "value": "E:(3,5,b7)/B",
-          "confidence": 1
-        },
-        {
-<<<<<<< HEAD
-          "time": 103.0,
-=======
-          "time": 102.0,
->>>>>>> 5725112b
           "duration": 3.0,
           "value": "C:(3,5,b7)",
           "confidence": 1
