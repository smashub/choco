--- conflicted
+++ resolved
@@ -23,21 +23,13 @@
           "confidence": 1
         },
         {
-<<<<<<< HEAD
-          "time": 1.1,
-=======
           "time": 0.1,
->>>>>>> 5725112b
           "duration": 1.0,
           "value": "Ab:(3,5,b7)",
           "confidence": 1
         },
         {
-<<<<<<< HEAD
-          "time": 1.2,
-=======
           "time": 0.2,
->>>>>>> 5725112b
           "duration": 1.0,
           "value": "Db:(3,5,b7)",
           "confidence": 1
@@ -109,21 +101,13 @@
           "confidence": 1
         },
         {
-<<<<<<< HEAD
-          "time": 7.1,
-=======
           "time": 6.1,
->>>>>>> 5725112b
           "duration": 1.0,
           "value": "Ab:(3,5,b7)",
           "confidence": 1
         },
         {
-<<<<<<< HEAD
-          "time": 7.2,
-=======
           "time": 6.2,
->>>>>>> 5725112b
           "duration": 1.0,
           "value": "Db:(3,5,b7)",
           "confidence": 1
@@ -315,21 +299,13 @@
           "confidence": 1
         },
         {
-<<<<<<< HEAD
-          "time": 23.1,
-=======
           "time": 22.1,
->>>>>>> 5725112b
           "duration": 1.0,
           "value": "Ab:(3,5,b7)",
           "confidence": 1
         },
         {
-<<<<<<< HEAD
-          "time": 23.2,
-=======
           "time": 22.2,
->>>>>>> 5725112b
           "duration": 1.0,
           "value": "Db:(3,5,b7)",
           "confidence": 1
@@ -449,21 +425,13 @@
           "confidence": 1
         },
         {
-<<<<<<< HEAD
-          "time": 33.1,
-=======
           "time": 32.1,
->>>>>>> 5725112b
           "duration": 1.0,
           "value": "Ab:(3,5,b7)",
           "confidence": 1
         },
         {
-<<<<<<< HEAD
-          "time": 33.2,
-=======
           "time": 32.2,
->>>>>>> 5725112b
           "duration": 1.0,
           "value": "Db:(3,5,b7)",
           "confidence": 1
