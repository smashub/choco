--- conflicted
+++ resolved
@@ -25,21 +25,13 @@
         {
           "time": 1.0,
           "duration": 4.0,
-<<<<<<< HEAD
-          "value": "A:min",
-=======
-          "value": "D:min",
->>>>>>> 5725112b
+          "value": "D:min",
           "confidence": 1
         },
         {
           "time": 2.0,
           "duration": 4.0,
-<<<<<<< HEAD
-          "value": "D:min",
-=======
-          "value": "A:min",
->>>>>>> 5725112b
+          "value": "A:min",
           "confidence": 1
         },
         {
@@ -51,11 +43,7 @@
         {
           "time": 4.0,
           "duration": 4.0,
-<<<<<<< HEAD
-          "value": "A:min",
-=======
-          "value": "D:min",
->>>>>>> 5725112b
+          "value": "D:min",
           "confidence": 1
         },
         {
@@ -67,11 +55,7 @@
         {
           "time": 6.0,
           "duration": 4.0,
-<<<<<<< HEAD
-          "value": "D:min",
-=======
-          "value": "A:min",
->>>>>>> 5725112b
+          "value": "A:min",
           "confidence": 1
         },
         {
@@ -83,31 +67,19 @@
         {
           "time": 8.0,
           "duration": 4.0,
-<<<<<<< HEAD
-          "value": "A:min",
-=======
           "value": "F:maj",
->>>>>>> 5725112b
           "confidence": 1
         },
         {
           "time": 9.0,
           "duration": 4.0,
-<<<<<<< HEAD
-          "value": "F:maj",
-=======
           "value": "E:maj",
->>>>>>> 5725112b
           "confidence": 1
         },
         {
           "time": 10.0,
           "duration": 4.0,
-<<<<<<< HEAD
-          "value": "E:maj",
-=======
-          "value": "A:min",
->>>>>>> 5725112b
+          "value": "A:min",
           "confidence": 1
         },
         {
@@ -143,11 +115,7 @@
         {
           "time": 16.0,
           "duration": 4.0,
-<<<<<<< HEAD
-          "value": "A:min",
-=======
-          "value": "D:min",
->>>>>>> 5725112b
+          "value": "D:min",
           "confidence": 1
         },
         {
@@ -159,11 +127,7 @@
         {
           "time": 18.0,
           "duration": 4.0,
-<<<<<<< HEAD
-          "value": "D:min",
-=======
-          "value": "A:min",
->>>>>>> 5725112b
+          "value": "A:min",
           "confidence": 1
         },
         {
@@ -175,31 +139,19 @@
         {
           "time": 20.0,
           "duration": 4.0,
-<<<<<<< HEAD
-          "value": "A:min",
-=======
           "value": "F:(5)",
->>>>>>> 5725112b
           "confidence": 1
         },
         {
           "time": 21.0,
           "duration": 4.0,
-<<<<<<< HEAD
-          "value": "F:(5)",
-=======
           "value": "E:(5)",
->>>>>>> 5725112b
           "confidence": 1
         },
         {
           "time": 22.0,
           "duration": 4.0,
-<<<<<<< HEAD
-          "value": "E:(5)",
-=======
-          "value": "A:min",
->>>>>>> 5725112b
+          "value": "A:min",
           "confidence": 1
         },
         {
@@ -210,15 +162,6 @@
         },
         {
           "time": 24.0,
-<<<<<<< HEAD
-          "duration": 4.0,
-          "value": "A:min",
-          "confidence": 1
-        },
-        {
-          "time": 25.0,
-=======
->>>>>>> 5725112b
           "duration": 4.0,
           "value": "A:min",
           "confidence": 1
