{
  "annotations": [
    {
      "annotation_metadata": {
        "curator": {
          "name": "",
          "email": ""
        },
        "annotator": {},
        "version": "",
        "corpus": "biab_internet_corpus",
        "annotation_tools": "",
        "annotation_rules": "",
        "validation": "",
        "data_source": ""
      },
      "namespace": "chord",
      "data": [
        {
          "time": 0.0,
          "duration": 2.0,
          "value": "F:maj7",
          "confidence": 1
        },
        {
          "time": 0.2,
          "duration": 2.0,
          "value": "F:(3,5,6)",
          "confidence": 1
        },
        {
          "time": 1.0,
          "duration": 2.0,
          "value": "E:min(b7)",
          "confidence": 1
        },
        {
          "time": 1.2,
          "duration": 2.0,
          "value": "A:(3,5,b7)",
          "confidence": 1
        },
        {
          "time": 2.0,
          "duration": 4.0,
          "value": "D:min",
          "confidence": 1
        },
        {
          "time": 3.0,
          "duration": 4.0,
          "value": "D:(3,5,b7)",
          "confidence": 1
        },
        {
          "time": 4.0,
          "duration": 4.0,
          "value": "G:(3,5,b7,9,11,13)",
          "confidence": 1
        },
        {
          "time": 5.0,
          "duration": 2.0,
          "value": "C:(3,5,b7)",
          "confidence": 1
        },
        {
          "time": 5.2,
          "duration": 2.0,
          "value": "C:(3,#5,b7)",
          "confidence": 1
        },
        {
          "time": 6.0,
          "duration": 2.0,
          "value": "F:maj",
          "confidence": 1
        },
        {
          "time": 6.2,
          "duration": 2.0,
          "value": "D:min(b7)",
          "confidence": 1
        },
        {
          "time": 7.0,
          "duration": 2.0,
          "value": "G:min(b7)",
          "confidence": 1
        },
        {
          "time": 7.2,
          "duration": 2.0,
          "value": "C:(3,5,b7)",
          "confidence": 1
        },
        {
          "time": 8.0,
          "duration": 2.0,
          "value": "F:maj7",
          "confidence": 1
        },
        {
          "time": 8.2,
          "duration": 2.0,
          "value": "F:(3,5,6)",
          "confidence": 1
        },
        {
          "time": 9.0,
          "duration": 2.0,
          "value": "E:min(b7)",
          "confidence": 1
        },
        {
          "time": 9.2,
          "duration": 2.0,
          "value": "A:(3,5,b7)",
          "confidence": 1
        },
        {
          "time": 10.0,
          "duration": 4.0,
          "value": "D:min",
          "confidence": 1
        },
        {
          "time": 11.0,
          "duration": 4.0,
          "value": "D:(3,5,b7)",
          "confidence": 1
        },
        {
          "time": 12.0,
          "duration": 4.0,
          "value": "G:(3,5,b7,9,11,13)",
          "confidence": 1
        },
        {
          "time": 13.0,
          "duration": 2.0,
          "value": "C:(3,5,b7)",
          "confidence": 1
        },
        {
          "time": 13.2,
          "duration": 2.0,
          "value": "C:(3,#5,b7)",
          "confidence": 1
        },
        {
          "time": 14.0,
          "duration": 2.0,
          "value": "F:maj7",
          "confidence": 1
        },
        {
          "time": 14.2,
          "duration": 2.0,
          "value": "Bb:(3,5,b7)",
          "confidence": 1
        },
        {
          "time": 15.0,
          "duration": 4.0,
          "value": "F:maj",
          "confidence": 1
        },
        {
          "time": 16.0,
          "duration": 4.0,
          "value": "Gb:dim",
          "confidence": 1
        },
        {
          "time": 17.0,
          "duration": 4.0,
          "value": "G:min",
          "confidence": 1
        },
        {
          "time": 18.0,
          "duration": 4.0,
          "value": "Bb:min",
          "confidence": 1
        },
        {
          "time": 19.0,
          "duration": 4.0,
          "value": "F:maj",
          "confidence": 1
        },
        {
          "time": 20.0,
          "duration": 4.0,
          "value": "D:min",
          "confidence": 1
        },
        {
          "time": 21.0,
          "duration": 4.0,
          "value": "G:(3,5,b7)",
          "confidence": 1
        },
        {
          "time": 22.0,
          "duration": 2.0,
          "value": "C:(3,5,b7)",
          "confidence": 1
        },
        {
          "time": 22.2,
          "duration": 2.0,
          "value": "Eb:min",
          "confidence": 1
        },
        {
          "time": 23.0,
          "duration": 2.0,
          "value": "Bb:maj",
          "confidence": 1
        },
        {
          "time": 23.2,
          "duration": 2.0,
          "value": "C:(3,5,b7)",
          "confidence": 1
        },
        {
          "time": 24.0,
          "duration": 2.0,
          "value": "F:maj7",
          "confidence": 1
        },
        {
          "time": 24.2,
          "duration": 2.0,
          "value": "F:(3,5,6)",
          "confidence": 1
        },
        {
          "time": 25.0,
          "duration": 2.0,
          "value": "E:min(b7)",
          "confidence": 1
        },
        {
          "time": 25.2,
          "duration": 2.0,
          "value": "A:(3,5,b7)",
          "confidence": 1
        },
        {
          "time": 26.0,
          "duration": 4.0,
          "value": "D:min",
          "confidence": 1
        },
        {
          "time": 27.0,
          "duration": 4.0,
          "value": "D:(3,5,b7)",
          "confidence": 1
        },
        {
          "time": 28.0,
          "duration": 4.0,
          "value": "G:(3,5,b7,9,11,13)",
          "confidence": 1
        },
        {
          "time": 29.0,
          "duration": 2.0,
          "value": "C:(3,5,b7)",
          "confidence": 1
        },
        {
          "time": 29.2,
          "duration": 2.0,
          "value": "C:(3,#5,b7)",
          "confidence": 1
        },
        {
          "time": 30.0,
          "duration": 2.0,
          "value": "F:maj",
          "confidence": 1
        },
        {
          "time": 30.2,
          "duration": 2.0,
          "value": "D:min(b7)",
          "confidence": 1
        },
        {
          "time": 31.0,
          "duration": 2.0,
          "value": "G:min(b7)",
          "confidence": 1
        },
        {
          "time": 31.2,
          "duration": 2.0,
          "value": "C:(3,5,b7)",
          "confidence": 1
        },
        {
          "time": 32.0,
          "duration": 2.0,
          "value": "F:maj7",
          "confidence": 1
        },
        {
          "time": 32.2,
          "duration": 2.0,
          "value": "F:(3,5,6)",
          "confidence": 1
        },
        {
          "time": 33.0,
          "duration": 2.0,
          "value": "E:min(b7)",
          "confidence": 1
        },
        {
          "time": 33.2,
          "duration": 2.0,
          "value": "A:(3,5,b7)",
          "confidence": 1
        },
        {
          "time": 34.0,
          "duration": 4.0,
          "value": "D:min",
          "confidence": 1
        },
        {
          "time": 35.0,
          "duration": 4.0,
          "value": "D:(3,5,b7)",
          "confidence": 1
        },
        {
          "time": 36.0,
          "duration": 4.0,
          "value": "G:(3,5,b7,9,11,13)",
          "confidence": 1
        },
        {
          "time": 37.0,
          "duration": 2.0,
          "value": "C:(3,5,b7)",
          "confidence": 1
        },
        {
          "time": 37.2,
          "duration": 2.0,
          "value": "C:(3,#5,b7)",
          "confidence": 1
        },
        {
          "time": 38.0,
          "duration": 2.0,
          "value": "F:maj",
          "confidence": 1
        },
        {
          "time": 38.2,
          "duration": 2.0,
          "value": "D:min(b7)",
          "confidence": 1
        },
        {
          "time": 39.0,
          "duration": 2.0,
          "value": "G:min(b7)",
          "confidence": 1
        },
        {
          "time": 39.2,
          "duration": 2.0,
          "value": "C:(3,5,b7)",
          "confidence": 1
        },
        {
          "time": 40.0,
          "duration": 2.0,
          "value": "F:maj7",
          "confidence": 1
        },
        {
          "time": 40.2,
          "duration": 2.0,
          "value": "F:(3,5,6)",
          "confidence": 1
        },
        {
          "time": 41.0,
          "duration": 2.0,
          "value": "E:min(b7)",
          "confidence": 1
        },
        {
          "time": 41.2,
          "duration": 2.0,
          "value": "A:(3,5,b7)",
          "confidence": 1
        },
        {
          "time": 42.0,
          "duration": 4.0,
          "value": "D:min",
          "confidence": 1
        },
        {
          "time": 43.0,
          "duration": 4.0,
          "value": "D:(3,5,b7)",
          "confidence": 1
        },
        {
          "time": 44.0,
          "duration": 4.0,
          "value": "G:(3,5,b7,9,11,13)",
          "confidence": 1
        },
        {
          "time": 45.0,
          "duration": 2.0,
          "value": "C:(3,5,b7)",
          "confidence": 1
        },
        {
          "time": 45.2,
          "duration": 2.0,
          "value": "C:(3,#5,b7)",
          "confidence": 1
        },
        {
          "time": 46.0,
          "duration": 2.0,
          "value": "F:maj7",
          "confidence": 1
        },
        {
          "time": 46.2,
          "duration": 2.0,
          "value": "Bb:(3,5,b7)",
          "confidence": 1
        },
        {
          "time": 47.0,
          "duration": 4.0,
          "value": "F:maj",
          "confidence": 1
        },
        {
          "time": 48.0,
          "duration": 4.0,
          "value": "Gb:dim",
          "confidence": 1
        },
        {
          "time": 49.0,
          "duration": 4.0,
          "value": "G:min",
          "confidence": 1
        },
        {
          "time": 50.0,
          "duration": 4.0,
          "value": "Bb:min",
          "confidence": 1
        },
        {
          "time": 51.0,
          "duration": 4.0,
          "value": "F:maj",
          "confidence": 1
        },
        {
          "time": 52.0,
          "duration": 4.0,
          "value": "D:min",
          "confidence": 1
        },
        {
          "time": 53.0,
          "duration": 4.0,
          "value": "G:(3,5,b7)",
          "confidence": 1
        },
        {
          "time": 54.0,
          "duration": 2.0,
          "value": "C:(3,5,b7)",
          "confidence": 1
        },
        {
          "time": 54.2,
          "duration": 2.0,
          "value": "Eb:min",
          "confidence": 1
        },
        {
          "time": 55.0,
          "duration": 2.0,
          "value": "Bb:maj",
          "confidence": 1
        },
        {
          "time": 55.2,
          "duration": 2.0,
          "value": "C:(3,5,b7)",
          "confidence": 1
        },
        {
          "time": 56.0,
          "duration": 2.0,
          "value": "F:maj7",
          "confidence": 1
        },
        {
          "time": 56.2,
          "duration": 2.0,
          "value": "F:(3,5,6)",
          "confidence": 1
        },
        {
          "time": 57.0,
          "duration": 2.0,
          "value": "E:min(b7)",
          "confidence": 1
        },
        {
          "time": 57.2,
          "duration": 2.0,
          "value": "A:(3,5,b7)",
          "confidence": 1
        },
        {
          "time": 58.0,
          "duration": 4.0,
          "value": "D:min",
          "confidence": 1
        },
        {
          "time": 59.0,
          "duration": 4.0,
          "value": "D:(3,5,b7)",
          "confidence": 1
        },
        {
          "time": 60.0,
          "duration": 4.0,
          "value": "G:(3,5,b7,9,11,13)",
          "confidence": 1
        },
        {
          "time": 61.0,
          "duration": 2.0,
          "value": "C:(3,5,b7)",
          "confidence": 1
        },
        {
          "time": 61.2,
          "duration": 2.0,
          "value": "C:(3,#5,b7)",
          "confidence": 1
        },
        {
          "time": 62.0,
          "duration": 2.0,
          "value": "F:maj",
          "confidence": 1
        },
        {
          "time": 62.2,
          "duration": 2.0,
          "value": "G:min",
          "confidence": 1
        },
        {
          "time": 63.0,
          "duration": 1.0,
          "value": "F:dim",
          "confidence": 1
        },
        {
<<<<<<< HEAD
          "time": 64.1,
=======
          "time": 63.1,
>>>>>>> 5725112b
          "duration": 1.0,
          "value": "C:(3,5,b7)",
          "confidence": 1
        },
        {
<<<<<<< HEAD
          "time": 64.2,
=======
          "time": 63.2,
>>>>>>> 5725112b
          "duration": 2.0,
          "value": "F:maj",
          "confidence": 1
        }
      ],
      "sandbox": {},
      "time": 0,
      "duration": 258.0
    },
    {
      "annotation_metadata": {
        "curator": {
          "name": "",
          "email": ""
        },
        "annotator": {},
        "version": "",
        "corpus": "biab_internet_corpus",
        "annotation_tools": "",
        "annotation_rules": "",
        "validation": "",
        "data_source": ""
      },
      "namespace": "key_mode",
      "data": [
        {
          "time": 0.0,
          "duration": 258.0,
          "value": "F",
          "confidence": 1
        }
      ],
      "sandbox": {},
      "time": 0,
      "duration": 258.0
    }
  ],
  "file_metadata": {
    "title": "As Long As I Live",
    "artist": "",
    "release": "",
    "duration": 258.0,
    "identifiers": {},
    "jams_version": "0.3.4"
  },
  "sandbox": {
    "expanded": false
  }
}<|MERGE_RESOLUTION|>--- conflicted
+++ resolved
@@ -587,21 +587,13 @@
           "confidence": 1
         },
         {
-<<<<<<< HEAD
-          "time": 64.1,
-=======
           "time": 63.1,
->>>>>>> 5725112b
           "duration": 1.0,
           "value": "C:(3,5,b7)",
           "confidence": 1
         },
         {
-<<<<<<< HEAD
-          "time": 64.2,
-=======
           "time": 63.2,
->>>>>>> 5725112b
           "duration": 2.0,
           "value": "F:maj",
           "confidence": 1
