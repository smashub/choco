{
  "annotations": [
    {
      "annotation_metadata": {
        "curator": {
          "name": "",
          "email": ""
        },
        "annotator": {},
        "version": "",
        "corpus": "biab_internet_corpus",
        "annotation_tools": "",
        "annotation_rules": "",
        "validation": "",
        "data_source": ""
      },
      "namespace": "chord",
      "data": [
        {
          "time": 0.0,
          "duration": 4.0,
          "value": "F:maj",
          "confidence": 1
        },
        {
<<<<<<< HEAD
=======
          "time": 1.0,
          "duration": 4.0,
          "value": "F:maj",
          "confidence": 1
        },
        {
>>>>>>> 5725112b
          "time": 2.0,
          "duration": 4.0,
          "value": "F:maj",
          "confidence": 1
        },
        {
          "time": 3.0,
          "duration": 4.0,
          "value": "F:maj",
          "confidence": 1
        },
        {
          "time": 4.0,
          "duration": 4.0,
          "value": "F:maj",
          "confidence": 1
        },
        {
          "time": 5.0,
          "duration": 4.0,
          "value": "F:maj",
          "confidence": 1
        },
        {
          "time": 6.0,
          "duration": 4.0,
          "value": "F:maj",
          "confidence": 1
        },
        {
          "time": 7.0,
          "duration": 4.0,
          "value": "F:maj",
          "confidence": 1
        },
        {
          "time": 8.0,
          "duration": 4.0,
          "value": "F:maj",
          "confidence": 1
        },
        {
          "time": 9.0,
          "duration": 4.0,
          "value": "F:maj",
          "confidence": 1
        },
        {
          "time": 10.0,
          "duration": 4.0,
<<<<<<< HEAD
          "value": "F:maj",
=======
          "value": "C:(3,5,b7)",
>>>>>>> 5725112b
          "confidence": 1
        },
        {
          "time": 11.0,
          "duration": 4.0,
          "value": "C:(3,5,b7)",
          "confidence": 1
        },
        {
          "time": 12.0,
          "duration": 4.0,
          "value": "C:(3,5,b7)",
          "confidence": 1
        },
        {
          "time": 13.0,
          "duration": 4.0,
          "value": "C:(3,5,b7)",
          "confidence": 1
        },
        {
          "time": 14.0,
          "duration": 4.0,
<<<<<<< HEAD
          "value": "C:(3,5,b7)",
=======
          "value": "F:maj",
>>>>>>> 5725112b
          "confidence": 1
        },
        {
          "time": 15.0,
          "duration": 4.0,
          "value": "F:maj",
          "confidence": 1
        },
        {
          "time": 16.0,
          "duration": 4.0,
<<<<<<< HEAD
          "value": "F:maj",
=======
          "value": "G:(3,5,b7)",
>>>>>>> 5725112b
          "confidence": 1
        },
        {
          "time": 17.0,
          "duration": 4.0,
          "value": "G:(3,5,b7)",
          "confidence": 1
        },
        {
          "time": 18.0,
          "duration": 4.0,
          "value": "C:(3,5,b7)",
          "confidence": 1
        },
        {
          "time": 19.0,
          "duration": 4.0,
          "value": "C:(3,5,b7)",
          "confidence": 1
        },
        {
          "time": 20.0,
          "duration": 4.0,
<<<<<<< HEAD
          "value": "C:(3,5,b7)",
=======
          "value": "F:maj",
>>>>>>> 5725112b
          "confidence": 1
        },
        {
          "time": 21.0,
          "duration": 4.0,
          "value": "F:maj",
          "confidence": 1
        },
        {
          "time": 22.0,
          "duration": 4.0,
          "value": "F:maj",
          "confidence": 1
        },
        {
          "time": 23.0,
          "duration": 4.0,
          "value": "F:maj",
          "confidence": 1
        },
        {
          "time": 24.0,
          "duration": 4.0,
          "value": "F:maj",
          "confidence": 1
        },
        {
          "time": 25.0,
          "duration": 4.0,
          "value": "F:maj",
          "confidence": 1
        },
        {
          "time": 26.0,
          "duration": 4.0,
<<<<<<< HEAD
          "value": "F:maj",
=======
          "value": "C:(3,5,b7)",
>>>>>>> 5725112b
          "confidence": 1
        },
        {
          "time": 27.0,
          "duration": 4.0,
          "value": "C:(3,5,b7)",
          "confidence": 1
        },
        {
          "time": 28.0,
          "duration": 4.0,
          "value": "C:(3,5,b7)",
          "confidence": 1
        },
        {
          "time": 29.0,
          "duration": 4.0,
          "value": "C:(3,5,b7)",
          "confidence": 1
        },
        {
          "time": 30.0,
          "duration": 4.0,
<<<<<<< HEAD
          "value": "C:(3,5,b7)",
=======
          "value": "F:maj",
>>>>>>> 5725112b
          "confidence": 1
        },
        {
          "time": 31.0,
          "duration": 4.0,
          "value": "F:maj",
          "confidence": 1
        },
        {
          "time": 32.0,
          "duration": 4.0,
<<<<<<< HEAD
          "value": "F:maj",
=======
          "value": "G:(3,5,b7)",
>>>>>>> 5725112b
          "confidence": 1
        },
        {
          "time": 33.0,
          "duration": 4.0,
          "value": "G:(3,5,b7)",
          "confidence": 1
        },
        {
          "time": 34.0,
          "duration": 4.0,
<<<<<<< HEAD
          "value": "G:(3,5,b7)",
=======
          "value": "C:(3,5,b7)",
>>>>>>> 5725112b
          "confidence": 1
        },
        {
          "time": 35.0,
          "duration": 4.0,
          "value": "C:(3,5,b7)",
          "confidence": 1
        },
        {
          "time": 36.0,
          "duration": 4.0,
<<<<<<< HEAD
          "value": "C:(3,5,b7)",
=======
          "value": "F:maj",
>>>>>>> 5725112b
          "confidence": 1
        },
        {
          "time": 37.0,
          "duration": 4.0,
          "value": "F:maj",
          "confidence": 1
        },
        {
          "time": 38.0,
          "duration": 4.0,
<<<<<<< HEAD
          "value": "F:maj",
=======
          "value": "C:(3,5,b7)",
>>>>>>> 5725112b
          "confidence": 1
        },
        {
          "time": 39.0,
          "duration": 4.0,
          "value": "C:(3,5,b7)",
          "confidence": 1
        },
        {
          "time": 40.0,
          "duration": 4.0,
<<<<<<< HEAD
          "value": "C:(3,5,b7)",
=======
          "value": "F:maj",
>>>>>>> 5725112b
          "confidence": 1
        },
        {
          "time": 41.0,
          "duration": 4.0,
          "value": "F:maj",
          "confidence": 1
        },
        {
          "time": 42.0,
          "duration": 4.0,
<<<<<<< HEAD
          "value": "F:maj",
=======
          "value": "C:(3,5,b7)",
>>>>>>> 5725112b
          "confidence": 1
        },
        {
          "time": 43.0,
          "duration": 4.0,
          "value": "C:(3,5,b7)",
          "confidence": 1
        },
        {
          "time": 44.0,
          "duration": 4.0,
<<<<<<< HEAD
          "value": "C:(3,5,b7)",
=======
          "value": "F:maj",
>>>>>>> 5725112b
          "confidence": 1
        },
        {
          "time": 45.0,
          "duration": 4.0,
          "value": "F:maj",
          "confidence": 1
        },
        {
          "time": 46.0,
<<<<<<< HEAD
          "duration": 4.0,
          "value": "F:(3,5,b7)",
=======
          "duration": 2.0,
          "value": "Bb:maj",
          "confidence": 1
        },
        {
          "time": 46.2,
          "duration": 2.0,
          "value": "B:dim",
>>>>>>> 5725112b
          "confidence": 1
        },
        {
          "time": 47.0,
          "duration": 2.0,
<<<<<<< HEAD
          "value": "Bb:maj",
=======
          "value": "F:maj",
>>>>>>> 5725112b
          "confidence": 1
        },
        {
          "time": 47.2,
          "duration": 2.0,
<<<<<<< HEAD
          "value": "B:dim",
=======
          "value": "D:(3,5,b7)",
>>>>>>> 5725112b
          "confidence": 1
        },
        {
          "time": 48.0,
<<<<<<< HEAD
          "duration": 2.0,
          "value": "F:maj",
          "confidence": 1
        },
        {
          "time": 48.2,
          "duration": 2.0,
          "value": "D:(3,5,b7)",
=======
          "duration": 4.0,
          "value": "G:(3,5,b7)",
>>>>>>> 5725112b
          "confidence": 1
        },
        {
          "time": 49.0,
          "duration": 4.0,
          "value": "C:(3,5,b7)",
          "confidence": 1
        },
        {
          "time": 50.0,
          "duration": 4.0,
<<<<<<< HEAD
          "value": "C:(3,5,b7)",
=======
          "value": "F:maj",
>>>>>>> 5725112b
          "confidence": 1
        },
        {
          "time": 51.0,
          "duration": 4.0,
          "value": "F:maj",
          "confidence": 1
        },
        {
          "time": 52.0,
          "duration": 4.0,
          "value": "F:maj",
          "confidence": 1
        },
        {
          "time": 53.0,
          "duration": 4.0,
          "value": "F:maj",
          "confidence": 1
        },
        {
          "time": 54.0,
          "duration": 4.0,
<<<<<<< HEAD
          "value": "F:maj",
=======
          "value": "C:(3,5,b7)",
>>>>>>> 5725112b
          "confidence": 1
        },
        {
          "time": 55.0,
          "duration": 4.0,
          "value": "C:(3,5,b7)",
          "confidence": 1
        },
        {
          "time": 56.0,
          "duration": 4.0,
<<<<<<< HEAD
          "value": "C:(3,5,b7)",
=======
          "value": "F:maj",
>>>>>>> 5725112b
          "confidence": 1
        },
        {
          "time": 57.0,
          "duration": 4.0,
          "value": "F:maj",
          "confidence": 1
        },
        {
          "time": 58.0,
          "duration": 4.0,
<<<<<<< HEAD
          "value": "F:maj",
=======
          "value": "C:(3,5,b7)",
>>>>>>> 5725112b
          "confidence": 1
        },
        {
          "time": 59.0,
          "duration": 4.0,
          "value": "C:(3,5,b7)",
          "confidence": 1
        },
        {
          "time": 60.0,
          "duration": 4.0,
<<<<<<< HEAD
          "value": "C:(3,5,b7)",
=======
          "value": "F:maj",
>>>>>>> 5725112b
          "confidence": 1
        },
        {
          "time": 61.0,
          "duration": 4.0,
          "value": "F:maj",
          "confidence": 1
        },
        {
          "time": 62.0,
<<<<<<< HEAD
          "duration": 4.0,
          "value": "F:(3,5,b7)",
=======
          "duration": 2.0,
          "value": "Bb:maj",
          "confidence": 1
        },
        {
          "time": 62.2,
          "duration": 2.0,
          "value": "B:dim",
>>>>>>> 5725112b
          "confidence": 1
        },
        {
          "time": 63.0,
          "duration": 2.0,
<<<<<<< HEAD
          "value": "Bb:maj",
          "confidence": 1
        },
        {
          "time": 63.2,
          "duration": 2.0,
          "value": "B:dim",
          "confidence": 1
        },
        {
          "time": 64.0,
          "duration": 2.0,
          "value": "F:maj",
          "confidence": 1
        },
        {
          "time": 64.2,
          "duration": 2.0,
          "value": "D:(3,5,b7)",
          "confidence": 1
        },
        {
          "time": 65.0,
          "duration": 4.0,
          "value": "G:(3,5,b7)",
=======
          "value": "F:maj",
          "confidence": 1
        },
        {
          "time": 63.2,
          "duration": 2.0,
          "value": "D:(3,5,b7)",
          "confidence": 1
        },
        {
          "time": 64.0,
          "duration": 4.0,
          "value": "G:(3,5,b7)",
          "confidence": 1
        },
        {
          "time": 65.0,
          "duration": 4.0,
          "value": "C:(3,5,b7)",
          "confidence": 1
        },
        {
          "time": 66.0,
          "duration": 4.0,
          "value": "F:maj",
>>>>>>> 5725112b
          "confidence": 1
        },
        {
          "time": 66.0,
          "duration": 4.0,
<<<<<<< HEAD
          "value": "C:(3,5,b7)",
          "confidence": 1
        },
        {
          "time": 67.0,
          "duration": 4.0,
          "value": "F:maj",
          "confidence": 1
        },
        {
          "time": 68.0,
          "duration": 4.0,
          "value": "F:maj",
=======
          "value": "F:maj",
          "confidence": 1
        },
        {
          "time": 68.0,
          "duration": 4.0,
          "value": "Bb:maj",
>>>>>>> 5725112b
          "confidence": 1
        },
        {
          "time": 69.0,
          "duration": 4.0,
<<<<<<< HEAD
          "value": "Bb:maj",
=======
          "value": "Eb:maj",
>>>>>>> 5725112b
          "confidence": 1
        },
        {
          "time": 70.0,
          "duration": 4.0,
<<<<<<< HEAD
          "value": "Eb:maj",
=======
          "value": "Bb:maj",
>>>>>>> 5725112b
          "confidence": 1
        },
        {
          "time": 71.0,
          "duration": 4.0,
          "value": "Bb:maj",
          "confidence": 1
        },
        {
          "time": 72.0,
          "duration": 4.0,
<<<<<<< HEAD
          "value": "Bb:maj",
=======
          "value": "F:maj",
>>>>>>> 5725112b
          "confidence": 1
        },
        {
          "time": 73.0,
          "duration": 4.0,
          "value": "F:maj",
          "confidence": 1
        },
        {
          "time": 74.0,
          "duration": 4.0,
<<<<<<< HEAD
          "value": "F:(3,5,b7)",
=======
          "value": "Bb:maj",
>>>>>>> 5725112b
          "confidence": 1
        },
        {
          "time": 75.0,
          "duration": 4.0,
<<<<<<< HEAD
          "value": "Bb:maj",
=======
          "value": "Bb:(3,5,b7)",
>>>>>>> 5725112b
          "confidence": 1
        },
        {
          "time": 76.0,
          "duration": 4.0,
<<<<<<< HEAD
          "value": "Bb:(3,5,b7)",
=======
          "value": "Eb:maj",
>>>>>>> 5725112b
          "confidence": 1
        },
        {
          "time": 77.0,
          "duration": 4.0,
          "value": "Eb:maj",
          "confidence": 1
        },
        {
          "time": 78.0,
          "duration": 4.0,
<<<<<<< HEAD
          "value": "Eb:maj",
=======
          "value": "Bb:maj",
>>>>>>> 5725112b
          "confidence": 1
        },
        {
          "time": 79.0,
          "duration": 4.0,
<<<<<<< HEAD
          "value": "Bb:maj",
=======
          "value": "G:min",
>>>>>>> 5725112b
          "confidence": 1
        },
        {
          "time": 80.0,
          "duration": 4.0,
<<<<<<< HEAD
          "value": "G:min",
=======
          "value": "C:(3,5,b7)",
>>>>>>> 5725112b
          "confidence": 1
        },
        {
          "time": 81.0,
          "duration": 4.0,
          "value": "C:(3,5,b7)",
          "confidence": 1
        },
        {
          "time": 82.0,
          "duration": 4.0,
<<<<<<< HEAD
          "value": "C:(3,5,b7)",
=======
          "value": "F:(3,5,b7)",
>>>>>>> 5725112b
          "confidence": 1
        },
        {
          "time": 83.0,
          "duration": 4.0,
          "value": "F:(3,5,b7)",
          "confidence": 1
        },
        {
          "time": 84.0,
          "duration": 4.0,
<<<<<<< HEAD
          "value": "F:(3,5,b7)",
=======
          "value": "Bb:maj",
>>>>>>> 5725112b
          "confidence": 1
        },
        {
          "time": 85.0,
          "duration": 4.0,
<<<<<<< HEAD
          "value": "Bb:maj",
=======
          "value": "Eb:maj",
>>>>>>> 5725112b
          "confidence": 1
        },
        {
          "time": 86.0,
          "duration": 4.0,
<<<<<<< HEAD
          "value": "Eb:maj",
=======
          "value": "Bb:maj",
>>>>>>> 5725112b
          "confidence": 1
        },
        {
          "time": 87.0,
          "duration": 4.0,
          "value": "Bb:maj",
          "confidence": 1
        },
        {
          "time": 88.0,
          "duration": 4.0,
<<<<<<< HEAD
          "value": "Bb:maj",
=======
          "value": "F:maj",
>>>>>>> 5725112b
          "confidence": 1
        },
        {
          "time": 89.0,
          "duration": 4.0,
          "value": "F:maj",
          "confidence": 1
        },
        {
          "time": 90.0,
          "duration": 4.0,
<<<<<<< HEAD
          "value": "F:(3,5,b7)",
=======
          "value": "Bb:maj",
>>>>>>> 5725112b
          "confidence": 1
        },
        {
          "time": 91.0,
          "duration": 4.0,
<<<<<<< HEAD
          "value": "Bb:maj",
=======
          "value": "Bb:(3,5,b7)",
>>>>>>> 5725112b
          "confidence": 1
        },
        {
          "time": 92.0,
          "duration": 4.0,
<<<<<<< HEAD
          "value": "Bb:(3,5,b7)",
=======
          "value": "Eb:maj",
>>>>>>> 5725112b
          "confidence": 1
        },
        {
          "time": 93.0,
          "duration": 4.0,
<<<<<<< HEAD
          "value": "Eb:maj",
=======
          "value": "Eb:min",
>>>>>>> 5725112b
          "confidence": 1
        },
        {
          "time": 94.0,
          "duration": 4.0,
<<<<<<< HEAD
          "value": "Eb:min",
=======
          "value": "Bb:maj",
>>>>>>> 5725112b
          "confidence": 1
        },
        {
          "time": 95.0,
          "duration": 4.0,
<<<<<<< HEAD
          "value": "Bb:maj",
=======
          "value": "G:min",
>>>>>>> 5725112b
          "confidence": 1
        },
        {
          "time": 96.0,
          "duration": 4.0,
<<<<<<< HEAD
          "value": "G:min",
=======
          "value": "C:(3,5,b7)",
>>>>>>> 5725112b
          "confidence": 1
        },
        {
          "time": 97.0,
          "duration": 4.0,
<<<<<<< HEAD
          "value": "C:(3,5,b7)",
=======
          "value": "F:(3,5,b7)",
>>>>>>> 5725112b
          "confidence": 1
        },
        {
          "time": 98.0,
          "duration": 4.0,
          "value": "Bb:maj",
          "confidence": 1
        },
        {
          "time": 99.0,
          "duration": 4.0,
<<<<<<< HEAD
          "value": "Bb:maj",
          "confidence": 1
        },
        {
          "time": 100.0,
          "duration": 4.0,
=======
>>>>>>> 5725112b
          "value": "F:(3,5,b7)",
          "confidence": 1
        },
        {
          "time": 101.0,
          "duration": 4.0,
          "value": "Bb:maj",
          "confidence": 1
        }
      ],
      "sandbox": {},
      "time": 0,
      "duration": 404.0
    },
    {
      "annotation_metadata": {
        "curator": {
          "name": "",
          "email": ""
        },
        "annotator": {},
        "version": "",
        "corpus": "biab_internet_corpus",
        "annotation_tools": "",
        "annotation_rules": "",
        "validation": "",
        "data_source": ""
      },
      "namespace": "key_mode",
      "data": [
        {
          "time": 0.0,
          "duration": 404.0,
          "value": "Bb",
          "confidence": 1
        }
      ],
      "sandbox": {},
      "time": 0,
      "duration": 404.0
    }
  ],
  "file_metadata": {
    "title": "Bugle Boy March",
    "artist": "",
    "release": "",
    "duration": 404.0,
    "identifiers": {},
    "jams_version": "0.3.4"
  },
  "sandbox": {
    "expanded": false
  }
}<|MERGE_RESOLUTION|>--- conflicted
+++ resolved
@@ -23,15 +23,12 @@
           "confidence": 1
         },
         {
-<<<<<<< HEAD
-=======
           "time": 1.0,
           "duration": 4.0,
           "value": "F:maj",
           "confidence": 1
         },
         {
->>>>>>> 5725112b
           "time": 2.0,
           "duration": 4.0,
           "value": "F:maj",
@@ -82,11 +79,7 @@
         {
           "time": 10.0,
           "duration": 4.0,
-<<<<<<< HEAD
-          "value": "F:maj",
-=======
-          "value": "C:(3,5,b7)",
->>>>>>> 5725112b
+          "value": "C:(3,5,b7)",
           "confidence": 1
         },
         {
@@ -110,11 +103,7 @@
         {
           "time": 14.0,
           "duration": 4.0,
-<<<<<<< HEAD
-          "value": "C:(3,5,b7)",
-=======
-          "value": "F:maj",
->>>>>>> 5725112b
+          "value": "F:maj",
           "confidence": 1
         },
         {
@@ -126,11 +115,7 @@
         {
           "time": 16.0,
           "duration": 4.0,
-<<<<<<< HEAD
-          "value": "F:maj",
-=======
           "value": "G:(3,5,b7)",
->>>>>>> 5725112b
           "confidence": 1
         },
         {
@@ -154,11 +139,7 @@
         {
           "time": 20.0,
           "duration": 4.0,
-<<<<<<< HEAD
-          "value": "C:(3,5,b7)",
-=======
-          "value": "F:maj",
->>>>>>> 5725112b
+          "value": "F:maj",
           "confidence": 1
         },
         {
@@ -194,11 +175,7 @@
         {
           "time": 26.0,
           "duration": 4.0,
-<<<<<<< HEAD
-          "value": "F:maj",
-=======
-          "value": "C:(3,5,b7)",
->>>>>>> 5725112b
+          "value": "C:(3,5,b7)",
           "confidence": 1
         },
         {
@@ -222,11 +199,7 @@
         {
           "time": 30.0,
           "duration": 4.0,
-<<<<<<< HEAD
-          "value": "C:(3,5,b7)",
-=======
-          "value": "F:maj",
->>>>>>> 5725112b
+          "value": "F:maj",
           "confidence": 1
         },
         {
@@ -238,11 +211,7 @@
         {
           "time": 32.0,
           "duration": 4.0,
-<<<<<<< HEAD
-          "value": "F:maj",
-=======
           "value": "G:(3,5,b7)",
->>>>>>> 5725112b
           "confidence": 1
         },
         {
@@ -254,316 +223,216 @@
         {
           "time": 34.0,
           "duration": 4.0,
-<<<<<<< HEAD
+          "value": "C:(3,5,b7)",
+          "confidence": 1
+        },
+        {
+          "time": 35.0,
+          "duration": 4.0,
+          "value": "C:(3,5,b7)",
+          "confidence": 1
+        },
+        {
+          "time": 36.0,
+          "duration": 4.0,
+          "value": "F:maj",
+          "confidence": 1
+        },
+        {
+          "time": 37.0,
+          "duration": 4.0,
+          "value": "F:maj",
+          "confidence": 1
+        },
+        {
+          "time": 38.0,
+          "duration": 4.0,
+          "value": "C:(3,5,b7)",
+          "confidence": 1
+        },
+        {
+          "time": 39.0,
+          "duration": 4.0,
+          "value": "C:(3,5,b7)",
+          "confidence": 1
+        },
+        {
+          "time": 40.0,
+          "duration": 4.0,
+          "value": "F:maj",
+          "confidence": 1
+        },
+        {
+          "time": 41.0,
+          "duration": 4.0,
+          "value": "F:maj",
+          "confidence": 1
+        },
+        {
+          "time": 42.0,
+          "duration": 4.0,
+          "value": "C:(3,5,b7)",
+          "confidence": 1
+        },
+        {
+          "time": 43.0,
+          "duration": 4.0,
+          "value": "C:(3,5,b7)",
+          "confidence": 1
+        },
+        {
+          "time": 44.0,
+          "duration": 4.0,
+          "value": "F:maj",
+          "confidence": 1
+        },
+        {
+          "time": 45.0,
+          "duration": 4.0,
+          "value": "F:(3,5,b7)",
+          "confidence": 1
+        },
+        {
+          "time": 46.0,
+          "duration": 2.0,
+          "value": "Bb:maj",
+          "confidence": 1
+        },
+        {
+          "time": 46.2,
+          "duration": 2.0,
+          "value": "B:dim",
+          "confidence": 1
+        },
+        {
+          "time": 47.0,
+          "duration": 2.0,
+          "value": "F:maj",
+          "confidence": 1
+        },
+        {
+          "time": 47.2,
+          "duration": 2.0,
+          "value": "D:(3,5,b7)",
+          "confidence": 1
+        },
+        {
+          "time": 48.0,
+          "duration": 4.0,
           "value": "G:(3,5,b7)",
-=======
-          "value": "C:(3,5,b7)",
->>>>>>> 5725112b
-          "confidence": 1
-        },
-        {
-          "time": 35.0,
-          "duration": 4.0,
-          "value": "C:(3,5,b7)",
-          "confidence": 1
-        },
-        {
-          "time": 36.0,
-          "duration": 4.0,
-<<<<<<< HEAD
-          "value": "C:(3,5,b7)",
-=======
-          "value": "F:maj",
->>>>>>> 5725112b
-          "confidence": 1
-        },
-        {
-          "time": 37.0,
-          "duration": 4.0,
-          "value": "F:maj",
-          "confidence": 1
-        },
-        {
-          "time": 38.0,
-          "duration": 4.0,
-<<<<<<< HEAD
-          "value": "F:maj",
-=======
-          "value": "C:(3,5,b7)",
->>>>>>> 5725112b
-          "confidence": 1
-        },
-        {
-          "time": 39.0,
-          "duration": 4.0,
-          "value": "C:(3,5,b7)",
-          "confidence": 1
-        },
-        {
-          "time": 40.0,
-          "duration": 4.0,
-<<<<<<< HEAD
-          "value": "C:(3,5,b7)",
-=======
-          "value": "F:maj",
->>>>>>> 5725112b
-          "confidence": 1
-        },
-        {
-          "time": 41.0,
-          "duration": 4.0,
-          "value": "F:maj",
-          "confidence": 1
-        },
-        {
-          "time": 42.0,
-          "duration": 4.0,
-<<<<<<< HEAD
-          "value": "F:maj",
-=======
-          "value": "C:(3,5,b7)",
->>>>>>> 5725112b
-          "confidence": 1
-        },
-        {
-          "time": 43.0,
-          "duration": 4.0,
-          "value": "C:(3,5,b7)",
-          "confidence": 1
-        },
-        {
-          "time": 44.0,
-          "duration": 4.0,
-<<<<<<< HEAD
-          "value": "C:(3,5,b7)",
-=======
-          "value": "F:maj",
->>>>>>> 5725112b
-          "confidence": 1
-        },
-        {
-          "time": 45.0,
-          "duration": 4.0,
-          "value": "F:maj",
-          "confidence": 1
-        },
-        {
-          "time": 46.0,
-<<<<<<< HEAD
-          "duration": 4.0,
-          "value": "F:(3,5,b7)",
-=======
-          "duration": 2.0,
-          "value": "Bb:maj",
-          "confidence": 1
-        },
-        {
-          "time": 46.2,
+          "confidence": 1
+        },
+        {
+          "time": 49.0,
+          "duration": 4.0,
+          "value": "C:(3,5,b7)",
+          "confidence": 1
+        },
+        {
+          "time": 50.0,
+          "duration": 4.0,
+          "value": "F:maj",
+          "confidence": 1
+        },
+        {
+          "time": 51.0,
+          "duration": 4.0,
+          "value": "F:maj",
+          "confidence": 1
+        },
+        {
+          "time": 52.0,
+          "duration": 4.0,
+          "value": "F:maj",
+          "confidence": 1
+        },
+        {
+          "time": 53.0,
+          "duration": 4.0,
+          "value": "F:maj",
+          "confidence": 1
+        },
+        {
+          "time": 54.0,
+          "duration": 4.0,
+          "value": "C:(3,5,b7)",
+          "confidence": 1
+        },
+        {
+          "time": 55.0,
+          "duration": 4.0,
+          "value": "C:(3,5,b7)",
+          "confidence": 1
+        },
+        {
+          "time": 56.0,
+          "duration": 4.0,
+          "value": "F:maj",
+          "confidence": 1
+        },
+        {
+          "time": 57.0,
+          "duration": 4.0,
+          "value": "F:maj",
+          "confidence": 1
+        },
+        {
+          "time": 58.0,
+          "duration": 4.0,
+          "value": "C:(3,5,b7)",
+          "confidence": 1
+        },
+        {
+          "time": 59.0,
+          "duration": 4.0,
+          "value": "C:(3,5,b7)",
+          "confidence": 1
+        },
+        {
+          "time": 60.0,
+          "duration": 4.0,
+          "value": "F:maj",
+          "confidence": 1
+        },
+        {
+          "time": 61.0,
+          "duration": 4.0,
+          "value": "F:(3,5,b7)",
+          "confidence": 1
+        },
+        {
+          "time": 62.0,
+          "duration": 2.0,
+          "value": "Bb:maj",
+          "confidence": 1
+        },
+        {
+          "time": 62.2,
           "duration": 2.0,
           "value": "B:dim",
->>>>>>> 5725112b
-          "confidence": 1
-        },
-        {
-          "time": 47.0,
-          "duration": 2.0,
-<<<<<<< HEAD
-          "value": "Bb:maj",
-=======
-          "value": "F:maj",
->>>>>>> 5725112b
-          "confidence": 1
-        },
-        {
-          "time": 47.2,
-          "duration": 2.0,
-<<<<<<< HEAD
-          "value": "B:dim",
-=======
+          "confidence": 1
+        },
+        {
+          "time": 63.0,
+          "duration": 2.0,
+          "value": "F:maj",
+          "confidence": 1
+        },
+        {
+          "time": 63.2,
+          "duration": 2.0,
           "value": "D:(3,5,b7)",
->>>>>>> 5725112b
-          "confidence": 1
-        },
-        {
-          "time": 48.0,
-<<<<<<< HEAD
-          "duration": 2.0,
-          "value": "F:maj",
-          "confidence": 1
-        },
-        {
-          "time": 48.2,
-          "duration": 2.0,
-          "value": "D:(3,5,b7)",
-=======
+          "confidence": 1
+        },
+        {
+          "time": 64.0,
           "duration": 4.0,
           "value": "G:(3,5,b7)",
->>>>>>> 5725112b
-          "confidence": 1
-        },
-        {
-          "time": 49.0,
-          "duration": 4.0,
-          "value": "C:(3,5,b7)",
-          "confidence": 1
-        },
-        {
-          "time": 50.0,
-          "duration": 4.0,
-<<<<<<< HEAD
-          "value": "C:(3,5,b7)",
-=======
-          "value": "F:maj",
->>>>>>> 5725112b
-          "confidence": 1
-        },
-        {
-          "time": 51.0,
-          "duration": 4.0,
-          "value": "F:maj",
-          "confidence": 1
-        },
-        {
-          "time": 52.0,
-          "duration": 4.0,
-          "value": "F:maj",
-          "confidence": 1
-        },
-        {
-          "time": 53.0,
-          "duration": 4.0,
-          "value": "F:maj",
-          "confidence": 1
-        },
-        {
-          "time": 54.0,
-          "duration": 4.0,
-<<<<<<< HEAD
-          "value": "F:maj",
-=======
-          "value": "C:(3,5,b7)",
->>>>>>> 5725112b
-          "confidence": 1
-        },
-        {
-          "time": 55.0,
-          "duration": 4.0,
-          "value": "C:(3,5,b7)",
-          "confidence": 1
-        },
-        {
-          "time": 56.0,
-          "duration": 4.0,
-<<<<<<< HEAD
-          "value": "C:(3,5,b7)",
-=======
-          "value": "F:maj",
->>>>>>> 5725112b
-          "confidence": 1
-        },
-        {
-          "time": 57.0,
-          "duration": 4.0,
-          "value": "F:maj",
-          "confidence": 1
-        },
-        {
-          "time": 58.0,
-          "duration": 4.0,
-<<<<<<< HEAD
-          "value": "F:maj",
-=======
-          "value": "C:(3,5,b7)",
->>>>>>> 5725112b
-          "confidence": 1
-        },
-        {
-          "time": 59.0,
-          "duration": 4.0,
-          "value": "C:(3,5,b7)",
-          "confidence": 1
-        },
-        {
-          "time": 60.0,
-          "duration": 4.0,
-<<<<<<< HEAD
-          "value": "C:(3,5,b7)",
-=======
-          "value": "F:maj",
->>>>>>> 5725112b
-          "confidence": 1
-        },
-        {
-          "time": 61.0,
-          "duration": 4.0,
-          "value": "F:maj",
-          "confidence": 1
-        },
-        {
-          "time": 62.0,
-<<<<<<< HEAD
-          "duration": 4.0,
-          "value": "F:(3,5,b7)",
-=======
-          "duration": 2.0,
-          "value": "Bb:maj",
-          "confidence": 1
-        },
-        {
-          "time": 62.2,
-          "duration": 2.0,
-          "value": "B:dim",
->>>>>>> 5725112b
-          "confidence": 1
-        },
-        {
-          "time": 63.0,
-          "duration": 2.0,
-<<<<<<< HEAD
-          "value": "Bb:maj",
-          "confidence": 1
-        },
-        {
-          "time": 63.2,
-          "duration": 2.0,
-          "value": "B:dim",
-          "confidence": 1
-        },
-        {
-          "time": 64.0,
-          "duration": 2.0,
-          "value": "F:maj",
-          "confidence": 1
-        },
-        {
-          "time": 64.2,
-          "duration": 2.0,
-          "value": "D:(3,5,b7)",
           "confidence": 1
         },
         {
           "time": 65.0,
           "duration": 4.0,
-          "value": "G:(3,5,b7)",
-=======
-          "value": "F:maj",
-          "confidence": 1
-        },
-        {
-          "time": 63.2,
-          "duration": 2.0,
-          "value": "D:(3,5,b7)",
-          "confidence": 1
-        },
-        {
-          "time": 64.0,
-          "duration": 4.0,
-          "value": "G:(3,5,b7)",
-          "confidence": 1
-        },
-        {
-          "time": 65.0,
-          "duration": 4.0,
           "value": "C:(3,5,b7)",
           "confidence": 1
         },
@@ -571,14 +440,6 @@
           "time": 66.0,
           "duration": 4.0,
           "value": "F:maj",
->>>>>>> 5725112b
-          "confidence": 1
-        },
-        {
-          "time": 66.0,
-          "duration": 4.0,
-<<<<<<< HEAD
-          "value": "C:(3,5,b7)",
           "confidence": 1
         },
         {
@@ -590,278 +451,181 @@
         {
           "time": 68.0,
           "duration": 4.0,
-          "value": "F:maj",
-=======
-          "value": "F:maj",
-          "confidence": 1
-        },
-        {
-          "time": 68.0,
-          "duration": 4.0,
-          "value": "Bb:maj",
->>>>>>> 5725112b
+          "value": "Bb:maj",
           "confidence": 1
         },
         {
           "time": 69.0,
           "duration": 4.0,
-<<<<<<< HEAD
-          "value": "Bb:maj",
-=======
           "value": "Eb:maj",
->>>>>>> 5725112b
           "confidence": 1
         },
         {
           "time": 70.0,
           "duration": 4.0,
-<<<<<<< HEAD
+          "value": "Bb:maj",
+          "confidence": 1
+        },
+        {
+          "time": 71.0,
+          "duration": 4.0,
+          "value": "Bb:maj",
+          "confidence": 1
+        },
+        {
+          "time": 72.0,
+          "duration": 4.0,
+          "value": "F:maj",
+          "confidence": 1
+        },
+        {
+          "time": 73.0,
+          "duration": 4.0,
+          "value": "F:(3,5,b7)",
+          "confidence": 1
+        },
+        {
+          "time": 74.0,
+          "duration": 4.0,
+          "value": "Bb:maj",
+          "confidence": 1
+        },
+        {
+          "time": 75.0,
+          "duration": 4.0,
+          "value": "Bb:(3,5,b7)",
+          "confidence": 1
+        },
+        {
+          "time": 76.0,
+          "duration": 4.0,
           "value": "Eb:maj",
-=======
-          "value": "Bb:maj",
->>>>>>> 5725112b
-          "confidence": 1
-        },
-        {
-          "time": 71.0,
-          "duration": 4.0,
-          "value": "Bb:maj",
-          "confidence": 1
-        },
-        {
-          "time": 72.0,
-          "duration": 4.0,
-<<<<<<< HEAD
-          "value": "Bb:maj",
-=======
-          "value": "F:maj",
->>>>>>> 5725112b
-          "confidence": 1
-        },
-        {
-          "time": 73.0,
-          "duration": 4.0,
-          "value": "F:maj",
-          "confidence": 1
-        },
-        {
-          "time": 74.0,
-          "duration": 4.0,
-<<<<<<< HEAD
-          "value": "F:(3,5,b7)",
-=======
-          "value": "Bb:maj",
->>>>>>> 5725112b
-          "confidence": 1
-        },
-        {
-          "time": 75.0,
-          "duration": 4.0,
-<<<<<<< HEAD
-          "value": "Bb:maj",
-=======
+          "confidence": 1
+        },
+        {
+          "time": 77.0,
+          "duration": 4.0,
+          "value": "Eb:maj",
+          "confidence": 1
+        },
+        {
+          "time": 78.0,
+          "duration": 4.0,
+          "value": "Bb:maj",
+          "confidence": 1
+        },
+        {
+          "time": 79.0,
+          "duration": 4.0,
+          "value": "G:min",
+          "confidence": 1
+        },
+        {
+          "time": 80.0,
+          "duration": 4.0,
+          "value": "C:(3,5,b7)",
+          "confidence": 1
+        },
+        {
+          "time": 81.0,
+          "duration": 4.0,
+          "value": "C:(3,5,b7)",
+          "confidence": 1
+        },
+        {
+          "time": 82.0,
+          "duration": 4.0,
+          "value": "F:(3,5,b7)",
+          "confidence": 1
+        },
+        {
+          "time": 83.0,
+          "duration": 4.0,
+          "value": "F:(3,5,b7)",
+          "confidence": 1
+        },
+        {
+          "time": 84.0,
+          "duration": 4.0,
+          "value": "Bb:maj",
+          "confidence": 1
+        },
+        {
+          "time": 85.0,
+          "duration": 4.0,
+          "value": "Eb:maj",
+          "confidence": 1
+        },
+        {
+          "time": 86.0,
+          "duration": 4.0,
+          "value": "Bb:maj",
+          "confidence": 1
+        },
+        {
+          "time": 87.0,
+          "duration": 4.0,
+          "value": "Bb:maj",
+          "confidence": 1
+        },
+        {
+          "time": 88.0,
+          "duration": 4.0,
+          "value": "F:maj",
+          "confidence": 1
+        },
+        {
+          "time": 89.0,
+          "duration": 4.0,
+          "value": "F:(3,5,b7)",
+          "confidence": 1
+        },
+        {
+          "time": 90.0,
+          "duration": 4.0,
+          "value": "Bb:maj",
+          "confidence": 1
+        },
+        {
+          "time": 91.0,
+          "duration": 4.0,
           "value": "Bb:(3,5,b7)",
->>>>>>> 5725112b
-          "confidence": 1
-        },
-        {
-          "time": 76.0,
-          "duration": 4.0,
-<<<<<<< HEAD
-          "value": "Bb:(3,5,b7)",
-=======
+          "confidence": 1
+        },
+        {
+          "time": 92.0,
+          "duration": 4.0,
           "value": "Eb:maj",
->>>>>>> 5725112b
-          "confidence": 1
-        },
-        {
-          "time": 77.0,
-          "duration": 4.0,
-          "value": "Eb:maj",
-          "confidence": 1
-        },
-        {
-          "time": 78.0,
-          "duration": 4.0,
-<<<<<<< HEAD
-          "value": "Eb:maj",
-=======
-          "value": "Bb:maj",
->>>>>>> 5725112b
-          "confidence": 1
-        },
-        {
-          "time": 79.0,
-          "duration": 4.0,
-<<<<<<< HEAD
-          "value": "Bb:maj",
-=======
+          "confidence": 1
+        },
+        {
+          "time": 93.0,
+          "duration": 4.0,
+          "value": "Eb:min",
+          "confidence": 1
+        },
+        {
+          "time": 94.0,
+          "duration": 4.0,
+          "value": "Bb:maj",
+          "confidence": 1
+        },
+        {
+          "time": 95.0,
+          "duration": 4.0,
           "value": "G:min",
->>>>>>> 5725112b
-          "confidence": 1
-        },
-        {
-          "time": 80.0,
-          "duration": 4.0,
-<<<<<<< HEAD
-          "value": "G:min",
-=======
-          "value": "C:(3,5,b7)",
->>>>>>> 5725112b
-          "confidence": 1
-        },
-        {
-          "time": 81.0,
-          "duration": 4.0,
-          "value": "C:(3,5,b7)",
-          "confidence": 1
-        },
-        {
-          "time": 82.0,
-          "duration": 4.0,
-<<<<<<< HEAD
-          "value": "C:(3,5,b7)",
-=======
-          "value": "F:(3,5,b7)",
->>>>>>> 5725112b
-          "confidence": 1
-        },
-        {
-          "time": 83.0,
-          "duration": 4.0,
-          "value": "F:(3,5,b7)",
-          "confidence": 1
-        },
-        {
-          "time": 84.0,
-          "duration": 4.0,
-<<<<<<< HEAD
-          "value": "F:(3,5,b7)",
-=======
-          "value": "Bb:maj",
->>>>>>> 5725112b
-          "confidence": 1
-        },
-        {
-          "time": 85.0,
-          "duration": 4.0,
-<<<<<<< HEAD
-          "value": "Bb:maj",
-=======
-          "value": "Eb:maj",
->>>>>>> 5725112b
-          "confidence": 1
-        },
-        {
-          "time": 86.0,
-          "duration": 4.0,
-<<<<<<< HEAD
-          "value": "Eb:maj",
-=======
-          "value": "Bb:maj",
->>>>>>> 5725112b
-          "confidence": 1
-        },
-        {
-          "time": 87.0,
-          "duration": 4.0,
-          "value": "Bb:maj",
-          "confidence": 1
-        },
-        {
-          "time": 88.0,
-          "duration": 4.0,
-<<<<<<< HEAD
-          "value": "Bb:maj",
-=======
-          "value": "F:maj",
->>>>>>> 5725112b
-          "confidence": 1
-        },
-        {
-          "time": 89.0,
-          "duration": 4.0,
-          "value": "F:maj",
-          "confidence": 1
-        },
-        {
-          "time": 90.0,
-          "duration": 4.0,
-<<<<<<< HEAD
-          "value": "F:(3,5,b7)",
-=======
-          "value": "Bb:maj",
->>>>>>> 5725112b
-          "confidence": 1
-        },
-        {
-          "time": 91.0,
-          "duration": 4.0,
-<<<<<<< HEAD
-          "value": "Bb:maj",
-=======
-          "value": "Bb:(3,5,b7)",
->>>>>>> 5725112b
-          "confidence": 1
-        },
-        {
-          "time": 92.0,
-          "duration": 4.0,
-<<<<<<< HEAD
-          "value": "Bb:(3,5,b7)",
-=======
-          "value": "Eb:maj",
->>>>>>> 5725112b
-          "confidence": 1
-        },
-        {
-          "time": 93.0,
-          "duration": 4.0,
-<<<<<<< HEAD
-          "value": "Eb:maj",
-=======
-          "value": "Eb:min",
->>>>>>> 5725112b
-          "confidence": 1
-        },
-        {
-          "time": 94.0,
-          "duration": 4.0,
-<<<<<<< HEAD
-          "value": "Eb:min",
-=======
-          "value": "Bb:maj",
->>>>>>> 5725112b
-          "confidence": 1
-        },
-        {
-          "time": 95.0,
-          "duration": 4.0,
-<<<<<<< HEAD
-          "value": "Bb:maj",
-=======
-          "value": "G:min",
->>>>>>> 5725112b
           "confidence": 1
         },
         {
           "time": 96.0,
           "duration": 4.0,
-<<<<<<< HEAD
-          "value": "G:min",
-=======
-          "value": "C:(3,5,b7)",
->>>>>>> 5725112b
+          "value": "C:(3,5,b7)",
           "confidence": 1
         },
         {
           "time": 97.0,
           "duration": 4.0,
-<<<<<<< HEAD
-          "value": "C:(3,5,b7)",
-=======
-          "value": "F:(3,5,b7)",
->>>>>>> 5725112b
+          "value": "F:(3,5,b7)",
           "confidence": 1
         },
         {
@@ -873,20 +637,11 @@
         {
           "time": 99.0,
           "duration": 4.0,
-<<<<<<< HEAD
-          "value": "Bb:maj",
+          "value": "F:(3,5,b7)",
           "confidence": 1
         },
         {
           "time": 100.0,
-          "duration": 4.0,
-=======
->>>>>>> 5725112b
-          "value": "F:(3,5,b7)",
-          "confidence": 1
-        },
-        {
-          "time": 101.0,
           "duration": 4.0,
           "value": "Bb:maj",
           "confidence": 1
