--- conflicted
+++ resolved
@@ -73,629 +73,389 @@
         {
           "time": 4.2,
           "duration": 2.0,
-<<<<<<< HEAD
+          "value": "G:(b3,#5)",
+          "confidence": 1
+        },
+        {
+          "time": 5.0,
+          "duration": 2.0,
+          "value": "G:min(6)",
+          "confidence": 1
+        },
+        {
+          "time": 5.2,
+          "duration": 2.0,
+          "value": "G:(b3,#5)",
+          "confidence": 1
+        },
+        {
+          "time": 6.0,
+          "duration": 2.0,
+          "value": "G:min",
+          "confidence": 1
+        },
+        {
+          "time": 6.2,
+          "duration": 2.0,
+          "value": "G:(b3,#5)",
+          "confidence": 1
+        },
+        {
+          "time": 7.0,
+          "duration": 2.0,
+          "value": "G:min(6)",
+          "confidence": 1
+        },
+        {
+          "time": 7.2,
+          "duration": 2.0,
+          "value": "Gb:(3,#5,b7)",
+          "confidence": 1
+        },
+        {
+          "time": 8.0,
+          "duration": 2.0,
+          "value": "F:maj",
+          "confidence": 1
+        },
+        {
+          "time": 8.2,
+          "duration": 2.0,
+          "value": "F:(3,5,6)",
+          "confidence": 1
+        },
+        {
+          "time": 9.0,
+          "duration": 2.0,
+          "value": "F:maj7",
+          "confidence": 1
+        },
+        {
+          "time": 9.2,
+          "duration": 2.0,
+          "value": "F:(3,5,6)",
+          "confidence": 1
+        },
+        {
+          "time": 10.0,
+          "duration": 2.0,
+          "value": "F:maj",
+          "confidence": 1
+        },
+        {
+          "time": 10.2,
+          "duration": 2.0,
+          "value": "F:(3,#5)",
+          "confidence": 1
+        },
+        {
+          "time": 11.0,
+          "duration": 2.0,
+          "value": "F:(3,5,6)",
+          "confidence": 1
+        },
+        {
+          "time": 11.2,
+          "duration": 2.0,
           "value": "F#:dim/D",
-=======
-          "value": "G:(b3,#5)",
->>>>>>> 5725112b
-          "confidence": 1
-        },
-        {
-          "time": 5.0,
-          "duration": 2.0,
-<<<<<<< HEAD
+          "confidence": 1
+        },
+        {
+          "time": 12.0,
+          "duration": 2.0,
           "value": "G:min",
-=======
+          "confidence": 1
+        },
+        {
+          "time": 12.2,
+          "duration": 2.0,
+          "value": "G:(b3,#5)",
+          "confidence": 1
+        },
+        {
+          "time": 13.0,
+          "duration": 2.0,
           "value": "G:min(6)",
->>>>>>> 5725112b
-          "confidence": 1
-        },
-        {
-          "time": 5.2,
-          "duration": 2.0,
-          "value": "G:(b3,#5)",
-          "confidence": 1
-        },
-        {
-          "time": 6.0,
-          "duration": 2.0,
-<<<<<<< HEAD
+          "confidence": 1
+        },
+        {
+          "time": 13.2,
+          "duration": 2.0,
+          "value": "G:(b3,#5)",
+          "confidence": 1
+        },
+        {
+          "time": 14.0,
+          "duration": 2.0,
+          "value": "G:min",
+          "confidence": 1
+        },
+        {
+          "time": 14.2,
+          "duration": 2.0,
+          "value": "G:(b3,#5)",
+          "confidence": 1
+        },
+        {
+          "time": 15.0,
+          "duration": 2.0,
           "value": "G:min(6)",
-=======
+          "confidence": 1
+        },
+        {
+          "time": 15.2,
+          "duration": 2.0,
+          "value": "Gb:(3,#5,b7)",
+          "confidence": 1
+        },
+        {
+          "time": 16.0,
+          "duration": 2.0,
+          "value": "F:maj",
+          "confidence": 1
+        },
+        {
+          "time": 16.2,
+          "duration": 2.0,
+          "value": "F:(3,5,6)",
+          "confidence": 1
+        },
+        {
+          "time": 17.0,
+          "duration": 2.0,
+          "value": "F:maj7",
+          "confidence": 1
+        },
+        {
+          "time": 17.2,
+          "duration": 2.0,
+          "value": "F:(3,5,6)",
+          "confidence": 1
+        },
+        {
+          "time": 18.0,
+          "duration": 2.0,
+          "value": "A:min",
+          "confidence": 1
+        },
+        {
+          "time": 18.2,
+          "duration": 2.0,
+          "value": "A:min/G",
+          "confidence": 1
+        },
+        {
+          "time": 19.0,
+          "duration": 2.0,
+          "value": "F#:(b3,b5,b7)/D",
+          "confidence": 1
+        },
+        {
+          "time": 19.2,
+          "duration": 2.0,
+          "value": "B:(3,5,b7)",
+          "confidence": 1
+        },
+        {
+          "time": 20.0,
+          "duration": 2.0,
+          "value": "E:min",
+          "confidence": 1
+        },
+        {
+          "time": 20.2,
+          "duration": 2.0,
+          "value": "E:min/D",
+          "confidence": 1
+        },
+        {
+          "time": 21.0,
+          "duration": 2.0,
+          "value": "C#:(b3,b5,b7)/C",
+          "confidence": 1
+        },
+        {
+          "time": 21.2,
+          "duration": 1.0,
+          "value": "F#:(3,5,b7)/D",
+          "confidence": 1
+        },
+        {
+          "time": 21.3,
+          "duration": 1.0,
+          "value": "C#:dim/C",
+          "confidence": 1
+        },
+        {
+          "time": 22.0,
+          "duration": 2.0,
+          "value": "F:maj/C",
+          "confidence": 1
+        },
+        {
+          "time": 22.2,
+          "duration": 1.0,
+          "value": "G:maj/B",
+          "confidence": 1
+        },
+        {
+          "time": 22.3,
+          "duration": 1.0,
+          "value": "F:maj/A",
+          "confidence": 1
+        },
+        {
+          "time": 23.0,
+          "duration": 2.0,
+          "value": "E:maj/Ab",
+          "confidence": 1
+        },
+        {
+          "time": 23.2,
+          "duration": 1.0,
+          "value": "A:min",
+          "confidence": 1
+        },
+        {
+          "time": 23.3,
+          "duration": 1.0,
+          "value": "E:maj/Ab",
+          "confidence": 1
+        },
+        {
+          "time": 24.0,
+          "duration": 2.0,
+          "value": "A:min",
+          "confidence": 1
+        },
+        {
+          "time": 24.2,
+          "duration": 2.0,
+          "value": "Ab:(3,5,b7)",
+          "confidence": 1
+        },
+        {
+          "time": 25.0,
+          "duration": 2.0,
+          "value": "G:min(b7)",
+          "confidence": 1
+        },
+        {
+          "time": 25.2,
+          "duration": 2.0,
+          "value": "C:(3,5,b7)",
+          "confidence": 1
+        },
+        {
+          "time": 26.0,
+          "duration": 2.0,
+          "value": "F:maj",
+          "confidence": 1
+        },
+        {
+          "time": 26.2,
+          "duration": 2.0,
+          "value": "F:(3,#5)",
+          "confidence": 1
+        },
+        {
+          "time": 27.0,
+          "duration": 2.0,
+          "value": "F:(3,5,6)",
+          "confidence": 1
+        },
+        {
+          "time": 27.2,
+          "duration": 2.0,
+          "value": "F#:dim/D",
+          "confidence": 1
+        },
+        {
+          "time": 28.0,
+          "duration": 2.0,
           "value": "G:min",
->>>>>>> 5725112b
-          "confidence": 1
-        },
-        {
-          "time": 6.2,
-          "duration": 2.0,
-          "value": "G:(b3,#5)",
-          "confidence": 1
-        },
-        {
-          "time": 7.0,
-          "duration": 2.0,
-<<<<<<< HEAD
+          "confidence": 1
+        },
+        {
+          "time": 28.2,
+          "duration": 2.0,
+          "value": "G:(b3,#5)",
+          "confidence": 1
+        },
+        {
+          "time": 29.0,
+          "duration": 2.0,
+          "value": "G:min(6)",
+          "confidence": 1
+        },
+        {
+          "time": 29.2,
+          "duration": 2.0,
+          "value": "G:(b3,#5)",
+          "confidence": 1
+        },
+        {
+          "time": 30.0,
+          "duration": 2.0,
           "value": "G:min",
-=======
-          "value": "G:min(6)",
->>>>>>> 5725112b
-          "confidence": 1
-        },
-        {
-          "time": 7.2,
-          "duration": 2.0,
-<<<<<<< HEAD
-          "value": "G:(b3,#5)",
-=======
-          "value": "Gb:(3,#5,b7)",
->>>>>>> 5725112b
-          "confidence": 1
-        },
-        {
-          "time": 8.0,
-          "duration": 2.0,
-<<<<<<< HEAD
-          "value": "G:min(6)",
-=======
-          "value": "F:maj",
->>>>>>> 5725112b
-          "confidence": 1
-        },
-        {
-          "time": 8.2,
-          "duration": 2.0,
-<<<<<<< HEAD
-          "value": "Gb:(3,#5,b7)",
-=======
-          "value": "F:(3,5,6)",
->>>>>>> 5725112b
-          "confidence": 1
-        },
-        {
-          "time": 9.0,
-          "duration": 2.0,
-<<<<<<< HEAD
-          "value": "F:maj",
-=======
-          "value": "F:maj7",
->>>>>>> 5725112b
-          "confidence": 1
-        },
-        {
-          "time": 9.2,
-          "duration": 2.0,
-          "value": "F:(3,5,6)",
-          "confidence": 1
-        },
-        {
-          "time": 10.0,
-          "duration": 2.0,
-<<<<<<< HEAD
-          "value": "F:maj7",
-=======
-          "value": "F:maj",
->>>>>>> 5725112b
-          "confidence": 1
-        },
-        {
-          "time": 10.2,
-          "duration": 2.0,
-<<<<<<< HEAD
-          "value": "F:(3,5,6)",
-=======
-          "value": "F:(3,#5)",
->>>>>>> 5725112b
-          "confidence": 1
-        },
-        {
-          "time": 11.0,
-          "duration": 2.0,
-<<<<<<< HEAD
-          "value": "F:maj",
-=======
-          "value": "F:(3,5,6)",
->>>>>>> 5725112b
-          "confidence": 1
-        },
-        {
-          "time": 11.2,
-          "duration": 2.0,
-<<<<<<< HEAD
-          "value": "F:(3,#5)",
-=======
-          "value": "F#:dim/D",
->>>>>>> 5725112b
-          "confidence": 1
-        },
-        {
-          "time": 12.0,
-          "duration": 2.0,
-<<<<<<< HEAD
-          "value": "F:(3,5,6)",
-=======
-          "value": "G:min",
->>>>>>> 5725112b
-          "confidence": 1
-        },
-        {
-          "time": 12.2,
-          "duration": 2.0,
-<<<<<<< HEAD
-          "value": "F#:dim/D",
-=======
-          "value": "G:(b3,#5)",
->>>>>>> 5725112b
-          "confidence": 1
-        },
-        {
-          "time": 13.0,
-          "duration": 2.0,
-<<<<<<< HEAD
-          "value": "G:min",
-=======
-          "value": "G:min(6)",
->>>>>>> 5725112b
-          "confidence": 1
-        },
-        {
-          "time": 13.2,
-          "duration": 2.0,
-          "value": "G:(b3,#5)",
-          "confidence": 1
-        },
-        {
-          "time": 14.0,
-          "duration": 2.0,
-<<<<<<< HEAD
-          "value": "G:min(6)",
-=======
-          "value": "G:min",
->>>>>>> 5725112b
-          "confidence": 1
-        },
-        {
-          "time": 14.2,
-          "duration": 2.0,
-          "value": "G:(b3,#5)",
-          "confidence": 1
-        },
-        {
-          "time": 15.0,
-          "duration": 2.0,
-<<<<<<< HEAD
-          "value": "G:min",
-=======
-          "value": "G:min(6)",
->>>>>>> 5725112b
-          "confidence": 1
-        },
-        {
-          "time": 15.2,
-          "duration": 2.0,
-<<<<<<< HEAD
-          "value": "G:(b3,#5)",
-=======
-          "value": "Gb:(3,#5,b7)",
->>>>>>> 5725112b
-          "confidence": 1
-        },
-        {
-          "time": 16.0,
-          "duration": 2.0,
-<<<<<<< HEAD
-          "value": "G:min(6)",
-=======
-          "value": "F:maj",
->>>>>>> 5725112b
-          "confidence": 1
-        },
-        {
-          "time": 16.2,
-          "duration": 2.0,
-<<<<<<< HEAD
-          "value": "Gb:(3,#5,b7)",
-=======
-          "value": "F:(3,5,6)",
->>>>>>> 5725112b
-          "confidence": 1
-        },
-        {
-          "time": 17.0,
-          "duration": 2.0,
-<<<<<<< HEAD
-          "value": "F:maj",
-=======
-          "value": "F:maj7",
->>>>>>> 5725112b
-          "confidence": 1
-        },
-        {
-          "time": 17.2,
-          "duration": 2.0,
-          "value": "F:(3,5,6)",
-          "confidence": 1
-        },
-        {
-          "time": 18.0,
-          "duration": 2.0,
-<<<<<<< HEAD
-          "value": "F:maj7",
-=======
+          "confidence": 1
+        },
+        {
+          "time": 30.2,
+          "duration": 2.0,
           "value": "A:min",
->>>>>>> 5725112b
-          "confidence": 1
-        },
-        {
-          "time": 18.2,
-          "duration": 2.0,
-<<<<<<< HEAD
-          "value": "F:(3,5,6)",
-=======
-          "value": "A:min/G",
->>>>>>> 5725112b
-          "confidence": 1
-        },
-        {
-          "time": 19.0,
-          "duration": 2.0,
-<<<<<<< HEAD
-          "value": "A:min",
-=======
-          "value": "F#:(b3,b5,b7)/D",
->>>>>>> 5725112b
-          "confidence": 1
-        },
-        {
-          "time": 19.2,
-          "duration": 2.0,
-<<<<<<< HEAD
-          "value": "A:min/G",
-=======
-          "value": "B:(3,5,b7)",
->>>>>>> 5725112b
-          "confidence": 1
-        },
-        {
-          "time": 20.0,
-          "duration": 2.0,
-<<<<<<< HEAD
-          "value": "F#:(b3,b5,b7)/D",
-=======
-          "value": "E:min",
->>>>>>> 5725112b
-          "confidence": 1
-        },
-        {
-          "time": 20.2,
-          "duration": 2.0,
-<<<<<<< HEAD
-          "value": "B:(3,5,b7)",
-=======
-          "value": "E:min/D",
->>>>>>> 5725112b
-          "confidence": 1
-        },
-        {
-          "time": 21.0,
-          "duration": 2.0,
-<<<<<<< HEAD
-          "value": "E:min",
-=======
-          "value": "C#:(b3,b5,b7)/C",
->>>>>>> 5725112b
-          "confidence": 1
-        },
-        {
-          "time": 21.2,
-<<<<<<< HEAD
-          "duration": 2.0,
-          "value": "E:min/D",
-=======
-          "duration": 1.0,
-          "value": "F#:(3,5,b7)/D",
-          "confidence": 1
-        },
-        {
-          "time": 21.3,
-          "duration": 1.0,
-          "value": "C#:dim/C",
->>>>>>> 5725112b
-          "confidence": 1
-        },
-        {
-          "time": 22.0,
-          "duration": 2.0,
-<<<<<<< HEAD
-          "value": "C#:(b3,b5,b7)/C",
-=======
-          "value": "F:maj/C",
->>>>>>> 5725112b
-          "confidence": 1
-        },
-        {
-          "time": 22.2,
-          "duration": 1.0,
-<<<<<<< HEAD
-          "value": "F#:(3,5,b7)/D",
-=======
-          "value": "G:maj/B",
->>>>>>> 5725112b
-          "confidence": 1
-        },
-        {
-          "time": 22.3,
-          "duration": 1.0,
-<<<<<<< HEAD
-          "value": "C#:dim/C",
-=======
-          "value": "F:maj/A",
->>>>>>> 5725112b
-          "confidence": 1
-        },
-        {
-          "time": 23.0,
-          "duration": 2.0,
-<<<<<<< HEAD
-          "value": "F:maj/C",
-=======
-          "value": "E:maj/Ab",
->>>>>>> 5725112b
-          "confidence": 1
-        },
-        {
-          "time": 23.2,
-          "duration": 1.0,
-<<<<<<< HEAD
-          "value": "G:maj/B",
-=======
-          "value": "A:min",
->>>>>>> 5725112b
-          "confidence": 1
-        },
-        {
-          "time": 23.3,
-          "duration": 1.0,
-<<<<<<< HEAD
-          "value": "F:maj/A",
-=======
-          "value": "E:maj/Ab",
->>>>>>> 5725112b
-          "confidence": 1
-        },
-        {
-          "time": 24.0,
-          "duration": 2.0,
-<<<<<<< HEAD
-          "value": "E:maj/Ab",
-=======
-          "value": "A:min",
->>>>>>> 5725112b
-          "confidence": 1
-        },
-        {
-          "time": 24.2,
-<<<<<<< HEAD
-          "duration": 1.0,
-          "value": "A:min",
-          "confidence": 1
-        },
-        {
-          "time": 24.3,
-          "duration": 1.0,
-          "value": "E:maj/Ab",
-=======
-          "duration": 2.0,
-          "value": "Ab:(3,5,b7)",
->>>>>>> 5725112b
-          "confidence": 1
-        },
-        {
-          "time": 25.0,
-          "duration": 2.0,
-<<<<<<< HEAD
-          "value": "A:min",
-=======
-          "value": "G:min(b7)",
->>>>>>> 5725112b
-          "confidence": 1
-        },
-        {
-          "time": 25.2,
-          "duration": 2.0,
-<<<<<<< HEAD
-          "value": "Ab:(3,5,b7)",
-=======
+          "confidence": 1
+        },
+        {
+          "time": 31.0,
+          "duration": 2.0,
+          "value": "G:min/Bb",
+          "confidence": 1
+        },
+        {
+          "time": 31.2,
+          "duration": 2.0,
           "value": "C:(3,5,b7)",
->>>>>>> 5725112b
-          "confidence": 1
-        },
-        {
-          "time": 26.0,
-          "duration": 2.0,
-<<<<<<< HEAD
-          "value": "G:min(b7)",
-=======
-          "value": "F:maj",
->>>>>>> 5725112b
-          "confidence": 1
-        },
-        {
-          "time": 26.2,
-          "duration": 2.0,
-<<<<<<< HEAD
-          "value": "C:(3,5,b7)",
-=======
-          "value": "F:(3,#5)",
->>>>>>> 5725112b
-          "confidence": 1
-        },
-        {
-          "time": 27.0,
-          "duration": 2.0,
-<<<<<<< HEAD
-          "value": "F:maj",
-=======
-          "value": "F:(3,5,6)",
->>>>>>> 5725112b
-          "confidence": 1
-        },
-        {
-          "time": 27.2,
-          "duration": 2.0,
-<<<<<<< HEAD
-          "value": "F:(3,#5)",
-=======
-          "value": "F#:dim/D",
->>>>>>> 5725112b
-          "confidence": 1
-        },
-        {
-          "time": 28.0,
-          "duration": 2.0,
-<<<<<<< HEAD
-          "value": "F:(3,5,6)",
-=======
-          "value": "G:min",
->>>>>>> 5725112b
-          "confidence": 1
-        },
-        {
-          "time": 28.2,
-          "duration": 2.0,
-<<<<<<< HEAD
-          "value": "F#:dim/D",
-=======
-          "value": "G:(b3,#5)",
->>>>>>> 5725112b
-          "confidence": 1
-        },
-        {
-          "time": 29.0,
-          "duration": 2.0,
-<<<<<<< HEAD
-          "value": "G:min",
-=======
-          "value": "G:min(6)",
->>>>>>> 5725112b
-          "confidence": 1
-        },
-        {
-          "time": 29.2,
-          "duration": 2.0,
-          "value": "G:(b3,#5)",
-          "confidence": 1
-        },
-        {
-          "time": 30.0,
-          "duration": 2.0,
-<<<<<<< HEAD
-          "value": "G:min(6)",
-=======
-          "value": "G:min",
->>>>>>> 5725112b
-          "confidence": 1
-        },
-        {
-          "time": 30.2,
-          "duration": 2.0,
-<<<<<<< HEAD
-          "value": "G:(b3,#5)",
-=======
-          "value": "A:min",
->>>>>>> 5725112b
-          "confidence": 1
-        },
-        {
-          "time": 31.0,
-          "duration": 2.0,
-<<<<<<< HEAD
-          "value": "G:min",
-=======
-          "value": "G:min/Bb",
->>>>>>> 5725112b
-          "confidence": 1
-        },
-        {
-          "time": 31.2,
-          "duration": 2.0,
-<<<<<<< HEAD
-          "value": "A:min",
-=======
-          "value": "C:(3,5,b7)",
->>>>>>> 5725112b
           "confidence": 1
         },
         {
           "time": 32.0,
-<<<<<<< HEAD
-          "duration": 2.0,
-          "value": "G:min/Bb",
-          "confidence": 1
-        },
-        {
-          "time": 32.2,
-          "duration": 2.0,
-          "value": "C:(3,5,b7)",
-=======
           "duration": 4.0,
           "value": "A:maj/Db",
->>>>>>> 5725112b
           "confidence": 1
         },
         {
           "time": 33.0,
           "duration": 4.0,
-<<<<<<< HEAD
-          "value": "A:maj/Db",
-=======
           "value": "C:min(6)",
->>>>>>> 5725112b
           "confidence": 1
         },
         {
           "time": 34.0,
-<<<<<<< HEAD
-          "duration": 4.0,
-          "value": "C:min(6)",
+          "duration": 2.0,
+          "value": "B:(b3,b5,b7)",
+          "confidence": 1
+        },
+        {
+          "time": 34.2,
+          "duration": 2.0,
+          "value": "Bb:min",
           "confidence": 1
         },
         {
           "time": 35.0,
-=======
->>>>>>> 5725112b
-          "duration": 2.0,
-          "value": "B:(b3,b5,b7)",
-          "confidence": 1
-        },
-        {
-          "time": 34.2,
-          "duration": 2.0,
-          "value": "Bb:min",
-          "confidence": 1
-        },
-        {
-          "time": 35.0,
           "duration": 1.0,
           "value": "A:min",
           "confidence": 1
         },
         {
-<<<<<<< HEAD
-          "time": 36.1,
-=======
           "time": 35.1,
->>>>>>> 5725112b
           "duration": 1.0,
           "value": "D:(3,5,b7)",
           "confidence": 1
         },
         {
-<<<<<<< HEAD
-          "time": 36.2,
-=======
           "time": 35.2,
->>>>>>> 5725112b
           "duration": 1.0,
           "value": "G:min(6)",
           "confidence": 1
