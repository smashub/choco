{
  "annotations": [
    {
      "annotation_metadata": {
        "curator": {
          "name": "",
          "email": ""
        },
        "annotator": {},
        "version": "",
        "corpus": "biab_internet_corpus",
        "annotation_tools": "",
        "annotation_rules": "",
        "validation": "",
        "data_source": ""
      },
      "namespace": "chord",
      "data": [
        {
          "time": 0.0,
          "duration": 4.0,
          "value": "Bb:maj",
          "confidence": 1
        },
        {
          "time": 1.0,
          "duration": 4.0,
          "value": "Bb:maj",
          "confidence": 1
        },
        {
          "time": 2.0,
          "duration": 4.0,
          "value": "Eb:maj",
          "confidence": 1
        },
        {
          "time": 3.0,
          "duration": 4.0,
          "value": "Bb:maj",
          "confidence": 1
        },
        {
          "time": 4.0,
          "duration": 4.0,
          "value": "Bb:maj",
          "confidence": 1
        },
        {
          "time": 5.0,
          "duration": 4.0,
          "value": "Bb:maj",
          "confidence": 1
        },
        {
          "time": 6.0,
          "duration": 2.0,
          "value": "Eb:maj",
          "confidence": 1
        },
        {
          "time": 6.2,
          "duration": 1.0,
          "value": "C:min",
          "confidence": 1
        },
        {
          "time": 6.3,
          "duration": 1.0,
          "value": "F:(3,5,b7)",
          "confidence": 1
        },
        {
          "time": 7.0,
          "duration": 4.0,
          "value": "Bb:maj",
          "confidence": 1
        },
        {
          "time": 8.0,
          "duration": 4.0,
          "value": "Bb:maj",
          "confidence": 1
        },
        {
          "time": 9.0,
          "duration": 4.0,
          "value": "Bb:maj",
          "confidence": 1
        },
        {
          "time": 10.0,
          "duration": 4.0,
          "value": "Eb:maj",
          "confidence": 1
        },
        {
          "time": 11.0,
          "duration": 4.0,
          "value": "Bb:maj",
          "confidence": 1
        },
        {
          "time": 12.0,
          "duration": 4.0,
          "value": "Bb:maj",
          "confidence": 1
        },
        {
          "time": 13.0,
          "duration": 1.0,
          "value": "Bb:maj",
          "confidence": 1
        },
        {
<<<<<<< HEAD
          "time": 14.1,
=======
          "time": 13.1,
>>>>>>> 5725112b
          "duration": 1.0,
          "value": "Bb:maj/A",
          "confidence": 1
        },
        {
<<<<<<< HEAD
          "time": 14.2,
=======
          "time": 13.2,
>>>>>>> 5725112b
          "duration": 1.0,
          "value": "G:min",
          "confidence": 1
        },
        {
          "time": 13.3,
          "duration": 1.0,
          "value": "G:min/F",
          "confidence": 1
        },
        {
          "time": 14.0,
          "duration": 1.0,
          "value": "Eb:maj",
          "confidence": 1
        },
        {
<<<<<<< HEAD
          "time": 15.1,
=======
          "time": 14.1,
>>>>>>> 5725112b
          "duration": 1.0,
          "value": "C:min",
          "confidence": 1
        },
        {
<<<<<<< HEAD
          "time": 15.2,
=======
          "time": 14.2,
>>>>>>> 5725112b
          "duration": 2.0,
          "value": "F:(3,5,b7)",
          "confidence": 1
        },
        {
          "time": 15.0,
          "duration": 4.0,
          "value": "Bb:maj",
          "confidence": 1
        },
        {
          "time": 16.0,
          "duration": 4.0,
          "value": "Bb:maj",
          "confidence": 1
        }
      ],
      "sandbox": {},
      "time": 0,
      "duration": 68.0
    },
    {
      "annotation_metadata": {
        "curator": {
          "name": "",
          "email": ""
        },
        "annotator": {},
        "version": "",
        "corpus": "biab_internet_corpus",
        "annotation_tools": "",
        "annotation_rules": "",
        "validation": "",
        "data_source": ""
      },
      "namespace": "key_mode",
      "data": [
        {
          "time": 0.0,
          "duration": 68.0,
          "value": "Bb",
          "confidence": 1
        }
      ],
      "sandbox": {},
      "time": 0,
      "duration": 68.0
    }
  ],
  "file_metadata": {
    "title": "BATTLE HYMN OF THE REPUBLIC  (March_12 Demo)",
    "artist": "",
    "release": "",
    "duration": 68.0,
    "identifiers": {},
    "jams_version": "0.3.4"
  },
  "sandbox": {
    "expanded": false
  }
}<|MERGE_RESOLUTION|>--- conflicted
+++ resolved
@@ -113,53 +113,37 @@
           "confidence": 1
         },
         {
-<<<<<<< HEAD
+          "time": 13.1,
+          "duration": 1.0,
+          "value": "Bb:maj/A",
+          "confidence": 1
+        },
+        {
+          "time": 13.2,
+          "duration": 1.0,
+          "value": "G:min",
+          "confidence": 1
+        },
+        {
+          "time": 13.3,
+          "duration": 1.0,
+          "value": "G:min/F",
+          "confidence": 1
+        },
+        {
+          "time": 14.0,
+          "duration": 1.0,
+          "value": "Eb:maj",
+          "confidence": 1
+        },
+        {
           "time": 14.1,
-=======
-          "time": 13.1,
->>>>>>> 5725112b
-          "duration": 1.0,
-          "value": "Bb:maj/A",
-          "confidence": 1
-        },
-        {
-<<<<<<< HEAD
+          "duration": 1.0,
+          "value": "C:min",
+          "confidence": 1
+        },
+        {
           "time": 14.2,
-=======
-          "time": 13.2,
->>>>>>> 5725112b
-          "duration": 1.0,
-          "value": "G:min",
-          "confidence": 1
-        },
-        {
-          "time": 13.3,
-          "duration": 1.0,
-          "value": "G:min/F",
-          "confidence": 1
-        },
-        {
-          "time": 14.0,
-          "duration": 1.0,
-          "value": "Eb:maj",
-          "confidence": 1
-        },
-        {
-<<<<<<< HEAD
-          "time": 15.1,
-=======
-          "time": 14.1,
->>>>>>> 5725112b
-          "duration": 1.0,
-          "value": "C:min",
-          "confidence": 1
-        },
-        {
-<<<<<<< HEAD
-          "time": 15.2,
-=======
-          "time": 14.2,
->>>>>>> 5725112b
           "duration": 2.0,
           "value": "F:(3,5,b7)",
           "confidence": 1
