{
  "annotations": [
    {
      "annotation_metadata": {
        "curator": {
          "name": "",
          "email": ""
        },
        "annotator": {},
        "version": "",
        "corpus": "biab_internet_corpus",
        "annotation_tools": "",
        "annotation_rules": "",
        "validation": "",
        "data_source": ""
      },
      "namespace": "chord",
      "data": [
        {
          "time": 0.0,
          "duration": 4.0,
          "value": "F:min",
          "confidence": 1
        },
        {
          "time": 1.0,
          "duration": 4.0,
          "value": "F:min",
          "confidence": 1
        },
        {
          "time": 2.0,
          "duration": 4.0,
          "value": "F:min",
          "confidence": 1
        },
        {
          "time": 3.0,
          "duration": 4.0,
          "value": "F:min",
          "confidence": 1
        },
        {
          "time": 4.0,
          "duration": 4.0,
          "value": "F:min",
          "confidence": 1
        },
        {
          "time": 5.0,
          "duration": 4.0,
          "value": "F:min",
          "confidence": 1
        },
        {
          "time": 6.0,
          "duration": 4.0,
          "value": "F:min",
          "confidence": 1
        },
        {
          "time": 7.0,
          "duration": 4.0,
          "value": "F:min",
          "confidence": 1
        },
        {
          "time": 8.0,
          "duration": 4.0,
<<<<<<< HEAD
          "value": "F:min",
=======
          "value": "Db:(3,5,b7)",
>>>>>>> 5725112b
          "confidence": 1
        },
        {
          "time": 9.0,
          "duration": 4.0,
          "value": "Db:(3,5,b7)",
          "confidence": 1
        },
        {
          "time": 10.0,
          "duration": 4.0,
          "value": "Db:(3,5,b7)",
          "confidence": 1
        },
        {
          "time": 11.0,
          "duration": 4.0,
          "value": "Db:(3,5,b7)",
          "confidence": 1
        },
        {
          "time": 12.0,
          "duration": 4.0,
<<<<<<< HEAD
          "value": "Db:(3,5,b7)",
=======
          "value": "D:min",
>>>>>>> 5725112b
          "confidence": 1
        },
        {
          "time": 13.0,
          "duration": 4.0,
          "value": "D:min",
          "confidence": 1
        },
        {
          "time": 14.0,
          "duration": 4.0,
          "value": "D:min",
          "confidence": 1
        },
        {
          "time": 15.0,
          "duration": 4.0,
          "value": "D:min",
          "confidence": 1
        },
        {
          "time": 16.0,
          "duration": 4.0,
<<<<<<< HEAD
          "value": "D:min",
=======
          "value": "F:min",
>>>>>>> 5725112b
          "confidence": 1
        },
        {
          "time": 17.0,
          "duration": 4.0,
          "value": "F:min",
          "confidence": 1
        },
        {
          "time": 18.0,
          "duration": 4.0,
          "value": "F:min",
          "confidence": 1
        },
        {
          "time": 19.0,
          "duration": 4.0,
          "value": "F:min",
<<<<<<< HEAD
          "confidence": 1
        },
        {
          "time": 20.0,
          "duration": 4.0,
          "value": "F:min",
=======
>>>>>>> 5725112b
          "confidence": 1
        }
      ],
      "sandbox": {},
      "time": 0,
      "duration": 80.0
    },
    {
      "annotation_metadata": {
        "curator": {
          "name": "",
          "email": ""
        },
        "annotator": {},
        "version": "",
        "corpus": "biab_internet_corpus",
        "annotation_tools": "",
        "annotation_rules": "",
        "validation": "",
        "data_source": ""
      },
      "namespace": "key_mode",
      "data": [
        {
          "time": 0.0,
          "duration": 80.0,
          "value": "C",
          "confidence": 1
        }
      ],
      "sandbox": {},
      "time": 0,
      "duration": 80.0
    }
  ],
  "file_metadata": {
    "title": "Cantaloupe Island - Herbie Hancock",
    "artist": "",
    "release": "",
    "duration": 80.0,
    "identifiers": {},
    "jams_version": "0.3.4"
  },
  "sandbox": {
    "expanded": false
  }
}<|MERGE_RESOLUTION|>--- conflicted
+++ resolved
@@ -67,11 +67,7 @@
         {
           "time": 8.0,
           "duration": 4.0,
-<<<<<<< HEAD
-          "value": "F:min",
-=======
           "value": "Db:(3,5,b7)",
->>>>>>> 5725112b
           "confidence": 1
         },
         {
@@ -95,11 +91,7 @@
         {
           "time": 12.0,
           "duration": 4.0,
-<<<<<<< HEAD
-          "value": "Db:(3,5,b7)",
-=======
           "value": "D:min",
->>>>>>> 5725112b
           "confidence": 1
         },
         {
@@ -123,11 +115,7 @@
         {
           "time": 16.0,
           "duration": 4.0,
-<<<<<<< HEAD
-          "value": "D:min",
-=======
           "value": "F:min",
->>>>>>> 5725112b
           "confidence": 1
         },
         {
@@ -146,15 +134,6 @@
           "time": 19.0,
           "duration": 4.0,
           "value": "F:min",
-<<<<<<< HEAD
-          "confidence": 1
-        },
-        {
-          "time": 20.0,
-          "duration": 4.0,
-          "value": "F:min",
-=======
->>>>>>> 5725112b
           "confidence": 1
         }
       ],
