--- conflicted
+++ resolved
@@ -31,11 +31,7 @@
         {
           "time": 2.0,
           "duration": 4.0,
-<<<<<<< HEAD
-          "value": "C:(3,5,b7)",
-=======
-          "value": "F:maj",
->>>>>>> 5725112b
+          "value": "F:maj",
           "confidence": 1
         },
         {
@@ -47,11 +43,7 @@
         {
           "time": 4.0,
           "duration": 4.0,
-<<<<<<< HEAD
-          "value": "F:maj",
-=======
-          "value": "C:(3,5,b7)",
->>>>>>> 5725112b
+          "value": "C:(3,5,b7)",
           "confidence": 1
         },
         {
@@ -63,11 +55,7 @@
         {
           "time": 6.0,
           "duration": 4.0,
-<<<<<<< HEAD
-          "value": "C:(3,5,b7)",
-=======
-          "value": "F:maj",
->>>>>>> 5725112b
+          "value": "F:maj",
           "confidence": 1
         },
         {
@@ -79,11 +67,7 @@
         {
           "time": 8.0,
           "duration": 4.0,
-<<<<<<< HEAD
-          "value": "F:maj",
-=======
-          "value": "D:(3,5,b7)",
->>>>>>> 5725112b
+          "value": "D:(3,5,b7)",
           "confidence": 1
         },
         {
@@ -94,335 +78,192 @@
         },
         {
           "time": 10.0,
-<<<<<<< HEAD
-          "duration": 4.0,
+          "duration": 2.0,
+          "value": "G:min",
+          "confidence": 1
+        },
+        {
+          "time": 10.2,
+          "duration": 2.0,
           "value": "D:(3,5,b7)",
           "confidence": 1
         },
         {
           "time": 11.0,
-          "duration": 2.0,
-          "value": "G:min",
-          "confidence": 1
-        },
-        {
-          "time": 11.2,
-          "duration": 2.0,
-          "value": "D:(3,5,b7)",
+          "duration": 4.0,
+          "value": "G:min",
           "confidence": 1
         },
         {
           "time": 12.0,
-          "duration": 4.0,
-          "value": "G:min",
+          "duration": 2.0,
+          "value": "G:(3,5,b7,9)",
+          "confidence": 1
+        },
+        {
+          "time": 12.2,
+          "duration": 2.0,
+          "value": "G:(3,5,b7)",
           "confidence": 1
         },
         {
           "time": 13.0,
-          "duration": 2.0,
-          "value": "G:(3,5,b7,9)",
-          "confidence": 1
-        },
-        {
-          "time": 13.2,
-          "duration": 2.0,
+          "duration": 4.0,
           "value": "G:(3,5,b7)",
           "confidence": 1
         },
         {
           "time": 14.0,
           "duration": 4.0,
-          "value": "G:(3,5,b7)",
+          "value": "C:(3,5,b7)",
           "confidence": 1
         },
         {
           "time": 15.0,
-          "duration": 4.0,
-          "value": "C:(3,5,b7)",
+          "duration": 2.0,
+          "value": "A:min",
+          "confidence": 1
+        },
+        {
+          "time": 15.2,
+          "duration": 1.0,
+          "value": "Ab:dim",
+          "confidence": 1
+        },
+        {
+          "time": 15.3,
+          "duration": 1.0,
+          "value": "Db:(3,5,b7)/Ab",
           "confidence": 1
         },
         {
           "time": 16.0,
-          "duration": 2.0,
-          "value": "A:min",
-          "confidence": 1
-        },
-        {
-          "time": 16.2,
-          "duration": 1.0,
-          "value": "Ab:dim",
-          "confidence": 1
-        },
-        {
-          "time": 16.3,
-          "duration": 1.0,
-          "value": "Db:(3,5,b7)/Ab",
-=======
-          "duration": 2.0,
-          "value": "G:min",
-          "confidence": 1
-        },
-        {
-          "time": 10.2,
-          "duration": 2.0,
-          "value": "D:(3,5,b7)",
-          "confidence": 1
-        },
-        {
-          "time": 11.0,
-          "duration": 4.0,
-          "value": "G:min",
-          "confidence": 1
-        },
-        {
-          "time": 12.0,
-          "duration": 2.0,
-          "value": "G:(3,5,b7,9)",
-          "confidence": 1
-        },
-        {
-          "time": 12.2,
-          "duration": 2.0,
-          "value": "G:(3,5,b7)",
-          "confidence": 1
-        },
-        {
-          "time": 13.0,
-          "duration": 4.0,
-          "value": "G:(3,5,b7)",
->>>>>>> 5725112b
-          "confidence": 1
-        },
-        {
-          "time": 14.0,
-          "duration": 4.0,
-          "value": "C:(3,5,b7)",
-          "confidence": 1
-        },
-        {
-<<<<<<< HEAD
+          "duration": 4.0,
+          "value": "C:(3,5,b7)",
+          "confidence": 1
+        },
+        {
+          "time": 17.0,
+          "duration": 4.0,
+          "value": "C:(3,5,b7)",
+          "confidence": 1
+        },
+        {
           "time": 18.0,
           "duration": 4.0,
-          "value": "C:(3,5,b7)",
-=======
-          "time": 15.0,
-          "duration": 2.0,
-          "value": "A:min",
->>>>>>> 5725112b
-          "confidence": 1
-        },
-        {
-          "time": 15.2,
-          "duration": 1.0,
-          "value": "Ab:dim",
-          "confidence": 1
-        },
-        {
-          "time": 15.3,
-          "duration": 1.0,
-          "value": "Db:(3,5,b7)/Ab",
-          "confidence": 1
-        },
-        {
-          "time": 16.0,
-          "duration": 4.0,
-          "value": "D:(3,5,b7)",
-          "confidence": 1
-        },
-        {
-<<<<<<< HEAD
+          "value": "F:maj",
+          "confidence": 1
+        },
+        {
+          "time": 19.0,
+          "duration": 4.0,
+          "value": "F:maj",
+          "confidence": 1
+        },
+        {
+          "time": 20.0,
+          "duration": 4.0,
+          "value": "D:(3,5,b7)",
+          "confidence": 1
+        },
+        {
+          "time": 21.0,
+          "duration": 4.0,
+          "value": "D:(3,5,b7)",
+          "confidence": 1
+        },
+        {
           "time": 22.0,
-=======
-          "time": 17.0,
-          "duration": 4.0,
-          "value": "C:(3,5,b7)",
-          "confidence": 1
-        },
-        {
-          "time": 18.0,
-          "duration": 4.0,
-          "value": "F:maj",
-          "confidence": 1
-        },
-        {
-          "time": 19.0,
-          "duration": 4.0,
-          "value": "F:maj",
-          "confidence": 1
-        },
-        {
-          "time": 20.0,
->>>>>>> 5725112b
-          "duration": 4.0,
-          "value": "D:(3,5,b7)",
-          "confidence": 1
-        },
-        {
-<<<<<<< HEAD
+          "duration": 4.0,
+          "value": "G:min",
+          "confidence": 1
+        },
+        {
           "time": 23.0,
-=======
-          "time": 21.0,
-          "duration": 4.0,
-          "value": "D:(3,5,b7)",
-          "confidence": 1
-        },
-        {
-          "time": 22.0,
->>>>>>> 5725112b
-          "duration": 4.0,
-          "value": "G:min",
-          "confidence": 1
-        },
-        {
-<<<<<<< HEAD
+          "duration": 4.0,
+          "value": "G:min",
+          "confidence": 1
+        },
+        {
           "time": 24.0,
-=======
-          "time": 23.0,
->>>>>>> 5725112b
-          "duration": 4.0,
-          "value": "G:min",
-          "confidence": 1
-        },
-        {
-<<<<<<< HEAD
+          "duration": 2.0,
+          "value": "G:min",
+          "confidence": 1
+        },
+        {
+          "time": 24.2,
+          "duration": 2.0,
+          "value": "C:min/G",
+          "confidence": 1
+        },
+        {
           "time": 25.0,
-=======
-          "time": 24.0,
->>>>>>> 5725112b
-          "duration": 2.0,
-          "value": "G:min",
-          "confidence": 1
-        },
-        {
-<<<<<<< HEAD
+          "duration": 2.0,
+          "value": "G:min",
+          "confidence": 1
+        },
+        {
           "time": 25.2,
-=======
-          "time": 24.2,
->>>>>>> 5725112b
-          "duration": 2.0,
-          "value": "C:min/G",
-          "confidence": 1
-        },
-        {
-<<<<<<< HEAD
+          "duration": 2.0,
+          "value": "Bb:min(6)/Db",
+          "confidence": 1
+        },
+        {
           "time": 26.0,
-=======
-          "time": 25.0,
->>>>>>> 5725112b
-          "duration": 2.0,
-          "value": "G:min",
-          "confidence": 1
-        },
-        {
-<<<<<<< HEAD
+          "duration": 2.0,
+          "value": "F:maj/C",
+          "confidence": 1
+        },
+        {
           "time": 26.2,
-=======
-          "time": 25.2,
->>>>>>> 5725112b
-          "duration": 2.0,
-          "value": "Bb:min(6)/Db",
-          "confidence": 1
-        },
-        {
-<<<<<<< HEAD
+          "duration": 2.0,
+          "value": "Eb:(3,5,b7)",
+          "confidence": 1
+        },
+        {
           "time": 27.0,
-=======
-          "time": 26.0,
->>>>>>> 5725112b
-          "duration": 2.0,
-          "value": "F:maj/C",
-          "confidence": 1
-        },
-        {
-<<<<<<< HEAD
-          "time": 27.2,
-=======
-          "time": 26.2,
->>>>>>> 5725112b
-          "duration": 2.0,
-          "value": "Eb:(3,5,b7)",
-          "confidence": 1
-        },
-        {
-<<<<<<< HEAD
+          "duration": 4.0,
+          "value": "D:(3,5,b7)",
+          "confidence": 1
+        },
+        {
           "time": 28.0,
-=======
-          "time": 27.0,
->>>>>>> 5725112b
-          "duration": 4.0,
-          "value": "D:(3,5,b7)",
-          "confidence": 1
-        },
-        {
-<<<<<<< HEAD
-          "time": 29.0,
-=======
-          "time": 28.0,
->>>>>>> 5725112b
           "duration": 3.0,
           "value": "G:(3,5,b7)",
           "confidence": 1
         },
         {
-<<<<<<< HEAD
+          "time": 28.3,
+          "duration": 1.0,
+          "value": "C:(3,5,b7)",
+          "confidence": 1
+        },
+        {
+          "time": 29.0,
+          "duration": 1.0,
+          "value": "F:maj",
+          "confidence": 1
+        },
+        {
+          "time": 29.1,
+          "duration": 1.0,
+          "value": "F:(3,5,b7)",
+          "confidence": 1
+        },
+        {
+          "time": 29.2,
+          "duration": 1.0,
+          "value": "F:dim",
+          "confidence": 1
+        },
+        {
           "time": 29.3,
-=======
-          "time": 28.3,
->>>>>>> 5725112b
-          "duration": 1.0,
-          "value": "C:(3,5,b7)",
-          "confidence": 1
-        },
-        {
-<<<<<<< HEAD
+          "duration": 1.0,
+          "value": "Bb:min(6)/F",
+          "confidence": 1
+        },
+        {
           "time": 30.0,
-=======
-          "time": 29.0,
->>>>>>> 5725112b
-          "duration": 1.0,
-          "value": "F:maj",
-          "confidence": 1
-        },
-        {
-<<<<<<< HEAD
-          "time": 30.1,
-=======
-          "time": 29.1,
->>>>>>> 5725112b
-          "duration": 1.0,
-          "value": "F:(3,5,b7)",
-          "confidence": 1
-        },
-        {
-<<<<<<< HEAD
-          "time": 30.2,
-          "duration": 1.0,
-          "value": "F:dim",
-          "confidence": 1
-        },
-        {
-          "time": 30.3,
-          "duration": 1.0,
-          "value": "Bb:min(6)/F",
-          "confidence": 1
-        },
-        {
-          "time": 31.0,
-=======
-          "time": 29.2,
-          "duration": 1.0,
-          "value": "F:dim",
-          "confidence": 1
-        },
-        {
-          "time": 29.3,
-          "duration": 1.0,
-          "value": "Bb:min(6)/F",
-          "confidence": 1
-        },
-        {
-          "time": 30.0,
->>>>>>> 5725112b
           "duration": 4.0,
           "value": "F:maj",
           "confidence": 1
