--- conflicted
+++ resolved
@@ -31,61 +31,37 @@
         {
           "time": 2.0,
           "duration": 4.0,
-<<<<<<< HEAD
-          "value": "D:maj",
-=======
-          "value": "G:maj",
->>>>>>> 5725112b
+          "value": "G:maj",
           "confidence": 1
         },
         {
           "time": 3.0,
           "duration": 4.0,
-<<<<<<< HEAD
-          "value": "G:maj",
-=======
-          "value": "D:maj",
->>>>>>> 5725112b
+          "value": "D:maj",
           "confidence": 1
         },
         {
           "time": 4.0,
           "duration": 4.0,
-<<<<<<< HEAD
-          "value": "D:maj",
-=======
-          "value": "G:maj",
->>>>>>> 5725112b
+          "value": "G:maj",
           "confidence": 1
         },
         {
           "time": 5.0,
           "duration": 4.0,
-<<<<<<< HEAD
-          "value": "G:maj",
-=======
-          "value": "D:maj",
->>>>>>> 5725112b
+          "value": "D:maj",
           "confidence": 1
         },
         {
           "time": 6.0,
           "duration": 4.0,
-<<<<<<< HEAD
-          "value": "D:maj",
-=======
-          "value": "G:maj",
->>>>>>> 5725112b
+          "value": "G:maj",
           "confidence": 1
         },
         {
           "time": 7.0,
           "duration": 4.0,
-<<<<<<< HEAD
-          "value": "G:maj",
-=======
-          "value": "A:(3,5,b7)",
->>>>>>> 5725112b
+          "value": "A:(3,5,b7)",
           "confidence": 1
         },
         {
@@ -97,71 +73,43 @@
         {
           "time": 9.0,
           "duration": 4.0,
-<<<<<<< HEAD
-          "value": "A:(3,5,b7)",
-=======
-          "value": "D:maj",
->>>>>>> 5725112b
+          "value": "D:maj",
           "confidence": 1
         },
         {
           "time": 10.0,
           "duration": 4.0,
-<<<<<<< HEAD
-          "value": "D:maj",
-=======
-          "value": "G:maj",
->>>>>>> 5725112b
+          "value": "G:maj",
           "confidence": 1
         },
         {
           "time": 11.0,
           "duration": 4.0,
-<<<<<<< HEAD
-          "value": "G:maj",
-=======
-          "value": "D:maj",
->>>>>>> 5725112b
+          "value": "D:maj",
           "confidence": 1
         },
         {
           "time": 12.0,
           "duration": 4.0,
-<<<<<<< HEAD
-          "value": "D:maj",
-=======
-          "value": "G:maj",
->>>>>>> 5725112b
+          "value": "G:maj",
           "confidence": 1
         },
         {
           "time": 13.0,
           "duration": 4.0,
-<<<<<<< HEAD
-          "value": "G:maj",
-=======
-          "value": "D:maj",
->>>>>>> 5725112b
+          "value": "D:maj",
           "confidence": 1
         },
         {
           "time": 14.0,
           "duration": 4.0,
-<<<<<<< HEAD
-          "value": "D:maj",
-=======
-          "value": "G:maj",
->>>>>>> 5725112b
+          "value": "G:maj",
           "confidence": 1
         },
         {
           "time": 15.0,
           "duration": 4.0,
-<<<<<<< HEAD
-          "value": "G:maj",
-=======
-          "value": "A:(3,5,b7)",
->>>>>>> 5725112b
+          "value": "A:(3,5,b7)",
           "confidence": 1
         },
         {
@@ -173,71 +121,43 @@
         {
           "time": 17.0,
           "duration": 4.0,
-<<<<<<< HEAD
-          "value": "A:(3,5,b7)",
-=======
-          "value": "D:maj",
->>>>>>> 5725112b
+          "value": "D:maj",
           "confidence": 1
         },
         {
           "time": 18.0,
           "duration": 4.0,
-<<<<<<< HEAD
-          "value": "D:maj",
-=======
-          "value": "G:maj",
->>>>>>> 5725112b
+          "value": "G:maj",
           "confidence": 1
         },
         {
           "time": 19.0,
           "duration": 4.0,
-<<<<<<< HEAD
-          "value": "G:maj",
-=======
-          "value": "D:maj",
->>>>>>> 5725112b
+          "value": "D:maj",
           "confidence": 1
         },
         {
           "time": 20.0,
           "duration": 4.0,
-<<<<<<< HEAD
-          "value": "D:maj",
-=======
-          "value": "G:maj",
->>>>>>> 5725112b
+          "value": "G:maj",
           "confidence": 1
         },
         {
           "time": 21.0,
           "duration": 4.0,
-<<<<<<< HEAD
-          "value": "G:maj",
-=======
-          "value": "D:maj",
->>>>>>> 5725112b
+          "value": "D:maj",
           "confidence": 1
         },
         {
           "time": 22.0,
           "duration": 4.0,
-<<<<<<< HEAD
-          "value": "D:maj",
-=======
-          "value": "G:maj",
->>>>>>> 5725112b
+          "value": "G:maj",
           "confidence": 1
         },
         {
           "time": 23.0,
           "duration": 4.0,
-<<<<<<< HEAD
-          "value": "G:maj",
-=======
-          "value": "A:(3,5,b7)",
->>>>>>> 5725112b
+          "value": "A:(3,5,b7)",
           "confidence": 1
         },
         {
@@ -249,84 +169,47 @@
         {
           "time": 25.0,
           "duration": 4.0,
-<<<<<<< HEAD
-          "value": "A:(3,5,b7)",
+          "value": "D:maj",
           "confidence": 1
         },
         {
           "time": 26.0,
           "duration": 4.0,
-=======
->>>>>>> 5725112b
-          "value": "D:maj",
-          "confidence": 1
-        },
-        {
-<<<<<<< HEAD
+          "value": "G:maj",
+          "confidence": 1
+        },
+        {
           "time": 27.0,
-=======
-          "time": 26.0,
->>>>>>> 5725112b
-          "duration": 4.0,
-          "value": "G:maj",
-          "confidence": 1
-        },
-        {
-<<<<<<< HEAD
+          "duration": 4.0,
+          "value": "D:maj",
+          "confidence": 1
+        },
+        {
           "time": 28.0,
-=======
-          "time": 27.0,
->>>>>>> 5725112b
-          "duration": 4.0,
-          "value": "D:maj",
-          "confidence": 1
-        },
-        {
-<<<<<<< HEAD
+          "duration": 4.0,
+          "value": "G:maj",
+          "confidence": 1
+        },
+        {
           "time": 29.0,
-=======
-          "time": 28.0,
->>>>>>> 5725112b
-          "duration": 4.0,
-          "value": "G:maj",
-          "confidence": 1
-        },
-        {
-<<<<<<< HEAD
+          "duration": 4.0,
+          "value": "D:maj",
+          "confidence": 1
+        },
+        {
           "time": 30.0,
-=======
-          "time": 29.0,
->>>>>>> 5725112b
-          "duration": 4.0,
-          "value": "D:maj",
-          "confidence": 1
-        },
-        {
-<<<<<<< HEAD
+          "duration": 4.0,
+          "value": "G:maj",
+          "confidence": 1
+        },
+        {
           "time": 31.0,
-=======
-          "time": 30.0,
->>>>>>> 5725112b
-          "duration": 4.0,
-          "value": "G:maj",
-          "confidence": 1
-        },
-        {
-<<<<<<< HEAD
+          "duration": 4.0,
+          "value": "A:(3,5,b7)",
+          "confidence": 1
+        },
+        {
           "time": 32.0,
-=======
-          "time": 31.0,
->>>>>>> 5725112b
-          "duration": 4.0,
-          "value": "A:(3,5,b7)",
-          "confidence": 1
-        },
-        {
-<<<<<<< HEAD
-          "time": 33.0,
-=======
-          "time": 32.0,
->>>>>>> 5725112b
           "duration": 4.0,
           "value": "A:(3,5,b7)",
           "confidence": 1
