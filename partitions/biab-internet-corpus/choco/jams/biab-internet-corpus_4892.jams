--- conflicted
+++ resolved
@@ -79,11 +79,7 @@
         {
           "time": 10.0,
           "duration": 4.0,
-<<<<<<< HEAD
-          "value": "A:min(b7)",
-=======
-          "value": "D:min(b7)",
->>>>>>> 5725112b
+          "value": "D:min(b7)",
           "confidence": 1
         },
         {
@@ -101,31 +97,19 @@
         {
           "time": 13.0,
           "duration": 4.0,
-<<<<<<< HEAD
-          "value": "D:min(b7)",
-=======
           "value": "D:min(7)",
->>>>>>> 5725112b
           "confidence": 1
         },
         {
           "time": 14.0,
           "duration": 4.0,
-<<<<<<< HEAD
-          "value": "D:min(7)",
-=======
-          "value": "D:min(b7)",
->>>>>>> 5725112b
+          "value": "D:min(b7)",
           "confidence": 1
         },
         {
           "time": 15.0,
           "duration": 4.0,
-<<<<<<< HEAD
-          "value": "D:min(b7)",
-=======
-          "value": "G:(3,5,b7,9)",
->>>>>>> 5725112b
+          "value": "G:(3,5,b7,9)",
           "confidence": 1
         },
         {
@@ -137,15 +121,6 @@
         {
           "time": 17.0,
           "duration": 4.0,
-<<<<<<< HEAD
-          "value": "D:min(b7)",
-          "confidence": 1
-        },
-        {
-          "time": 18.0,
-          "duration": 4.0,
-=======
->>>>>>> 5725112b
           "value": "G:(3,5,b7,9)",
           "confidence": 1
         },
@@ -212,21 +187,13 @@
         {
           "time": 26.0,
           "duration": 4.0,
-<<<<<<< HEAD
-          "value": "A:min(b7)",
-=======
-          "value": "D:min(b7)",
->>>>>>> 5725112b
+          "value": "D:min(b7)",
           "confidence": 1
         },
         {
           "time": 27.0,
           "duration": 4.0,
-<<<<<<< HEAD
-          "value": "D:min(b7)",
-=======
-          "value": "G:(3,5,b7,9)",
->>>>>>> 5725112b
+          "value": "G:(3,5,b7,9)",
           "confidence": 1
         },
         {
@@ -238,11 +205,7 @@
         {
           "time": 29.0,
           "duration": 4.0,
-<<<<<<< HEAD
-          "value": "D:min(b7)",
-=======
-          "value": "G:(3,5,b7,9)",
->>>>>>> 5725112b
+          "value": "G:(3,5,b7,9)",
           "confidence": 1
         },
         {
@@ -290,11 +253,7 @@
         {
           "time": 37.0,
           "duration": 4.0,
-<<<<<<< HEAD
-          "value": "D:min(b7)",
-=======
-          "value": "G:(3,5,b7,9)",
->>>>>>> 5725112b
+          "value": "G:(3,5,b7,9)",
           "confidence": 1
         },
         {
