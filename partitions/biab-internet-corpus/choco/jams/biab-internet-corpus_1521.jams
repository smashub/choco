--- conflicted
+++ resolved
@@ -17,177 +17,103 @@
       "namespace": "chord",
       "data": [
         {
-<<<<<<< HEAD
+          "time": 0.0,
+          "duration": 4.0,
+          "value": "F:maj",
+          "confidence": 1
+        },
+        {
           "time": 1.0,
           "duration": 4.0,
-          "value": "F:maj",
-=======
-          "time": 0.0,
-          "duration": 4.0,
-          "value": "F:maj",
-          "confidence": 1
-        },
-        {
-          "time": 1.0,
-          "duration": 4.0,
-          "value": "C:(3,5,b7)",
->>>>>>> 5725112b
+          "value": "C:(3,5,b7)",
           "confidence": 1
         },
         {
           "time": 2.0,
           "duration": 4.0,
-<<<<<<< HEAD
-          "value": "C:(3,5,b7)",
-=======
-          "value": "F:maj",
->>>>>>> 5725112b
+          "value": "F:maj",
           "confidence": 1
         },
         {
           "time": 3.0,
           "duration": 4.0,
-<<<<<<< HEAD
-          "value": "F:maj",
+          "value": "Bb:maj",
           "confidence": 1
         },
         {
           "time": 4.0,
           "duration": 4.0,
+          "value": "C:(3,5,b7)",
+          "confidence": 1
+        },
+        {
+          "time": 5.0,
+          "duration": 2.0,
+          "value": "F:maj",
+          "confidence": 1
+        },
+        {
+          "time": 5.2,
+          "duration": 2.0,
+          "value": "D:(3,5,b7)",
+          "confidence": 1
+        },
+        {
+          "time": 6.0,
+          "duration": 4.0,
+          "value": "G:maj",
+          "confidence": 1
+        },
+        {
+          "time": 7.0,
+          "duration": 4.0,
+          "value": "C:(3,5,b7)",
+          "confidence": 1
+        },
+        {
+          "time": 8.0,
+          "duration": 4.0,
+          "value": "F:maj",
+          "confidence": 1
+        },
+        {
+          "time": 9.0,
+          "duration": 4.0,
+          "value": "C:(3,5,b7)",
+          "confidence": 1
+        },
+        {
+          "time": 10.0,
+          "duration": 4.0,
+          "value": "F:maj",
+          "confidence": 1
+        },
+        {
+          "time": 11.0,
+          "duration": 2.0,
           "value": "Bb:maj",
           "confidence": 1
         },
         {
-          "time": 5.0,
-          "duration": 4.0,
-          "value": "C:(3,5,b7)",
-          "confidence": 1
-        },
-        {
-          "time": 6.0,
-          "duration": 2.0,
-          "value": "F:maj",
-          "confidence": 1
-        },
-        {
-          "time": 6.2,
-          "duration": 2.0,
-          "value": "D:(3,5,b7)",
-=======
-          "value": "Bb:maj",
-          "confidence": 1
-        },
-        {
-          "time": 4.0,
-          "duration": 4.0,
-          "value": "C:(3,5,b7)",
-          "confidence": 1
-        },
-        {
-          "time": 5.0,
-          "duration": 2.0,
-          "value": "F:maj",
-          "confidence": 1
-        },
-        {
-          "time": 5.2,
-          "duration": 2.0,
-          "value": "D:(3,5,b7)",
-          "confidence": 1
-        },
-        {
-          "time": 6.0,
-          "duration": 4.0,
-          "value": "G:maj",
->>>>>>> 5725112b
-          "confidence": 1
-        },
-        {
-          "time": 7.0,
-          "duration": 4.0,
-<<<<<<< HEAD
-          "value": "G:maj",
-=======
-          "value": "C:(3,5,b7)",
->>>>>>> 5725112b
-          "confidence": 1
-        },
-        {
-          "time": 8.0,
-          "duration": 4.0,
-<<<<<<< HEAD
-          "value": "C:(3,5,b7)",
-=======
-          "value": "F:maj",
->>>>>>> 5725112b
-          "confidence": 1
-        },
-        {
-          "time": 9.0,
-          "duration": 4.0,
-<<<<<<< HEAD
-          "value": "F:maj",
-=======
-          "value": "C:(3,5,b7)",
->>>>>>> 5725112b
-          "confidence": 1
-        },
-        {
-          "time": 10.0,
-          "duration": 4.0,
-<<<<<<< HEAD
-          "value": "C:(3,5,b7)",
-=======
-          "value": "F:maj",
->>>>>>> 5725112b
-          "confidence": 1
-        },
-        {
-          "time": 11.0,
-<<<<<<< HEAD
-          "duration": 4.0,
-          "value": "F:maj",
-          "confidence": 1
-        },
-        {
-          "time": 12.0,
-=======
->>>>>>> 5725112b
-          "duration": 2.0,
-          "value": "Bb:maj",
-          "confidence": 1
-        },
-        {
-<<<<<<< HEAD
-          "time": 12.2,
-=======
           "time": 11.2,
->>>>>>> 5725112b
           "duration": 1.0,
           "value": "D:maj",
           "confidence": 1
         },
         {
-          "time": 12.3,
+          "time": 11.3,
           "duration": 1.0,
           "value": "G:min",
-<<<<<<< HEAD
-=======
           "confidence": 1
         },
         {
           "time": 12.0,
           "duration": 4.0,
           "value": "E:(3,5,b7)",
->>>>>>> 5725112b
           "confidence": 1
         },
         {
           "time": 13.0,
-<<<<<<< HEAD
-          "duration": 4.0,
-          "value": "E:(3,5,b7)",
-=======
           "duration": 2.0,
           "value": "A:min",
           "confidence": 1
@@ -196,37 +122,24 @@
           "time": 13.2,
           "duration": 2.0,
           "value": "D:maj",
->>>>>>> 5725112b
           "confidence": 1
         },
         {
           "time": 14.0,
           "duration": 2.0,
-<<<<<<< HEAD
-          "value": "A:min",
-=======
           "value": "G:min",
->>>>>>> 5725112b
           "confidence": 1
         },
         {
           "time": 14.2,
           "duration": 2.0,
-<<<<<<< HEAD
-          "value": "D:maj",
-=======
-          "value": "C:(3,5,b7)",
->>>>>>> 5725112b
+          "value": "C:(3,5,b7)",
           "confidence": 1
         },
         {
           "time": 15.0,
           "duration": 2.0,
-<<<<<<< HEAD
-          "value": "G:min",
-=======
-          "value": "F:maj",
->>>>>>> 5725112b
+          "value": "F:maj",
           "confidence": 1
         },
         {
@@ -237,21 +150,6 @@
         },
         {
           "time": 16.0,
-<<<<<<< HEAD
-          "duration": 2.0,
-          "value": "F:maj",
-          "confidence": 1
-        },
-        {
-          "time": 16.2,
-          "duration": 2.0,
-          "value": "C:(3,5,b7)",
-          "confidence": 1
-        },
-        {
-          "time": 17.0,
-=======
->>>>>>> 5725112b
           "duration": 4.0,
           "value": "F:maj",
           "confidence": 1
