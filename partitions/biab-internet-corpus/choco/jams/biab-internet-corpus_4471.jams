--- conflicted
+++ resolved
@@ -67,11 +67,7 @@
         {
           "time": 8.0,
           "duration": 4.0,
-<<<<<<< HEAD
-          "value": "C:maj9",
-=======
           "value": "C:min(b7,9,11)",
->>>>>>> 5725112b
           "confidence": 1
         },
         {
@@ -83,11 +79,7 @@
         {
           "time": 10.0,
           "duration": 4.0,
-<<<<<<< HEAD
-          "value": "C:min(b7,9,11)",
-=======
           "value": "Eb:min(b7,9,11)",
->>>>>>> 5725112b
           "confidence": 1
         },
         {
@@ -99,11 +91,7 @@
         {
           "time": 12.0,
           "duration": 4.0,
-<<<<<<< HEAD
-          "value": "Eb:min(b7,9,11)",
-=======
           "value": "Gb:min(b7,9,11)",
->>>>>>> 5725112b
           "confidence": 1
         },
         {
@@ -115,11 +103,7 @@
         {
           "time": 14.0,
           "duration": 4.0,
-<<<<<<< HEAD
-          "value": "Gb:min(b7,9,11)",
-=======
           "value": "A:min(b7,9,11)",
->>>>>>> 5725112b
           "confidence": 1
         },
         {
@@ -132,15 +116,6 @@
           "time": 16.0,
           "duration": 4.0,
           "value": "A:min(b7,9,11)",
-<<<<<<< HEAD
-          "confidence": 1
-        },
-        {
-          "time": 17.0,
-          "duration": 4.0,
-          "value": "A:min(b7,9,11)",
-=======
->>>>>>> 5725112b
           "confidence": 1
         }
       ],
