{
  "annotations": [
    {
      "annotation_metadata": {
        "curator": {
          "name": "",
          "email": ""
        },
        "annotator": {},
        "version": "",
        "corpus": "biab_internet_corpus",
        "annotation_tools": "",
        "annotation_rules": "",
        "validation": "",
        "data_source": ""
      },
      "namespace": "chord",
      "data": [
        {
          "time": 0.0,
          "duration": 4.0,
          "value": "Bb:maj",
          "confidence": 1
        },
        {
          "time": 1.0,
          "duration": 4.0,
          "value": "Bb:maj",
          "confidence": 1
        },
        {
          "time": 2.0,
          "duration": 4.0,
          "value": "Bb:maj",
          "confidence": 1
        },
        {
          "time": 3.0,
<<<<<<< HEAD
          "duration": 4.0,
          "value": "Bb:maj",
=======
          "duration": 2.0,
          "value": "Bb:maj",
          "confidence": 1
        },
        {
          "time": 3.2,
          "duration": 2.0,
          "value": "B:maj",
>>>>>>> 5725112b
          "confidence": 1
        },
        {
          "time": 4.0,
<<<<<<< HEAD
          "duration": 2.0,
          "value": "Bb:maj",
          "confidence": 1
        },
        {
          "time": 4.2,
          "duration": 2.0,
          "value": "B:maj",
=======
          "duration": 4.0,
          "value": "Bb:maj",
>>>>>>> 5725112b
          "confidence": 1
        },
        {
          "time": 5.0,
          "duration": 4.0,
          "value": "Bb:maj",
          "confidence": 1
        },
        {
          "time": 6.0,
          "duration": 4.0,
          "value": "Bb:maj",
          "confidence": 1
        },
        {
          "time": 7.0,
          "duration": 4.0,
          "value": "Bb:maj",
          "confidence": 1
        },
        {
          "time": 8.0,
          "duration": 4.0,
          "value": "Bb:maj",
          "confidence": 1
        },
        {
          "time": 9.0,
<<<<<<< HEAD
          "duration": 4.0,
          "value": "Bb:maj",
=======
          "duration": 2.0,
          "value": "Bb:maj/D",
          "confidence": 1
        },
        {
          "time": 9.2,
          "duration": 2.0,
          "value": "Db:dim",
>>>>>>> 5725112b
          "confidence": 1
        },
        {
          "time": 10.0,
<<<<<<< HEAD
          "duration": 2.0,
          "value": "Bb:maj/D",
          "confidence": 1
        },
        {
          "time": 10.2,
          "duration": 2.0,
          "value": "Db:dim",
=======
          "duration": 4.0,
          "value": "C:min(b7)",
>>>>>>> 5725112b
          "confidence": 1
        },
        {
          "time": 11.0,
          "duration": 4.0,
<<<<<<< HEAD
          "value": "C:min(b7)",
=======
          "value": "F:(3,5,b7)",
>>>>>>> 5725112b
          "confidence": 1
        },
        {
          "time": 12.0,
          "duration": 4.0,
<<<<<<< HEAD
          "value": "F:(3,5,b7)",
=======
          "value": "C:min(b7)",
>>>>>>> 5725112b
          "confidence": 1
        },
        {
          "time": 13.0,
          "duration": 4.0,
<<<<<<< HEAD
          "value": "C:min(b7)",
=======
          "value": "F:(3,5,b7)",
>>>>>>> 5725112b
          "confidence": 1
        },
        {
          "time": 14.0,
          "duration": 4.0,
<<<<<<< HEAD
          "value": "F:(3,5,b7)",
=======
          "value": "C:min(b7)",
>>>>>>> 5725112b
          "confidence": 1
        },
        {
          "time": 15.0,
          "duration": 4.0,
<<<<<<< HEAD
          "value": "C:min(b7)",
=======
          "value": "F:(3,5,b7)",
>>>>>>> 5725112b
          "confidence": 1
        },
        {
          "time": 16.0,
          "duration": 4.0,
<<<<<<< HEAD
          "value": "F:(3,5,b7)",
=======
          "value": "C:min(b7)",
>>>>>>> 5725112b
          "confidence": 1
        },
        {
          "time": 17.0,
          "duration": 4.0,
<<<<<<< HEAD
          "value": "C:min(b7)",
=======
          "value": "F:(3,5,b7)",
>>>>>>> 5725112b
          "confidence": 1
        },
        {
          "time": 18.0,
<<<<<<< HEAD
          "duration": 4.0,
          "value": "F:(3,5,b7)",
=======
          "duration": 2.0,
          "value": "Bb:maj",
          "confidence": 1
        },
        {
          "time": 18.2,
          "duration": 2.0,
          "value": "B:dim",
>>>>>>> 5725112b
          "confidence": 1
        },
        {
          "time": 19.0,
          "duration": 2.0,
<<<<<<< HEAD
          "value": "Bb:maj",
=======
          "value": "C:min(b7)",
>>>>>>> 5725112b
          "confidence": 1
        },
        {
          "time": 19.2,
          "duration": 2.0,
<<<<<<< HEAD
          "value": "B:dim",
=======
          "value": "F:(3,5,b7)",
>>>>>>> 5725112b
          "confidence": 1
        },
        {
          "time": 20.0,
<<<<<<< HEAD
          "duration": 2.0,
          "value": "C:min(b7)",
          "confidence": 1
        },
        {
          "time": 20.2,
          "duration": 2.0,
          "value": "F:(3,5,b7)",
=======
          "duration": 4.0,
          "value": "Bb:maj",
>>>>>>> 5725112b
          "confidence": 1
        },
        {
          "time": 21.0,
          "duration": 4.0,
          "value": "Bb:maj",
          "confidence": 1
        },
        {
          "time": 22.0,
          "duration": 4.0,
          "value": "Bb:maj",
          "confidence": 1
        },
        {
          "time": 23.0,
          "duration": 4.0,
          "value": "Bb:maj",
          "confidence": 1
        },
        {
          "time": 24.0,
          "duration": 4.0,
<<<<<<< HEAD
          "value": "Bb:maj",
=======
          "value": "F:min(b7)",
>>>>>>> 5725112b
          "confidence": 1
        },
        {
          "time": 25.0,
          "duration": 4.0,
<<<<<<< HEAD
          "value": "F:min(b7)",
=======
          "value": "Bb:(3,5,b7)",
>>>>>>> 5725112b
          "confidence": 1
        },
        {
          "time": 26.0,
          "duration": 4.0,
<<<<<<< HEAD
          "value": "Bb:(3,5,b7)",
=======
          "value": "Eb:maj",
>>>>>>> 5725112b
          "confidence": 1
        },
        {
          "time": 27.0,
          "duration": 4.0,
          "value": "Eb:maj",
          "confidence": 1
        },
        {
          "time": 28.0,
          "duration": 4.0,
          "value": "Eb:maj",
          "confidence": 1
        },
        {
          "time": 29.0,
          "duration": 4.0,
<<<<<<< HEAD
          "value": "Eb:maj",
          "confidence": 1
        },
        {
          "time": 30.0,
          "duration": 4.0,
=======
>>>>>>> 5725112b
          "value": "E:dim",
          "confidence": 1
        },
        {
<<<<<<< HEAD
          "time": 31.0,
=======
          "time": 30.0,
>>>>>>> 5725112b
          "duration": 4.0,
          "value": "Bb:maj/F",
          "confidence": 1
        },
        {
<<<<<<< HEAD
          "time": 32.0,
=======
          "time": 31.0,
>>>>>>> 5725112b
          "duration": 2.0,
          "value": "Bb:maj",
          "confidence": 1
        },
        {
<<<<<<< HEAD
          "time": 32.2,
=======
          "time": 31.2,
>>>>>>> 5725112b
          "duration": 2.0,
          "value": "B:dim",
          "confidence": 1
        },
        {
<<<<<<< HEAD
          "time": 33.0,
=======
          "time": 32.0,
>>>>>>> 5725112b
          "duration": 4.0,
          "value": "C:min(b7)",
          "confidence": 1
        },
        {
<<<<<<< HEAD
          "time": 34.0,
=======
          "time": 33.0,
>>>>>>> 5725112b
          "duration": 4.0,
          "value": "F:(3,5,b7)",
          "confidence": 1
        },
        {
<<<<<<< HEAD
          "time": 35.0,
=======
          "time": 34.0,
>>>>>>> 5725112b
          "duration": 4.0,
          "value": "C:min(b7)",
          "confidence": 1
        },
        {
<<<<<<< HEAD
          "time": 36.0,
=======
          "time": 35.0,
>>>>>>> 5725112b
          "duration": 4.0,
          "value": "F:(3,5,b7)",
          "confidence": 1
        },
        {
<<<<<<< HEAD
          "time": 37.0,
=======
          "time": 36.0,
>>>>>>> 5725112b
          "duration": 4.0,
          "value": "C:min(b7)",
          "confidence": 1
        },
        {
<<<<<<< HEAD
          "time": 38.0,
=======
          "time": 37.0,
>>>>>>> 5725112b
          "duration": 4.0,
          "value": "F:(3,5,b7)",
          "confidence": 1
        },
        {
<<<<<<< HEAD
          "time": 39.0,
=======
          "time": 38.0,
>>>>>>> 5725112b
          "duration": 4.0,
          "value": "Bb:maj",
          "confidence": 1
        },
        {
<<<<<<< HEAD
          "time": 40.0,
=======
          "time": 39.0,
>>>>>>> 5725112b
          "duration": 2.0,
          "value": "Db:min(b7)",
          "confidence": 1
        },
        {
<<<<<<< HEAD
          "time": 40.2,
=======
          "time": 39.2,
>>>>>>> 5725112b
          "duration": 2.0,
          "value": "Gb:(3,5,b7)",
          "confidence": 1
        },
        {
<<<<<<< HEAD
          "time": 41.0,
=======
          "time": 40.0,
>>>>>>> 5725112b
          "duration": 4.0,
          "value": "B:maj",
          "confidence": 1
        },
        {
<<<<<<< HEAD
          "time": 42.0,
=======
          "time": 41.0,
>>>>>>> 5725112b
          "duration": 4.0,
          "value": "B:maj",
          "confidence": 1
        },
        {
<<<<<<< HEAD
          "time": 43.0,
=======
          "time": 42.0,
>>>>>>> 5725112b
          "duration": 4.0,
          "value": "B:maj",
          "confidence": 1
        },
        {
<<<<<<< HEAD
          "time": 44.0,
=======
          "time": 43.0,
>>>>>>> 5725112b
          "duration": 4.0,
          "value": "B:maj",
          "confidence": 1
        },
        {
<<<<<<< HEAD
          "time": 45.0,
=======
          "time": 44.0,
>>>>>>> 5725112b
          "duration": 4.0,
          "value": "B:maj",
          "confidence": 1
        },
        {
<<<<<<< HEAD
          "time": 46.0,
=======
          "time": 45.0,
>>>>>>> 5725112b
          "duration": 2.0,
          "value": "B:maj/Eb",
          "confidence": 1
        },
        {
<<<<<<< HEAD
          "time": 46.2,
=======
          "time": 45.2,
>>>>>>> 5725112b
          "duration": 2.0,
          "value": "D:dim",
          "confidence": 1
        },
        {
<<<<<<< HEAD
          "time": 47.0,
=======
          "time": 46.0,
>>>>>>> 5725112b
          "duration": 4.0,
          "value": "Db:min(b7)",
          "confidence": 1
        },
        {
<<<<<<< HEAD
          "time": 48.0,
=======
          "time": 47.0,
>>>>>>> 5725112b
          "duration": 4.0,
          "value": "Gb:(3,5,b7)",
          "confidence": 1
        },
        {
<<<<<<< HEAD
          "time": 49.0,
=======
          "time": 48.0,
>>>>>>> 5725112b
          "duration": 4.0,
          "value": "Db:min(b7)",
          "confidence": 1
        },
        {
<<<<<<< HEAD
          "time": 50.0,
=======
          "time": 49.0,
>>>>>>> 5725112b
          "duration": 4.0,
          "value": "Gb:(3,5,b7)",
          "confidence": 1
        },
        {
<<<<<<< HEAD
          "time": 51.0,
=======
          "time": 50.0,
>>>>>>> 5725112b
          "duration": 4.0,
          "value": "Db:min(b7)",
          "confidence": 1
        },
        {
<<<<<<< HEAD
          "time": 52.0,
=======
          "time": 51.0,
>>>>>>> 5725112b
          "duration": 4.0,
          "value": "Gb:(3,5,b7)",
          "confidence": 1
        },
        {
<<<<<<< HEAD
          "time": 53.0,
=======
          "time": 52.0,
>>>>>>> 5725112b
          "duration": 4.0,
          "value": "Db:min(b7)",
          "confidence": 1
        },
        {
<<<<<<< HEAD
          "time": 54.0,
=======
          "time": 53.0,
>>>>>>> 5725112b
          "duration": 4.0,
          "value": "Gb:(3,5,b7)",
          "confidence": 1
        },
        {
<<<<<<< HEAD
          "time": 55.0,
=======
          "time": 54.0,
>>>>>>> 5725112b
          "duration": 2.0,
          "value": "B:maj",
          "confidence": 1
        },
        {
<<<<<<< HEAD
          "time": 55.2,
=======
          "time": 54.2,
>>>>>>> 5725112b
          "duration": 2.0,
          "value": "C:dim",
          "confidence": 1
        },
        {
<<<<<<< HEAD
          "time": 56.0,
=======
          "time": 55.0,
>>>>>>> 5725112b
          "duration": 2.0,
          "value": "Db:min(b7)",
          "confidence": 1
        },
        {
<<<<<<< HEAD
          "time": 56.2,
=======
          "time": 55.2,
>>>>>>> 5725112b
          "duration": 2.0,
          "value": "Gb:(3,5,b7)",
          "confidence": 1
        },
        {
<<<<<<< HEAD
          "time": 57.0,
=======
          "time": 56.0,
>>>>>>> 5725112b
          "duration": 4.0,
          "value": "B:maj",
          "confidence": 1
        },
        {
<<<<<<< HEAD
          "time": 58.0,
=======
          "time": 57.0,
>>>>>>> 5725112b
          "duration": 4.0,
          "value": "B:maj",
          "confidence": 1
        },
        {
<<<<<<< HEAD
          "time": 59.0,
=======
          "time": 58.0,
>>>>>>> 5725112b
          "duration": 4.0,
          "value": "B:maj",
          "confidence": 1
        },
        {
<<<<<<< HEAD
          "time": 60.0,
=======
          "time": 59.0,
>>>>>>> 5725112b
          "duration": 4.0,
          "value": "B:maj",
          "confidence": 1
        },
        {
<<<<<<< HEAD
          "time": 61.0,
=======
          "time": 60.0,
>>>>>>> 5725112b
          "duration": 4.0,
          "value": "Gb:min(b7)",
          "confidence": 1
        },
        {
<<<<<<< HEAD
          "time": 62.0,
=======
          "time": 61.0,
>>>>>>> 5725112b
          "duration": 4.0,
          "value": "B:(3,5,b7)",
          "confidence": 1
        },
        {
<<<<<<< HEAD
          "time": 63.0,
=======
          "time": 62.0,
>>>>>>> 5725112b
          "duration": 4.0,
          "value": "E:maj",
          "confidence": 1
        },
        {
<<<<<<< HEAD
          "time": 64.0,
=======
          "time": 63.0,
>>>>>>> 5725112b
          "duration": 4.0,
          "value": "E:maj",
          "confidence": 1
        },
        {
<<<<<<< HEAD
          "time": 65.0,
=======
          "time": 64.0,
>>>>>>> 5725112b
          "duration": 4.0,
          "value": "E:maj",
          "confidence": 1
        },
        {
<<<<<<< HEAD
          "time": 66.0,
=======
          "time": 65.0,
>>>>>>> 5725112b
          "duration": 4.0,
          "value": "F:dim",
          "confidence": 1
        },
        {
<<<<<<< HEAD
          "time": 67.0,
=======
          "time": 66.0,
>>>>>>> 5725112b
          "duration": 4.0,
          "value": "B:maj/Gb",
          "confidence": 1
        },
        {
<<<<<<< HEAD
          "time": 68.0,
=======
          "time": 67.0,
>>>>>>> 5725112b
          "duration": 2.0,
          "value": "B:maj",
          "confidence": 1
        },
        {
<<<<<<< HEAD
          "time": 68.2,
=======
          "time": 67.2,
>>>>>>> 5725112b
          "duration": 2.0,
          "value": "C:dim",
          "confidence": 1
        },
        {
<<<<<<< HEAD
          "time": 69.0,
=======
          "time": 68.0,
>>>>>>> 5725112b
          "duration": 4.0,
          "value": "Db:min(b7)",
          "confidence": 1
        },
        {
<<<<<<< HEAD
          "time": 70.0,
=======
          "time": 69.0,
>>>>>>> 5725112b
          "duration": 4.0,
          "value": "Gb:(3,5,b7)",
          "confidence": 1
        },
        {
<<<<<<< HEAD
          "time": 71.0,
=======
          "time": 70.0,
>>>>>>> 5725112b
          "duration": 4.0,
          "value": "Db:min(b7)",
          "confidence": 1
        },
        {
<<<<<<< HEAD
          "time": 72.0,
=======
          "time": 71.0,
>>>>>>> 5725112b
          "duration": 4.0,
          "value": "Gb:(3,5,b7)",
          "confidence": 1
        },
        {
<<<<<<< HEAD
          "time": 73.0,
=======
          "time": 72.0,
>>>>>>> 5725112b
          "duration": 4.0,
          "value": "Db:min(b7)",
          "confidence": 1
        },
        {
<<<<<<< HEAD
          "time": 74.0,
=======
          "time": 73.0,
>>>>>>> 5725112b
          "duration": 4.0,
          "value": "Gb:(3,5,b7)",
          "confidence": 1
        },
        {
<<<<<<< HEAD
          "time": 75.0,
=======
          "time": 74.0,
>>>>>>> 5725112b
          "duration": 4.0,
          "value": "B:maj",
          "confidence": 1
        },
        {
<<<<<<< HEAD
          "time": 76.0,
=======
          "time": 75.0,
>>>>>>> 5725112b
          "duration": 2.0,
          "value": "D:min(b7)",
          "confidence": 1
        },
        {
<<<<<<< HEAD
          "time": 76.2,
=======
          "time": 75.2,
>>>>>>> 5725112b
          "duration": 2.0,
          "value": "G:(3,5,b7)",
          "confidence": 1
        },
        {
<<<<<<< HEAD
          "time": 77.0,
=======
          "time": 76.0,
>>>>>>> 5725112b
          "duration": 4.0,
          "value": "C:maj",
          "confidence": 1
        },
        {
<<<<<<< HEAD
          "time": 78.0,
=======
          "time": 77.0,
>>>>>>> 5725112b
          "duration": 4.0,
          "value": "C:maj",
          "confidence": 1
        },
        {
<<<<<<< HEAD
          "time": 79.0,
=======
          "time": 78.0,
>>>>>>> 5725112b
          "duration": 4.0,
          "value": "C:maj",
          "confidence": 1
        },
        {
<<<<<<< HEAD
          "time": 80.0,
=======
          "time": 79.0,
>>>>>>> 5725112b
          "duration": 4.0,
          "value": "C:maj",
          "confidence": 1
        },
        {
<<<<<<< HEAD
          "time": 81.0,
=======
          "time": 80.0,
>>>>>>> 5725112b
          "duration": 4.0,
          "value": "C:maj",
          "confidence": 1
        },
        {
<<<<<<< HEAD
          "time": 82.0,
=======
          "time": 81.0,
>>>>>>> 5725112b
          "duration": 2.0,
          "value": "C:maj/E",
          "confidence": 1
        },
        {
<<<<<<< HEAD
          "time": 82.2,
=======
          "time": 81.2,
>>>>>>> 5725112b
          "duration": 2.0,
          "value": "Eb:dim",
          "confidence": 1
        },
        {
<<<<<<< HEAD
          "time": 83.0,
=======
          "time": 82.0,
>>>>>>> 5725112b
          "duration": 4.0,
          "value": "D:min(b7)",
          "confidence": 1
        },
        {
<<<<<<< HEAD
          "time": 84.0,
=======
          "time": 83.0,
>>>>>>> 5725112b
          "duration": 4.0,
          "value": "G:(3,5,b7)",
          "confidence": 1
        },
        {
<<<<<<< HEAD
          "time": 85.0,
=======
          "time": 84.0,
>>>>>>> 5725112b
          "duration": 4.0,
          "value": "D:min(b7)",
          "confidence": 1
        },
        {
<<<<<<< HEAD
          "time": 86.0,
=======
          "time": 85.0,
>>>>>>> 5725112b
          "duration": 4.0,
          "value": "G:(3,5,b7)",
          "confidence": 1
        },
        {
<<<<<<< HEAD
          "time": 87.0,
=======
          "time": 86.0,
>>>>>>> 5725112b
          "duration": 4.0,
          "value": "D:min(b7)",
          "confidence": 1
        },
        {
<<<<<<< HEAD
          "time": 88.0,
=======
          "time": 87.0,
>>>>>>> 5725112b
          "duration": 4.0,
          "value": "G:(3,5,b7)",
          "confidence": 1
        },
        {
<<<<<<< HEAD
          "time": 89.0,
=======
          "time": 88.0,
>>>>>>> 5725112b
          "duration": 4.0,
          "value": "D:min(b7)",
          "confidence": 1
        },
        {
<<<<<<< HEAD
          "time": 90.0,
=======
          "time": 89.0,
>>>>>>> 5725112b
          "duration": 4.0,
          "value": "G:(3,5,b7)",
          "confidence": 1
        },
        {
<<<<<<< HEAD
          "time": 91.0,
=======
          "time": 90.0,
>>>>>>> 5725112b
          "duration": 2.0,
          "value": "C:maj",
          "confidence": 1
        },
        {
<<<<<<< HEAD
          "time": 91.2,
=======
          "time": 90.2,
>>>>>>> 5725112b
          "duration": 2.0,
          "value": "C#:dim/C",
          "confidence": 1
        },
        {
<<<<<<< HEAD
          "time": 92.0,
=======
          "time": 91.0,
>>>>>>> 5725112b
          "duration": 2.0,
          "value": "D:min(b7)",
          "confidence": 1
        },
        {
<<<<<<< HEAD
          "time": 92.2,
=======
          "time": 91.2,
>>>>>>> 5725112b
          "duration": 2.0,
          "value": "G:(3,5,b7)",
          "confidence": 1
        },
        {
<<<<<<< HEAD
=======
          "time": 92.0,
          "duration": 4.0,
          "value": "C:maj",
          "confidence": 1
        },
        {
>>>>>>> 5725112b
          "time": 93.0,
          "duration": 4.0,
          "value": "C:maj",
          "confidence": 1
        },
        {
          "time": 94.0,
          "duration": 4.0,
          "value": "C:maj",
          "confidence": 1
        },
        {
          "time": 95.0,
          "duration": 4.0,
          "value": "C:maj",
          "confidence": 1
        },
        {
          "time": 96.0,
          "duration": 4.0,
<<<<<<< HEAD
          "value": "C:maj",
=======
          "value": "G:min(b7)",
>>>>>>> 5725112b
          "confidence": 1
        },
        {
          "time": 97.0,
          "duration": 4.0,
<<<<<<< HEAD
          "value": "G:min(b7)",
=======
          "value": "C:(3,5,b7)",
>>>>>>> 5725112b
          "confidence": 1
        },
        {
          "time": 98.0,
          "duration": 4.0,
<<<<<<< HEAD
          "value": "C:(3,5,b7)",
=======
          "value": "F:maj",
>>>>>>> 5725112b
          "confidence": 1
        },
        {
          "time": 99.0,
          "duration": 4.0,
          "value": "F:maj",
          "confidence": 1
        },
        {
          "time": 100.0,
          "duration": 4.0,
          "value": "F:maj",
          "confidence": 1
        },
        {
          "time": 101.0,
          "duration": 4.0,
<<<<<<< HEAD
          "value": "F:maj",
          "confidence": 1
        },
        {
          "time": 102.0,
          "duration": 4.0,
=======
>>>>>>> 5725112b
          "value": "F#:dim/D",
          "confidence": 1
        },
        {
<<<<<<< HEAD
          "time": 103.0,
=======
          "time": 102.0,
>>>>>>> 5725112b
          "duration": 4.0,
          "value": "C:maj/G",
          "confidence": 1
        },
        {
<<<<<<< HEAD
          "time": 104.0,
=======
          "time": 103.0,
>>>>>>> 5725112b
          "duration": 2.0,
          "value": "C:maj",
          "confidence": 1
        },
        {
<<<<<<< HEAD
          "time": 104.2,
=======
          "time": 103.2,
>>>>>>> 5725112b
          "duration": 2.0,
          "value": "C#:dim/C",
          "confidence": 1
        },
        {
<<<<<<< HEAD
          "time": 105.0,
=======
          "time": 104.0,
>>>>>>> 5725112b
          "duration": 4.0,
          "value": "D:min(b7)",
          "confidence": 1
        },
        {
<<<<<<< HEAD
          "time": 106.0,
=======
          "time": 105.0,
>>>>>>> 5725112b
          "duration": 4.0,
          "value": "G:(3,5,b7)",
          "confidence": 1
        },
        {
<<<<<<< HEAD
          "time": 107.0,
=======
          "time": 106.0,
>>>>>>> 5725112b
          "duration": 4.0,
          "value": "D:min(b7)",
          "confidence": 1
        },
        {
<<<<<<< HEAD
          "time": 108.0,
=======
          "time": 107.0,
>>>>>>> 5725112b
          "duration": 4.0,
          "value": "G:(3,5,b7)",
          "confidence": 1
        },
        {
<<<<<<< HEAD
          "time": 109.0,
=======
          "time": 108.0,
>>>>>>> 5725112b
          "duration": 4.0,
          "value": "D:min(b7)",
          "confidence": 1
        },
        {
<<<<<<< HEAD
          "time": 110.0,
=======
          "time": 109.0,
>>>>>>> 5725112b
          "duration": 4.0,
          "value": "G:(3,5,b7)",
          "confidence": 1
        },
        {
<<<<<<< HEAD
          "time": 111.0,
=======
          "time": 110.0,
>>>>>>> 5725112b
          "duration": 4.0,
          "value": "C:maj",
          "confidence": 1
        },
        {
<<<<<<< HEAD
          "time": 112.0,
=======
          "time": 111.0,
>>>>>>> 5725112b
          "duration": 4.0,
          "value": "Ab:(3,5,b7)",
          "confidence": 1
        },
        {
<<<<<<< HEAD
          "time": 113.0,
=======
          "time": 112.0,
>>>>>>> 5725112b
          "duration": 4.0,
          "value": "C:maj",
          "confidence": 1
        }
      ],
      "sandbox": {},
      "time": 0,
      "duration": 452.0
    },
    {
      "annotation_metadata": {
        "curator": {
          "name": "",
          "email": ""
        },
        "annotator": {},
        "version": "",
        "corpus": "biab_internet_corpus",
        "annotation_tools": "",
        "annotation_rules": "",
        "validation": "",
        "data_source": ""
      },
      "namespace": "key_mode",
      "data": [
        {
          "time": 0.0,
          "duration": 452.0,
          "value": "Bb",
          "confidence": 1
        }
      ],
      "sandbox": {},
      "time": 0,
      "duration": 452.0
    }
  ],
  "file_metadata": {
    "title": "Me and Bobby McGee",
    "artist": "",
    "release": "",
    "duration": 452.0,
    "identifiers": {},
    "jams_version": "0.3.4"
  },
  "sandbox": {
    "expanded": false
  }
}<|MERGE_RESOLUTION|>--- conflicted
+++ resolved
@@ -36,10 +36,6 @@
         },
         {
           "time": 3.0,
-<<<<<<< HEAD
-          "duration": 4.0,
-          "value": "Bb:maj",
-=======
           "duration": 2.0,
           "value": "Bb:maj",
           "confidence": 1
@@ -48,24 +44,12 @@
           "time": 3.2,
           "duration": 2.0,
           "value": "B:maj",
->>>>>>> 5725112b
           "confidence": 1
         },
         {
           "time": 4.0,
-<<<<<<< HEAD
-          "duration": 2.0,
-          "value": "Bb:maj",
-          "confidence": 1
-        },
-        {
-          "time": 4.2,
-          "duration": 2.0,
-          "value": "B:maj",
-=======
-          "duration": 4.0,
-          "value": "Bb:maj",
->>>>>>> 5725112b
+          "duration": 4.0,
+          "value": "Bb:maj",
           "confidence": 1
         },
         {
@@ -94,10 +78,6 @@
         },
         {
           "time": 9.0,
-<<<<<<< HEAD
-          "duration": 4.0,
-          "value": "Bb:maj",
-=======
           "duration": 2.0,
           "value": "Bb:maj/D",
           "confidence": 1
@@ -106,1145 +86,700 @@
           "time": 9.2,
           "duration": 2.0,
           "value": "Db:dim",
->>>>>>> 5725112b
           "confidence": 1
         },
         {
           "time": 10.0,
-<<<<<<< HEAD
-          "duration": 2.0,
-          "value": "Bb:maj/D",
-          "confidence": 1
-        },
-        {
-          "time": 10.2,
-          "duration": 2.0,
-          "value": "Db:dim",
-=======
           "duration": 4.0,
           "value": "C:min(b7)",
->>>>>>> 5725112b
           "confidence": 1
         },
         {
           "time": 11.0,
           "duration": 4.0,
-<<<<<<< HEAD
+          "value": "F:(3,5,b7)",
+          "confidence": 1
+        },
+        {
+          "time": 12.0,
+          "duration": 4.0,
           "value": "C:min(b7)",
-=======
+          "confidence": 1
+        },
+        {
+          "time": 13.0,
+          "duration": 4.0,
           "value": "F:(3,5,b7)",
->>>>>>> 5725112b
-          "confidence": 1
-        },
-        {
-          "time": 12.0,
-          "duration": 4.0,
-<<<<<<< HEAD
+          "confidence": 1
+        },
+        {
+          "time": 14.0,
+          "duration": 4.0,
+          "value": "C:min(b7)",
+          "confidence": 1
+        },
+        {
+          "time": 15.0,
+          "duration": 4.0,
           "value": "F:(3,5,b7)",
-=======
+          "confidence": 1
+        },
+        {
+          "time": 16.0,
+          "duration": 4.0,
           "value": "C:min(b7)",
->>>>>>> 5725112b
-          "confidence": 1
-        },
-        {
-          "time": 13.0,
-          "duration": 4.0,
-<<<<<<< HEAD
+          "confidence": 1
+        },
+        {
+          "time": 17.0,
+          "duration": 4.0,
+          "value": "F:(3,5,b7)",
+          "confidence": 1
+        },
+        {
+          "time": 18.0,
+          "duration": 2.0,
+          "value": "Bb:maj",
+          "confidence": 1
+        },
+        {
+          "time": 18.2,
+          "duration": 2.0,
+          "value": "B:dim",
+          "confidence": 1
+        },
+        {
+          "time": 19.0,
+          "duration": 2.0,
           "value": "C:min(b7)",
-=======
+          "confidence": 1
+        },
+        {
+          "time": 19.2,
+          "duration": 2.0,
           "value": "F:(3,5,b7)",
->>>>>>> 5725112b
-          "confidence": 1
-        },
-        {
-          "time": 14.0,
-          "duration": 4.0,
-<<<<<<< HEAD
+          "confidence": 1
+        },
+        {
+          "time": 20.0,
+          "duration": 4.0,
+          "value": "Bb:maj",
+          "confidence": 1
+        },
+        {
+          "time": 21.0,
+          "duration": 4.0,
+          "value": "Bb:maj",
+          "confidence": 1
+        },
+        {
+          "time": 22.0,
+          "duration": 4.0,
+          "value": "Bb:maj",
+          "confidence": 1
+        },
+        {
+          "time": 23.0,
+          "duration": 4.0,
+          "value": "Bb:maj",
+          "confidence": 1
+        },
+        {
+          "time": 24.0,
+          "duration": 4.0,
+          "value": "F:min(b7)",
+          "confidence": 1
+        },
+        {
+          "time": 25.0,
+          "duration": 4.0,
+          "value": "Bb:(3,5,b7)",
+          "confidence": 1
+        },
+        {
+          "time": 26.0,
+          "duration": 4.0,
+          "value": "Eb:maj",
+          "confidence": 1
+        },
+        {
+          "time": 27.0,
+          "duration": 4.0,
+          "value": "Eb:maj",
+          "confidence": 1
+        },
+        {
+          "time": 28.0,
+          "duration": 4.0,
+          "value": "Eb:maj",
+          "confidence": 1
+        },
+        {
+          "time": 29.0,
+          "duration": 4.0,
+          "value": "E:dim",
+          "confidence": 1
+        },
+        {
+          "time": 30.0,
+          "duration": 4.0,
+          "value": "Bb:maj/F",
+          "confidence": 1
+        },
+        {
+          "time": 31.0,
+          "duration": 2.0,
+          "value": "Bb:maj",
+          "confidence": 1
+        },
+        {
+          "time": 31.2,
+          "duration": 2.0,
+          "value": "B:dim",
+          "confidence": 1
+        },
+        {
+          "time": 32.0,
+          "duration": 4.0,
+          "value": "C:min(b7)",
+          "confidence": 1
+        },
+        {
+          "time": 33.0,
+          "duration": 4.0,
           "value": "F:(3,5,b7)",
-=======
+          "confidence": 1
+        },
+        {
+          "time": 34.0,
+          "duration": 4.0,
           "value": "C:min(b7)",
->>>>>>> 5725112b
-          "confidence": 1
-        },
-        {
-          "time": 15.0,
-          "duration": 4.0,
-<<<<<<< HEAD
+          "confidence": 1
+        },
+        {
+          "time": 35.0,
+          "duration": 4.0,
+          "value": "F:(3,5,b7)",
+          "confidence": 1
+        },
+        {
+          "time": 36.0,
+          "duration": 4.0,
           "value": "C:min(b7)",
-=======
+          "confidence": 1
+        },
+        {
+          "time": 37.0,
+          "duration": 4.0,
           "value": "F:(3,5,b7)",
->>>>>>> 5725112b
-          "confidence": 1
-        },
-        {
-          "time": 16.0,
-          "duration": 4.0,
-<<<<<<< HEAD
-          "value": "F:(3,5,b7)",
-=======
-          "value": "C:min(b7)",
->>>>>>> 5725112b
-          "confidence": 1
-        },
-        {
-          "time": 17.0,
-          "duration": 4.0,
-<<<<<<< HEAD
-          "value": "C:min(b7)",
-=======
-          "value": "F:(3,5,b7)",
->>>>>>> 5725112b
-          "confidence": 1
-        },
-        {
-          "time": 18.0,
-<<<<<<< HEAD
-          "duration": 4.0,
-          "value": "F:(3,5,b7)",
-=======
-          "duration": 2.0,
-          "value": "Bb:maj",
-          "confidence": 1
-        },
-        {
-          "time": 18.2,
-          "duration": 2.0,
-          "value": "B:dim",
->>>>>>> 5725112b
-          "confidence": 1
-        },
-        {
-          "time": 19.0,
-          "duration": 2.0,
-<<<<<<< HEAD
-          "value": "Bb:maj",
-=======
-          "value": "C:min(b7)",
->>>>>>> 5725112b
-          "confidence": 1
-        },
-        {
-          "time": 19.2,
-          "duration": 2.0,
-<<<<<<< HEAD
-          "value": "B:dim",
-=======
-          "value": "F:(3,5,b7)",
->>>>>>> 5725112b
-          "confidence": 1
-        },
-        {
-          "time": 20.0,
-<<<<<<< HEAD
-          "duration": 2.0,
-          "value": "C:min(b7)",
-          "confidence": 1
-        },
-        {
-          "time": 20.2,
-          "duration": 2.0,
-          "value": "F:(3,5,b7)",
-=======
-          "duration": 4.0,
-          "value": "Bb:maj",
->>>>>>> 5725112b
-          "confidence": 1
-        },
-        {
-          "time": 21.0,
-          "duration": 4.0,
-          "value": "Bb:maj",
-          "confidence": 1
-        },
-        {
-          "time": 22.0,
-          "duration": 4.0,
-          "value": "Bb:maj",
-          "confidence": 1
-        },
-        {
-          "time": 23.0,
-          "duration": 4.0,
-          "value": "Bb:maj",
-          "confidence": 1
-        },
-        {
-          "time": 24.0,
-          "duration": 4.0,
-<<<<<<< HEAD
-          "value": "Bb:maj",
-=======
-          "value": "F:min(b7)",
->>>>>>> 5725112b
-          "confidence": 1
-        },
-        {
-          "time": 25.0,
-          "duration": 4.0,
-<<<<<<< HEAD
-          "value": "F:min(b7)",
-=======
-          "value": "Bb:(3,5,b7)",
->>>>>>> 5725112b
-          "confidence": 1
-        },
-        {
-          "time": 26.0,
-          "duration": 4.0,
-<<<<<<< HEAD
-          "value": "Bb:(3,5,b7)",
-=======
-          "value": "Eb:maj",
->>>>>>> 5725112b
-          "confidence": 1
-        },
-        {
-          "time": 27.0,
-          "duration": 4.0,
-          "value": "Eb:maj",
-          "confidence": 1
-        },
-        {
-          "time": 28.0,
-          "duration": 4.0,
-          "value": "Eb:maj",
-          "confidence": 1
-        },
-        {
-          "time": 29.0,
-          "duration": 4.0,
-<<<<<<< HEAD
-          "value": "Eb:maj",
-          "confidence": 1
-        },
-        {
-          "time": 30.0,
-          "duration": 4.0,
-=======
->>>>>>> 5725112b
-          "value": "E:dim",
-          "confidence": 1
-        },
-        {
-<<<<<<< HEAD
-          "time": 31.0,
-=======
-          "time": 30.0,
->>>>>>> 5725112b
-          "duration": 4.0,
-          "value": "Bb:maj/F",
-          "confidence": 1
-        },
-        {
-<<<<<<< HEAD
-          "time": 32.0,
-=======
-          "time": 31.0,
->>>>>>> 5725112b
-          "duration": 2.0,
-          "value": "Bb:maj",
-          "confidence": 1
-        },
-        {
-<<<<<<< HEAD
-          "time": 32.2,
-=======
-          "time": 31.2,
->>>>>>> 5725112b
-          "duration": 2.0,
-          "value": "B:dim",
-          "confidence": 1
-        },
-        {
-<<<<<<< HEAD
-          "time": 33.0,
-=======
-          "time": 32.0,
->>>>>>> 5725112b
-          "duration": 4.0,
-          "value": "C:min(b7)",
-          "confidence": 1
-        },
-        {
-<<<<<<< HEAD
-          "time": 34.0,
-=======
-          "time": 33.0,
->>>>>>> 5725112b
-          "duration": 4.0,
-          "value": "F:(3,5,b7)",
-          "confidence": 1
-        },
-        {
-<<<<<<< HEAD
-          "time": 35.0,
-=======
-          "time": 34.0,
->>>>>>> 5725112b
-          "duration": 4.0,
-          "value": "C:min(b7)",
-          "confidence": 1
-        },
-        {
-<<<<<<< HEAD
-          "time": 36.0,
-=======
-          "time": 35.0,
->>>>>>> 5725112b
-          "duration": 4.0,
-          "value": "F:(3,5,b7)",
-          "confidence": 1
-        },
-        {
-<<<<<<< HEAD
-          "time": 37.0,
-=======
-          "time": 36.0,
->>>>>>> 5725112b
-          "duration": 4.0,
-          "value": "C:min(b7)",
-          "confidence": 1
-        },
-        {
-<<<<<<< HEAD
+          "confidence": 1
+        },
+        {
           "time": 38.0,
-=======
-          "time": 37.0,
->>>>>>> 5725112b
-          "duration": 4.0,
-          "value": "F:(3,5,b7)",
-          "confidence": 1
-        },
-        {
-<<<<<<< HEAD
+          "duration": 4.0,
+          "value": "Bb:maj",
+          "confidence": 1
+        },
+        {
           "time": 39.0,
-=======
-          "time": 38.0,
->>>>>>> 5725112b
-          "duration": 4.0,
-          "value": "Bb:maj",
-          "confidence": 1
-        },
-        {
-<<<<<<< HEAD
+          "duration": 2.0,
+          "value": "Db:min(b7)",
+          "confidence": 1
+        },
+        {
+          "time": 39.2,
+          "duration": 2.0,
+          "value": "Gb:(3,5,b7)",
+          "confidence": 1
+        },
+        {
           "time": 40.0,
-=======
-          "time": 39.0,
->>>>>>> 5725112b
-          "duration": 2.0,
+          "duration": 4.0,
+          "value": "B:maj",
+          "confidence": 1
+        },
+        {
+          "time": 41.0,
+          "duration": 4.0,
+          "value": "B:maj",
+          "confidence": 1
+        },
+        {
+          "time": 42.0,
+          "duration": 4.0,
+          "value": "B:maj",
+          "confidence": 1
+        },
+        {
+          "time": 43.0,
+          "duration": 4.0,
+          "value": "B:maj",
+          "confidence": 1
+        },
+        {
+          "time": 44.0,
+          "duration": 4.0,
+          "value": "B:maj",
+          "confidence": 1
+        },
+        {
+          "time": 45.0,
+          "duration": 2.0,
+          "value": "B:maj/Eb",
+          "confidence": 1
+        },
+        {
+          "time": 45.2,
+          "duration": 2.0,
+          "value": "D:dim",
+          "confidence": 1
+        },
+        {
+          "time": 46.0,
+          "duration": 4.0,
           "value": "Db:min(b7)",
           "confidence": 1
         },
         {
-<<<<<<< HEAD
-          "time": 40.2,
-=======
-          "time": 39.2,
->>>>>>> 5725112b
-          "duration": 2.0,
+          "time": 47.0,
+          "duration": 4.0,
           "value": "Gb:(3,5,b7)",
           "confidence": 1
         },
         {
-<<<<<<< HEAD
-          "time": 41.0,
-=======
-          "time": 40.0,
->>>>>>> 5725112b
-          "duration": 4.0,
-          "value": "B:maj",
-          "confidence": 1
-        },
-        {
-<<<<<<< HEAD
-          "time": 42.0,
-=======
-          "time": 41.0,
->>>>>>> 5725112b
-          "duration": 4.0,
-          "value": "B:maj",
-          "confidence": 1
-        },
-        {
-<<<<<<< HEAD
-          "time": 43.0,
-=======
-          "time": 42.0,
->>>>>>> 5725112b
-          "duration": 4.0,
-          "value": "B:maj",
-          "confidence": 1
-        },
-        {
-<<<<<<< HEAD
-          "time": 44.0,
-=======
-          "time": 43.0,
->>>>>>> 5725112b
-          "duration": 4.0,
-          "value": "B:maj",
-          "confidence": 1
-        },
-        {
-<<<<<<< HEAD
-          "time": 45.0,
-=======
-          "time": 44.0,
->>>>>>> 5725112b
-          "duration": 4.0,
-          "value": "B:maj",
-          "confidence": 1
-        },
-        {
-<<<<<<< HEAD
-          "time": 46.0,
-=======
-          "time": 45.0,
->>>>>>> 5725112b
-          "duration": 2.0,
-          "value": "B:maj/Eb",
-          "confidence": 1
-        },
-        {
-<<<<<<< HEAD
-          "time": 46.2,
-=======
-          "time": 45.2,
->>>>>>> 5725112b
-          "duration": 2.0,
-          "value": "D:dim",
-          "confidence": 1
-        },
-        {
-<<<<<<< HEAD
-          "time": 47.0,
-=======
-          "time": 46.0,
->>>>>>> 5725112b
+          "time": 48.0,
           "duration": 4.0,
           "value": "Db:min(b7)",
           "confidence": 1
         },
         {
-<<<<<<< HEAD
-          "time": 48.0,
-=======
-          "time": 47.0,
->>>>>>> 5725112b
+          "time": 49.0,
           "duration": 4.0,
           "value": "Gb:(3,5,b7)",
           "confidence": 1
         },
         {
-<<<<<<< HEAD
-          "time": 49.0,
-=======
-          "time": 48.0,
->>>>>>> 5725112b
+          "time": 50.0,
           "duration": 4.0,
           "value": "Db:min(b7)",
           "confidence": 1
         },
         {
-<<<<<<< HEAD
-          "time": 50.0,
-=======
-          "time": 49.0,
->>>>>>> 5725112b
+          "time": 51.0,
           "duration": 4.0,
           "value": "Gb:(3,5,b7)",
           "confidence": 1
         },
         {
-<<<<<<< HEAD
-          "time": 51.0,
-=======
-          "time": 50.0,
->>>>>>> 5725112b
+          "time": 52.0,
           "duration": 4.0,
           "value": "Db:min(b7)",
           "confidence": 1
         },
         {
-<<<<<<< HEAD
-          "time": 52.0,
-=======
-          "time": 51.0,
->>>>>>> 5725112b
+          "time": 53.0,
           "duration": 4.0,
           "value": "Gb:(3,5,b7)",
           "confidence": 1
         },
         {
-<<<<<<< HEAD
-          "time": 53.0,
-=======
-          "time": 52.0,
->>>>>>> 5725112b
-          "duration": 4.0,
+          "time": 54.0,
+          "duration": 2.0,
+          "value": "B:maj",
+          "confidence": 1
+        },
+        {
+          "time": 54.2,
+          "duration": 2.0,
+          "value": "C:dim",
+          "confidence": 1
+        },
+        {
+          "time": 55.0,
+          "duration": 2.0,
           "value": "Db:min(b7)",
           "confidence": 1
         },
         {
-<<<<<<< HEAD
-          "time": 54.0,
-=======
-          "time": 53.0,
->>>>>>> 5725112b
-          "duration": 4.0,
+          "time": 55.2,
+          "duration": 2.0,
           "value": "Gb:(3,5,b7)",
           "confidence": 1
         },
         {
-<<<<<<< HEAD
-          "time": 55.0,
-=======
-          "time": 54.0,
->>>>>>> 5725112b
-          "duration": 2.0,
-          "value": "B:maj",
-          "confidence": 1
-        },
-        {
-<<<<<<< HEAD
-          "time": 55.2,
-=======
-          "time": 54.2,
->>>>>>> 5725112b
+          "time": 56.0,
+          "duration": 4.0,
+          "value": "B:maj",
+          "confidence": 1
+        },
+        {
+          "time": 57.0,
+          "duration": 4.0,
+          "value": "B:maj",
+          "confidence": 1
+        },
+        {
+          "time": 58.0,
+          "duration": 4.0,
+          "value": "B:maj",
+          "confidence": 1
+        },
+        {
+          "time": 59.0,
+          "duration": 4.0,
+          "value": "B:maj",
+          "confidence": 1
+        },
+        {
+          "time": 60.0,
+          "duration": 4.0,
+          "value": "Gb:min(b7)",
+          "confidence": 1
+        },
+        {
+          "time": 61.0,
+          "duration": 4.0,
+          "value": "B:(3,5,b7)",
+          "confidence": 1
+        },
+        {
+          "time": 62.0,
+          "duration": 4.0,
+          "value": "E:maj",
+          "confidence": 1
+        },
+        {
+          "time": 63.0,
+          "duration": 4.0,
+          "value": "E:maj",
+          "confidence": 1
+        },
+        {
+          "time": 64.0,
+          "duration": 4.0,
+          "value": "E:maj",
+          "confidence": 1
+        },
+        {
+          "time": 65.0,
+          "duration": 4.0,
+          "value": "F:dim",
+          "confidence": 1
+        },
+        {
+          "time": 66.0,
+          "duration": 4.0,
+          "value": "B:maj/Gb",
+          "confidence": 1
+        },
+        {
+          "time": 67.0,
+          "duration": 2.0,
+          "value": "B:maj",
+          "confidence": 1
+        },
+        {
+          "time": 67.2,
           "duration": 2.0,
           "value": "C:dim",
           "confidence": 1
         },
         {
-<<<<<<< HEAD
-          "time": 56.0,
-=======
-          "time": 55.0,
->>>>>>> 5725112b
-          "duration": 2.0,
+          "time": 68.0,
+          "duration": 4.0,
           "value": "Db:min(b7)",
           "confidence": 1
         },
         {
-<<<<<<< HEAD
-          "time": 56.2,
-=======
-          "time": 55.2,
->>>>>>> 5725112b
-          "duration": 2.0,
+          "time": 69.0,
+          "duration": 4.0,
           "value": "Gb:(3,5,b7)",
           "confidence": 1
         },
         {
-<<<<<<< HEAD
-          "time": 57.0,
-=======
-          "time": 56.0,
->>>>>>> 5725112b
-          "duration": 4.0,
-          "value": "B:maj",
-          "confidence": 1
-        },
-        {
-<<<<<<< HEAD
-          "time": 58.0,
-=======
-          "time": 57.0,
->>>>>>> 5725112b
-          "duration": 4.0,
-          "value": "B:maj",
-          "confidence": 1
-        },
-        {
-<<<<<<< HEAD
-          "time": 59.0,
-=======
-          "time": 58.0,
->>>>>>> 5725112b
-          "duration": 4.0,
-          "value": "B:maj",
-          "confidence": 1
-        },
-        {
-<<<<<<< HEAD
-          "time": 60.0,
-=======
-          "time": 59.0,
->>>>>>> 5725112b
-          "duration": 4.0,
-          "value": "B:maj",
-          "confidence": 1
-        },
-        {
-<<<<<<< HEAD
-          "time": 61.0,
-=======
-          "time": 60.0,
->>>>>>> 5725112b
-          "duration": 4.0,
-          "value": "Gb:min(b7)",
-          "confidence": 1
-        },
-        {
-<<<<<<< HEAD
-          "time": 62.0,
-=======
-          "time": 61.0,
->>>>>>> 5725112b
-          "duration": 4.0,
-          "value": "B:(3,5,b7)",
-          "confidence": 1
-        },
-        {
-<<<<<<< HEAD
-          "time": 63.0,
-=======
-          "time": 62.0,
->>>>>>> 5725112b
-          "duration": 4.0,
-          "value": "E:maj",
-          "confidence": 1
-        },
-        {
-<<<<<<< HEAD
-          "time": 64.0,
-=======
-          "time": 63.0,
->>>>>>> 5725112b
-          "duration": 4.0,
-          "value": "E:maj",
-          "confidence": 1
-        },
-        {
-<<<<<<< HEAD
-          "time": 65.0,
-=======
-          "time": 64.0,
->>>>>>> 5725112b
-          "duration": 4.0,
-          "value": "E:maj",
-          "confidence": 1
-        },
-        {
-<<<<<<< HEAD
-          "time": 66.0,
-=======
-          "time": 65.0,
->>>>>>> 5725112b
-          "duration": 4.0,
-          "value": "F:dim",
-          "confidence": 1
-        },
-        {
-<<<<<<< HEAD
-          "time": 67.0,
-=======
-          "time": 66.0,
->>>>>>> 5725112b
-          "duration": 4.0,
-          "value": "B:maj/Gb",
-          "confidence": 1
-        },
-        {
-<<<<<<< HEAD
-          "time": 68.0,
-=======
-          "time": 67.0,
->>>>>>> 5725112b
-          "duration": 2.0,
-          "value": "B:maj",
-          "confidence": 1
-        },
-        {
-<<<<<<< HEAD
-          "time": 68.2,
-=======
-          "time": 67.2,
->>>>>>> 5725112b
-          "duration": 2.0,
-          "value": "C:dim",
-          "confidence": 1
-        },
-        {
-<<<<<<< HEAD
-          "time": 69.0,
-=======
-          "time": 68.0,
->>>>>>> 5725112b
+          "time": 70.0,
           "duration": 4.0,
           "value": "Db:min(b7)",
           "confidence": 1
         },
         {
-<<<<<<< HEAD
-          "time": 70.0,
-=======
-          "time": 69.0,
->>>>>>> 5725112b
+          "time": 71.0,
           "duration": 4.0,
           "value": "Gb:(3,5,b7)",
           "confidence": 1
         },
         {
-<<<<<<< HEAD
-          "time": 71.0,
-=======
-          "time": 70.0,
->>>>>>> 5725112b
+          "time": 72.0,
           "duration": 4.0,
           "value": "Db:min(b7)",
           "confidence": 1
         },
         {
-<<<<<<< HEAD
-          "time": 72.0,
-=======
-          "time": 71.0,
->>>>>>> 5725112b
+          "time": 73.0,
           "duration": 4.0,
           "value": "Gb:(3,5,b7)",
           "confidence": 1
         },
         {
-<<<<<<< HEAD
-          "time": 73.0,
-=======
-          "time": 72.0,
->>>>>>> 5725112b
-          "duration": 4.0,
-          "value": "Db:min(b7)",
-          "confidence": 1
-        },
-        {
-<<<<<<< HEAD
           "time": 74.0,
-=======
-          "time": 73.0,
->>>>>>> 5725112b
-          "duration": 4.0,
-          "value": "Gb:(3,5,b7)",
-          "confidence": 1
-        },
-        {
-<<<<<<< HEAD
+          "duration": 4.0,
+          "value": "B:maj",
+          "confidence": 1
+        },
+        {
           "time": 75.0,
-=======
-          "time": 74.0,
->>>>>>> 5725112b
-          "duration": 4.0,
-          "value": "B:maj",
-          "confidence": 1
-        },
-        {
-<<<<<<< HEAD
+          "duration": 2.0,
+          "value": "D:min(b7)",
+          "confidence": 1
+        },
+        {
+          "time": 75.2,
+          "duration": 2.0,
+          "value": "G:(3,5,b7)",
+          "confidence": 1
+        },
+        {
           "time": 76.0,
-=======
-          "time": 75.0,
->>>>>>> 5725112b
-          "duration": 2.0,
+          "duration": 4.0,
+          "value": "C:maj",
+          "confidence": 1
+        },
+        {
+          "time": 77.0,
+          "duration": 4.0,
+          "value": "C:maj",
+          "confidence": 1
+        },
+        {
+          "time": 78.0,
+          "duration": 4.0,
+          "value": "C:maj",
+          "confidence": 1
+        },
+        {
+          "time": 79.0,
+          "duration": 4.0,
+          "value": "C:maj",
+          "confidence": 1
+        },
+        {
+          "time": 80.0,
+          "duration": 4.0,
+          "value": "C:maj",
+          "confidence": 1
+        },
+        {
+          "time": 81.0,
+          "duration": 2.0,
+          "value": "C:maj/E",
+          "confidence": 1
+        },
+        {
+          "time": 81.2,
+          "duration": 2.0,
+          "value": "Eb:dim",
+          "confidence": 1
+        },
+        {
+          "time": 82.0,
+          "duration": 4.0,
           "value": "D:min(b7)",
           "confidence": 1
         },
         {
-<<<<<<< HEAD
-          "time": 76.2,
-=======
-          "time": 75.2,
->>>>>>> 5725112b
-          "duration": 2.0,
+          "time": 83.0,
+          "duration": 4.0,
           "value": "G:(3,5,b7)",
           "confidence": 1
         },
         {
-<<<<<<< HEAD
-          "time": 77.0,
-=======
-          "time": 76.0,
->>>>>>> 5725112b
-          "duration": 4.0,
-          "value": "C:maj",
-          "confidence": 1
-        },
-        {
-<<<<<<< HEAD
-          "time": 78.0,
-=======
-          "time": 77.0,
->>>>>>> 5725112b
-          "duration": 4.0,
-          "value": "C:maj",
-          "confidence": 1
-        },
-        {
-<<<<<<< HEAD
-          "time": 79.0,
-=======
-          "time": 78.0,
->>>>>>> 5725112b
-          "duration": 4.0,
-          "value": "C:maj",
-          "confidence": 1
-        },
-        {
-<<<<<<< HEAD
-          "time": 80.0,
-=======
-          "time": 79.0,
->>>>>>> 5725112b
-          "duration": 4.0,
-          "value": "C:maj",
-          "confidence": 1
-        },
-        {
-<<<<<<< HEAD
-          "time": 81.0,
-=======
-          "time": 80.0,
->>>>>>> 5725112b
-          "duration": 4.0,
-          "value": "C:maj",
-          "confidence": 1
-        },
-        {
-<<<<<<< HEAD
-          "time": 82.0,
-=======
-          "time": 81.0,
->>>>>>> 5725112b
-          "duration": 2.0,
-          "value": "C:maj/E",
-          "confidence": 1
-        },
-        {
-<<<<<<< HEAD
-          "time": 82.2,
-=======
-          "time": 81.2,
->>>>>>> 5725112b
-          "duration": 2.0,
-          "value": "Eb:dim",
-          "confidence": 1
-        },
-        {
-<<<<<<< HEAD
-          "time": 83.0,
-=======
-          "time": 82.0,
->>>>>>> 5725112b
+          "time": 84.0,
           "duration": 4.0,
           "value": "D:min(b7)",
           "confidence": 1
         },
         {
-<<<<<<< HEAD
-          "time": 84.0,
-=======
-          "time": 83.0,
->>>>>>> 5725112b
+          "time": 85.0,
           "duration": 4.0,
           "value": "G:(3,5,b7)",
           "confidence": 1
         },
         {
-<<<<<<< HEAD
-          "time": 85.0,
-=======
-          "time": 84.0,
->>>>>>> 5725112b
+          "time": 86.0,
           "duration": 4.0,
           "value": "D:min(b7)",
           "confidence": 1
         },
         {
-<<<<<<< HEAD
-          "time": 86.0,
-=======
-          "time": 85.0,
->>>>>>> 5725112b
+          "time": 87.0,
           "duration": 4.0,
           "value": "G:(3,5,b7)",
           "confidence": 1
         },
         {
-<<<<<<< HEAD
-          "time": 87.0,
-=======
-          "time": 86.0,
->>>>>>> 5725112b
+          "time": 88.0,
           "duration": 4.0,
           "value": "D:min(b7)",
           "confidence": 1
         },
         {
-<<<<<<< HEAD
-          "time": 88.0,
-=======
-          "time": 87.0,
->>>>>>> 5725112b
+          "time": 89.0,
           "duration": 4.0,
           "value": "G:(3,5,b7)",
           "confidence": 1
         },
         {
-<<<<<<< HEAD
-          "time": 89.0,
-=======
-          "time": 88.0,
->>>>>>> 5725112b
-          "duration": 4.0,
+          "time": 90.0,
+          "duration": 2.0,
+          "value": "C:maj",
+          "confidence": 1
+        },
+        {
+          "time": 90.2,
+          "duration": 2.0,
+          "value": "C#:dim/C",
+          "confidence": 1
+        },
+        {
+          "time": 91.0,
+          "duration": 2.0,
           "value": "D:min(b7)",
           "confidence": 1
         },
         {
-<<<<<<< HEAD
-          "time": 90.0,
-=======
-          "time": 89.0,
->>>>>>> 5725112b
-          "duration": 4.0,
+          "time": 91.2,
+          "duration": 2.0,
           "value": "G:(3,5,b7)",
           "confidence": 1
         },
         {
-<<<<<<< HEAD
-          "time": 91.0,
-=======
-          "time": 90.0,
->>>>>>> 5725112b
-          "duration": 2.0,
-          "value": "C:maj",
-          "confidence": 1
-        },
-        {
-<<<<<<< HEAD
-          "time": 91.2,
-=======
-          "time": 90.2,
->>>>>>> 5725112b
+          "time": 92.0,
+          "duration": 4.0,
+          "value": "C:maj",
+          "confidence": 1
+        },
+        {
+          "time": 93.0,
+          "duration": 4.0,
+          "value": "C:maj",
+          "confidence": 1
+        },
+        {
+          "time": 94.0,
+          "duration": 4.0,
+          "value": "C:maj",
+          "confidence": 1
+        },
+        {
+          "time": 95.0,
+          "duration": 4.0,
+          "value": "C:maj",
+          "confidence": 1
+        },
+        {
+          "time": 96.0,
+          "duration": 4.0,
+          "value": "G:min(b7)",
+          "confidence": 1
+        },
+        {
+          "time": 97.0,
+          "duration": 4.0,
+          "value": "C:(3,5,b7)",
+          "confidence": 1
+        },
+        {
+          "time": 98.0,
+          "duration": 4.0,
+          "value": "F:maj",
+          "confidence": 1
+        },
+        {
+          "time": 99.0,
+          "duration": 4.0,
+          "value": "F:maj",
+          "confidence": 1
+        },
+        {
+          "time": 100.0,
+          "duration": 4.0,
+          "value": "F:maj",
+          "confidence": 1
+        },
+        {
+          "time": 101.0,
+          "duration": 4.0,
+          "value": "F#:dim/D",
+          "confidence": 1
+        },
+        {
+          "time": 102.0,
+          "duration": 4.0,
+          "value": "C:maj/G",
+          "confidence": 1
+        },
+        {
+          "time": 103.0,
+          "duration": 2.0,
+          "value": "C:maj",
+          "confidence": 1
+        },
+        {
+          "time": 103.2,
           "duration": 2.0,
           "value": "C#:dim/C",
           "confidence": 1
         },
         {
-<<<<<<< HEAD
-          "time": 92.0,
-=======
-          "time": 91.0,
->>>>>>> 5725112b
-          "duration": 2.0,
+          "time": 104.0,
+          "duration": 4.0,
           "value": "D:min(b7)",
           "confidence": 1
         },
         {
-<<<<<<< HEAD
-          "time": 92.2,
-=======
-          "time": 91.2,
->>>>>>> 5725112b
-          "duration": 2.0,
+          "time": 105.0,
+          "duration": 4.0,
           "value": "G:(3,5,b7)",
           "confidence": 1
         },
         {
-<<<<<<< HEAD
-=======
-          "time": 92.0,
-          "duration": 4.0,
-          "value": "C:maj",
-          "confidence": 1
-        },
-        {
->>>>>>> 5725112b
-          "time": 93.0,
-          "duration": 4.0,
-          "value": "C:maj",
-          "confidence": 1
-        },
-        {
-          "time": 94.0,
-          "duration": 4.0,
-          "value": "C:maj",
-          "confidence": 1
-        },
-        {
-          "time": 95.0,
-          "duration": 4.0,
-          "value": "C:maj",
-          "confidence": 1
-        },
-        {
-          "time": 96.0,
-          "duration": 4.0,
-<<<<<<< HEAD
-          "value": "C:maj",
-=======
-          "value": "G:min(b7)",
->>>>>>> 5725112b
-          "confidence": 1
-        },
-        {
-          "time": 97.0,
-          "duration": 4.0,
-<<<<<<< HEAD
-          "value": "G:min(b7)",
-=======
-          "value": "C:(3,5,b7)",
->>>>>>> 5725112b
-          "confidence": 1
-        },
-        {
-          "time": 98.0,
-          "duration": 4.0,
-<<<<<<< HEAD
-          "value": "C:(3,5,b7)",
-=======
-          "value": "F:maj",
->>>>>>> 5725112b
-          "confidence": 1
-        },
-        {
-          "time": 99.0,
-          "duration": 4.0,
-          "value": "F:maj",
-          "confidence": 1
-        },
-        {
-          "time": 100.0,
-          "duration": 4.0,
-          "value": "F:maj",
-          "confidence": 1
-        },
-        {
-          "time": 101.0,
-          "duration": 4.0,
-<<<<<<< HEAD
-          "value": "F:maj",
-          "confidence": 1
-        },
-        {
-          "time": 102.0,
-          "duration": 4.0,
-=======
->>>>>>> 5725112b
-          "value": "F#:dim/D",
-          "confidence": 1
-        },
-        {
-<<<<<<< HEAD
-          "time": 103.0,
-=======
-          "time": 102.0,
->>>>>>> 5725112b
-          "duration": 4.0,
-          "value": "C:maj/G",
-          "confidence": 1
-        },
-        {
-<<<<<<< HEAD
-          "time": 104.0,
-=======
-          "time": 103.0,
->>>>>>> 5725112b
-          "duration": 2.0,
-          "value": "C:maj",
-          "confidence": 1
-        },
-        {
-<<<<<<< HEAD
-          "time": 104.2,
-=======
-          "time": 103.2,
->>>>>>> 5725112b
-          "duration": 2.0,
-          "value": "C#:dim/C",
-          "confidence": 1
-        },
-        {
-<<<<<<< HEAD
-          "time": 105.0,
-=======
-          "time": 104.0,
->>>>>>> 5725112b
+          "time": 106.0,
           "duration": 4.0,
           "value": "D:min(b7)",
           "confidence": 1
         },
         {
-<<<<<<< HEAD
-          "time": 106.0,
-=======
-          "time": 105.0,
->>>>>>> 5725112b
+          "time": 107.0,
           "duration": 4.0,
           "value": "G:(3,5,b7)",
           "confidence": 1
         },
         {
-<<<<<<< HEAD
-          "time": 107.0,
-=======
-          "time": 106.0,
->>>>>>> 5725112b
+          "time": 108.0,
           "duration": 4.0,
           "value": "D:min(b7)",
           "confidence": 1
         },
         {
-<<<<<<< HEAD
-          "time": 108.0,
-=======
-          "time": 107.0,
->>>>>>> 5725112b
+          "time": 109.0,
           "duration": 4.0,
           "value": "G:(3,5,b7)",
           "confidence": 1
         },
         {
-<<<<<<< HEAD
-          "time": 109.0,
-=======
-          "time": 108.0,
->>>>>>> 5725112b
-          "duration": 4.0,
-          "value": "D:min(b7)",
-          "confidence": 1
-        },
-        {
-<<<<<<< HEAD
           "time": 110.0,
-=======
-          "time": 109.0,
->>>>>>> 5725112b
-          "duration": 4.0,
-          "value": "G:(3,5,b7)",
-          "confidence": 1
-        },
-        {
-<<<<<<< HEAD
+          "duration": 4.0,
+          "value": "C:maj",
+          "confidence": 1
+        },
+        {
           "time": 111.0,
-=======
-          "time": 110.0,
->>>>>>> 5725112b
-          "duration": 4.0,
-          "value": "C:maj",
-          "confidence": 1
-        },
-        {
-<<<<<<< HEAD
+          "duration": 4.0,
+          "value": "Ab:(3,5,b7)",
+          "confidence": 1
+        },
+        {
           "time": 112.0,
-=======
-          "time": 111.0,
->>>>>>> 5725112b
-          "duration": 4.0,
-          "value": "Ab:(3,5,b7)",
-          "confidence": 1
-        },
-        {
-<<<<<<< HEAD
-          "time": 113.0,
-=======
-          "time": 112.0,
->>>>>>> 5725112b
           "duration": 4.0,
           "value": "C:maj",
           "confidence": 1
