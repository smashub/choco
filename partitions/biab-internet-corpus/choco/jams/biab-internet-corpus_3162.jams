--- conflicted
+++ resolved
@@ -25,17 +25,13 @@
         {
           "time": 1.0,
           "duration": 4.0,
-          "value": "C:maj",
+          "value": "F:maj",
           "confidence": 1
         },
         {
           "time": 2.0,
           "duration": 4.0,
-<<<<<<< HEAD
-          "value": "F:maj",
-=======
           "value": "C:maj",
->>>>>>> 5725112b
           "confidence": 1
         },
         {
@@ -47,7 +43,7 @@
         {
           "time": 4.0,
           "duration": 4.0,
-          "value": "C:maj",
+          "value": "F:maj",
           "confidence": 1
         },
         {
@@ -59,11 +55,7 @@
         {
           "time": 6.0,
           "duration": 4.0,
-<<<<<<< HEAD
-          "value": "F:maj",
-=======
           "value": "C:maj",
->>>>>>> 5725112b
           "confidence": 1
         },
         {
@@ -75,31 +67,18 @@
         {
           "time": 8.0,
           "duration": 4.0,
-<<<<<<< HEAD
-          "value": "C:maj",
-=======
           "value": "G:maj",
->>>>>>> 5725112b
           "confidence": 1
         },
         {
           "time": 9.0,
           "duration": 4.0,
-          "value": "G:maj",
+          "value": "F:maj",
           "confidence": 1
         },
         {
           "time": 10.0,
           "duration": 4.0,
-<<<<<<< HEAD
-          "value": "F:maj",
-          "confidence": 1
-        },
-        {
-          "time": 11.0,
-          "duration": 4.0,
-=======
->>>>>>> 5725112b
           "value": "C:maj",
           "confidence": 1
         }
