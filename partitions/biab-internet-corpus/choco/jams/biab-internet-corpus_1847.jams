{
  "annotations": [
    {
      "annotation_metadata": {
        "curator": {
          "name": "",
          "email": ""
        },
        "annotator": {},
        "version": "",
        "corpus": "biab_internet_corpus",
        "annotation_tools": "",
        "annotation_rules": "",
        "validation": "",
        "data_source": ""
      },
      "namespace": "chord",
      "data": [
        {
          "time": 0.0,
          "duration": 4.0,
          "value": "G:maj",
<<<<<<< HEAD
=======
          "confidence": 1
        },
        {
          "time": 1.0,
          "duration": 2.0,
          "value": "C:min(b7)",
          "confidence": 1
        },
        {
          "time": 1.2,
          "duration": 2.0,
          "value": "F:(3,5,b7)",
>>>>>>> 5725112b
          "confidence": 1
        },
        {
          "time": 2.0,
          "duration": 2.0,
<<<<<<< HEAD
          "value": "C:min(b7)",
=======
          "value": "G:(3,5,b7)",
>>>>>>> 5725112b
          "confidence": 1
        },
        {
          "time": 2.2,
          "duration": 2.0,
          "value": "F:(3,5,b7)",
          "confidence": 1
        },
        {
          "time": 3.0,
<<<<<<< HEAD
          "duration": 2.0,
          "value": "G:(3,5,b7)",
          "confidence": 1
        },
        {
          "time": 3.2,
          "duration": 2.0,
          "value": "F:(3,5,b7)",
=======
          "duration": 4.0,
          "value": "E:(3,5,b7)",
>>>>>>> 5725112b
          "confidence": 1
        },
        {
          "time": 4.0,
          "duration": 4.0,
          "value": "E:(3,5,b7)",
          "confidence": 1
        },
        {
          "time": 5.0,
          "duration": 4.0,
          "value": "A:(3,5,b7)",
          "confidence": 1
        },
        {
          "time": 6.0,
          "duration": 2.0,
          "value": "B:min(b7)",
          "confidence": 1
        },
        {
          "time": 6.2,
          "duration": 2.0,
          "value": "E:(3,5,b7)",
          "confidence": 1
        },
        {
          "time": 7.0,
          "duration": 2.0,
<<<<<<< HEAD
          "value": "B:min(b7)",
=======
          "value": "A:min(b7)",
>>>>>>> 5725112b
          "confidence": 1
        },
        {
          "time": 7.2,
          "duration": 2.0,
<<<<<<< HEAD
          "value": "E:(3,5,b7)",
=======
          "value": "D:(3,5,b7)",
>>>>>>> 5725112b
          "confidence": 1
        },
        {
          "time": 8.0,
<<<<<<< HEAD
          "duration": 2.0,
          "value": "A:min(b7)",
          "confidence": 1
        },
        {
          "time": 8.2,
          "duration": 2.0,
          "value": "D:(3,5,b7)",
=======
          "duration": 4.0,
          "value": "G:maj",
>>>>>>> 5725112b
          "confidence": 1
        },
        {
          "time": 9.0,
<<<<<<< HEAD
          "duration": 4.0,
          "value": "G:maj",
=======
          "duration": 2.0,
          "value": "C:min(b7)",
>>>>>>> 5725112b
          "confidence": 1
        },
        {
          "time": 10.0,
          "duration": 2.0,
<<<<<<< HEAD
          "value": "C:min(b7)",
          "confidence": 1
        },
        {
          "time": 10.2,
          "duration": 2.0,
          "value": "F:(3,5,b7)",
          "confidence": 1
        },
        {
          "time": 11.0,
          "duration": 2.0,
          "value": "G:(3,5,b7)",
          "confidence": 1
        },
        {
          "time": 11.2,
          "duration": 2.0,
          "value": "F:(3,5,b7)",
=======
          "value": "F:(3,5,b7)",
          "confidence": 1
        },
        {
          "time": 10.0,
          "duration": 2.0,
          "value": "G:(3,5,b7)",
          "confidence": 1
        },
        {
          "time": 10.2,
          "duration": 2.0,
          "value": "F:(3,5,b7)",
          "confidence": 1
        },
        {
          "time": 11.0,
          "duration": 4.0,
          "value": "E:(3,5,b7)",
>>>>>>> 5725112b
          "confidence": 1
        },
        {
          "time": 12.0,
          "duration": 4.0,
<<<<<<< HEAD
          "value": "E:(3,5,b7)",
=======
          "value": "A:(3,5,b7)",
>>>>>>> 5725112b
          "confidence": 1
        },
        {
          "time": 13.0,
          "duration": 4.0,
<<<<<<< HEAD
          "value": "A:(3,5,b7)",
=======
          "value": "D:(3,5,b7)",
>>>>>>> 5725112b
          "confidence": 1
        },
        {
          "time": 14.0,
          "duration": 4.0,
<<<<<<< HEAD
          "value": "D:(3,5,b7)",
=======
          "value": "G:maj",
>>>>>>> 5725112b
          "confidence": 1
        },
        {
          "time": 15.0,
<<<<<<< HEAD
          "duration": 4.0,
          "value": "G:maj",
=======
          "duration": 2.0,
          "value": "Db:min(b7)",
          "confidence": 1
        },
        {
          "time": 15.2,
          "duration": 2.0,
          "value": "F#:(3,#5,b7)/D",
>>>>>>> 5725112b
          "confidence": 1
        },
        {
          "time": 16.0,
<<<<<<< HEAD
          "duration": 2.0,
          "value": "Db:min(b7)",
          "confidence": 1
        },
        {
          "time": 16.2,
          "duration": 2.0,
          "value": "F#:(3,#5,b7)/D",
=======
          "duration": 4.0,
          "value": "B:min",
>>>>>>> 5725112b
          "confidence": 1
        },
        {
          "time": 17.0,
<<<<<<< HEAD
          "duration": 4.0,
          "value": "B:min",
=======
          "duration": 2.0,
          "value": "Db:(b3,b5,b7)",
          "confidence": 1
        },
        {
          "time": 17.2,
          "duration": 2.0,
          "value": "F#:(3,5,b7,b9)/D",
>>>>>>> 5725112b
          "confidence": 1
        },
        {
          "time": 18.0,
<<<<<<< HEAD
          "duration": 2.0,
          "value": "Db:(b3,b5,b7)",
          "confidence": 1
        },
        {
          "time": 18.2,
          "duration": 2.0,
          "value": "F#:(3,5,b7,b9)/D",
=======
          "duration": 4.0,
          "value": "B:min(b7)",
>>>>>>> 5725112b
          "confidence": 1
        },
        {
          "time": 19.0,
          "duration": 4.0,
<<<<<<< HEAD
          "value": "B:min(b7)",
=======
          "value": "E:(3,5,b7)",
>>>>>>> 5725112b
          "confidence": 1
        },
        {
          "time": 20.0,
          "duration": 4.0,
<<<<<<< HEAD
          "value": "E:(3,5,b7)",
=======
          "value": "A:min(b7)",
>>>>>>> 5725112b
          "confidence": 1
        },
        {
          "time": 21.0,
<<<<<<< HEAD
          "duration": 4.0,
          "value": "A:min(b7)",
=======
          "duration": 2.0,
          "value": "B:(b3,b5,b7)",
          "confidence": 1
        },
        {
          "time": 21.2,
          "duration": 2.0,
          "value": "E:(3,5,b7)",
>>>>>>> 5725112b
          "confidence": 1
        },
        {
          "time": 22.0,
          "duration": 2.0,
          "value": "B:(b3,b5,b7)",
          "confidence": 1
        },
        {
<<<<<<< HEAD
          "time": 22.2,
          "duration": 2.0,
          "value": "E:(3,5,b7)",
          "confidence": 1
        },
        {
          "time": 23.0,
          "duration": 4.0,
          "value": "A:(3,5,b7)",
          "confidence": 1
        },
        {
          "time": 24.0,
          "duration": 4.0,
          "value": "D:(3,5,b7)",
          "confidence": 1
        },
        {
          "time": 25.0,
          "duration": 4.0,
          "value": "G:maj",
=======
          "time": 23.0,
          "duration": 4.0,
          "value": "D:(3,5,b7)",
          "confidence": 1
        },
        {
          "time": 24.0,
          "duration": 4.0,
          "value": "G:maj",
          "confidence": 1
        },
        {
          "time": 25.0,
          "duration": 2.0,
          "value": "C:min(b7)",
          "confidence": 1
        },
        {
          "time": 25.2,
          "duration": 2.0,
          "value": "F:(3,5,b7)",
>>>>>>> 5725112b
          "confidence": 1
        },
        {
          "time": 26.0,
<<<<<<< HEAD
          "duration": 2.0,
          "value": "C:min(b7)",
          "confidence": 1
        },
        {
          "time": 26.2,
          "duration": 2.0,
          "value": "F:(3,5,b7)",
          "confidence": 1
        },
        {
          "time": 27.0,
          "duration": 2.0,
          "value": "G:(3,5,b7)",
          "confidence": 1
        },
        {
          "time": 27.2,
          "duration": 2.0,
          "value": "F:(3,5,b7)",
=======
          "duration": 2.0,
          "value": "G:(3,5,b7)",
          "confidence": 1
        },
        {
          "time": 26.2,
          "duration": 2.0,
          "value": "F:(3,5,b7)",
          "confidence": 1
        },
        {
          "time": 27.0,
          "duration": 4.0,
          "value": "E:(3,5,b7)",
>>>>>>> 5725112b
          "confidence": 1
        },
        {
          "time": 28.0,
          "duration": 4.0,
<<<<<<< HEAD
          "value": "E:(3,5,b7)",
=======
          "value": "A:(3,5,b7)",
>>>>>>> 5725112b
          "confidence": 1
        },
        {
          "time": 29.0,
          "duration": 4.0,
<<<<<<< HEAD
          "value": "A:(3,5,b7)",
=======
          "value": "D:(3,5,b7)",
>>>>>>> 5725112b
          "confidence": 1
        },
        {
          "time": 30.0,
          "duration": 4.0,
<<<<<<< HEAD
          "value": "D:(3,5,b7)",
          "confidence": 1
        },
        {
          "time": 31.0,
          "duration": 4.0,
          "value": "G:maj",
=======
          "value": "G:maj",
          "confidence": 1
        },
        {
          "time": 31.0,
          "duration": 2.0,
          "value": "A:min(b7)",
          "confidence": 1
        },
        {
          "time": 31.2,
          "duration": 2.0,
          "value": "D:(3,5,b7)",
>>>>>>> 5725112b
          "confidence": 1
        },
        {
          "time": 32.0,
<<<<<<< HEAD
          "duration": 2.0,
          "value": "A:min(b7)",
          "confidence": 1
        },
        {
          "time": 32.2,
          "duration": 2.0,
=======
          "duration": 4.0,
>>>>>>> 5725112b
          "value": "D:(3,5,b7)",
          "confidence": 1
        },
        {
          "time": 33.0,
          "duration": 4.0,
          "value": "D:(3,5,b7)",
          "confidence": 1
        },
        {
          "time": 34.0,
          "duration": 4.0,
          "value": "D:(3,5,b7)",
          "confidence": 1
        },
        {
          "time": 35.0,
          "duration": 4.0,
          "value": "D:(3,5,b7)",
          "confidence": 1
        },
        {
          "time": 36.0,
          "duration": 4.0,
<<<<<<< HEAD
          "value": "D:(3,5,b7)",
          "confidence": 1
        },
        {
          "time": 37.0,
          "duration": 4.0,
=======
>>>>>>> 5725112b
          "value": "A:(3,5,b7)",
          "confidence": 1
        },
        {
<<<<<<< HEAD
          "time": 38.0,
=======
          "time": 37.0,
>>>>>>> 5725112b
          "duration": 4.0,
          "value": "D:(3,5,b7)",
          "confidence": 1
        },
        {
<<<<<<< HEAD
          "time": 39.0,
=======
          "time": 38.0,
>>>>>>> 5725112b
          "duration": 4.0,
          "value": "G:(3,5,6,9)",
          "confidence": 1
        }
      ],
      "sandbox": {},
      "time": 0,
      "duration": 156.0
    },
    {
      "annotation_metadata": {
        "curator": {
          "name": "",
          "email": ""
        },
        "annotator": {},
        "version": "",
        "corpus": "biab_internet_corpus",
        "annotation_tools": "",
        "annotation_rules": "",
        "validation": "",
        "data_source": ""
      },
      "namespace": "key_mode",
      "data": [
        {
          "time": 0.0,
          "duration": 156.0,
          "value": "G",
          "confidence": 1
        }
      ],
      "sandbox": {},
      "time": 0,
      "duration": 156.0
    }
  ],
  "file_metadata": {
    "title": "Yardbird Suite",
    "artist": "",
    "release": "",
    "duration": 156.0,
    "identifiers": {},
    "jams_version": "0.3.4"
  },
  "sandbox": {
    "expanded": false
  }
}<|MERGE_RESOLUTION|>--- conflicted
+++ resolved
@@ -20,8 +20,6 @@
           "time": 0.0,
           "duration": 4.0,
           "value": "G:maj",
-<<<<<<< HEAD
-=======
           "confidence": 1
         },
         {
@@ -34,451 +32,257 @@
           "time": 1.2,
           "duration": 2.0,
           "value": "F:(3,5,b7)",
->>>>>>> 5725112b
           "confidence": 1
         },
         {
           "time": 2.0,
           "duration": 2.0,
-<<<<<<< HEAD
+          "value": "G:(3,5,b7)",
+          "confidence": 1
+        },
+        {
+          "time": 2.2,
+          "duration": 2.0,
+          "value": "F:(3,5,b7)",
+          "confidence": 1
+        },
+        {
+          "time": 3.0,
+          "duration": 4.0,
+          "value": "E:(3,5,b7)",
+          "confidence": 1
+        },
+        {
+          "time": 4.0,
+          "duration": 4.0,
+          "value": "A:(3,5,b7)",
+          "confidence": 1
+        },
+        {
+          "time": 5.0,
+          "duration": 4.0,
+          "value": "D:(3,5,b7)",
+          "confidence": 1
+        },
+        {
+          "time": 6.0,
+          "duration": 2.0,
+          "value": "B:min(b7)",
+          "confidence": 1
+        },
+        {
+          "time": 6.2,
+          "duration": 2.0,
+          "value": "E:(3,5,b7)",
+          "confidence": 1
+        },
+        {
+          "time": 7.0,
+          "duration": 2.0,
+          "value": "A:min(b7)",
+          "confidence": 1
+        },
+        {
+          "time": 7.2,
+          "duration": 2.0,
+          "value": "D:(3,5,b7)",
+          "confidence": 1
+        },
+        {
+          "time": 8.0,
+          "duration": 4.0,
+          "value": "G:maj",
+          "confidence": 1
+        },
+        {
+          "time": 9.0,
+          "duration": 2.0,
           "value": "C:min(b7)",
-=======
+          "confidence": 1
+        },
+        {
+          "time": 9.2,
+          "duration": 2.0,
+          "value": "F:(3,5,b7)",
+          "confidence": 1
+        },
+        {
+          "time": 10.0,
+          "duration": 2.0,
           "value": "G:(3,5,b7)",
->>>>>>> 5725112b
-          "confidence": 1
-        },
-        {
-          "time": 2.2,
-          "duration": 2.0,
-          "value": "F:(3,5,b7)",
-          "confidence": 1
-        },
-        {
-          "time": 3.0,
-<<<<<<< HEAD
+          "confidence": 1
+        },
+        {
+          "time": 10.2,
+          "duration": 2.0,
+          "value": "F:(3,5,b7)",
+          "confidence": 1
+        },
+        {
+          "time": 11.0,
+          "duration": 4.0,
+          "value": "E:(3,5,b7)",
+          "confidence": 1
+        },
+        {
+          "time": 12.0,
+          "duration": 4.0,
+          "value": "A:(3,5,b7)",
+          "confidence": 1
+        },
+        {
+          "time": 13.0,
+          "duration": 4.0,
+          "value": "D:(3,5,b7)",
+          "confidence": 1
+        },
+        {
+          "time": 14.0,
+          "duration": 4.0,
+          "value": "G:maj",
+          "confidence": 1
+        },
+        {
+          "time": 15.0,
+          "duration": 2.0,
+          "value": "Db:min(b7)",
+          "confidence": 1
+        },
+        {
+          "time": 15.2,
+          "duration": 2.0,
+          "value": "F#:(3,#5,b7)/D",
+          "confidence": 1
+        },
+        {
+          "time": 16.0,
+          "duration": 4.0,
+          "value": "B:min",
+          "confidence": 1
+        },
+        {
+          "time": 17.0,
+          "duration": 2.0,
+          "value": "Db:(b3,b5,b7)",
+          "confidence": 1
+        },
+        {
+          "time": 17.2,
+          "duration": 2.0,
+          "value": "F#:(3,5,b7,b9)/D",
+          "confidence": 1
+        },
+        {
+          "time": 18.0,
+          "duration": 4.0,
+          "value": "B:min(b7)",
+          "confidence": 1
+        },
+        {
+          "time": 19.0,
+          "duration": 4.0,
+          "value": "E:(3,5,b7)",
+          "confidence": 1
+        },
+        {
+          "time": 20.0,
+          "duration": 4.0,
+          "value": "A:min(b7)",
+          "confidence": 1
+        },
+        {
+          "time": 21.0,
+          "duration": 2.0,
+          "value": "B:(b3,b5,b7)",
+          "confidence": 1
+        },
+        {
+          "time": 21.2,
+          "duration": 2.0,
+          "value": "E:(3,5,b7)",
+          "confidence": 1
+        },
+        {
+          "time": 22.0,
+          "duration": 4.0,
+          "value": "A:(3,5,b7)",
+          "confidence": 1
+        },
+        {
+          "time": 23.0,
+          "duration": 4.0,
+          "value": "D:(3,5,b7)",
+          "confidence": 1
+        },
+        {
+          "time": 24.0,
+          "duration": 4.0,
+          "value": "G:maj",
+          "confidence": 1
+        },
+        {
+          "time": 25.0,
+          "duration": 2.0,
+          "value": "C:min(b7)",
+          "confidence": 1
+        },
+        {
+          "time": 25.2,
+          "duration": 2.0,
+          "value": "F:(3,5,b7)",
+          "confidence": 1
+        },
+        {
+          "time": 26.0,
           "duration": 2.0,
           "value": "G:(3,5,b7)",
           "confidence": 1
         },
         {
-          "time": 3.2,
-          "duration": 2.0,
-          "value": "F:(3,5,b7)",
-=======
-          "duration": 4.0,
-          "value": "E:(3,5,b7)",
->>>>>>> 5725112b
-          "confidence": 1
-        },
-        {
-          "time": 4.0,
-          "duration": 4.0,
-          "value": "E:(3,5,b7)",
-          "confidence": 1
-        },
-        {
-          "time": 5.0,
-          "duration": 4.0,
-          "value": "A:(3,5,b7)",
-          "confidence": 1
-        },
-        {
-          "time": 6.0,
-          "duration": 2.0,
-          "value": "B:min(b7)",
-          "confidence": 1
-        },
-        {
-          "time": 6.2,
-          "duration": 2.0,
-          "value": "E:(3,5,b7)",
-          "confidence": 1
-        },
-        {
-          "time": 7.0,
-          "duration": 2.0,
-<<<<<<< HEAD
-          "value": "B:min(b7)",
-=======
+          "time": 26.2,
+          "duration": 2.0,
+          "value": "F:(3,5,b7)",
+          "confidence": 1
+        },
+        {
+          "time": 27.0,
+          "duration": 4.0,
+          "value": "E:(3,5,b7)",
+          "confidence": 1
+        },
+        {
+          "time": 28.0,
+          "duration": 4.0,
+          "value": "A:(3,5,b7)",
+          "confidence": 1
+        },
+        {
+          "time": 29.0,
+          "duration": 4.0,
+          "value": "D:(3,5,b7)",
+          "confidence": 1
+        },
+        {
+          "time": 30.0,
+          "duration": 4.0,
+          "value": "G:maj",
+          "confidence": 1
+        },
+        {
+          "time": 31.0,
+          "duration": 2.0,
           "value": "A:min(b7)",
->>>>>>> 5725112b
-          "confidence": 1
-        },
-        {
-          "time": 7.2,
-          "duration": 2.0,
-<<<<<<< HEAD
-          "value": "E:(3,5,b7)",
-=======
-          "value": "D:(3,5,b7)",
->>>>>>> 5725112b
-          "confidence": 1
-        },
-        {
-          "time": 8.0,
-<<<<<<< HEAD
-          "duration": 2.0,
-          "value": "A:min(b7)",
-          "confidence": 1
-        },
-        {
-          "time": 8.2,
-          "duration": 2.0,
-          "value": "D:(3,5,b7)",
-=======
-          "duration": 4.0,
-          "value": "G:maj",
->>>>>>> 5725112b
-          "confidence": 1
-        },
-        {
-          "time": 9.0,
-<<<<<<< HEAD
-          "duration": 4.0,
-          "value": "G:maj",
-=======
-          "duration": 2.0,
-          "value": "C:min(b7)",
->>>>>>> 5725112b
-          "confidence": 1
-        },
-        {
-          "time": 10.0,
-          "duration": 2.0,
-<<<<<<< HEAD
-          "value": "C:min(b7)",
-          "confidence": 1
-        },
-        {
-          "time": 10.2,
-          "duration": 2.0,
-          "value": "F:(3,5,b7)",
-          "confidence": 1
-        },
-        {
-          "time": 11.0,
-          "duration": 2.0,
-          "value": "G:(3,5,b7)",
-          "confidence": 1
-        },
-        {
-          "time": 11.2,
-          "duration": 2.0,
-          "value": "F:(3,5,b7)",
-=======
-          "value": "F:(3,5,b7)",
-          "confidence": 1
-        },
-        {
-          "time": 10.0,
-          "duration": 2.0,
-          "value": "G:(3,5,b7)",
-          "confidence": 1
-        },
-        {
-          "time": 10.2,
-          "duration": 2.0,
-          "value": "F:(3,5,b7)",
-          "confidence": 1
-        },
-        {
-          "time": 11.0,
-          "duration": 4.0,
-          "value": "E:(3,5,b7)",
->>>>>>> 5725112b
-          "confidence": 1
-        },
-        {
-          "time": 12.0,
-          "duration": 4.0,
-<<<<<<< HEAD
-          "value": "E:(3,5,b7)",
-=======
-          "value": "A:(3,5,b7)",
->>>>>>> 5725112b
-          "confidence": 1
-        },
-        {
-          "time": 13.0,
-          "duration": 4.0,
-<<<<<<< HEAD
-          "value": "A:(3,5,b7)",
-=======
-          "value": "D:(3,5,b7)",
->>>>>>> 5725112b
-          "confidence": 1
-        },
-        {
-          "time": 14.0,
-          "duration": 4.0,
-<<<<<<< HEAD
-          "value": "D:(3,5,b7)",
-=======
-          "value": "G:maj",
->>>>>>> 5725112b
-          "confidence": 1
-        },
-        {
-          "time": 15.0,
-<<<<<<< HEAD
-          "duration": 4.0,
-          "value": "G:maj",
-=======
-          "duration": 2.0,
-          "value": "Db:min(b7)",
-          "confidence": 1
-        },
-        {
-          "time": 15.2,
-          "duration": 2.0,
-          "value": "F#:(3,#5,b7)/D",
->>>>>>> 5725112b
-          "confidence": 1
-        },
-        {
-          "time": 16.0,
-<<<<<<< HEAD
-          "duration": 2.0,
-          "value": "Db:min(b7)",
-          "confidence": 1
-        },
-        {
-          "time": 16.2,
-          "duration": 2.0,
-          "value": "F#:(3,#5,b7)/D",
-=======
-          "duration": 4.0,
-          "value": "B:min",
->>>>>>> 5725112b
-          "confidence": 1
-        },
-        {
-          "time": 17.0,
-<<<<<<< HEAD
-          "duration": 4.0,
-          "value": "B:min",
-=======
-          "duration": 2.0,
-          "value": "Db:(b3,b5,b7)",
-          "confidence": 1
-        },
-        {
-          "time": 17.2,
-          "duration": 2.0,
-          "value": "F#:(3,5,b7,b9)/D",
->>>>>>> 5725112b
-          "confidence": 1
-        },
-        {
-          "time": 18.0,
-<<<<<<< HEAD
-          "duration": 2.0,
-          "value": "Db:(b3,b5,b7)",
-          "confidence": 1
-        },
-        {
-          "time": 18.2,
-          "duration": 2.0,
-          "value": "F#:(3,5,b7,b9)/D",
-=======
-          "duration": 4.0,
-          "value": "B:min(b7)",
->>>>>>> 5725112b
-          "confidence": 1
-        },
-        {
-          "time": 19.0,
-          "duration": 4.0,
-<<<<<<< HEAD
-          "value": "B:min(b7)",
-=======
-          "value": "E:(3,5,b7)",
->>>>>>> 5725112b
-          "confidence": 1
-        },
-        {
-          "time": 20.0,
-          "duration": 4.0,
-<<<<<<< HEAD
-          "value": "E:(3,5,b7)",
-=======
-          "value": "A:min(b7)",
->>>>>>> 5725112b
-          "confidence": 1
-        },
-        {
-          "time": 21.0,
-<<<<<<< HEAD
-          "duration": 4.0,
-          "value": "A:min(b7)",
-=======
-          "duration": 2.0,
-          "value": "B:(b3,b5,b7)",
-          "confidence": 1
-        },
-        {
-          "time": 21.2,
-          "duration": 2.0,
-          "value": "E:(3,5,b7)",
->>>>>>> 5725112b
-          "confidence": 1
-        },
-        {
-          "time": 22.0,
-          "duration": 2.0,
-          "value": "B:(b3,b5,b7)",
-          "confidence": 1
-        },
-        {
-<<<<<<< HEAD
-          "time": 22.2,
-          "duration": 2.0,
-          "value": "E:(3,5,b7)",
-          "confidence": 1
-        },
-        {
-          "time": 23.0,
-          "duration": 4.0,
-          "value": "A:(3,5,b7)",
-          "confidence": 1
-        },
-        {
-          "time": 24.0,
-          "duration": 4.0,
-          "value": "D:(3,5,b7)",
-          "confidence": 1
-        },
-        {
-          "time": 25.0,
-          "duration": 4.0,
-          "value": "G:maj",
-=======
-          "time": 23.0,
-          "duration": 4.0,
-          "value": "D:(3,5,b7)",
-          "confidence": 1
-        },
-        {
-          "time": 24.0,
-          "duration": 4.0,
-          "value": "G:maj",
-          "confidence": 1
-        },
-        {
-          "time": 25.0,
-          "duration": 2.0,
-          "value": "C:min(b7)",
-          "confidence": 1
-        },
-        {
-          "time": 25.2,
-          "duration": 2.0,
-          "value": "F:(3,5,b7)",
->>>>>>> 5725112b
-          "confidence": 1
-        },
-        {
-          "time": 26.0,
-<<<<<<< HEAD
-          "duration": 2.0,
-          "value": "C:min(b7)",
-          "confidence": 1
-        },
-        {
-          "time": 26.2,
-          "duration": 2.0,
-          "value": "F:(3,5,b7)",
-          "confidence": 1
-        },
-        {
-          "time": 27.0,
-          "duration": 2.0,
-          "value": "G:(3,5,b7)",
-          "confidence": 1
-        },
-        {
-          "time": 27.2,
-          "duration": 2.0,
-          "value": "F:(3,5,b7)",
-=======
-          "duration": 2.0,
-          "value": "G:(3,5,b7)",
-          "confidence": 1
-        },
-        {
-          "time": 26.2,
-          "duration": 2.0,
-          "value": "F:(3,5,b7)",
-          "confidence": 1
-        },
-        {
-          "time": 27.0,
-          "duration": 4.0,
-          "value": "E:(3,5,b7)",
->>>>>>> 5725112b
-          "confidence": 1
-        },
-        {
-          "time": 28.0,
-          "duration": 4.0,
-<<<<<<< HEAD
-          "value": "E:(3,5,b7)",
-=======
-          "value": "A:(3,5,b7)",
->>>>>>> 5725112b
-          "confidence": 1
-        },
-        {
-          "time": 29.0,
-          "duration": 4.0,
-<<<<<<< HEAD
-          "value": "A:(3,5,b7)",
-=======
-          "value": "D:(3,5,b7)",
->>>>>>> 5725112b
-          "confidence": 1
-        },
-        {
-          "time": 30.0,
-          "duration": 4.0,
-<<<<<<< HEAD
-          "value": "D:(3,5,b7)",
-          "confidence": 1
-        },
-        {
-          "time": 31.0,
-          "duration": 4.0,
-          "value": "G:maj",
-=======
-          "value": "G:maj",
-          "confidence": 1
-        },
-        {
-          "time": 31.0,
-          "duration": 2.0,
-          "value": "A:min(b7)",
           "confidence": 1
         },
         {
           "time": 31.2,
           "duration": 2.0,
           "value": "D:(3,5,b7)",
->>>>>>> 5725112b
           "confidence": 1
         },
         {
           "time": 32.0,
-<<<<<<< HEAD
-          "duration": 2.0,
-          "value": "A:min(b7)",
-          "confidence": 1
-        },
-        {
-          "time": 32.2,
-          "duration": 2.0,
-=======
-          "duration": 4.0,
->>>>>>> 5725112b
+          "duration": 4.0,
           "value": "D:(3,5,b7)",
           "confidence": 1
         },
@@ -503,34 +307,17 @@
         {
           "time": 36.0,
           "duration": 4.0,
-<<<<<<< HEAD
-          "value": "D:(3,5,b7)",
+          "value": "A:(3,5,b7)",
           "confidence": 1
         },
         {
           "time": 37.0,
           "duration": 4.0,
-=======
->>>>>>> 5725112b
-          "value": "A:(3,5,b7)",
-          "confidence": 1
-        },
-        {
-<<<<<<< HEAD
+          "value": "D:(3,5,b7)",
+          "confidence": 1
+        },
+        {
           "time": 38.0,
-=======
-          "time": 37.0,
->>>>>>> 5725112b
-          "duration": 4.0,
-          "value": "D:(3,5,b7)",
-          "confidence": 1
-        },
-        {
-<<<<<<< HEAD
-          "time": 39.0,
-=======
-          "time": 38.0,
->>>>>>> 5725112b
           "duration": 4.0,
           "value": "G:(3,5,6,9)",
           "confidence": 1
