{
  "annotations": [
    {
      "annotation_metadata": {
        "curator": {
          "name": "",
          "email": ""
        },
        "annotator": {},
        "version": "",
        "corpus": "biab_internet_corpus",
        "annotation_tools": "",
        "annotation_rules": "",
        "validation": "",
        "data_source": ""
      },
      "namespace": "chord",
      "data": [
        {
<<<<<<< HEAD
          "time": 1.0,
=======
          "time": 0.0,
>>>>>>> 5725112b
          "duration": 4.0,
          "value": "G:maj",
          "confidence": 1
        },
        {
<<<<<<< HEAD
          "time": 2.0,
=======
          "time": 1.0,
>>>>>>> 5725112b
          "duration": 4.0,
          "value": "G:maj",
          "confidence": 1
        },
        {
<<<<<<< HEAD
          "time": 3.0,
=======
          "time": 2.0,
>>>>>>> 5725112b
          "duration": 4.0,
          "value": "G:maj",
          "confidence": 1
        },
        {
<<<<<<< HEAD
          "time": 4.0,
=======
          "time": 3.0,
>>>>>>> 5725112b
          "duration": 4.0,
          "value": "C:maj",
          "confidence": 1
        },
        {
<<<<<<< HEAD
          "time": 5.0,
=======
          "time": 4.0,
>>>>>>> 5725112b
          "duration": 4.0,
          "value": "C:maj",
          "confidence": 1
        },
        {
<<<<<<< HEAD
          "time": 6.0,
=======
          "time": 5.0,
>>>>>>> 5725112b
          "duration": 4.0,
          "value": "C:maj",
          "confidence": 1
        },
        {
<<<<<<< HEAD
          "time": 7.0,
=======
          "time": 6.0,
>>>>>>> 5725112b
          "duration": 4.0,
          "value": "C:maj",
          "confidence": 1
        },
        {
<<<<<<< HEAD
          "time": 8.0,
=======
          "time": 7.0,
>>>>>>> 5725112b
          "duration": 4.0,
          "value": "C:maj",
          "confidence": 1
        },
        {
<<<<<<< HEAD
          "time": 9.0,
=======
          "time": 8.0,
>>>>>>> 5725112b
          "duration": 4.0,
          "value": "G:maj",
          "confidence": 1
        },
        {
<<<<<<< HEAD
          "time": 10.0,
=======
          "time": 9.0,
>>>>>>> 5725112b
          "duration": 4.0,
          "value": "G:maj",
          "confidence": 1
        },
        {
<<<<<<< HEAD
          "time": 11.0,
=======
          "time": 10.0,
>>>>>>> 5725112b
          "duration": 4.0,
          "value": "C:maj",
          "confidence": 1
        },
        {
<<<<<<< HEAD
          "time": 12.0,
=======
          "time": 11.0,
>>>>>>> 5725112b
          "duration": 4.0,
          "value": "C:maj",
          "confidence": 1
        },
        {
<<<<<<< HEAD
          "time": 13.0,
=======
          "time": 12.0,
>>>>>>> 5725112b
          "duration": 4.0,
          "value": "C:maj",
          "confidence": 1
        },
        {
<<<<<<< HEAD
          "time": 14.0,
=======
          "time": 13.0,
>>>>>>> 5725112b
          "duration": 4.0,
          "value": "C:maj",
          "confidence": 1
        },
        {
<<<<<<< HEAD
          "time": 15.0,
=======
          "time": 14.0,
>>>>>>> 5725112b
          "duration": 4.0,
          "value": "C:maj",
          "confidence": 1
        },
        {
<<<<<<< HEAD
          "time": 16.0,
=======
          "time": 15.0,
>>>>>>> 5725112b
          "duration": 4.0,
          "value": "C:maj",
          "confidence": 1
        },
        {
<<<<<<< HEAD
          "time": 17.0,
=======
          "time": 16.0,
>>>>>>> 5725112b
          "duration": 4.0,
          "value": "G:maj",
          "confidence": 1
        },
        {
<<<<<<< HEAD
          "time": 18.0,
=======
          "time": 17.0,
>>>>>>> 5725112b
          "duration": 4.0,
          "value": "G:maj",
          "confidence": 1
        },
        {
<<<<<<< HEAD
          "time": 19.0,
=======
          "time": 18.0,
>>>>>>> 5725112b
          "duration": 4.0,
          "value": "C:maj",
          "confidence": 1
        },
        {
<<<<<<< HEAD
          "time": 20.0,
=======
          "time": 19.0,
>>>>>>> 5725112b
          "duration": 4.0,
          "value": "C:maj",
          "confidence": 1
        },
        {
<<<<<<< HEAD
          "time": 21.0,
=======
          "time": 20.0,
>>>>>>> 5725112b
          "duration": 4.0,
          "value": "F:maj",
          "confidence": 1
        },
        {
<<<<<<< HEAD
          "time": 22.0,
=======
          "time": 21.0,
>>>>>>> 5725112b
          "duration": 4.0,
          "value": "F:maj",
          "confidence": 1
        },
        {
<<<<<<< HEAD
          "time": 23.0,
=======
          "time": 22.0,
>>>>>>> 5725112b
          "duration": 4.0,
          "value": "F:maj",
          "confidence": 1
        },
        {
<<<<<<< HEAD
          "time": 24.0,
=======
          "time": 23.0,
>>>>>>> 5725112b
          "duration": 4.0,
          "value": "F:maj",
          "confidence": 1
        },
        {
<<<<<<< HEAD
          "time": 25.0,
=======
          "time": 24.0,
>>>>>>> 5725112b
          "duration": 4.0,
          "value": "C:maj",
          "confidence": 1
        },
        {
<<<<<<< HEAD
          "time": 26.0,
=======
          "time": 25.0,
>>>>>>> 5725112b
          "duration": 4.0,
          "value": "C:maj",
          "confidence": 1
        },
        {
<<<<<<< HEAD
          "time": 27.0,
=======
          "time": 26.0,
>>>>>>> 5725112b
          "duration": 4.0,
          "value": "G:maj",
          "confidence": 1
        },
        {
<<<<<<< HEAD
          "time": 28.0,
=======
          "time": 27.0,
>>>>>>> 5725112b
          "duration": 4.0,
          "value": "G:maj",
          "confidence": 1
        },
        {
<<<<<<< HEAD
=======
          "time": 28.0,
          "duration": 4.0,
          "value": "C:maj",
          "confidence": 1
        },
        {
>>>>>>> 5725112b
          "time": 29.0,
          "duration": 4.0,
          "value": "C:maj",
          "confidence": 1
        },
        {
          "time": 30.0,
          "duration": 4.0,
          "value": "C:maj",
          "confidence": 1
        },
        {
          "time": 31.0,
          "duration": 4.0,
          "value": "C:maj",
          "confidence": 1
        },
        {
          "time": 32.0,
          "duration": 4.0,
<<<<<<< HEAD
          "value": "C:maj",
=======
          "value": "G:maj",
>>>>>>> 5725112b
          "confidence": 1
        },
        {
          "time": 33.0,
          "duration": 4.0,
          "value": "G:maj",
          "confidence": 1
        },
        {
          "time": 34.0,
          "duration": 4.0,
<<<<<<< HEAD
          "value": "G:maj",
=======
          "value": "C:maj",
>>>>>>> 5725112b
          "confidence": 1
        },
        {
          "time": 35.0,
          "duration": 4.0,
          "value": "C:maj",
          "confidence": 1
        },
        {
          "time": 36.0,
          "duration": 4.0,
          "value": "C:maj",
          "confidence": 1
        },
        {
          "time": 37.0,
          "duration": 4.0,
          "value": "C:maj",
          "confidence": 1
        },
        {
          "time": 38.0,
          "duration": 4.0,
          "value": "C:maj",
          "confidence": 1
        },
        {
          "time": 39.0,
          "duration": 4.0,
          "value": "C:maj",
          "confidence": 1
        },
        {
          "time": 40.0,
          "duration": 4.0,
<<<<<<< HEAD
          "value": "C:maj",
=======
          "value": "G:maj",
>>>>>>> 5725112b
          "confidence": 1
        },
        {
          "time": 41.0,
          "duration": 4.0,
          "value": "G:maj",
          "confidence": 1
        },
        {
          "time": 42.0,
          "duration": 4.0,
<<<<<<< HEAD
          "value": "G:maj",
=======
          "value": "C:maj",
>>>>>>> 5725112b
          "confidence": 1
        },
        {
          "time": 43.0,
          "duration": 4.0,
          "value": "C:maj",
          "confidence": 1
        },
        {
          "time": 44.0,
          "duration": 4.0,
          "value": "C:maj",
          "confidence": 1
        },
        {
          "time": 45.0,
          "duration": 4.0,
          "value": "C:maj",
          "confidence": 1
        },
        {
          "time": 46.0,
          "duration": 4.0,
          "value": "C:maj",
          "confidence": 1
        },
        {
          "time": 47.0,
          "duration": 4.0,
          "value": "C:maj",
          "confidence": 1
        },
        {
          "time": 48.0,
          "duration": 4.0,
<<<<<<< HEAD
          "value": "C:maj",
=======
          "value": "G:maj",
>>>>>>> 5725112b
          "confidence": 1
        },
        {
          "time": 49.0,
          "duration": 4.0,
          "value": "G:maj",
          "confidence": 1
        },
        {
          "time": 50.0,
          "duration": 4.0,
<<<<<<< HEAD
          "value": "G:maj",
=======
          "value": "C:maj",
>>>>>>> 5725112b
          "confidence": 1
        },
        {
          "time": 51.0,
          "duration": 4.0,
          "value": "C:maj",
          "confidence": 1
        },
        {
          "time": 52.0,
          "duration": 4.0,
<<<<<<< HEAD
          "value": "C:maj",
=======
          "value": "F:maj",
>>>>>>> 5725112b
          "confidence": 1
        },
        {
          "time": 53.0,
          "duration": 4.0,
          "value": "F:maj",
          "confidence": 1
        },
        {
          "time": 54.0,
          "duration": 4.0,
          "value": "F:maj",
          "confidence": 1
        },
        {
          "time": 55.0,
          "duration": 4.0,
          "value": "F:maj",
          "confidence": 1
        },
        {
          "time": 56.0,
          "duration": 4.0,
<<<<<<< HEAD
          "value": "F:maj",
=======
          "value": "C:maj",
>>>>>>> 5725112b
          "confidence": 1
        },
        {
          "time": 57.0,
          "duration": 4.0,
          "value": "C:maj",
          "confidence": 1
        },
        {
          "time": 58.0,
          "duration": 4.0,
<<<<<<< HEAD
          "value": "C:maj",
=======
          "value": "G:maj",
>>>>>>> 5725112b
          "confidence": 1
        },
        {
          "time": 59.0,
          "duration": 4.0,
          "value": "G:maj",
          "confidence": 1
        },
        {
          "time": 60.0,
          "duration": 4.0,
<<<<<<< HEAD
          "value": "G:maj",
=======
          "value": "C:maj",
>>>>>>> 5725112b
          "confidence": 1
        },
        {
          "time": 61.0,
          "duration": 4.0,
          "value": "C:maj",
          "confidence": 1
        },
        {
          "time": 62.0,
          "duration": 4.0,
          "value": "C:maj",
          "confidence": 1
        },
        {
          "time": 63.0,
          "duration": 4.0,
          "value": "C:maj",
          "confidence": 1
        },
        {
          "time": 64.0,
          "duration": 4.0,
<<<<<<< HEAD
          "value": "C:maj",
          "confidence": 1
        },
        {
          "time": 65.0,
          "duration": 4.0,
=======
>>>>>>> 5725112b
          "value": "G:maj",
          "confidence": 1
        },
        {
<<<<<<< HEAD
          "time": 66.0,
=======
          "time": 65.0,
>>>>>>> 5725112b
          "duration": 4.0,
          "value": "G:maj",
          "confidence": 1
        },
        {
<<<<<<< HEAD
=======
          "time": 66.0,
          "duration": 4.0,
          "value": "C:maj",
          "confidence": 1
        },
        {
>>>>>>> 5725112b
          "time": 67.0,
          "duration": 4.0,
          "value": "C:maj",
          "confidence": 1
        },
        {
          "time": 68.0,
          "duration": 4.0,
          "value": "C:maj",
          "confidence": 1
        },
        {
          "time": 69.0,
          "duration": 4.0,
          "value": "C:maj",
          "confidence": 1
        },
        {
          "time": 70.0,
          "duration": 4.0,
          "value": "C:maj",
          "confidence": 1
        },
        {
          "time": 71.0,
          "duration": 4.0,
          "value": "C:maj",
          "confidence": 1
        },
        {
          "time": 72.0,
          "duration": 4.0,
<<<<<<< HEAD
          "value": "C:maj",
=======
          "value": "G:maj",
>>>>>>> 5725112b
          "confidence": 1
        },
        {
          "time": 73.0,
          "duration": 4.0,
          "value": "G:maj",
          "confidence": 1
        },
        {
          "time": 74.0,
          "duration": 4.0,
<<<<<<< HEAD
          "value": "G:maj",
=======
          "value": "C:maj",
>>>>>>> 5725112b
          "confidence": 1
        },
        {
          "time": 75.0,
          "duration": 4.0,
          "value": "C:maj",
          "confidence": 1
        },
        {
          "time": 76.0,
          "duration": 4.0,
          "value": "C:maj",
          "confidence": 1
        },
        {
          "time": 77.0,
          "duration": 4.0,
          "value": "C:maj",
          "confidence": 1
        },
        {
          "time": 78.0,
          "duration": 4.0,
          "value": "C:maj",
          "confidence": 1
        },
        {
          "time": 79.0,
          "duration": 4.0,
          "value": "C:maj",
          "confidence": 1
        },
        {
          "time": 80.0,
          "duration": 4.0,
<<<<<<< HEAD
          "value": "C:maj",
=======
          "value": "G:maj",
>>>>>>> 5725112b
          "confidence": 1
        },
        {
          "time": 81.0,
          "duration": 4.0,
          "value": "G:maj",
          "confidence": 1
        },
        {
          "time": 82.0,
          "duration": 4.0,
<<<<<<< HEAD
          "value": "G:maj",
=======
          "value": "C:maj",
>>>>>>> 5725112b
          "confidence": 1
        },
        {
          "time": 83.0,
          "duration": 4.0,
          "value": "C:maj",
          "confidence": 1
        },
        {
          "time": 84.0,
          "duration": 4.0,
<<<<<<< HEAD
          "value": "C:maj",
=======
          "value": "F:maj",
>>>>>>> 5725112b
          "confidence": 1
        },
        {
          "time": 85.0,
          "duration": 4.0,
          "value": "F:maj",
          "confidence": 1
        },
        {
          "time": 86.0,
          "duration": 4.0,
          "value": "F:maj",
          "confidence": 1
        },
        {
          "time": 87.0,
          "duration": 4.0,
          "value": "F:maj",
          "confidence": 1
        },
        {
          "time": 88.0,
          "duration": 4.0,
<<<<<<< HEAD
          "value": "F:maj",
=======
          "value": "C:maj",
>>>>>>> 5725112b
          "confidence": 1
        },
        {
          "time": 89.0,
          "duration": 4.0,
          "value": "C:maj",
          "confidence": 1
        },
        {
          "time": 90.0,
          "duration": 4.0,
<<<<<<< HEAD
          "value": "C:maj",
=======
          "value": "G:maj",
>>>>>>> 5725112b
          "confidence": 1
        },
        {
          "time": 91.0,
          "duration": 4.0,
          "value": "G:maj",
          "confidence": 1
        },
        {
          "time": 92.0,
          "duration": 4.0,
<<<<<<< HEAD
          "value": "G:maj",
=======
          "value": "C:maj",
>>>>>>> 5725112b
          "confidence": 1
        },
        {
          "time": 93.0,
          "duration": 4.0,
          "value": "C:maj",
          "confidence": 1
        },
        {
          "time": 94.0,
          "duration": 4.0,
          "value": "C:maj",
          "confidence": 1
        },
        {
          "time": 95.0,
          "duration": 4.0,
          "value": "C:maj",
          "confidence": 1
        },
        {
          "time": 96.0,
          "duration": 4.0,
<<<<<<< HEAD
          "value": "C:maj",
=======
          "value": "G:maj",
>>>>>>> 5725112b
          "confidence": 1
        },
        {
          "time": 97.0,
          "duration": 4.0,
          "value": "G:maj",
          "confidence": 1
        },
        {
          "time": 98.0,
          "duration": 4.0,
<<<<<<< HEAD
          "value": "G:maj",
=======
          "value": "C:maj",
>>>>>>> 5725112b
          "confidence": 1
        },
        {
          "time": 99.0,
          "duration": 4.0,
          "value": "C:maj",
          "confidence": 1
        },
        {
          "time": 100.0,
          "duration": 4.0,
<<<<<<< HEAD
          "value": "C:maj",
=======
          "value": "G:maj",
>>>>>>> 5725112b
          "confidence": 1
        },
        {
          "time": 101.0,
          "duration": 4.0,
          "value": "G:maj",
          "confidence": 1
        },
        {
          "time": 102.0,
          "duration": 4.0,
<<<<<<< HEAD
          "value": "G:maj",
          "confidence": 1
        },
        {
          "time": 103.0,
          "duration": 4.0,
=======
>>>>>>> 5725112b
          "value": "C:maj",
          "confidence": 1
        }
      ],
      "sandbox": {},
      "time": 0,
      "duration": 412.0
    },
    {
      "annotation_metadata": {
        "curator": {
          "name": "",
          "email": ""
        },
        "annotator": {},
        "version": "",
        "corpus": "biab_internet_corpus",
        "annotation_tools": "",
        "annotation_rules": "",
        "validation": "",
        "data_source": ""
      },
      "namespace": "key_mode",
      "data": [
        {
          "time": 0.0,
          "duration": 412.0,
          "value": "C",
          "confidence": 1
        }
      ],
      "sandbox": {},
      "time": 0,
      "duration": 412.0
    }
  ],
  "file_metadata": {
    "title": "BLUE EYE'S CRYING IN THE RAIN (C) OK",
    "artist": "",
    "release": "",
    "duration": 412.0,
    "identifiers": {},
    "jams_version": "0.3.4"
  },
  "sandbox": {
    "expanded": false
  }
}<|MERGE_RESOLUTION|>--- conflicted
+++ resolved
@@ -17,295 +17,180 @@
       "namespace": "chord",
       "data": [
         {
-<<<<<<< HEAD
+          "time": 0.0,
+          "duration": 4.0,
+          "value": "G:maj",
+          "confidence": 1
+        },
+        {
           "time": 1.0,
-=======
-          "time": 0.0,
->>>>>>> 5725112b
-          "duration": 4.0,
-          "value": "G:maj",
-          "confidence": 1
-        },
-        {
-<<<<<<< HEAD
+          "duration": 4.0,
+          "value": "G:maj",
+          "confidence": 1
+        },
+        {
           "time": 2.0,
-=======
-          "time": 1.0,
->>>>>>> 5725112b
-          "duration": 4.0,
-          "value": "G:maj",
-          "confidence": 1
-        },
-        {
-<<<<<<< HEAD
+          "duration": 4.0,
+          "value": "G:maj",
+          "confidence": 1
+        },
+        {
           "time": 3.0,
-=======
-          "time": 2.0,
->>>>>>> 5725112b
-          "duration": 4.0,
-          "value": "G:maj",
-          "confidence": 1
-        },
-        {
-<<<<<<< HEAD
+          "duration": 4.0,
+          "value": "C:maj",
+          "confidence": 1
+        },
+        {
           "time": 4.0,
-=======
-          "time": 3.0,
->>>>>>> 5725112b
-          "duration": 4.0,
-          "value": "C:maj",
-          "confidence": 1
-        },
-        {
-<<<<<<< HEAD
+          "duration": 4.0,
+          "value": "C:maj",
+          "confidence": 1
+        },
+        {
           "time": 5.0,
-=======
-          "time": 4.0,
->>>>>>> 5725112b
-          "duration": 4.0,
-          "value": "C:maj",
-          "confidence": 1
-        },
-        {
-<<<<<<< HEAD
+          "duration": 4.0,
+          "value": "C:maj",
+          "confidence": 1
+        },
+        {
           "time": 6.0,
-=======
-          "time": 5.0,
->>>>>>> 5725112b
-          "duration": 4.0,
-          "value": "C:maj",
-          "confidence": 1
-        },
-        {
-<<<<<<< HEAD
+          "duration": 4.0,
+          "value": "C:maj",
+          "confidence": 1
+        },
+        {
           "time": 7.0,
-=======
-          "time": 6.0,
->>>>>>> 5725112b
-          "duration": 4.0,
-          "value": "C:maj",
-          "confidence": 1
-        },
-        {
-<<<<<<< HEAD
+          "duration": 4.0,
+          "value": "C:maj",
+          "confidence": 1
+        },
+        {
           "time": 8.0,
-=======
-          "time": 7.0,
->>>>>>> 5725112b
-          "duration": 4.0,
-          "value": "C:maj",
-          "confidence": 1
-        },
-        {
-<<<<<<< HEAD
+          "duration": 4.0,
+          "value": "G:maj",
+          "confidence": 1
+        },
+        {
           "time": 9.0,
-=======
-          "time": 8.0,
->>>>>>> 5725112b
-          "duration": 4.0,
-          "value": "G:maj",
-          "confidence": 1
-        },
-        {
-<<<<<<< HEAD
+          "duration": 4.0,
+          "value": "G:maj",
+          "confidence": 1
+        },
+        {
           "time": 10.0,
-=======
-          "time": 9.0,
->>>>>>> 5725112b
-          "duration": 4.0,
-          "value": "G:maj",
-          "confidence": 1
-        },
-        {
-<<<<<<< HEAD
+          "duration": 4.0,
+          "value": "C:maj",
+          "confidence": 1
+        },
+        {
           "time": 11.0,
-=======
-          "time": 10.0,
->>>>>>> 5725112b
-          "duration": 4.0,
-          "value": "C:maj",
-          "confidence": 1
-        },
-        {
-<<<<<<< HEAD
+          "duration": 4.0,
+          "value": "C:maj",
+          "confidence": 1
+        },
+        {
           "time": 12.0,
-=======
-          "time": 11.0,
->>>>>>> 5725112b
-          "duration": 4.0,
-          "value": "C:maj",
-          "confidence": 1
-        },
-        {
-<<<<<<< HEAD
+          "duration": 4.0,
+          "value": "C:maj",
+          "confidence": 1
+        },
+        {
           "time": 13.0,
-=======
-          "time": 12.0,
->>>>>>> 5725112b
-          "duration": 4.0,
-          "value": "C:maj",
-          "confidence": 1
-        },
-        {
-<<<<<<< HEAD
+          "duration": 4.0,
+          "value": "C:maj",
+          "confidence": 1
+        },
+        {
           "time": 14.0,
-=======
-          "time": 13.0,
->>>>>>> 5725112b
-          "duration": 4.0,
-          "value": "C:maj",
-          "confidence": 1
-        },
-        {
-<<<<<<< HEAD
+          "duration": 4.0,
+          "value": "C:maj",
+          "confidence": 1
+        },
+        {
           "time": 15.0,
-=======
-          "time": 14.0,
->>>>>>> 5725112b
-          "duration": 4.0,
-          "value": "C:maj",
-          "confidence": 1
-        },
-        {
-<<<<<<< HEAD
+          "duration": 4.0,
+          "value": "C:maj",
+          "confidence": 1
+        },
+        {
           "time": 16.0,
-=======
-          "time": 15.0,
->>>>>>> 5725112b
-          "duration": 4.0,
-          "value": "C:maj",
-          "confidence": 1
-        },
-        {
-<<<<<<< HEAD
+          "duration": 4.0,
+          "value": "G:maj",
+          "confidence": 1
+        },
+        {
           "time": 17.0,
-=======
-          "time": 16.0,
->>>>>>> 5725112b
-          "duration": 4.0,
-          "value": "G:maj",
-          "confidence": 1
-        },
-        {
-<<<<<<< HEAD
+          "duration": 4.0,
+          "value": "G:maj",
+          "confidence": 1
+        },
+        {
           "time": 18.0,
-=======
-          "time": 17.0,
->>>>>>> 5725112b
-          "duration": 4.0,
-          "value": "G:maj",
-          "confidence": 1
-        },
-        {
-<<<<<<< HEAD
+          "duration": 4.0,
+          "value": "C:maj",
+          "confidence": 1
+        },
+        {
           "time": 19.0,
-=======
-          "time": 18.0,
->>>>>>> 5725112b
-          "duration": 4.0,
-          "value": "C:maj",
-          "confidence": 1
-        },
-        {
-<<<<<<< HEAD
+          "duration": 4.0,
+          "value": "C:maj",
+          "confidence": 1
+        },
+        {
           "time": 20.0,
-=======
-          "time": 19.0,
->>>>>>> 5725112b
-          "duration": 4.0,
-          "value": "C:maj",
-          "confidence": 1
-        },
-        {
-<<<<<<< HEAD
+          "duration": 4.0,
+          "value": "F:maj",
+          "confidence": 1
+        },
+        {
           "time": 21.0,
-=======
-          "time": 20.0,
->>>>>>> 5725112b
-          "duration": 4.0,
-          "value": "F:maj",
-          "confidence": 1
-        },
-        {
-<<<<<<< HEAD
+          "duration": 4.0,
+          "value": "F:maj",
+          "confidence": 1
+        },
+        {
           "time": 22.0,
-=======
-          "time": 21.0,
->>>>>>> 5725112b
-          "duration": 4.0,
-          "value": "F:maj",
-          "confidence": 1
-        },
-        {
-<<<<<<< HEAD
+          "duration": 4.0,
+          "value": "F:maj",
+          "confidence": 1
+        },
+        {
           "time": 23.0,
-=======
-          "time": 22.0,
->>>>>>> 5725112b
-          "duration": 4.0,
-          "value": "F:maj",
-          "confidence": 1
-        },
-        {
-<<<<<<< HEAD
+          "duration": 4.0,
+          "value": "F:maj",
+          "confidence": 1
+        },
+        {
           "time": 24.0,
-=======
-          "time": 23.0,
->>>>>>> 5725112b
-          "duration": 4.0,
-          "value": "F:maj",
-          "confidence": 1
-        },
-        {
-<<<<<<< HEAD
+          "duration": 4.0,
+          "value": "C:maj",
+          "confidence": 1
+        },
+        {
           "time": 25.0,
-=======
-          "time": 24.0,
->>>>>>> 5725112b
-          "duration": 4.0,
-          "value": "C:maj",
-          "confidence": 1
-        },
-        {
-<<<<<<< HEAD
+          "duration": 4.0,
+          "value": "C:maj",
+          "confidence": 1
+        },
+        {
           "time": 26.0,
-=======
-          "time": 25.0,
->>>>>>> 5725112b
-          "duration": 4.0,
-          "value": "C:maj",
-          "confidence": 1
-        },
-        {
-<<<<<<< HEAD
+          "duration": 4.0,
+          "value": "G:maj",
+          "confidence": 1
+        },
+        {
           "time": 27.0,
-=======
-          "time": 26.0,
->>>>>>> 5725112b
-          "duration": 4.0,
-          "value": "G:maj",
-          "confidence": 1
-        },
-        {
-<<<<<<< HEAD
+          "duration": 4.0,
+          "value": "G:maj",
+          "confidence": 1
+        },
+        {
           "time": 28.0,
-=======
-          "time": 27.0,
->>>>>>> 5725112b
-          "duration": 4.0,
-          "value": "G:maj",
-          "confidence": 1
-        },
-        {
-<<<<<<< HEAD
-=======
-          "time": 28.0,
-          "duration": 4.0,
-          "value": "C:maj",
-          "confidence": 1
-        },
-        {
->>>>>>> 5725112b
+          "duration": 4.0,
+          "value": "C:maj",
+          "confidence": 1
+        },
+        {
           "time": 29.0,
           "duration": 4.0,
           "value": "C:maj",
@@ -326,11 +211,7 @@
         {
           "time": 32.0,
           "duration": 4.0,
-<<<<<<< HEAD
-          "value": "C:maj",
-=======
-          "value": "G:maj",
->>>>>>> 5725112b
+          "value": "G:maj",
           "confidence": 1
         },
         {
@@ -342,11 +223,7 @@
         {
           "time": 34.0,
           "duration": 4.0,
-<<<<<<< HEAD
-          "value": "G:maj",
-=======
-          "value": "C:maj",
->>>>>>> 5725112b
+          "value": "C:maj",
           "confidence": 1
         },
         {
@@ -382,11 +259,7 @@
         {
           "time": 40.0,
           "duration": 4.0,
-<<<<<<< HEAD
-          "value": "C:maj",
-=======
-          "value": "G:maj",
->>>>>>> 5725112b
+          "value": "G:maj",
           "confidence": 1
         },
         {
@@ -398,11 +271,7 @@
         {
           "time": 42.0,
           "duration": 4.0,
-<<<<<<< HEAD
-          "value": "G:maj",
-=======
-          "value": "C:maj",
->>>>>>> 5725112b
+          "value": "C:maj",
           "confidence": 1
         },
         {
@@ -438,11 +307,7 @@
         {
           "time": 48.0,
           "duration": 4.0,
-<<<<<<< HEAD
-          "value": "C:maj",
-=======
-          "value": "G:maj",
->>>>>>> 5725112b
+          "value": "G:maj",
           "confidence": 1
         },
         {
@@ -454,11 +319,7 @@
         {
           "time": 50.0,
           "duration": 4.0,
-<<<<<<< HEAD
-          "value": "G:maj",
-=======
-          "value": "C:maj",
->>>>>>> 5725112b
+          "value": "C:maj",
           "confidence": 1
         },
         {
@@ -470,11 +331,7 @@
         {
           "time": 52.0,
           "duration": 4.0,
-<<<<<<< HEAD
-          "value": "C:maj",
-=======
-          "value": "F:maj",
->>>>>>> 5725112b
+          "value": "F:maj",
           "confidence": 1
         },
         {
@@ -498,11 +355,7 @@
         {
           "time": 56.0,
           "duration": 4.0,
-<<<<<<< HEAD
-          "value": "F:maj",
-=======
-          "value": "C:maj",
->>>>>>> 5725112b
+          "value": "C:maj",
           "confidence": 1
         },
         {
@@ -514,11 +367,7 @@
         {
           "time": 58.0,
           "duration": 4.0,
-<<<<<<< HEAD
-          "value": "C:maj",
-=======
-          "value": "G:maj",
->>>>>>> 5725112b
+          "value": "G:maj",
           "confidence": 1
         },
         {
@@ -530,11 +379,7 @@
         {
           "time": 60.0,
           "duration": 4.0,
-<<<<<<< HEAD
-          "value": "G:maj",
-=======
-          "value": "C:maj",
->>>>>>> 5725112b
+          "value": "C:maj",
           "confidence": 1
         },
         {
@@ -558,38 +403,22 @@
         {
           "time": 64.0,
           "duration": 4.0,
-<<<<<<< HEAD
-          "value": "C:maj",
+          "value": "G:maj",
           "confidence": 1
         },
         {
           "time": 65.0,
           "duration": 4.0,
-=======
->>>>>>> 5725112b
-          "value": "G:maj",
-          "confidence": 1
-        },
-        {
-<<<<<<< HEAD
+          "value": "G:maj",
+          "confidence": 1
+        },
+        {
           "time": 66.0,
-=======
-          "time": 65.0,
->>>>>>> 5725112b
-          "duration": 4.0,
-          "value": "G:maj",
-          "confidence": 1
-        },
-        {
-<<<<<<< HEAD
-=======
-          "time": 66.0,
-          "duration": 4.0,
-          "value": "C:maj",
-          "confidence": 1
-        },
-        {
->>>>>>> 5725112b
+          "duration": 4.0,
+          "value": "C:maj",
+          "confidence": 1
+        },
+        {
           "time": 67.0,
           "duration": 4.0,
           "value": "C:maj",
@@ -622,11 +451,7 @@
         {
           "time": 72.0,
           "duration": 4.0,
-<<<<<<< HEAD
-          "value": "C:maj",
-=======
-          "value": "G:maj",
->>>>>>> 5725112b
+          "value": "G:maj",
           "confidence": 1
         },
         {
@@ -638,11 +463,7 @@
         {
           "time": 74.0,
           "duration": 4.0,
-<<<<<<< HEAD
-          "value": "G:maj",
-=======
-          "value": "C:maj",
->>>>>>> 5725112b
+          "value": "C:maj",
           "confidence": 1
         },
         {
@@ -678,11 +499,7 @@
         {
           "time": 80.0,
           "duration": 4.0,
-<<<<<<< HEAD
-          "value": "C:maj",
-=======
-          "value": "G:maj",
->>>>>>> 5725112b
+          "value": "G:maj",
           "confidence": 1
         },
         {
@@ -694,11 +511,7 @@
         {
           "time": 82.0,
           "duration": 4.0,
-<<<<<<< HEAD
-          "value": "G:maj",
-=======
-          "value": "C:maj",
->>>>>>> 5725112b
+          "value": "C:maj",
           "confidence": 1
         },
         {
@@ -710,11 +523,7 @@
         {
           "time": 84.0,
           "duration": 4.0,
-<<<<<<< HEAD
-          "value": "C:maj",
-=======
-          "value": "F:maj",
->>>>>>> 5725112b
+          "value": "F:maj",
           "confidence": 1
         },
         {
@@ -738,11 +547,7 @@
         {
           "time": 88.0,
           "duration": 4.0,
-<<<<<<< HEAD
-          "value": "F:maj",
-=======
-          "value": "C:maj",
->>>>>>> 5725112b
+          "value": "C:maj",
           "confidence": 1
         },
         {
@@ -754,11 +559,7 @@
         {
           "time": 90.0,
           "duration": 4.0,
-<<<<<<< HEAD
-          "value": "C:maj",
-=======
-          "value": "G:maj",
->>>>>>> 5725112b
+          "value": "G:maj",
           "confidence": 1
         },
         {
@@ -770,11 +571,7 @@
         {
           "time": 92.0,
           "duration": 4.0,
-<<<<<<< HEAD
-          "value": "G:maj",
-=======
-          "value": "C:maj",
->>>>>>> 5725112b
+          "value": "C:maj",
           "confidence": 1
         },
         {
@@ -798,11 +595,7 @@
         {
           "time": 96.0,
           "duration": 4.0,
-<<<<<<< HEAD
-          "value": "C:maj",
-=======
-          "value": "G:maj",
->>>>>>> 5725112b
+          "value": "G:maj",
           "confidence": 1
         },
         {
@@ -814,11 +607,7 @@
         {
           "time": 98.0,
           "duration": 4.0,
-<<<<<<< HEAD
-          "value": "G:maj",
-=======
-          "value": "C:maj",
->>>>>>> 5725112b
+          "value": "C:maj",
           "confidence": 1
         },
         {
@@ -830,11 +619,7 @@
         {
           "time": 100.0,
           "duration": 4.0,
-<<<<<<< HEAD
-          "value": "C:maj",
-=======
-          "value": "G:maj",
->>>>>>> 5725112b
+          "value": "G:maj",
           "confidence": 1
         },
         {
@@ -846,15 +631,6 @@
         {
           "time": 102.0,
           "duration": 4.0,
-<<<<<<< HEAD
-          "value": "G:maj",
-          "confidence": 1
-        },
-        {
-          "time": 103.0,
-          "duration": 4.0,
-=======
->>>>>>> 5725112b
           "value": "C:maj",
           "confidence": 1
         }
