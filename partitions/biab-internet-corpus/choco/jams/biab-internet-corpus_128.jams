--- conflicted
+++ resolved
@@ -191,11 +191,7 @@
           "confidence": 1
         },
         {
-<<<<<<< HEAD
-          "time": 22.3,
-=======
           "time": 21.3,
->>>>>>> 5725112b
           "duration": 1.0,
           "value": "B:(3,5,b7)",
           "confidence": 1
