{
  "annotations": [
    {
      "annotation_metadata": {
        "curator": {
          "name": "",
          "email": ""
        },
        "annotator": {},
        "version": "",
        "corpus": "biab_internet_corpus",
        "annotation_tools": "",
        "annotation_rules": "",
        "validation": "",
        "data_source": ""
      },
      "namespace": "chord",
      "data": [
        {
          "time": 0.0,
          "duration": 2.0,
          "value": "C:maj7",
          "confidence": 1
        },
        {
          "time": 0.2,
          "duration": 2.0,
          "value": "A:min(b7)",
          "confidence": 1
        },
        {
          "time": 1.0,
          "duration": 2.0,
          "value": "D:min(b7)",
          "confidence": 1
        },
        {
          "time": 1.2,
          "duration": 2.0,
          "value": "G:(3,5,b7,b9,11,13)",
          "confidence": 1
        },
        {
          "time": 2.0,
          "duration": 2.0,
          "value": "C:maj7",
          "confidence": 1
        },
        {
          "time": 2.2,
          "duration": 2.0,
          "value": "G:(4,5,b7)",
          "confidence": 1
        },
        {
          "time": 3.0,
          "duration": 1.0,
          "value": "C:maj7",
          "confidence": 1
        },
        {
<<<<<<< HEAD
          "time": 4.1,
=======
          "time": 3.1,
>>>>>>> 5725112b
          "duration": 3.0,
          "value": "C:maj7",
          "confidence": 1
        },
        {
          "time": 4.0,
          "duration": 4.0,
          "value": "C:min(6)",
          "confidence": 1
        },
        {
          "time": 5.0,
          "duration": 2.0,
          "value": "Ab:maj",
          "confidence": 1
        },
        {
          "time": 5.2,
          "duration": 2.0,
          "value": "Ab:(3,5,b7)",
          "confidence": 1
        },
        {
          "time": 6.0,
          "duration": 4.0,
          "value": "C:maj7",
          "confidence": 1
        },
        {
          "time": 7.0,
          "duration": 4.0,
          "value": "C:(3,5,6)",
          "confidence": 1
        },
        {
          "time": 8.0,
          "duration": 4.0,
          "value": "D:(3,5,b7)",
          "confidence": 1
        },
        {
          "time": 9.0,
          "duration": 4.0,
          "value": "F:min",
          "confidence": 1
        },
        {
          "time": 10.0,
          "duration": 4.0,
          "value": "C:maj7",
          "confidence": 1
        },
        {
          "time": 11.0,
          "duration": 1.0,
          "value": "C:maj7",
          "confidence": 1
        },
        {
<<<<<<< HEAD
          "time": 12.1,
=======
          "time": 11.1,
>>>>>>> 5725112b
          "duration": 3.0,
          "value": "C:maj7",
          "confidence": 1
        },
        {
          "time": 12.0,
          "duration": 4.0,
          "value": "C:min(6)",
          "confidence": 1
        },
        {
          "time": 13.0,
          "duration": 2.0,
          "value": "Ab:maj",
          "confidence": 1
        },
        {
          "time": 13.2,
          "duration": 2.0,
          "value": "Ab:(3,5,b7)",
          "confidence": 1
        },
        {
          "time": 14.0,
          "duration": 4.0,
          "value": "C:maj7",
          "confidence": 1
        },
        {
          "time": 15.0,
          "duration": 4.0,
          "value": "C:(3,5,6)",
          "confidence": 1
        },
        {
          "time": 16.0,
          "duration": 4.0,
          "value": "D:(3,5,b7)",
          "confidence": 1
        },
        {
          "time": 17.0,
          "duration": 4.0,
          "value": "F:min",
          "confidence": 1
        },
        {
          "time": 18.0,
          "duration": 4.0,
          "value": "C:maj7",
          "confidence": 1
        },
        {
          "time": 19.0,
          "duration": 4.0,
          "value": "C:maj7",
          "confidence": 1
        },
        {
          "time": 20.0,
          "duration": 4.0,
          "value": "F:min",
          "confidence": 1
        },
        {
          "time": 21.0,
          "duration": 4.0,
          "value": "F:min",
          "confidence": 1
        },
        {
          "time": 22.0,
          "duration": 4.0,
          "value": "C:dim",
          "confidence": 1
        },
        {
          "time": 23.0,
          "duration": 4.0,
          "value": "C:dim",
          "confidence": 1
        },
        {
          "time": 24.0,
          "duration": 4.0,
<<<<<<< HEAD
          "value": "C:dim",
=======
          "value": "F:min",
>>>>>>> 5725112b
          "confidence": 1
        },
        {
          "time": 25.0,
          "duration": 4.0,
          "value": "F:min",
          "confidence": 1
        },
        {
          "time": 26.0,
          "duration": 4.0,
          "value": "C:dim",
          "confidence": 1
        },
        {
          "time": 27.0,
<<<<<<< HEAD
          "duration": 4.0,
          "value": "C:dim",
          "confidence": 1
        },
        {
          "time": 28.0,
=======
>>>>>>> 5725112b
          "duration": 1.0,
          "value": "C:maj7",
          "confidence": 1
        },
        {
<<<<<<< HEAD
          "time": 28.1,
=======
          "time": 27.1,
>>>>>>> 5725112b
          "duration": 3.0,
          "value": "C:maj7",
          "confidence": 1
        },
        {
          "time": 28.0,
          "duration": 4.0,
          "value": "C:min(6)",
          "confidence": 1
        },
        {
          "time": 29.0,
          "duration": 2.0,
          "value": "Ab:maj",
          "confidence": 1
        },
        {
          "time": 29.2,
          "duration": 2.0,
          "value": "Ab:(3,5,b7)",
          "confidence": 1
        },
        {
          "time": 30.0,
          "duration": 4.0,
          "value": "C:maj7",
          "confidence": 1
        },
        {
          "time": 31.0,
          "duration": 4.0,
          "value": "C:(3,5,6)",
          "confidence": 1
        },
        {
          "time": 32.0,
          "duration": 4.0,
          "value": "D:(3,5,b7)",
          "confidence": 1
        },
        {
          "time": 33.0,
          "duration": 4.0,
          "value": "F:min",
          "confidence": 1
        },
        {
          "time": 34.0,
          "duration": 4.0,
          "value": "C:maj7",
          "confidence": 1
        },
        {
          "time": 35.0,
          "duration": 1.0,
          "value": "C:maj7",
          "confidence": 1
        },
        {
<<<<<<< HEAD
          "time": 36.1,
=======
          "time": 35.1,
>>>>>>> 5725112b
          "duration": 3.0,
          "value": "C:maj7",
          "confidence": 1
        },
        {
          "time": 36.0,
          "duration": 4.0,
          "value": "C:maj",
          "confidence": 1
        }
      ],
      "sandbox": {},
      "time": 0,
      "duration": 148.0
    },
    {
      "annotation_metadata": {
        "curator": {
          "name": "",
          "email": ""
        },
        "annotator": {},
        "version": "",
        "corpus": "biab_internet_corpus",
        "annotation_tools": "",
        "annotation_rules": "",
        "validation": "",
        "data_source": ""
      },
      "namespace": "key_mode",
      "data": [
        {
          "time": 0.0,
          "duration": 148.0,
          "value": "C",
          "confidence": 1
        }
      ],
      "sandbox": {},
      "time": 0,
      "duration": 148.0
    }
  ],
  "file_metadata": {
    "title": "SEPTEMBER SONG",
    "artist": "",
    "release": "",
    "duration": 148.0,
    "identifiers": {},
    "jams_version": "0.3.4"
  },
  "sandbox": {
    "expanded": false
  }
}<|MERGE_RESOLUTION|>--- conflicted
+++ resolved
@@ -59,11 +59,7 @@
           "confidence": 1
         },
         {
-<<<<<<< HEAD
-          "time": 4.1,
-=======
           "time": 3.1,
->>>>>>> 5725112b
           "duration": 3.0,
           "value": "C:maj7",
           "confidence": 1
@@ -123,11 +119,7 @@
           "confidence": 1
         },
         {
-<<<<<<< HEAD
-          "time": 12.1,
-=======
           "time": 11.1,
->>>>>>> 5725112b
           "duration": 3.0,
           "value": "C:maj7",
           "confidence": 1
@@ -213,46 +205,29 @@
         {
           "time": 24.0,
           "duration": 4.0,
-<<<<<<< HEAD
+          "value": "F:min",
+          "confidence": 1
+        },
+        {
+          "time": 25.0,
+          "duration": 4.0,
+          "value": "F:min",
+          "confidence": 1
+        },
+        {
+          "time": 26.0,
+          "duration": 4.0,
           "value": "C:dim",
-=======
-          "value": "F:min",
->>>>>>> 5725112b
-          "confidence": 1
-        },
-        {
-          "time": 25.0,
-          "duration": 4.0,
-          "value": "F:min",
-          "confidence": 1
-        },
-        {
-          "time": 26.0,
-          "duration": 4.0,
-          "value": "C:dim",
           "confidence": 1
         },
         {
           "time": 27.0,
-<<<<<<< HEAD
-          "duration": 4.0,
-          "value": "C:dim",
-          "confidence": 1
-        },
-        {
-          "time": 28.0,
-=======
->>>>>>> 5725112b
           "duration": 1.0,
           "value": "C:maj7",
           "confidence": 1
         },
         {
-<<<<<<< HEAD
-          "time": 28.1,
-=======
           "time": 27.1,
->>>>>>> 5725112b
           "duration": 3.0,
           "value": "C:maj7",
           "confidence": 1
@@ -312,11 +287,7 @@
           "confidence": 1
         },
         {
-<<<<<<< HEAD
-          "time": 36.1,
-=======
           "time": 35.1,
->>>>>>> 5725112b
           "duration": 3.0,
           "value": "C:maj7",
           "confidence": 1
