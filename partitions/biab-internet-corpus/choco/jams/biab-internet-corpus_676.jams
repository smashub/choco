{
  "annotations": [
    {
      "annotation_metadata": {
        "curator": {
          "name": "",
          "email": ""
        },
        "annotator": {},
        "version": "",
        "corpus": "biab_internet_corpus",
        "annotation_tools": "",
        "annotation_rules": "",
        "validation": "",
        "data_source": ""
      },
      "namespace": "chord",
      "data": [
        {
          "time": 0.0,
          "duration": 4.0,
          "value": "D:min(b7)",
          "confidence": 1
        },
        {
          "time": 1.0,
          "duration": 2.0,
          "value": "F:min(6)",
          "confidence": 1
        },
        {
          "time": 1.2,
          "duration": 2.0,
          "value": "G:(3,5,b7)",
          "confidence": 1
        },
        {
          "time": 2.0,
          "duration": 4.0,
          "value": "C:maj",
          "confidence": 1
        },
        {
          "time": 3.0,
          "duration": 2.0,
          "value": "C:maj",
          "confidence": 1
        },
        {
          "time": 3.2,
          "duration": 2.0,
          "value": "E:min",
          "confidence": 1
        },
        {
          "time": 4.0,
          "duration": 4.0,
          "value": "A:min",
          "confidence": 1
        },
        {
          "time": 5.0,
          "duration": 2.0,
          "value": "D:(3,5,b7)",
          "confidence": 1
        },
        {
          "time": 5.2,
          "duration": 2.0,
          "value": "G:(3,5,b7)",
          "confidence": 1
        },
        {
          "time": 6.0,
          "duration": 4.0,
          "value": "C:maj",
          "confidence": 1
        },
        {
          "time": 7.0,
          "duration": 4.0,
          "value": "C:maj",
          "confidence": 1
        },
        {
          "time": 8.0,
          "duration": 4.0,
          "value": "D:min(b7)",
          "confidence": 1
        },
        {
          "time": 9.0,
          "duration": 2.0,
          "value": "F:min(6)",
          "confidence": 1
        },
        {
          "time": 9.2,
          "duration": 2.0,
          "value": "G:(3,5,b7)",
          "confidence": 1
        },
        {
          "time": 10.0,
          "duration": 4.0,
          "value": "C:maj",
          "confidence": 1
        },
        {
          "time": 11.0,
          "duration": 2.0,
          "value": "C:maj",
          "confidence": 1
        },
        {
          "time": 11.2,
          "duration": 2.0,
          "value": "E:min",
          "confidence": 1
        },
        {
          "time": 12.0,
          "duration": 4.0,
          "value": "A:min",
          "confidence": 1
        },
        {
          "time": 13.0,
          "duration": 2.0,
          "value": "D:(3,5,b7)",
          "confidence": 1
        },
        {
          "time": 13.2,
          "duration": 2.0,
          "value": "G:(3,5,b7)",
          "confidence": 1
        },
        {
          "time": 14.0,
          "duration": 4.0,
          "value": "C:maj",
          "confidence": 1
        },
        {
          "time": 15.0,
          "duration": 2.0,
          "value": "D:(3,5,b7)",
          "confidence": 1
        },
        {
          "time": 15.2,
          "duration": 1.0,
          "value": "F#:dim/D",
          "confidence": 1
        },
        {
          "time": 15.3,
          "duration": 1.0,
          "value": "G#:dim/Eb",
<<<<<<< HEAD
=======
          "confidence": 1
        },
        {
          "time": 16.0,
          "duration": 4.0,
          "value": "A:min",
>>>>>>> 5725112b
          "confidence": 1
        },
        {
          "time": 17.0,
          "duration": 4.0,
<<<<<<< HEAD
          "value": "A:min",
=======
          "value": "F:(3,5,b7)",
>>>>>>> 5725112b
          "confidence": 1
        },
        {
          "time": 18.0,
          "duration": 4.0,
<<<<<<< HEAD
          "value": "F:(3,5,b7)",
=======
          "value": "A:min(6)",
>>>>>>> 5725112b
          "confidence": 1
        },
        {
          "time": 19.0,
          "duration": 4.0,
<<<<<<< HEAD
          "value": "A:min(6)",
=======
          "value": "F:(3,5,b7)",
>>>>>>> 5725112b
          "confidence": 1
        },
        {
          "time": 20.0,
          "duration": 4.0,
<<<<<<< HEAD
          "value": "F:(3,5,b7)",
=======
          "value": "A:min",
>>>>>>> 5725112b
          "confidence": 1
        },
        {
          "time": 21.0,
<<<<<<< HEAD
          "duration": 4.0,
          "value": "A:min",
          "confidence": 1
        },
        {
          "time": 22.0,
=======
>>>>>>> 5725112b
          "duration": 2.0,
          "value": "A:dim",
          "confidence": 1
        },
        {
          "time": 21.2,
          "duration": 2.0,
          "value": "B:(3,5,b7)",
          "confidence": 1
        },
        {
          "time": 22.0,
          "duration": 2.0,
          "value": "E:maj",
          "confidence": 1
        },
        {
          "time": 22.2,
          "duration": 2.0,
          "value": "A:dim",
          "confidence": 1
        },
        {
          "time": 23.0,
          "duration": 4.0,
          "value": "G:(3,5,b7)",
          "confidence": 1
        },
        {
          "time": 24.0,
          "duration": 4.0,
          "value": "D:min(b7)",
          "confidence": 1
        },
        {
          "time": 25.0,
          "duration": 2.0,
          "value": "F:min(6)",
          "confidence": 1
        },
        {
          "time": 25.2,
          "duration": 2.0,
          "value": "G:(3,5,b7)",
          "confidence": 1
        },
        {
          "time": 26.0,
          "duration": 4.0,
          "value": "C:maj",
          "confidence": 1
        },
        {
          "time": 27.0,
          "duration": 2.0,
          "value": "C:maj",
          "confidence": 1
        },
        {
          "time": 27.2,
          "duration": 2.0,
          "value": "E:min",
          "confidence": 1
        },
        {
          "time": 28.0,
          "duration": 4.0,
          "value": "A:min",
          "confidence": 1
        },
        {
          "time": 29.0,
          "duration": 2.0,
          "value": "D:(3,5,b7)",
          "confidence": 1
        },
        {
          "time": 29.2,
          "duration": 2.0,
          "value": "G:(3,5,b7)",
          "confidence": 1
        },
        {
          "time": 30.0,
          "duration": 2.0,
          "value": "C:maj",
          "confidence": 1
        },
        {
          "time": 30.2,
          "duration": 2.0,
          "value": "D:(3,5,b7,9)",
          "confidence": 1
        },
        {
          "time": 31.0,
          "duration": 2.0,
          "value": "G:(3,5,b7)",
          "confidence": 1
        },
        {
          "time": 31.2,
          "duration": 2.0,
          "value": "C:maj",
          "confidence": 1
        },
        {
          "time": 32.0,
          "duration": 4.0,
          "value": "D:min(b7)",
          "confidence": 1
        },
        {
          "time": 33.0,
          "duration": 2.0,
          "value": "F:min(6)",
          "confidence": 1
        },
        {
          "time": 33.2,
          "duration": 2.0,
          "value": "G:(3,5,b7)",
          "confidence": 1
        },
        {
          "time": 34.0,
          "duration": 4.0,
          "value": "C:maj",
          "confidence": 1
        },
        {
          "time": 35.0,
          "duration": 2.0,
          "value": "C:maj",
          "confidence": 1
        },
        {
          "time": 35.2,
          "duration": 2.0,
          "value": "E:min",
          "confidence": 1
        },
        {
          "time": 36.0,
          "duration": 4.0,
          "value": "A:min",
          "confidence": 1
        },
        {
          "time": 37.0,
          "duration": 2.0,
          "value": "D:(3,5,b7)",
          "confidence": 1
        },
        {
          "time": 37.2,
          "duration": 2.0,
          "value": "G:(3,5,b7)",
          "confidence": 1
        },
        {
          "time": 38.0,
          "duration": 4.0,
          "value": "C:maj",
          "confidence": 1
        },
        {
          "time": 39.0,
          "duration": 4.0,
          "value": "C:maj",
          "confidence": 1
        },
        {
          "time": 40.0,
          "duration": 4.0,
          "value": "D:min(b7)",
          "confidence": 1
        },
        {
          "time": 41.0,
          "duration": 2.0,
          "value": "F:min(6)",
          "confidence": 1
        },
        {
          "time": 41.2,
          "duration": 2.0,
          "value": "G:(3,5,b7)",
          "confidence": 1
        },
        {
          "time": 42.0,
          "duration": 4.0,
          "value": "C:maj",
          "confidence": 1
        },
        {
          "time": 43.0,
          "duration": 2.0,
          "value": "C:maj",
          "confidence": 1
        },
        {
          "time": 43.2,
          "duration": 2.0,
          "value": "E:min",
          "confidence": 1
        },
        {
          "time": 44.0,
          "duration": 4.0,
          "value": "A:min",
          "confidence": 1
        },
        {
          "time": 45.0,
          "duration": 2.0,
          "value": "D:(3,5,b7)",
          "confidence": 1
        },
        {
          "time": 45.2,
          "duration": 2.0,
          "value": "G:(3,5,b7)",
          "confidence": 1
        },
        {
          "time": 46.0,
          "duration": 4.0,
          "value": "C:maj",
          "confidence": 1
        },
        {
          "time": 47.0,
          "duration": 2.0,
          "value": "D:(3,5,b7)",
          "confidence": 1
        },
        {
          "time": 47.2,
          "duration": 1.0,
          "value": "F#:dim/D",
          "confidence": 1
        },
        {
          "time": 47.3,
          "duration": 1.0,
          "value": "G#:dim/Eb",
<<<<<<< HEAD
=======
          "confidence": 1
        },
        {
          "time": 48.0,
          "duration": 4.0,
          "value": "A:min",
>>>>>>> 5725112b
          "confidence": 1
        },
        {
          "time": 49.0,
          "duration": 4.0,
<<<<<<< HEAD
          "value": "A:min",
=======
          "value": "F:(3,5,b7)",
>>>>>>> 5725112b
          "confidence": 1
        },
        {
          "time": 50.0,
          "duration": 4.0,
<<<<<<< HEAD
          "value": "F:(3,5,b7)",
=======
          "value": "A:min(6)",
>>>>>>> 5725112b
          "confidence": 1
        },
        {
          "time": 51.0,
          "duration": 4.0,
<<<<<<< HEAD
          "value": "A:min(6)",
=======
          "value": "F:(3,5,b7)",
>>>>>>> 5725112b
          "confidence": 1
        },
        {
          "time": 52.0,
          "duration": 4.0,
<<<<<<< HEAD
          "value": "F:(3,5,b7)",
=======
          "value": "A:min",
>>>>>>> 5725112b
          "confidence": 1
        },
        {
          "time": 53.0,
<<<<<<< HEAD
          "duration": 4.0,
          "value": "A:min",
          "confidence": 1
        },
        {
          "time": 54.0,
=======
>>>>>>> 5725112b
          "duration": 2.0,
          "value": "A:dim",
          "confidence": 1
        },
        {
          "time": 53.2,
          "duration": 2.0,
          "value": "B:(3,5,b7)",
          "confidence": 1
        },
        {
          "time": 54.0,
          "duration": 2.0,
          "value": "E:maj",
          "confidence": 1
        },
        {
          "time": 54.2,
          "duration": 2.0,
          "value": "A:dim",
          "confidence": 1
        },
        {
          "time": 55.0,
          "duration": 4.0,
          "value": "G:(3,5,b7)",
          "confidence": 1
        },
        {
          "time": 56.0,
          "duration": 4.0,
          "value": "D:min(b7)",
          "confidence": 1
        },
        {
          "time": 57.0,
          "duration": 2.0,
          "value": "F:min(6)",
          "confidence": 1
        },
        {
          "time": 57.2,
          "duration": 2.0,
          "value": "G:(3,5,b7)",
          "confidence": 1
        },
        {
          "time": 58.0,
          "duration": 4.0,
          "value": "C:maj",
          "confidence": 1
        },
        {
          "time": 59.0,
          "duration": 2.0,
          "value": "C:maj",
          "confidence": 1
        },
        {
          "time": 59.2,
          "duration": 2.0,
          "value": "E:min",
          "confidence": 1
        },
        {
          "time": 60.0,
          "duration": 4.0,
          "value": "A:min",
          "confidence": 1
        },
        {
          "time": 61.0,
          "duration": 2.0,
          "value": "D:(3,5,b7)",
          "confidence": 1
        },
        {
          "time": 61.2,
          "duration": 2.0,
          "value": "G:(3,5,b7)",
          "confidence": 1
        },
        {
          "time": 62.0,
          "duration": 2.0,
          "value": "C:maj",
          "confidence": 1
        },
        {
          "time": 62.2,
          "duration": 2.0,
          "value": "D:(3,5,b7,9)",
          "confidence": 1
        },
        {
          "time": 63.0,
          "duration": 2.0,
          "value": "G:(3,5,b7)",
          "confidence": 1
        },
        {
          "time": 63.2,
          "duration": 2.0,
          "value": "C:maj",
          "confidence": 1
        },
        {
          "time": 64.0,
          "duration": 4.0,
          "value": "D:min(b7)",
          "confidence": 1
        },
        {
          "time": 65.0,
          "duration": 2.0,
          "value": "F:min(6)",
          "confidence": 1
        },
        {
          "time": 65.2,
          "duration": 2.0,
          "value": "G:(3,5,b7)",
          "confidence": 1
        },
        {
          "time": 66.0,
          "duration": 4.0,
          "value": "C:maj",
          "confidence": 1
        },
        {
          "time": 67.0,
          "duration": 2.0,
          "value": "C:maj",
          "confidence": 1
        },
        {
          "time": 67.2,
          "duration": 2.0,
          "value": "E:min",
          "confidence": 1
        },
        {
          "time": 68.0,
          "duration": 4.0,
          "value": "A:min",
          "confidence": 1
        },
        {
          "time": 69.0,
          "duration": 2.0,
          "value": "D:(3,5,b7)",
          "confidence": 1
        },
        {
          "time": 69.2,
          "duration": 2.0,
          "value": "G:(3,5,b7)",
          "confidence": 1
        },
        {
          "time": 70.0,
          "duration": 4.0,
          "value": "C:maj",
          "confidence": 1
        },
        {
          "time": 71.0,
          "duration": 4.0,
          "value": "C:maj",
          "confidence": 1
        },
        {
          "time": 72.0,
          "duration": 4.0,
          "value": "D:min(b7)",
          "confidence": 1
        },
        {
          "time": 73.0,
          "duration": 2.0,
          "value": "F:min(6)",
          "confidence": 1
        },
        {
          "time": 73.2,
          "duration": 2.0,
          "value": "G:(3,5,b7)",
          "confidence": 1
        },
        {
          "time": 74.0,
          "duration": 4.0,
          "value": "C:maj",
          "confidence": 1
        },
        {
          "time": 75.0,
          "duration": 2.0,
          "value": "C:maj",
          "confidence": 1
        },
        {
          "time": 75.2,
          "duration": 2.0,
          "value": "E:min",
          "confidence": 1
        },
        {
          "time": 76.0,
          "duration": 4.0,
          "value": "A:min",
          "confidence": 1
        },
        {
          "time": 77.0,
          "duration": 2.0,
          "value": "D:(3,5,b7)",
          "confidence": 1
        },
        {
          "time": 77.2,
          "duration": 2.0,
          "value": "G:(3,5,b7)",
          "confidence": 1
        },
        {
          "time": 78.0,
          "duration": 4.0,
          "value": "C:maj",
          "confidence": 1
        },
        {
          "time": 79.0,
          "duration": 2.0,
          "value": "D:(3,5,b7)",
          "confidence": 1
        },
        {
          "time": 79.2,
          "duration": 1.0,
          "value": "F#:dim/D",
          "confidence": 1
        },
        {
          "time": 79.3,
          "duration": 1.0,
          "value": "G#:dim/Eb",
<<<<<<< HEAD
=======
          "confidence": 1
        },
        {
          "time": 80.0,
          "duration": 4.0,
          "value": "A:min",
>>>>>>> 5725112b
          "confidence": 1
        },
        {
          "time": 81.0,
          "duration": 4.0,
<<<<<<< HEAD
          "value": "A:min",
=======
          "value": "F:(3,5,b7)",
>>>>>>> 5725112b
          "confidence": 1
        },
        {
          "time": 82.0,
          "duration": 4.0,
<<<<<<< HEAD
          "value": "F:(3,5,b7)",
=======
          "value": "A:min(6)",
>>>>>>> 5725112b
          "confidence": 1
        },
        {
          "time": 83.0,
          "duration": 4.0,
<<<<<<< HEAD
          "value": "A:min(6)",
=======
          "value": "F:(3,5,b7)",
>>>>>>> 5725112b
          "confidence": 1
        },
        {
          "time": 84.0,
          "duration": 4.0,
<<<<<<< HEAD
          "value": "F:(3,5,b7)",
=======
          "value": "A:min",
>>>>>>> 5725112b
          "confidence": 1
        },
        {
          "time": 85.0,
<<<<<<< HEAD
          "duration": 4.0,
          "value": "A:min",
          "confidence": 1
        },
        {
          "time": 86.0,
=======
>>>>>>> 5725112b
          "duration": 2.0,
          "value": "A:dim",
          "confidence": 1
        },
        {
          "time": 85.2,
          "duration": 2.0,
          "value": "B:(3,5,b7)",
          "confidence": 1
        },
        {
          "time": 86.0,
          "duration": 2.0,
          "value": "E:maj",
          "confidence": 1
        },
        {
          "time": 86.2,
          "duration": 2.0,
          "value": "A:dim",
          "confidence": 1
        },
        {
          "time": 87.0,
          "duration": 4.0,
          "value": "G:(3,5,b7)",
          "confidence": 1
        },
        {
          "time": 88.0,
          "duration": 4.0,
          "value": "D:min(b7)",
          "confidence": 1
        },
        {
          "time": 89.0,
          "duration": 2.0,
          "value": "F:min(6)",
          "confidence": 1
        },
        {
          "time": 89.2,
          "duration": 2.0,
          "value": "G:(3,5,b7)",
          "confidence": 1
        },
        {
          "time": 90.0,
          "duration": 4.0,
          "value": "C:maj",
          "confidence": 1
        },
        {
          "time": 91.0,
          "duration": 2.0,
          "value": "C:maj",
          "confidence": 1
        },
        {
          "time": 91.2,
          "duration": 2.0,
          "value": "E:min",
          "confidence": 1
        },
        {
          "time": 92.0,
          "duration": 4.0,
          "value": "A:min",
          "confidence": 1
        },
        {
          "time": 93.0,
          "duration": 2.0,
          "value": "D:(3,5,b7)",
          "confidence": 1
        },
        {
          "time": 93.2,
          "duration": 2.0,
          "value": "G:(3,5,b7)",
          "confidence": 1
        },
        {
          "time": 94.0,
          "duration": 2.0,
          "value": "C:maj",
          "confidence": 1
        },
        {
          "time": 94.2,
          "duration": 2.0,
          "value": "D:(3,5,b7,9)",
          "confidence": 1
        },
        {
          "time": 95.0,
          "duration": 2.0,
          "value": "G:(3,5,b7)",
          "confidence": 1
        },
        {
          "time": 95.2,
          "duration": 2.0,
          "value": "C:maj",
          "confidence": 1
        }
      ],
      "sandbox": {},
      "time": 0,
      "duration": 386.0
    },
    {
      "annotation_metadata": {
        "curator": {
          "name": "",
          "email": ""
        },
        "annotator": {},
        "version": "",
        "corpus": "biab_internet_corpus",
        "annotation_tools": "",
        "annotation_rules": "",
        "validation": "",
        "data_source": ""
      },
      "namespace": "key_mode",
      "data": [
        {
          "time": 0.0,
          "duration": 386.0,
          "value": "C",
          "confidence": 1
        }
      ],
      "sandbox": {},
      "time": 0,
      "duration": 386.0
    }
  ],
  "file_metadata": {
    "title": "Time Waits For No One (1944) Cliff Friend & Charlie Tobias",
    "artist": "",
    "release": "",
    "duration": 386.0,
    "identifiers": {},
    "jams_version": "0.3.4"
  },
  "sandbox": {
    "expanded": false
  }
}<|MERGE_RESOLUTION|>--- conflicted
+++ resolved
@@ -158,68 +158,40 @@
           "time": 15.3,
           "duration": 1.0,
           "value": "G#:dim/Eb",
-<<<<<<< HEAD
-=======
           "confidence": 1
         },
         {
           "time": 16.0,
           "duration": 4.0,
           "value": "A:min",
->>>>>>> 5725112b
           "confidence": 1
         },
         {
           "time": 17.0,
           "duration": 4.0,
-<<<<<<< HEAD
-          "value": "A:min",
-=======
           "value": "F:(3,5,b7)",
->>>>>>> 5725112b
           "confidence": 1
         },
         {
           "time": 18.0,
           "duration": 4.0,
-<<<<<<< HEAD
+          "value": "A:min(6)",
+          "confidence": 1
+        },
+        {
+          "time": 19.0,
+          "duration": 4.0,
           "value": "F:(3,5,b7)",
-=======
-          "value": "A:min(6)",
->>>>>>> 5725112b
-          "confidence": 1
-        },
-        {
-          "time": 19.0,
-          "duration": 4.0,
-<<<<<<< HEAD
-          "value": "A:min(6)",
-=======
-          "value": "F:(3,5,b7)",
->>>>>>> 5725112b
           "confidence": 1
         },
         {
           "time": 20.0,
           "duration": 4.0,
-<<<<<<< HEAD
-          "value": "F:(3,5,b7)",
-=======
-          "value": "A:min",
->>>>>>> 5725112b
+          "value": "A:min",
           "confidence": 1
         },
         {
           "time": 21.0,
-<<<<<<< HEAD
-          "duration": 4.0,
-          "value": "A:min",
-          "confidence": 1
-        },
-        {
-          "time": 22.0,
-=======
->>>>>>> 5725112b
           "duration": 2.0,
           "value": "A:dim",
           "confidence": 1
@@ -468,68 +440,40 @@
           "time": 47.3,
           "duration": 1.0,
           "value": "G#:dim/Eb",
-<<<<<<< HEAD
-=======
           "confidence": 1
         },
         {
           "time": 48.0,
           "duration": 4.0,
           "value": "A:min",
->>>>>>> 5725112b
           "confidence": 1
         },
         {
           "time": 49.0,
           "duration": 4.0,
-<<<<<<< HEAD
-          "value": "A:min",
-=======
           "value": "F:(3,5,b7)",
->>>>>>> 5725112b
           "confidence": 1
         },
         {
           "time": 50.0,
           "duration": 4.0,
-<<<<<<< HEAD
+          "value": "A:min(6)",
+          "confidence": 1
+        },
+        {
+          "time": 51.0,
+          "duration": 4.0,
           "value": "F:(3,5,b7)",
-=======
-          "value": "A:min(6)",
->>>>>>> 5725112b
-          "confidence": 1
-        },
-        {
-          "time": 51.0,
-          "duration": 4.0,
-<<<<<<< HEAD
-          "value": "A:min(6)",
-=======
-          "value": "F:(3,5,b7)",
->>>>>>> 5725112b
           "confidence": 1
         },
         {
           "time": 52.0,
           "duration": 4.0,
-<<<<<<< HEAD
-          "value": "F:(3,5,b7)",
-=======
-          "value": "A:min",
->>>>>>> 5725112b
+          "value": "A:min",
           "confidence": 1
         },
         {
           "time": 53.0,
-<<<<<<< HEAD
-          "duration": 4.0,
-          "value": "A:min",
-          "confidence": 1
-        },
-        {
-          "time": 54.0,
-=======
->>>>>>> 5725112b
           "duration": 2.0,
           "value": "A:dim",
           "confidence": 1
@@ -778,68 +722,40 @@
           "time": 79.3,
           "duration": 1.0,
           "value": "G#:dim/Eb",
-<<<<<<< HEAD
-=======
           "confidence": 1
         },
         {
           "time": 80.0,
           "duration": 4.0,
           "value": "A:min",
->>>>>>> 5725112b
           "confidence": 1
         },
         {
           "time": 81.0,
           "duration": 4.0,
-<<<<<<< HEAD
-          "value": "A:min",
-=======
           "value": "F:(3,5,b7)",
->>>>>>> 5725112b
           "confidence": 1
         },
         {
           "time": 82.0,
           "duration": 4.0,
-<<<<<<< HEAD
+          "value": "A:min(6)",
+          "confidence": 1
+        },
+        {
+          "time": 83.0,
+          "duration": 4.0,
           "value": "F:(3,5,b7)",
-=======
-          "value": "A:min(6)",
->>>>>>> 5725112b
-          "confidence": 1
-        },
-        {
-          "time": 83.0,
-          "duration": 4.0,
-<<<<<<< HEAD
-          "value": "A:min(6)",
-=======
-          "value": "F:(3,5,b7)",
->>>>>>> 5725112b
           "confidence": 1
         },
         {
           "time": 84.0,
           "duration": 4.0,
-<<<<<<< HEAD
-          "value": "F:(3,5,b7)",
-=======
-          "value": "A:min",
->>>>>>> 5725112b
+          "value": "A:min",
           "confidence": 1
         },
         {
           "time": 85.0,
-<<<<<<< HEAD
-          "duration": 4.0,
-          "value": "A:min",
-          "confidence": 1
-        },
-        {
-          "time": 86.0,
-=======
->>>>>>> 5725112b
           "duration": 2.0,
           "value": "A:dim",
           "confidence": 1
