{
  "annotations": [
    {
      "annotation_metadata": {
        "curator": {
          "name": "",
          "email": ""
        },
        "annotator": {},
        "version": "",
        "corpus": "biab_internet_corpus",
        "annotation_tools": "",
        "annotation_rules": "",
        "validation": "",
        "data_source": ""
      },
      "namespace": "chord",
      "data": [
        {
          "time": 0.0,
          "duration": 4.0,
          "value": "G:min",
          "confidence": 1
        },
        {
          "time": 1.0,
          "duration": 4.0,
          "value": "G:min",
          "confidence": 1
        },
        {
          "time": 2.0,
          "duration": 4.0,
<<<<<<< HEAD
          "value": "G:min",
=======
          "value": "F:maj",
>>>>>>> 5725112b
          "confidence": 1
        },
        {
          "time": 3.0,
          "duration": 4.0,
<<<<<<< HEAD
          "value": "F:maj",
=======
          "value": "G:min",
>>>>>>> 5725112b
          "confidence": 1
        },
        {
          "time": 4.0,
          "duration": 4.0,
<<<<<<< HEAD
          "value": "G:min",
=======
          "value": "Eb:maj",
>>>>>>> 5725112b
          "confidence": 1
        },
        {
          "time": 5.0,
          "duration": 4.0,
<<<<<<< HEAD
          "value": "Eb:maj",
=======
          "value": "F:maj",
>>>>>>> 5725112b
          "confidence": 1
        },
        {
          "time": 6.0,
          "duration": 4.0,
<<<<<<< HEAD
          "value": "F:maj",
=======
          "value": "G:min",
>>>>>>> 5725112b
          "confidence": 1
        },
        {
          "time": 7.0,
          "duration": 4.0,
          "value": "G:min",
          "confidence": 1
        },
        {
          "time": 8.0,
          "duration": 4.0,
          "value": "G:min",
          "confidence": 1
        },
        {
          "time": 9.0,
          "duration": 4.0,
          "value": "G:min",
          "confidence": 1
        },
        {
          "time": 10.0,
          "duration": 4.0,
<<<<<<< HEAD
          "value": "G:min",
=======
          "value": "F:maj",
>>>>>>> 5725112b
          "confidence": 1
        },
        {
          "time": 11.0,
          "duration": 4.0,
<<<<<<< HEAD
          "value": "F:maj",
=======
          "value": "G:min",
>>>>>>> 5725112b
          "confidence": 1
        },
        {
          "time": 12.0,
          "duration": 4.0,
<<<<<<< HEAD
          "value": "G:min",
=======
          "value": "Eb:maj",
>>>>>>> 5725112b
          "confidence": 1
        },
        {
          "time": 13.0,
          "duration": 4.0,
<<<<<<< HEAD
          "value": "Eb:maj",
=======
          "value": "F:maj",
>>>>>>> 5725112b
          "confidence": 1
        },
        {
          "time": 14.0,
          "duration": 4.0,
<<<<<<< HEAD
          "value": "F:maj",
=======
          "value": "G:min",
>>>>>>> 5725112b
          "confidence": 1
        },
        {
          "time": 15.0,
          "duration": 4.0,
          "value": "G:min",
          "confidence": 1
        },
        {
          "time": 16.0,
          "duration": 4.0,
          "value": "G:min",
          "confidence": 1
        },
        {
          "time": 17.0,
          "duration": 4.0,
          "value": "G:min",
          "confidence": 1
        },
        {
          "time": 18.0,
          "duration": 4.0,
<<<<<<< HEAD
          "value": "G:min",
=======
          "value": "F:maj",
>>>>>>> 5725112b
          "confidence": 1
        },
        {
          "time": 19.0,
          "duration": 4.0,
          "value": "F:maj",
          "confidence": 1
        },
        {
          "time": 20.0,
          "duration": 4.0,
<<<<<<< HEAD
          "value": "F:maj",
=======
          "value": "G:min",
>>>>>>> 5725112b
          "confidence": 1
        },
        {
          "time": 21.0,
          "duration": 4.0,
<<<<<<< HEAD
          "value": "G:min",
=======
          "value": "F:maj",
>>>>>>> 5725112b
          "confidence": 1
        },
        {
          "time": 22.0,
          "duration": 4.0,
<<<<<<< HEAD
          "value": "F:maj",
=======
          "value": "Eb:maj",
>>>>>>> 5725112b
          "confidence": 1
        },
        {
          "time": 23.0,
          "duration": 4.0,
          "value": "Eb:maj",
          "confidence": 1
        },
        {
          "time": 24.0,
          "duration": 4.0,
<<<<<<< HEAD
          "value": "Eb:maj",
=======
          "value": "G:min",
>>>>>>> 5725112b
          "confidence": 1
        },
        {
          "time": 25.0,
          "duration": 4.0,
          "value": "G:min",
          "confidence": 1
        },
        {
          "time": 26.0,
          "duration": 4.0,
<<<<<<< HEAD
          "value": "G:min",
=======
          "value": "F:maj",
>>>>>>> 5725112b
          "confidence": 1
        },
        {
          "time": 27.0,
          "duration": 4.0,
          "value": "F:maj",
          "confidence": 1
        },
        {
          "time": 28.0,
          "duration": 4.0,
<<<<<<< HEAD
          "value": "F:maj",
=======
          "value": "G:min",
>>>>>>> 5725112b
          "confidence": 1
        },
        {
          "time": 29.0,
          "duration": 4.0,
<<<<<<< HEAD
          "value": "G:min",
=======
          "value": "F:maj",
>>>>>>> 5725112b
          "confidence": 1
        },
        {
          "time": 30.0,
          "duration": 4.0,
<<<<<<< HEAD
          "value": "F:maj",
=======
          "value": "G:min",
>>>>>>> 5725112b
          "confidence": 1
        },
        {
          "time": 31.0,
          "duration": 4.0,
          "value": "G:min",
          "confidence": 1
        },
        {
          "time": 32.0,
          "duration": 4.0,
          "value": "G:min",
          "confidence": 1
        },
        {
          "time": 33.0,
          "duration": 4.0,
<<<<<<< HEAD
          "value": "G:min",
          "confidence": 1
        },
        {
          "time": 34.0,
          "duration": 4.0,
=======
>>>>>>> 5725112b
          "value": "Eb:maj",
          "confidence": 1
        },
        {
<<<<<<< HEAD
          "time": 35.0,
=======
          "time": 34.0,
>>>>>>> 5725112b
          "duration": 4.0,
          "value": "F:maj",
          "confidence": 1
        },
        {
<<<<<<< HEAD
          "time": 36.0,
=======
          "time": 35.0,
>>>>>>> 5725112b
          "duration": 4.0,
          "value": "G:min",
          "confidence": 1
        },
        {
<<<<<<< HEAD
          "time": 37.0,
=======
          "time": 36.0,
>>>>>>> 5725112b
          "duration": 4.0,
          "value": "Eb:maj",
          "confidence": 1
        },
        {
<<<<<<< HEAD
          "time": 38.0,
=======
          "time": 37.0,
>>>>>>> 5725112b
          "duration": 4.0,
          "value": "F:maj",
          "confidence": 1
        },
        {
<<<<<<< HEAD
          "time": 39.0,
=======
          "time": 38.0,
>>>>>>> 5725112b
          "duration": 4.0,
          "value": "G:min",
          "confidence": 1
        },
        {
<<<<<<< HEAD
          "time": 40.0,
=======
          "time": 39.0,
>>>>>>> 5725112b
          "duration": 4.0,
          "value": "Eb:maj",
          "confidence": 1
        },
        {
<<<<<<< HEAD
          "time": 41.0,
=======
          "time": 40.0,
>>>>>>> 5725112b
          "duration": 4.0,
          "value": "F:maj",
          "confidence": 1
        },
        {
<<<<<<< HEAD
          "time": 42.0,
=======
          "time": 41.0,
>>>>>>> 5725112b
          "duration": 4.0,
          "value": "G:min",
          "confidence": 1
        }
      ],
      "sandbox": {},
      "time": 0,
      "duration": 168.0
    },
    {
      "annotation_metadata": {
        "curator": {
          "name": "",
          "email": ""
        },
        "annotator": {},
        "version": "",
        "corpus": "biab_internet_corpus",
        "annotation_tools": "",
        "annotation_rules": "",
        "validation": "",
        "data_source": ""
      },
      "namespace": "key_mode",
      "data": [
        {
          "time": 0.0,
          "duration": 168.0,
          "value": "Bb",
          "confidence": 1
        }
      ],
      "sandbox": {},
      "time": 0,
      "duration": 168.0
    }
  ],
  "file_metadata": {
    "title": "REEL SCOT [omit Pno]                              ",
    "artist": "",
    "release": "",
    "duration": 168.0,
    "identifiers": {},
    "jams_version": "0.3.4"
  },
  "sandbox": {
    "expanded": false
  }
}<|MERGE_RESOLUTION|>--- conflicted
+++ resolved
@@ -31,51 +31,31 @@
         {
           "time": 2.0,
           "duration": 4.0,
-<<<<<<< HEAD
-          "value": "G:min",
-=======
-          "value": "F:maj",
->>>>>>> 5725112b
+          "value": "F:maj",
           "confidence": 1
         },
         {
           "time": 3.0,
           "duration": 4.0,
-<<<<<<< HEAD
-          "value": "F:maj",
-=======
-          "value": "G:min",
->>>>>>> 5725112b
+          "value": "G:min",
           "confidence": 1
         },
         {
           "time": 4.0,
           "duration": 4.0,
-<<<<<<< HEAD
-          "value": "G:min",
-=======
-          "value": "Eb:maj",
->>>>>>> 5725112b
+          "value": "Eb:maj",
           "confidence": 1
         },
         {
           "time": 5.0,
           "duration": 4.0,
-<<<<<<< HEAD
-          "value": "Eb:maj",
-=======
-          "value": "F:maj",
->>>>>>> 5725112b
+          "value": "F:maj",
           "confidence": 1
         },
         {
           "time": 6.0,
           "duration": 4.0,
-<<<<<<< HEAD
-          "value": "F:maj",
-=======
-          "value": "G:min",
->>>>>>> 5725112b
+          "value": "G:min",
           "confidence": 1
         },
         {
@@ -99,51 +79,31 @@
         {
           "time": 10.0,
           "duration": 4.0,
-<<<<<<< HEAD
-          "value": "G:min",
-=======
-          "value": "F:maj",
->>>>>>> 5725112b
+          "value": "F:maj",
           "confidence": 1
         },
         {
           "time": 11.0,
           "duration": 4.0,
-<<<<<<< HEAD
-          "value": "F:maj",
-=======
-          "value": "G:min",
->>>>>>> 5725112b
+          "value": "G:min",
           "confidence": 1
         },
         {
           "time": 12.0,
           "duration": 4.0,
-<<<<<<< HEAD
-          "value": "G:min",
-=======
-          "value": "Eb:maj",
->>>>>>> 5725112b
+          "value": "Eb:maj",
           "confidence": 1
         },
         {
           "time": 13.0,
           "duration": 4.0,
-<<<<<<< HEAD
-          "value": "Eb:maj",
-=======
-          "value": "F:maj",
->>>>>>> 5725112b
+          "value": "F:maj",
           "confidence": 1
         },
         {
           "time": 14.0,
           "duration": 4.0,
-<<<<<<< HEAD
-          "value": "F:maj",
-=======
-          "value": "G:min",
->>>>>>> 5725112b
+          "value": "G:min",
           "confidence": 1
         },
         {
@@ -167,11 +127,7 @@
         {
           "time": 18.0,
           "duration": 4.0,
-<<<<<<< HEAD
-          "value": "G:min",
-=======
-          "value": "F:maj",
->>>>>>> 5725112b
+          "value": "F:maj",
           "confidence": 1
         },
         {
@@ -183,31 +139,19 @@
         {
           "time": 20.0,
           "duration": 4.0,
-<<<<<<< HEAD
-          "value": "F:maj",
-=======
-          "value": "G:min",
->>>>>>> 5725112b
+          "value": "G:min",
           "confidence": 1
         },
         {
           "time": 21.0,
           "duration": 4.0,
-<<<<<<< HEAD
-          "value": "G:min",
-=======
-          "value": "F:maj",
->>>>>>> 5725112b
+          "value": "F:maj",
           "confidence": 1
         },
         {
           "time": 22.0,
           "duration": 4.0,
-<<<<<<< HEAD
-          "value": "F:maj",
-=======
-          "value": "Eb:maj",
->>>>>>> 5725112b
+          "value": "Eb:maj",
           "confidence": 1
         },
         {
@@ -219,11 +163,7 @@
         {
           "time": 24.0,
           "duration": 4.0,
-<<<<<<< HEAD
-          "value": "Eb:maj",
-=======
-          "value": "G:min",
->>>>>>> 5725112b
+          "value": "G:min",
           "confidence": 1
         },
         {
@@ -235,11 +175,7 @@
         {
           "time": 26.0,
           "duration": 4.0,
-<<<<<<< HEAD
-          "value": "G:min",
-=======
-          "value": "F:maj",
->>>>>>> 5725112b
+          "value": "F:maj",
           "confidence": 1
         },
         {
@@ -251,31 +187,19 @@
         {
           "time": 28.0,
           "duration": 4.0,
-<<<<<<< HEAD
-          "value": "F:maj",
-=======
-          "value": "G:min",
->>>>>>> 5725112b
+          "value": "G:min",
           "confidence": 1
         },
         {
           "time": 29.0,
           "duration": 4.0,
-<<<<<<< HEAD
-          "value": "G:min",
-=======
-          "value": "F:maj",
->>>>>>> 5725112b
+          "value": "F:maj",
           "confidence": 1
         },
         {
           "time": 30.0,
           "duration": 4.0,
-<<<<<<< HEAD
-          "value": "F:maj",
-=======
-          "value": "G:min",
->>>>>>> 5725112b
+          "value": "G:min",
           "confidence": 1
         },
         {
@@ -293,94 +217,53 @@
         {
           "time": 33.0,
           "duration": 4.0,
-<<<<<<< HEAD
-          "value": "G:min",
+          "value": "Eb:maj",
           "confidence": 1
         },
         {
           "time": 34.0,
           "duration": 4.0,
-=======
->>>>>>> 5725112b
-          "value": "Eb:maj",
-          "confidence": 1
-        },
-        {
-<<<<<<< HEAD
+          "value": "F:maj",
+          "confidence": 1
+        },
+        {
           "time": 35.0,
-=======
-          "time": 34.0,
->>>>>>> 5725112b
-          "duration": 4.0,
-          "value": "F:maj",
-          "confidence": 1
-        },
-        {
-<<<<<<< HEAD
+          "duration": 4.0,
+          "value": "G:min",
+          "confidence": 1
+        },
+        {
           "time": 36.0,
-=======
-          "time": 35.0,
->>>>>>> 5725112b
-          "duration": 4.0,
-          "value": "G:min",
-          "confidence": 1
-        },
-        {
-<<<<<<< HEAD
+          "duration": 4.0,
+          "value": "Eb:maj",
+          "confidence": 1
+        },
+        {
           "time": 37.0,
-=======
-          "time": 36.0,
->>>>>>> 5725112b
-          "duration": 4.0,
-          "value": "Eb:maj",
-          "confidence": 1
-        },
-        {
-<<<<<<< HEAD
+          "duration": 4.0,
+          "value": "F:maj",
+          "confidence": 1
+        },
+        {
           "time": 38.0,
-=======
-          "time": 37.0,
->>>>>>> 5725112b
-          "duration": 4.0,
-          "value": "F:maj",
-          "confidence": 1
-        },
-        {
-<<<<<<< HEAD
+          "duration": 4.0,
+          "value": "G:min",
+          "confidence": 1
+        },
+        {
           "time": 39.0,
-=======
-          "time": 38.0,
->>>>>>> 5725112b
-          "duration": 4.0,
-          "value": "G:min",
-          "confidence": 1
-        },
-        {
-<<<<<<< HEAD
+          "duration": 4.0,
+          "value": "Eb:maj",
+          "confidence": 1
+        },
+        {
           "time": 40.0,
-=======
-          "time": 39.0,
->>>>>>> 5725112b
-          "duration": 4.0,
-          "value": "Eb:maj",
-          "confidence": 1
-        },
-        {
-<<<<<<< HEAD
+          "duration": 4.0,
+          "value": "F:maj",
+          "confidence": 1
+        },
+        {
           "time": 41.0,
-=======
-          "time": 40.0,
->>>>>>> 5725112b
-          "duration": 4.0,
-          "value": "F:maj",
-          "confidence": 1
-        },
-        {
-<<<<<<< HEAD
-          "time": 42.0,
-=======
-          "time": 41.0,
->>>>>>> 5725112b
           "duration": 4.0,
           "value": "G:min",
           "confidence": 1
