{
  "annotations": [
    {
      "annotation_metadata": {
        "curator": {
          "name": "",
          "email": ""
        },
        "annotator": {},
        "version": "",
        "corpus": "biab_internet_corpus",
        "annotation_tools": "",
        "annotation_rules": "",
        "validation": "",
        "data_source": ""
      },
      "namespace": "chord",
      "data": [
        {
          "time": 0.0,
          "duration": 2.0,
          "value": "Eb:maj7",
          "confidence": 1
        },
        {
          "time": 0.2,
          "duration": 2.0,
          "value": "F:min(b7)",
          "confidence": 1
        },
        {
          "time": 1.0,
          "duration": 2.0,
          "value": "G:min(b7)",
          "confidence": 1
        },
        {
          "time": 1.2,
          "duration": 2.0,
          "value": "F:min(b7)",
          "confidence": 1
        },
        {
          "time": 2.0,
          "duration": 2.0,
<<<<<<< HEAD
          "value": "G:min(b7)",
=======
          "value": "Eb:maj7",
>>>>>>> 5725112b
          "confidence": 1
        },
        {
          "time": 2.2,
          "duration": 2.0,
          "value": "F:min(b7)",
          "confidence": 1
        },
        {
          "time": 3.0,
          "duration": 2.0,
          "value": "G:min(b7)",
          "confidence": 1
        },
        {
          "time": 3.2,
          "duration": 2.0,
          "value": "F:min(b7)",
          "confidence": 1
        },
        {
          "time": 4.0,
          "duration": 2.0,
<<<<<<< HEAD
          "value": "G:min(b7)",
=======
          "value": "Eb:maj7",
>>>>>>> 5725112b
          "confidence": 1
        },
        {
          "time": 4.2,
          "duration": 2.0,
<<<<<<< HEAD
          "value": "F:min(b7)",
=======
          "value": "Ab:(3,5,b7,9)",
>>>>>>> 5725112b
          "confidence": 1
        },
        {
          "time": 5.0,
          "duration": 2.0,
          "value": "G:min(b7)",
          "confidence": 1
        },
        {
          "time": 5.2,
          "duration": 2.0,
          "value": "C:(3,5,b7)",
          "confidence": 1
        },
        {
          "time": 6.0,
<<<<<<< HEAD
          "duration": 2.0,
          "value": "G:min(b7)",
          "confidence": 1
        },
        {
          "time": 6.2,
          "duration": 2.0,
          "value": "C:(3,5,b7)",
=======
          "duration": 4.0,
          "value": "F:min(b7)",
>>>>>>> 5725112b
          "confidence": 1
        },
        {
          "time": 7.0,
          "duration": 4.0,
<<<<<<< HEAD
          "value": "F:min(b7)",
=======
          "value": "Bb:(3,5,b7,9)",
>>>>>>> 5725112b
          "confidence": 1
        },
        {
          "time": 8.0,
          "duration": 4.0,
          "value": "F:min(b7)",
          "confidence": 1
        },
        {
          "time": 9.0,
          "duration": 4.0,
<<<<<<< HEAD
          "value": "F:min(b7)",
=======
          "value": "Bb:(3,5,b7,9)",
>>>>>>> 5725112b
          "confidence": 1
        },
        {
          "time": 10.0,
          "duration": 4.0,
          "value": "F:min(b7)",
          "confidence": 1
        },
        {
          "time": 11.0,
          "duration": 4.0,
<<<<<<< HEAD
          "value": "F:min(b7)",
=======
          "value": "Bb:(3,5,b7,9)",
>>>>>>> 5725112b
          "confidence": 1
        },
        {
          "time": 12.0,
          "duration": 4.0,
          "value": "F:min(b7)",
          "confidence": 1
        },
        {
          "time": 13.0,
          "duration": 4.0,
<<<<<<< HEAD
          "value": "F:min(b7)",
=======
          "value": "Bb:(3,5,b7,9)",
>>>>>>> 5725112b
          "confidence": 1
        },
        {
          "time": 14.0,
          "duration": 2.0,
          "value": "G:min(b7)",
          "confidence": 1
        },
        {
          "time": 14.2,
          "duration": 2.0,
          "value": "C:(3,5,b7)",
          "confidence": 1
        },
        {
          "time": 15.0,
          "duration": 2.0,
<<<<<<< HEAD
          "value": "G:min(b7)",
=======
          "value": "F:min(b7)",
>>>>>>> 5725112b
          "confidence": 1
        },
        {
          "time": 15.2,
          "duration": 2.0,
          "value": "Bb:(3,5,b7,9)",
          "confidence": 1
        },
        {
          "time": 16.0,
          "duration": 2.0,
<<<<<<< HEAD
          "value": "F:min(b7)",
=======
          "value": "Eb:maj7",
>>>>>>> 5725112b
          "confidence": 1
        },
        {
          "time": 16.2,
          "duration": 2.0,
          "value": "F:min(b7)",
          "confidence": 1
        },
        {
          "time": 17.0,
          "duration": 2.0,
          "value": "G:min(b7)",
          "confidence": 1
        },
        {
          "time": 17.2,
          "duration": 2.0,
          "value": "F:min(b7)",
          "confidence": 1
        },
        {
          "time": 18.0,
          "duration": 2.0,
<<<<<<< HEAD
          "value": "G:min(b7)",
=======
          "value": "Eb:maj7",
>>>>>>> 5725112b
          "confidence": 1
        },
        {
          "time": 18.2,
          "duration": 2.0,
          "value": "F:min(b7)",
          "confidence": 1
        },
        {
          "time": 19.0,
          "duration": 2.0,
          "value": "G:min(b7)",
          "confidence": 1
        },
        {
          "time": 19.2,
          "duration": 2.0,
          "value": "F:min(b7)",
          "confidence": 1
        },
        {
          "time": 20.0,
          "duration": 2.0,
<<<<<<< HEAD
          "value": "G:min(b7)",
=======
          "value": "Eb:maj7",
>>>>>>> 5725112b
          "confidence": 1
        },
        {
          "time": 20.2,
          "duration": 2.0,
<<<<<<< HEAD
          "value": "F:min(b7)",
=======
          "value": "Ab:(3,5,b7,9)",
>>>>>>> 5725112b
          "confidence": 1
        },
        {
          "time": 21.0,
          "duration": 2.0,
          "value": "G:min(b7)",
          "confidence": 1
        },
        {
          "time": 21.2,
          "duration": 2.0,
          "value": "C:(3,5,b7)",
          "confidence": 1
        },
        {
          "time": 22.0,
<<<<<<< HEAD
          "duration": 2.0,
          "value": "G:min(b7)",
          "confidence": 1
        },
        {
          "time": 22.2,
          "duration": 2.0,
          "value": "C:(3,5,b7)",
=======
          "duration": 4.0,
          "value": "F:min(b7)",
>>>>>>> 5725112b
          "confidence": 1
        },
        {
          "time": 23.0,
          "duration": 4.0,
<<<<<<< HEAD
          "value": "F:min(b7)",
=======
          "value": "Bb:(3,5,b7,9)",
>>>>>>> 5725112b
          "confidence": 1
        },
        {
          "time": 24.0,
          "duration": 4.0,
          "value": "F:min(b7)",
          "confidence": 1
        },
        {
          "time": 25.0,
          "duration": 4.0,
<<<<<<< HEAD
          "value": "F:min(b7)",
=======
          "value": "Bb:(3,5,b7,9)",
>>>>>>> 5725112b
          "confidence": 1
        },
        {
          "time": 26.0,
          "duration": 4.0,
          "value": "F:min(b7)",
          "confidence": 1
        },
        {
          "time": 27.0,
          "duration": 4.0,
<<<<<<< HEAD
          "value": "F:min(b7)",
=======
          "value": "Bb:(3,5,b7,9)",
>>>>>>> 5725112b
          "confidence": 1
        },
        {
          "time": 28.0,
          "duration": 4.0,
          "value": "F:min(b7)",
          "confidence": 1
        },
        {
          "time": 29.0,
          "duration": 4.0,
<<<<<<< HEAD
          "value": "F:min(b7)",
          "confidence": 1
        },
        {
          "time": 30.0,
          "duration": 4.0,
=======
>>>>>>> 5725112b
          "value": "Bb:(3,5,b7,9)",
          "confidence": 1
        },
        {
          "time": 30.0,
          "duration": 4.0,
          "value": "Eb:(3,5,6)",
          "confidence": 1
        },
        {
          "time": 31.0,
          "duration": 2.0,
          "value": "D:(b3,b5,b7)",
          "confidence": 1
        },
        {
          "time": 31.2,
          "duration": 2.0,
          "value": "G:(3,5,b7)",
          "confidence": 1
        },
        {
          "time": 32.0,
          "duration": 4.0,
          "value": "C:min(b7)",
          "confidence": 1
        },
        {
          "time": 33.0,
          "duration": 4.0,
          "value": "F:(3,5,b7,9)",
          "confidence": 1
        },
        {
          "time": 34.0,
          "duration": 4.0,
          "value": "Bb:maj7",
          "confidence": 1
        },
        {
          "time": 35.0,
          "duration": 4.0,
          "value": "G:min(b7)",
          "confidence": 1
        },
        {
          "time": 36.0,
          "duration": 4.0,
          "value": "Bb:min(b7)",
          "confidence": 1
        },
        {
          "time": 37.0,
          "duration": 4.0,
          "value": "Eb:(3,5,b7,9)",
          "confidence": 1
        },
        {
          "time": 38.0,
          "duration": 4.0,
          "value": "Ab:maj7",
          "confidence": 1
        },
        {
          "time": 39.0,
          "duration": 2.0,
          "value": "Ab:min(b7)",
          "confidence": 1
        },
        {
          "time": 39.2,
          "duration": 2.0,
          "value": "Db:(3,5,b7,9)",
          "confidence": 1
        },
        {
          "time": 40.0,
          "duration": 2.0,
          "value": "Eb:maj7",
          "confidence": 1
        },
        {
          "time": 40.2,
          "duration": 2.0,
          "value": "F:min(b7)",
          "confidence": 1
        },
        {
          "time": 41.0,
          "duration": 2.0,
          "value": "G:min(b7)",
          "confidence": 1
        },
        {
          "time": 41.2,
          "duration": 2.0,
          "value": "F:min(b7)",
          "confidence": 1
        },
        {
          "time": 42.0,
          "duration": 4.0,
          "value": "G:(b3,b5,b7)",
          "confidence": 1
        },
        {
          "time": 43.0,
          "duration": 4.0,
          "value": "C:(3,5,b7)",
          "confidence": 1
        },
        {
          "time": 44.0,
          "duration": 4.0,
          "value": "F:min(b7)",
          "confidence": 1
        },
        {
          "time": 45.0,
          "duration": 4.0,
          "value": "Bb:(3,5,b7,9)",
          "confidence": 1
        },
        {
          "time": 46.0,
          "duration": 4.0,
          "value": "Eb:(3,5,6,9)",
          "confidence": 1
        },
        {
          "time": 47.0,
          "duration": 2.0,
          "value": "F:min(b7)",
          "confidence": 1
        },
        {
          "time": 47.2,
          "duration": 2.0,
          "value": "Bb:(3,5,b7,9)",
          "confidence": 1
        },
        {
          "time": 48.0,
          "duration": 4.0,
          "value": "Eb:(3,5,6,9)",
          "confidence": 1
        }
      ],
      "sandbox": {},
      "time": 0,
      "duration": 196.0
    },
    {
      "annotation_metadata": {
        "curator": {
          "name": "",
          "email": ""
        },
        "annotator": {},
        "version": "",
        "corpus": "biab_internet_corpus",
        "annotation_tools": "",
        "annotation_rules": "",
        "validation": "",
        "data_source": ""
      },
      "namespace": "key_mode",
      "data": [
        {
          "time": 0.0,
          "duration": 196.0,
          "value": "Eb",
          "confidence": 1
        }
      ],
      "sandbox": {},
      "time": 0,
      "duration": 196.0
    }
  ],
  "file_metadata": {
    "title": "Secret Love                                       ",
    "artist": "",
    "release": "",
    "duration": 196.0,
    "identifiers": {},
    "jams_version": "0.3.4"
  },
  "sandbox": {
    "expanded": false
  }
}<|MERGE_RESOLUTION|>--- conflicted
+++ resolved
@@ -43,11 +43,7 @@
         {
           "time": 2.0,
           "duration": 2.0,
-<<<<<<< HEAD
-          "value": "G:min(b7)",
-=======
-          "value": "Eb:maj7",
->>>>>>> 5725112b
+          "value": "Eb:maj7",
           "confidence": 1
         },
         {
@@ -71,21 +67,13 @@
         {
           "time": 4.0,
           "duration": 2.0,
-<<<<<<< HEAD
-          "value": "G:min(b7)",
-=======
-          "value": "Eb:maj7",
->>>>>>> 5725112b
+          "value": "Eb:maj7",
           "confidence": 1
         },
         {
           "time": 4.2,
           "duration": 2.0,
-<<<<<<< HEAD
-          "value": "F:min(b7)",
-=======
           "value": "Ab:(3,5,b7,9)",
->>>>>>> 5725112b
           "confidence": 1
         },
         {
@@ -102,220 +90,158 @@
         },
         {
           "time": 6.0,
-<<<<<<< HEAD
-          "duration": 2.0,
-          "value": "G:min(b7)",
-          "confidence": 1
-        },
-        {
-          "time": 6.2,
+          "duration": 4.0,
+          "value": "F:min(b7)",
+          "confidence": 1
+        },
+        {
+          "time": 7.0,
+          "duration": 4.0,
+          "value": "Bb:(3,5,b7,9)",
+          "confidence": 1
+        },
+        {
+          "time": 8.0,
+          "duration": 4.0,
+          "value": "F:min(b7)",
+          "confidence": 1
+        },
+        {
+          "time": 9.0,
+          "duration": 4.0,
+          "value": "Bb:(3,5,b7,9)",
+          "confidence": 1
+        },
+        {
+          "time": 10.0,
+          "duration": 4.0,
+          "value": "F:min(b7)",
+          "confidence": 1
+        },
+        {
+          "time": 11.0,
+          "duration": 4.0,
+          "value": "Bb:(3,5,b7,9)",
+          "confidence": 1
+        },
+        {
+          "time": 12.0,
+          "duration": 4.0,
+          "value": "F:min(b7)",
+          "confidence": 1
+        },
+        {
+          "time": 13.0,
+          "duration": 4.0,
+          "value": "Bb:(3,5,b7,9)",
+          "confidence": 1
+        },
+        {
+          "time": 14.0,
+          "duration": 2.0,
+          "value": "G:min(b7)",
+          "confidence": 1
+        },
+        {
+          "time": 14.2,
           "duration": 2.0,
           "value": "C:(3,5,b7)",
-=======
-          "duration": 4.0,
-          "value": "F:min(b7)",
->>>>>>> 5725112b
-          "confidence": 1
-        },
-        {
-          "time": 7.0,
-          "duration": 4.0,
-<<<<<<< HEAD
-          "value": "F:min(b7)",
-=======
-          "value": "Bb:(3,5,b7,9)",
->>>>>>> 5725112b
-          "confidence": 1
-        },
-        {
-          "time": 8.0,
-          "duration": 4.0,
-          "value": "F:min(b7)",
-          "confidence": 1
-        },
-        {
-          "time": 9.0,
-          "duration": 4.0,
-<<<<<<< HEAD
-          "value": "F:min(b7)",
-=======
-          "value": "Bb:(3,5,b7,9)",
->>>>>>> 5725112b
-          "confidence": 1
-        },
-        {
-          "time": 10.0,
-          "duration": 4.0,
-          "value": "F:min(b7)",
-          "confidence": 1
-        },
-        {
-          "time": 11.0,
-          "duration": 4.0,
-<<<<<<< HEAD
-          "value": "F:min(b7)",
-=======
-          "value": "Bb:(3,5,b7,9)",
->>>>>>> 5725112b
-          "confidence": 1
-        },
-        {
-          "time": 12.0,
-          "duration": 4.0,
-          "value": "F:min(b7)",
-          "confidence": 1
-        },
-        {
-          "time": 13.0,
-          "duration": 4.0,
-<<<<<<< HEAD
-          "value": "F:min(b7)",
-=======
-          "value": "Bb:(3,5,b7,9)",
->>>>>>> 5725112b
-          "confidence": 1
-        },
-        {
-          "time": 14.0,
-          "duration": 2.0,
-          "value": "G:min(b7)",
-          "confidence": 1
-        },
-        {
-          "time": 14.2,
+          "confidence": 1
+        },
+        {
+          "time": 15.0,
+          "duration": 2.0,
+          "value": "F:min(b7)",
+          "confidence": 1
+        },
+        {
+          "time": 15.2,
+          "duration": 2.0,
+          "value": "Bb:(3,5,b7,9)",
+          "confidence": 1
+        },
+        {
+          "time": 16.0,
+          "duration": 2.0,
+          "value": "Eb:maj7",
+          "confidence": 1
+        },
+        {
+          "time": 16.2,
+          "duration": 2.0,
+          "value": "F:min(b7)",
+          "confidence": 1
+        },
+        {
+          "time": 17.0,
+          "duration": 2.0,
+          "value": "G:min(b7)",
+          "confidence": 1
+        },
+        {
+          "time": 17.2,
+          "duration": 2.0,
+          "value": "F:min(b7)",
+          "confidence": 1
+        },
+        {
+          "time": 18.0,
+          "duration": 2.0,
+          "value": "Eb:maj7",
+          "confidence": 1
+        },
+        {
+          "time": 18.2,
+          "duration": 2.0,
+          "value": "F:min(b7)",
+          "confidence": 1
+        },
+        {
+          "time": 19.0,
+          "duration": 2.0,
+          "value": "G:min(b7)",
+          "confidence": 1
+        },
+        {
+          "time": 19.2,
+          "duration": 2.0,
+          "value": "F:min(b7)",
+          "confidence": 1
+        },
+        {
+          "time": 20.0,
+          "duration": 2.0,
+          "value": "Eb:maj7",
+          "confidence": 1
+        },
+        {
+          "time": 20.2,
+          "duration": 2.0,
+          "value": "Ab:(3,5,b7,9)",
+          "confidence": 1
+        },
+        {
+          "time": 21.0,
+          "duration": 2.0,
+          "value": "G:min(b7)",
+          "confidence": 1
+        },
+        {
+          "time": 21.2,
           "duration": 2.0,
           "value": "C:(3,5,b7)",
           "confidence": 1
         },
         {
-          "time": 15.0,
-          "duration": 2.0,
-<<<<<<< HEAD
-          "value": "G:min(b7)",
-=======
-          "value": "F:min(b7)",
->>>>>>> 5725112b
-          "confidence": 1
-        },
-        {
-          "time": 15.2,
-          "duration": 2.0,
-          "value": "Bb:(3,5,b7,9)",
-          "confidence": 1
-        },
-        {
-          "time": 16.0,
-          "duration": 2.0,
-<<<<<<< HEAD
-          "value": "F:min(b7)",
-=======
-          "value": "Eb:maj7",
->>>>>>> 5725112b
-          "confidence": 1
-        },
-        {
-          "time": 16.2,
-          "duration": 2.0,
-          "value": "F:min(b7)",
-          "confidence": 1
-        },
-        {
-          "time": 17.0,
-          "duration": 2.0,
-          "value": "G:min(b7)",
-          "confidence": 1
-        },
-        {
-          "time": 17.2,
-          "duration": 2.0,
-          "value": "F:min(b7)",
-          "confidence": 1
-        },
-        {
-          "time": 18.0,
-          "duration": 2.0,
-<<<<<<< HEAD
-          "value": "G:min(b7)",
-=======
-          "value": "Eb:maj7",
->>>>>>> 5725112b
-          "confidence": 1
-        },
-        {
-          "time": 18.2,
-          "duration": 2.0,
-          "value": "F:min(b7)",
-          "confidence": 1
-        },
-        {
-          "time": 19.0,
-          "duration": 2.0,
-          "value": "G:min(b7)",
-          "confidence": 1
-        },
-        {
-          "time": 19.2,
-          "duration": 2.0,
-          "value": "F:min(b7)",
-          "confidence": 1
-        },
-        {
-          "time": 20.0,
-          "duration": 2.0,
-<<<<<<< HEAD
-          "value": "G:min(b7)",
-=======
-          "value": "Eb:maj7",
->>>>>>> 5725112b
-          "confidence": 1
-        },
-        {
-          "time": 20.2,
-          "duration": 2.0,
-<<<<<<< HEAD
-          "value": "F:min(b7)",
-=======
-          "value": "Ab:(3,5,b7,9)",
->>>>>>> 5725112b
-          "confidence": 1
-        },
-        {
-          "time": 21.0,
-          "duration": 2.0,
-          "value": "G:min(b7)",
-          "confidence": 1
-        },
-        {
-          "time": 21.2,
-          "duration": 2.0,
-          "value": "C:(3,5,b7)",
-          "confidence": 1
-        },
-        {
           "time": 22.0,
-<<<<<<< HEAD
-          "duration": 2.0,
-          "value": "G:min(b7)",
-          "confidence": 1
-        },
-        {
-          "time": 22.2,
-          "duration": 2.0,
-          "value": "C:(3,5,b7)",
-=======
-          "duration": 4.0,
-          "value": "F:min(b7)",
->>>>>>> 5725112b
+          "duration": 4.0,
+          "value": "F:min(b7)",
           "confidence": 1
         },
         {
           "time": 23.0,
           "duration": 4.0,
-<<<<<<< HEAD
-          "value": "F:min(b7)",
-=======
-          "value": "Bb:(3,5,b7,9)",
->>>>>>> 5725112b
+          "value": "Bb:(3,5,b7,9)",
           "confidence": 1
         },
         {
@@ -327,11 +253,7 @@
         {
           "time": 25.0,
           "duration": 4.0,
-<<<<<<< HEAD
-          "value": "F:min(b7)",
-=======
-          "value": "Bb:(3,5,b7,9)",
->>>>>>> 5725112b
+          "value": "Bb:(3,5,b7,9)",
           "confidence": 1
         },
         {
@@ -343,11 +265,7 @@
         {
           "time": 27.0,
           "duration": 4.0,
-<<<<<<< HEAD
-          "value": "F:min(b7)",
-=======
-          "value": "Bb:(3,5,b7,9)",
->>>>>>> 5725112b
+          "value": "Bb:(3,5,b7,9)",
           "confidence": 1
         },
         {
@@ -359,15 +277,6 @@
         {
           "time": 29.0,
           "duration": 4.0,
-<<<<<<< HEAD
-          "value": "F:min(b7)",
-          "confidence": 1
-        },
-        {
-          "time": 30.0,
-          "duration": 4.0,
-=======
->>>>>>> 5725112b
           "value": "Bb:(3,5,b7,9)",
           "confidence": 1
         },
