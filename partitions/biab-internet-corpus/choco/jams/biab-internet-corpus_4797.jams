--- conflicted
+++ resolved
@@ -23,11 +23,7 @@
           "confidence": 1
         },
         {
-<<<<<<< HEAD
-          "time": 1.3,
-=======
           "time": 0.3,
->>>>>>> 5725112b
           "duration": 1.0,
           "value": "E:(3,5,b7)",
           "confidence": 1
@@ -51,11 +47,7 @@
           "confidence": 1
         },
         {
-<<<<<<< HEAD
-          "time": 3.3,
-=======
           "time": 2.3,
->>>>>>> 5725112b
           "duration": 1.0,
           "value": "E:(3,5,b7)",
           "confidence": 1
@@ -67,21 +59,13 @@
           "confidence": 1
         },
         {
-<<<<<<< HEAD
-          "time": 4.1,
-=======
           "time": 3.1,
->>>>>>> 5725112b
           "duration": 1.0,
           "value": "D:maj",
           "confidence": 1
         },
         {
-<<<<<<< HEAD
-          "time": 4.2,
-=======
           "time": 3.2,
->>>>>>> 5725112b
           "duration": 1.0,
           "value": "E:(3,5,b7)",
           "confidence": 1
@@ -99,11 +83,7 @@
           "confidence": 1
         },
         {
-<<<<<<< HEAD
-          "time": 5.3,
-=======
           "time": 4.3,
->>>>>>> 5725112b
           "duration": 1.0,
           "value": "E:(3,5,b7)",
           "confidence": 1
@@ -127,11 +107,7 @@
           "confidence": 1
         },
         {
-<<<<<<< HEAD
-          "time": 7.3,
-=======
           "time": 6.3,
->>>>>>> 5725112b
           "duration": 1.0,
           "value": "E:(3,5,b7)",
           "confidence": 1
@@ -143,21 +119,13 @@
           "confidence": 1
         },
         {
-<<<<<<< HEAD
-          "time": 8.1,
-=======
           "time": 7.1,
->>>>>>> 5725112b
           "duration": 1.0,
           "value": "D:maj",
           "confidence": 1
         },
         {
-<<<<<<< HEAD
-          "time": 8.2,
-=======
           "time": 7.2,
->>>>>>> 5725112b
           "duration": 1.0,
           "value": "E:(3,5,b7)",
           "confidence": 1
