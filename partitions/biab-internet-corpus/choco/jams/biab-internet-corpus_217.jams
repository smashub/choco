--- conflicted
+++ resolved
@@ -109,11 +109,7 @@
         {
           "time": 15.0,
           "duration": 4.0,
-<<<<<<< HEAD
-          "value": "G:min(b7)",
-=======
-          "value": "C:(3,5,b7)",
->>>>>>> 5725112b
+          "value": "C:(3,5,b7)",
           "confidence": 1
         },
         {
