{
  "annotations": [
    {
      "annotation_metadata": {
        "curator": {
          "name": "",
          "email": ""
        },
        "annotator": {},
        "version": "",
        "corpus": "biab_internet_corpus",
        "annotation_tools": "",
        "annotation_rules": "",
        "validation": "",
        "data_source": ""
      },
      "namespace": "chord",
      "data": [
        {
          "time": 0.0,
          "duration": 4.0,
          "value": "F:maj7",
          "confidence": 1
        },
        {
          "time": 1.0,
          "duration": 4.0,
          "value": "G:min(b7)",
          "confidence": 1
        },
        {
          "time": 2.0,
          "duration": 4.0,
<<<<<<< HEAD
          "value": "G:min(b7)",
=======
          "value": "A:min(b7)",
>>>>>>> 5725112b
          "confidence": 1
        },
        {
          "time": 3.0,
          "duration": 4.0,
<<<<<<< HEAD
          "value": "A:min(b7)",
=======
          "value": "G:min(b7)",
>>>>>>> 5725112b
          "confidence": 1
        },
        {
          "time": 4.0,
          "duration": 4.0,
<<<<<<< HEAD
          "value": "G:min(b7)",
=======
          "value": "F:maj",
>>>>>>> 5725112b
          "confidence": 1
        },
        {
          "time": 5.0,
          "duration": 4.0,
          "value": "Bb:min",
          "confidence": 1
        },
        {
          "time": 6.0,
          "duration": 4.0,
          "value": "F:maj",
          "confidence": 1
        },
        {
          "time": 7.0,
          "duration": 4.0,
          "value": "F:maj",
          "confidence": 1
        },
        {
          "time": 8.0,
          "duration": 4.0,
          "value": "Bb:maj",
          "confidence": 1
        },
        {
          "time": 9.0,
          "duration": 4.0,
          "value": "Bb:maj",
          "confidence": 1
        },
        {
          "time": 10.0,
          "duration": 4.0,
          "value": "F:maj",
          "confidence": 1
        },
        {
          "time": 11.0,
          "duration": 2.0,
          "value": "F:maj",
          "confidence": 1
        },
        {
          "time": 11.2,
          "duration": 2.0,
          "value": "F#:dim/D",
          "confidence": 1
        },
        {
          "time": 12.0,
          "duration": 4.0,
          "value": "C:(3,5,b7)",
          "confidence": 1
        },
        {
          "time": 13.0,
          "duration": 2.0,
          "value": "F:maj",
          "confidence": 1
        },
        {
          "time": 13.2,
          "duration": 2.0,
          "value": "F#:dim/D",
          "confidence": 1
        },
        {
          "time": 14.0,
          "duration": 4.0,
          "value": "C:(3,5,b7)",
          "confidence": 1
        },
        {
          "time": 15.0,
          "duration": 2.0,
          "value": "F:maj",
          "confidence": 1
        },
        {
          "time": 15.2,
          "duration": 2.0,
          "value": "D:min",
<<<<<<< HEAD
=======
          "confidence": 1
        },
        {
          "time": 16.0,
          "duration": 4.0,
          "value": "G:(3,5,b7)",
>>>>>>> 5725112b
          "confidence": 1
        },
        {
          "time": 17.0,
          "duration": 4.0,
          "value": "G:(3,5,b7)",
          "confidence": 1
        },
        {
          "time": 18.0,
          "duration": 4.0,
<<<<<<< HEAD
          "value": "G:(3,5,b7)",
=======
          "value": "C:(3,5,b7)",
>>>>>>> 5725112b
          "confidence": 1
        },
        {
          "time": 19.0,
          "duration": 4.0,
          "value": "C:(3,5,b7)",
          "confidence": 1
        },
        {
          "time": 20.0,
          "duration": 4.0,
<<<<<<< HEAD
          "value": "C:(3,5,b7)",
=======
          "value": "F:maj",
>>>>>>> 5725112b
          "confidence": 1
        },
        {
          "time": 21.0,
          "duration": 4.0,
<<<<<<< HEAD
          "value": "F:maj",
=======
          "value": "Bb:min",
>>>>>>> 5725112b
          "confidence": 1
        },
        {
          "time": 22.0,
          "duration": 4.0,
<<<<<<< HEAD
          "value": "Bb:min",
=======
          "value": "F:maj",
>>>>>>> 5725112b
          "confidence": 1
        },
        {
          "time": 23.0,
          "duration": 4.0,
          "value": "F:maj",
          "confidence": 1
        },
        {
          "time": 24.0,
          "duration": 4.0,
<<<<<<< HEAD
          "value": "F:maj",
=======
          "value": "Bb:maj",
>>>>>>> 5725112b
          "confidence": 1
        },
        {
          "time": 25.0,
          "duration": 4.0,
          "value": "Bb:maj",
          "confidence": 1
        },
        {
          "time": 26.0,
          "duration": 4.0,
<<<<<<< HEAD
          "value": "Bb:maj",
=======
          "value": "F:maj",
>>>>>>> 5725112b
          "confidence": 1
        },
        {
          "time": 27.0,
<<<<<<< HEAD
          "duration": 4.0,
          "value": "F:maj",
          "confidence": 1
        },
        {
          "time": 28.0,
=======
>>>>>>> 5725112b
          "duration": 2.0,
          "value": "F:maj",
          "confidence": 1
        },
        {
          "time": 27.2,
          "duration": 2.0,
          "value": "F#:dim/D",
          "confidence": 1
        },
        {
          "time": 28.0,
          "duration": 4.0,
          "value": "C:(3,5,b7)",
          "confidence": 1
        },
        {
          "time": 29.0,
          "duration": 2.0,
          "value": "F:maj",
          "confidence": 1
        },
        {
          "time": 29.2,
          "duration": 2.0,
          "value": "F#:dim/D",
          "confidence": 1
        },
        {
          "time": 30.0,
          "duration": 4.0,
          "value": "C:(3,5,b7)",
          "confidence": 1
        },
        {
          "time": 31.0,
          "duration": 4.0,
          "value": "F:maj",
          "confidence": 1
        },
        {
          "time": 32.0,
          "duration": 4.0,
          "value": "Bb:maj",
          "confidence": 1
        },
        {
          "time": 33.0,
          "duration": 1.0,
          "value": "G:(3,5,b7)",
          "confidence": 1
        },
        {
<<<<<<< HEAD
          "time": 34.1,
=======
          "time": 33.1,
>>>>>>> 5725112b
          "duration": 3.0,
          "value": "C:(3,5,b7)",
          "confidence": 1
        },
        {
          "time": 34.0,
          "duration": 4.0,
          "value": "F:maj",
          "confidence": 1
        },
        {
          "time": 35.0,
          "duration": 4.0,
          "value": "C:(3,5,b7)",
          "confidence": 1
        },
        {
          "time": 36.0,
          "duration": 4.0,
          "value": "F:maj",
          "confidence": 1
        }
      ],
      "sandbox": {},
      "time": 0,
      "duration": 148.0
    },
    {
      "annotation_metadata": {
        "curator": {
          "name": "",
          "email": ""
        },
        "annotator": {},
        "version": "",
        "corpus": "biab_internet_corpus",
        "annotation_tools": "",
        "annotation_rules": "",
        "validation": "",
        "data_source": ""
      },
      "namespace": "key_mode",
      "data": [
        {
          "time": 0.0,
          "duration": 148.0,
          "value": "F",
          "confidence": 1
        }
      ],
      "sandbox": {},
      "time": 0,
      "duration": 148.0
    }
  ],
  "file_metadata": {
    "title": "MY WILD IRISH ROSE",
    "artist": "",
    "release": "",
    "duration": 148.0,
    "identifiers": {},
    "jams_version": "0.3.4"
  },
  "sandbox": {
    "expanded": false
  }
}<|MERGE_RESOLUTION|>--- conflicted
+++ resolved
@@ -31,31 +31,19 @@
         {
           "time": 2.0,
           "duration": 4.0,
-<<<<<<< HEAD
+          "value": "A:min(b7)",
+          "confidence": 1
+        },
+        {
+          "time": 3.0,
+          "duration": 4.0,
           "value": "G:min(b7)",
-=======
-          "value": "A:min(b7)",
->>>>>>> 5725112b
-          "confidence": 1
-        },
-        {
-          "time": 3.0,
-          "duration": 4.0,
-<<<<<<< HEAD
-          "value": "A:min(b7)",
-=======
-          "value": "G:min(b7)",
->>>>>>> 5725112b
           "confidence": 1
         },
         {
           "time": 4.0,
           "duration": 4.0,
-<<<<<<< HEAD
-          "value": "G:min(b7)",
-=======
-          "value": "F:maj",
->>>>>>> 5725112b
+          "value": "F:maj",
           "confidence": 1
         },
         {
@@ -140,15 +128,12 @@
           "time": 15.2,
           "duration": 2.0,
           "value": "D:min",
-<<<<<<< HEAD
-=======
           "confidence": 1
         },
         {
           "time": 16.0,
           "duration": 4.0,
           "value": "G:(3,5,b7)",
->>>>>>> 5725112b
           "confidence": 1
         },
         {
@@ -160,11 +145,7 @@
         {
           "time": 18.0,
           "duration": 4.0,
-<<<<<<< HEAD
-          "value": "G:(3,5,b7)",
-=======
-          "value": "C:(3,5,b7)",
->>>>>>> 5725112b
+          "value": "C:(3,5,b7)",
           "confidence": 1
         },
         {
@@ -176,31 +157,19 @@
         {
           "time": 20.0,
           "duration": 4.0,
-<<<<<<< HEAD
-          "value": "C:(3,5,b7)",
-=======
-          "value": "F:maj",
->>>>>>> 5725112b
+          "value": "F:maj",
           "confidence": 1
         },
         {
           "time": 21.0,
           "duration": 4.0,
-<<<<<<< HEAD
-          "value": "F:maj",
-=======
           "value": "Bb:min",
->>>>>>> 5725112b
           "confidence": 1
         },
         {
           "time": 22.0,
           "duration": 4.0,
-<<<<<<< HEAD
-          "value": "Bb:min",
-=======
-          "value": "F:maj",
->>>>>>> 5725112b
+          "value": "F:maj",
           "confidence": 1
         },
         {
@@ -212,11 +181,7 @@
         {
           "time": 24.0,
           "duration": 4.0,
-<<<<<<< HEAD
-          "value": "F:maj",
-=======
-          "value": "Bb:maj",
->>>>>>> 5725112b
+          "value": "Bb:maj",
           "confidence": 1
         },
         {
@@ -228,24 +193,11 @@
         {
           "time": 26.0,
           "duration": 4.0,
-<<<<<<< HEAD
-          "value": "Bb:maj",
-=======
-          "value": "F:maj",
->>>>>>> 5725112b
+          "value": "F:maj",
           "confidence": 1
         },
         {
           "time": 27.0,
-<<<<<<< HEAD
-          "duration": 4.0,
-          "value": "F:maj",
-          "confidence": 1
-        },
-        {
-          "time": 28.0,
-=======
->>>>>>> 5725112b
           "duration": 2.0,
           "value": "F:maj",
           "confidence": 1
@@ -299,11 +251,7 @@
           "confidence": 1
         },
         {
-<<<<<<< HEAD
-          "time": 34.1,
-=======
           "time": 33.1,
->>>>>>> 5725112b
           "duration": 3.0,
           "value": "C:(3,5,b7)",
           "confidence": 1
