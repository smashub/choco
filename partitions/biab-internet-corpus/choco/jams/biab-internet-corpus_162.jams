{
  "annotations": [
    {
      "annotation_metadata": {
        "curator": {
          "name": "",
          "email": ""
        },
        "annotator": {},
        "version": "",
        "corpus": "biab_internet_corpus",
        "annotation_tools": "",
        "annotation_rules": "",
        "validation": "",
        "data_source": ""
      },
      "namespace": "chord",
      "data": [
        {
          "time": 0.0,
          "duration": 2.0,
          "value": "D:maj",
          "confidence": 1
        },
        {
          "time": 0.2,
          "duration": 2.0,
          "value": "D:maj7",
          "confidence": 1
        },
        {
          "time": 1.0,
          "duration": 2.0,
          "value": "D:(3,5,6)",
          "confidence": 1
        },
        {
          "time": 1.2,
          "duration": 2.0,
          "value": "D:maj7",
          "confidence": 1
        },
        {
          "time": 2.0,
          "duration": 4.0,
          "value": "D:(3,5,b7)",
          "confidence": 1
        },
        {
          "time": 3.0,
          "duration": 4.0,
          "value": "D:(3,5,b7)",
          "confidence": 1
        },
        {
          "time": 4.0,
          "duration": 4.0,
          "value": "G:(3,5,b7)",
          "confidence": 1
        },
        {
          "time": 5.0,
          "duration": 4.0,
          "value": "G:(3,5,b7)",
          "confidence": 1
        },
        {
          "time": 6.0,
          "duration": 4.0,
          "value": "G:(3,5,b7)",
          "confidence": 1
        },
        {
          "time": 7.0,
          "duration": 4.0,
          "value": "G:(3,5,b7)",
          "confidence": 1
        },
        {
          "time": 8.0,
          "duration": 2.0,
          "value": "D:maj",
          "confidence": 1
        },
        {
          "time": 8.2,
          "duration": 2.0,
          "value": "D:maj7",
          "confidence": 1
        },
        {
          "time": 9.0,
          "duration": 3.0,
          "value": "D:(3,5,6)",
          "confidence": 1
        },
        {
<<<<<<< HEAD
          "time": 10.3,
=======
          "time": 9.3,
>>>>>>> 5725112b
          "duration": 1.0,
          "value": "D:maj7",
          "confidence": 1
        },
        {
          "time": 10.0,
          "duration": 4.0,
          "value": "D:maj",
          "confidence": 1
        },
        {
          "time": 11.0,
          "duration": 4.0,
          "value": "D:(3,5,b7)",
          "confidence": 1
        },
        {
          "time": 12.0,
          "duration": 4.0,
          "value": "G:(3,5,b7)",
          "confidence": 1
        },
        {
          "time": 13.0,
          "duration": 4.0,
          "value": "A:(3,5,b7)",
          "confidence": 1
        },
        {
          "time": 14.0,
          "duration": 4.0,
          "value": "D:maj",
          "confidence": 1
        }
      ],
      "sandbox": {},
      "time": 0,
      "duration": 60.0
    },
    {
      "annotation_metadata": {
        "curator": {
          "name": "",
          "email": ""
        },
        "annotator": {},
        "version": "",
        "corpus": "biab_internet_corpus",
        "annotation_tools": "",
        "annotation_rules": "",
        "validation": "",
        "data_source": ""
      },
      "namespace": "key_mode",
      "data": [
        {
          "time": 0.0,
          "duration": 60.0,
          "value": "D",
          "confidence": 1
        }
      ],
      "sandbox": {},
      "time": 0,
      "duration": 60.0
    }
  ],
  "file_metadata": {
    "title": "Harper Valley P.T.A.",
    "artist": "",
    "release": "",
    "duration": 60.0,
    "identifiers": {},
    "jams_version": "0.3.4"
  },
  "sandbox": {
    "expanded": false
  }
}<|MERGE_RESOLUTION|>--- conflicted
+++ resolved
@@ -95,11 +95,7 @@
           "confidence": 1
         },
         {
-<<<<<<< HEAD
-          "time": 10.3,
-=======
           "time": 9.3,
->>>>>>> 5725112b
           "duration": 1.0,
           "value": "D:maj7",
           "confidence": 1
