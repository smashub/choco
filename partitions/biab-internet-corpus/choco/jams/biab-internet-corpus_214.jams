{
  "annotations": [
    {
      "annotation_metadata": {
        "curator": {
          "name": "",
          "email": ""
        },
        "annotator": {},
        "version": "",
        "corpus": "biab_internet_corpus",
        "annotation_tools": "",
        "annotation_rules": "",
        "validation": "",
        "data_source": ""
      },
      "namespace": "chord",
      "data": [
        {
          "time": 0.0,
          "duration": 4.0,
          "value": "C:maj",
          "confidence": 1
        },
        {
          "time": 1.0,
          "duration": 4.0,
          "value": "C:maj",
          "confidence": 1
        },
        {
          "time": 2.0,
          "duration": 4.0,
          "value": "G:maj/B",
          "confidence": 1
        },
        {
          "time": 3.0,
          "duration": 4.0,
          "value": "G:maj/B",
          "confidence": 1
        },
        {
          "time": 4.0,
          "duration": 4.0,
<<<<<<< HEAD
          "value": "G:maj/B",
=======
          "value": "Bb:maj",
>>>>>>> 5725112b
          "confidence": 1
        },
        {
          "time": 5.0,
          "duration": 4.0,
          "value": "Bb:maj",
          "confidence": 1
        },
        {
          "time": 6.0,
<<<<<<< HEAD
          "duration": 4.0,
          "value": "Bb:maj",
=======
          "duration": 2.0,
          "value": "Bb:maj/F",
>>>>>>> 5725112b
          "confidence": 1
        },
        {
          "time": 6.2,
          "duration": 2.0,
<<<<<<< HEAD
          "value": "Bb:maj/F",
          "confidence": 1
        },
        {
          "time": 7.2,
          "duration": 2.0,
=======
          "value": "F:maj",
          "confidence": 1
        },
        {
          "time": 7.0,
          "duration": 4.0,
>>>>>>> 5725112b
          "value": "F:maj",
          "confidence": 1
        },
        {
          "time": 8.0,
          "duration": 4.0,
<<<<<<< HEAD
          "value": "F:maj",
=======
          "value": "C:maj",
>>>>>>> 5725112b
          "confidence": 1
        },
        {
          "time": 9.0,
          "duration": 4.0,
          "value": "C:maj",
          "confidence": 1
        },
        {
          "time": 10.0,
          "duration": 4.0,
<<<<<<< HEAD
          "value": "C:maj",
=======
          "value": "G:maj/B",
>>>>>>> 5725112b
          "confidence": 1
        },
        {
          "time": 11.0,
          "duration": 4.0,
          "value": "G:maj/B",
          "confidence": 1
        },
        {
          "time": 12.0,
          "duration": 4.0,
<<<<<<< HEAD
          "value": "G:maj/B",
=======
          "value": "Bb:maj",
>>>>>>> 5725112b
          "confidence": 1
        },
        {
          "time": 13.0,
          "duration": 4.0,
          "value": "Bb:maj",
          "confidence": 1
        },
        {
          "time": 14.0,
<<<<<<< HEAD
          "duration": 4.0,
          "value": "Bb:maj",
          "confidence": 1
        },
        {
          "time": 15.0,
=======
>>>>>>> 5725112b
          "duration": 2.0,
          "value": "Bb:maj/F",
          "confidence": 1
        },
        {
          "time": 14.2,
          "duration": 2.0,
          "value": "F:maj",
          "confidence": 1
        },
        {
          "time": 15.0,
          "duration": 4.0,
          "value": "F:maj",
          "confidence": 1
        },
        {
          "time": 16.0,
          "duration": 2.0,
          "value": "C:maj",
          "confidence": 1
        },
        {
          "time": 16.2,
          "duration": 2.0,
          "value": "D:min/C",
          "confidence": 1
        },
        {
          "time": 17.0,
          "duration": 4.0,
          "value": "C:maj",
          "confidence": 1
        },
        {
          "time": 18.0,
          "duration": 1.0,
          "value": "C:maj",
          "confidence": 1
        },
        {
<<<<<<< HEAD
          "time": 19.1,
=======
          "time": 18.1,
>>>>>>> 5725112b
          "duration": 3.0,
          "value": "D:min",
          "confidence": 1
        },
        {
          "time": 19.0,
          "duration": 4.0,
          "value": "C:maj",
          "confidence": 1
        },
        {
          "time": 20.0,
          "duration": 1.0,
          "value": "F:maj",
          "confidence": 1
        },
        {
<<<<<<< HEAD
          "time": 21.1,
=======
          "time": 20.1,
>>>>>>> 5725112b
          "duration": 3.0,
          "value": "G:maj/F",
          "confidence": 1
        },
        {
          "time": 21.0,
          "duration": 4.0,
          "value": "F:maj",
          "confidence": 1
        },
        {
          "time": 22.0,
          "duration": 4.0,
          "value": "C:maj",
          "confidence": 1
        },
        {
          "time": 23.0,
          "duration": 4.0,
          "value": "C:maj",
          "confidence": 1
        },
        {
          "time": 24.0,
          "duration": 1.0,
          "value": "C:maj",
          "confidence": 1
        },
        {
<<<<<<< HEAD
          "time": 25.1,
=======
          "time": 24.1,
>>>>>>> 5725112b
          "duration": 3.0,
          "value": "D:min",
          "confidence": 1
        },
        {
          "time": 25.0,
          "duration": 4.0,
          "value": "C:maj",
          "confidence": 1
        },
        {
          "time": 26.0,
          "duration": 1.0,
          "value": "C:maj",
          "confidence": 1
        },
        {
<<<<<<< HEAD
          "time": 27.1,
=======
          "time": 26.1,
>>>>>>> 5725112b
          "duration": 3.0,
          "value": "D:min",
          "confidence": 1
        },
        {
          "time": 27.0,
          "duration": 4.0,
          "value": "C:maj",
          "confidence": 1
        },
        {
          "time": 28.0,
          "duration": 1.0,
          "value": "F:maj",
          "confidence": 1
        },
        {
<<<<<<< HEAD
          "time": 29.1,
          "duration": 3.0,
          "value": "G:maj/F",
=======
          "time": 28.1,
          "duration": 3.0,
          "value": "G:maj/F",
          "confidence": 1
        },
        {
          "time": 29.0,
          "duration": 4.0,
          "value": "F:maj",
>>>>>>> 5725112b
          "confidence": 1
        },
        {
          "time": 30.0,
          "duration": 4.0,
<<<<<<< HEAD
          "value": "F:maj",
=======
          "value": "C:maj",
>>>>>>> 5725112b
          "confidence": 1
        },
        {
          "time": 31.0,
          "duration": 4.0,
          "value": "C:maj",
          "confidence": 1
        },
        {
          "time": 32.0,
          "duration": 4.0,
<<<<<<< HEAD
          "value": "C:maj",
=======
          "value": "Bb:(3,5,6)",
>>>>>>> 5725112b
          "confidence": 1
        },
        {
          "time": 33.0,
          "duration": 4.0,
          "value": "Bb:(3,5,6)",
          "confidence": 1
        },
        {
          "time": 34.0,
          "duration": 4.0,
<<<<<<< HEAD
          "value": "Bb:(3,5,6)",
=======
          "value": "D:min/A",
>>>>>>> 5725112b
          "confidence": 1
        },
        {
          "time": 35.0,
          "duration": 4.0,
          "value": "D:min/A",
          "confidence": 1
        },
        {
          "time": 36.0,
          "duration": 4.0,
<<<<<<< HEAD
          "value": "D:min/A",
=======
          "value": "A:maj",
>>>>>>> 5725112b
          "confidence": 1
        },
        {
          "time": 37.0,
          "duration": 4.0,
          "value": "A:maj",
          "confidence": 1
        },
        {
          "time": 38.0,
          "duration": 4.0,
<<<<<<< HEAD
          "value": "A:maj",
=======
          "value": "D:min",
>>>>>>> 5725112b
          "confidence": 1
        },
        {
          "time": 39.0,
          "duration": 4.0,
          "value": "D:min",
          "confidence": 1
        },
        {
          "time": 40.0,
          "duration": 4.0,
<<<<<<< HEAD
          "value": "D:min",
=======
          "value": "Bb:(3,5,6)",
>>>>>>> 5725112b
          "confidence": 1
        },
        {
          "time": 41.0,
          "duration": 4.0,
          "value": "Bb:(3,5,6)",
          "confidence": 1
        },
        {
          "time": 42.0,
          "duration": 4.0,
<<<<<<< HEAD
          "value": "Bb:(3,5,6)",
=======
          "value": "D:min/A",
>>>>>>> 5725112b
          "confidence": 1
        },
        {
          "time": 43.0,
          "duration": 4.0,
          "value": "D:min/A",
          "confidence": 1
        },
        {
          "time": 44.0,
          "duration": 4.0,
<<<<<<< HEAD
          "value": "D:min/A",
=======
          "value": "G:maj/B",
>>>>>>> 5725112b
          "confidence": 1
        },
        {
          "time": 45.0,
          "duration": 4.0,
<<<<<<< HEAD
          "value": "G:maj/B",
=======
          "value": "E:maj",
>>>>>>> 5725112b
          "confidence": 1
        },
        {
          "time": 46.0,
          "duration": 4.0,
<<<<<<< HEAD
          "value": "E:maj",
=======
          "value": "F:maj",
>>>>>>> 5725112b
          "confidence": 1
        },
        {
          "time": 47.0,
<<<<<<< HEAD
          "duration": 4.0,
          "value": "F:maj",
          "confidence": 1
        },
        {
          "time": 48.0,
=======
>>>>>>> 5725112b
          "duration": 2.0,
          "value": "Eb:maj",
          "confidence": 1
        },
        {
          "time": 47.2,
          "duration": 2.0,
          "value": "G:maj/D",
          "confidence": 1
        }
      ],
      "sandbox": {},
      "time": 0,
      "duration": 194.0
    },
    {
      "annotation_metadata": {
        "curator": {
          "name": "",
          "email": ""
        },
        "annotator": {},
        "version": "",
        "corpus": "biab_internet_corpus",
        "annotation_tools": "",
        "annotation_rules": "",
        "validation": "",
        "data_source": ""
      },
      "namespace": "key_mode",
      "data": [
        {
          "time": 0.0,
          "duration": 194.0,
          "value": "C",
          "confidence": 1
        }
      ],
      "sandbox": {},
      "time": 0,
      "duration": 194.0
    }
  ],
  "file_metadata": {
    "title": "Song For Guy",
    "artist": "",
    "release": "",
    "duration": 194.0,
    "identifiers": {},
    "jams_version": "0.3.4"
  },
  "sandbox": {
    "expanded": false
  }
}<|MERGE_RESOLUTION|>--- conflicted
+++ resolved
@@ -43,110 +43,71 @@
         {
           "time": 4.0,
           "duration": 4.0,
-<<<<<<< HEAD
+          "value": "Bb:maj",
+          "confidence": 1
+        },
+        {
+          "time": 5.0,
+          "duration": 4.0,
+          "value": "Bb:maj",
+          "confidence": 1
+        },
+        {
+          "time": 6.0,
+          "duration": 2.0,
+          "value": "Bb:maj/F",
+          "confidence": 1
+        },
+        {
+          "time": 6.2,
+          "duration": 2.0,
+          "value": "F:maj",
+          "confidence": 1
+        },
+        {
+          "time": 7.0,
+          "duration": 4.0,
+          "value": "F:maj",
+          "confidence": 1
+        },
+        {
+          "time": 8.0,
+          "duration": 4.0,
+          "value": "C:maj",
+          "confidence": 1
+        },
+        {
+          "time": 9.0,
+          "duration": 4.0,
+          "value": "C:maj",
+          "confidence": 1
+        },
+        {
+          "time": 10.0,
+          "duration": 4.0,
           "value": "G:maj/B",
-=======
+          "confidence": 1
+        },
+        {
+          "time": 11.0,
+          "duration": 4.0,
+          "value": "G:maj/B",
+          "confidence": 1
+        },
+        {
+          "time": 12.0,
+          "duration": 4.0,
           "value": "Bb:maj",
->>>>>>> 5725112b
-          "confidence": 1
-        },
-        {
-          "time": 5.0,
+          "confidence": 1
+        },
+        {
+          "time": 13.0,
           "duration": 4.0,
           "value": "Bb:maj",
           "confidence": 1
         },
         {
-          "time": 6.0,
-<<<<<<< HEAD
-          "duration": 4.0,
-          "value": "Bb:maj",
-=======
-          "duration": 2.0,
-          "value": "Bb:maj/F",
->>>>>>> 5725112b
-          "confidence": 1
-        },
-        {
-          "time": 6.2,
-          "duration": 2.0,
-<<<<<<< HEAD
-          "value": "Bb:maj/F",
-          "confidence": 1
-        },
-        {
-          "time": 7.2,
-          "duration": 2.0,
-=======
-          "value": "F:maj",
-          "confidence": 1
-        },
-        {
-          "time": 7.0,
-          "duration": 4.0,
->>>>>>> 5725112b
-          "value": "F:maj",
-          "confidence": 1
-        },
-        {
-          "time": 8.0,
-          "duration": 4.0,
-<<<<<<< HEAD
-          "value": "F:maj",
-=======
-          "value": "C:maj",
->>>>>>> 5725112b
-          "confidence": 1
-        },
-        {
-          "time": 9.0,
-          "duration": 4.0,
-          "value": "C:maj",
-          "confidence": 1
-        },
-        {
-          "time": 10.0,
-          "duration": 4.0,
-<<<<<<< HEAD
-          "value": "C:maj",
-=======
-          "value": "G:maj/B",
->>>>>>> 5725112b
-          "confidence": 1
-        },
-        {
-          "time": 11.0,
-          "duration": 4.0,
-          "value": "G:maj/B",
-          "confidence": 1
-        },
-        {
-          "time": 12.0,
-          "duration": 4.0,
-<<<<<<< HEAD
-          "value": "G:maj/B",
-=======
-          "value": "Bb:maj",
->>>>>>> 5725112b
-          "confidence": 1
-        },
-        {
-          "time": 13.0,
-          "duration": 4.0,
-          "value": "Bb:maj",
-          "confidence": 1
-        },
-        {
           "time": 14.0,
-<<<<<<< HEAD
-          "duration": 4.0,
-          "value": "Bb:maj",
-          "confidence": 1
-        },
-        {
-          "time": 15.0,
-=======
->>>>>>> 5725112b
           "duration": 2.0,
           "value": "Bb:maj/F",
           "confidence": 1
@@ -188,11 +149,7 @@
           "confidence": 1
         },
         {
-<<<<<<< HEAD
-          "time": 19.1,
-=======
           "time": 18.1,
->>>>>>> 5725112b
           "duration": 3.0,
           "value": "D:min",
           "confidence": 1
@@ -210,11 +167,7 @@
           "confidence": 1
         },
         {
-<<<<<<< HEAD
-          "time": 21.1,
-=======
           "time": 20.1,
->>>>>>> 5725112b
           "duration": 3.0,
           "value": "G:maj/F",
           "confidence": 1
@@ -244,11 +197,7 @@
           "confidence": 1
         },
         {
-<<<<<<< HEAD
-          "time": 25.1,
-=======
           "time": 24.1,
->>>>>>> 5725112b
           "duration": 3.0,
           "value": "D:min",
           "confidence": 1
@@ -266,11 +215,7 @@
           "confidence": 1
         },
         {
-<<<<<<< HEAD
-          "time": 27.1,
-=======
           "time": 26.1,
->>>>>>> 5725112b
           "duration": 3.0,
           "value": "D:min",
           "confidence": 1
@@ -288,11 +233,6 @@
           "confidence": 1
         },
         {
-<<<<<<< HEAD
-          "time": 29.1,
-          "duration": 3.0,
-          "value": "G:maj/F",
-=======
           "time": 28.1,
           "duration": 3.0,
           "value": "G:maj/F",
@@ -302,17 +242,12 @@
           "time": 29.0,
           "duration": 4.0,
           "value": "F:maj",
->>>>>>> 5725112b
           "confidence": 1
         },
         {
           "time": 30.0,
           "duration": 4.0,
-<<<<<<< HEAD
-          "value": "F:maj",
-=======
-          "value": "C:maj",
->>>>>>> 5725112b
+          "value": "C:maj",
           "confidence": 1
         },
         {
@@ -324,11 +259,7 @@
         {
           "time": 32.0,
           "duration": 4.0,
-<<<<<<< HEAD
-          "value": "C:maj",
-=======
           "value": "Bb:(3,5,6)",
->>>>>>> 5725112b
           "confidence": 1
         },
         {
@@ -340,124 +271,83 @@
         {
           "time": 34.0,
           "duration": 4.0,
-<<<<<<< HEAD
+          "value": "D:min/A",
+          "confidence": 1
+        },
+        {
+          "time": 35.0,
+          "duration": 4.0,
+          "value": "D:min/A",
+          "confidence": 1
+        },
+        {
+          "time": 36.0,
+          "duration": 4.0,
+          "value": "A:maj",
+          "confidence": 1
+        },
+        {
+          "time": 37.0,
+          "duration": 4.0,
+          "value": "A:maj",
+          "confidence": 1
+        },
+        {
+          "time": 38.0,
+          "duration": 4.0,
+          "value": "D:min",
+          "confidence": 1
+        },
+        {
+          "time": 39.0,
+          "duration": 4.0,
+          "value": "D:min",
+          "confidence": 1
+        },
+        {
+          "time": 40.0,
+          "duration": 4.0,
           "value": "Bb:(3,5,6)",
-=======
+          "confidence": 1
+        },
+        {
+          "time": 41.0,
+          "duration": 4.0,
+          "value": "Bb:(3,5,6)",
+          "confidence": 1
+        },
+        {
+          "time": 42.0,
+          "duration": 4.0,
           "value": "D:min/A",
->>>>>>> 5725112b
-          "confidence": 1
-        },
-        {
-          "time": 35.0,
+          "confidence": 1
+        },
+        {
+          "time": 43.0,
           "duration": 4.0,
           "value": "D:min/A",
           "confidence": 1
         },
         {
-          "time": 36.0,
-          "duration": 4.0,
-<<<<<<< HEAD
-          "value": "D:min/A",
-=======
-          "value": "A:maj",
->>>>>>> 5725112b
-          "confidence": 1
-        },
-        {
-          "time": 37.0,
-          "duration": 4.0,
-          "value": "A:maj",
-          "confidence": 1
-        },
-        {
-          "time": 38.0,
-          "duration": 4.0,
-<<<<<<< HEAD
-          "value": "A:maj",
-=======
-          "value": "D:min",
->>>>>>> 5725112b
-          "confidence": 1
-        },
-        {
-          "time": 39.0,
-          "duration": 4.0,
-          "value": "D:min",
-          "confidence": 1
-        },
-        {
-          "time": 40.0,
-          "duration": 4.0,
-<<<<<<< HEAD
-          "value": "D:min",
-=======
-          "value": "Bb:(3,5,6)",
->>>>>>> 5725112b
-          "confidence": 1
-        },
-        {
-          "time": 41.0,
-          "duration": 4.0,
-          "value": "Bb:(3,5,6)",
-          "confidence": 1
-        },
-        {
-          "time": 42.0,
-          "duration": 4.0,
-<<<<<<< HEAD
-          "value": "Bb:(3,5,6)",
-=======
-          "value": "D:min/A",
->>>>>>> 5725112b
-          "confidence": 1
-        },
-        {
-          "time": 43.0,
-          "duration": 4.0,
-          "value": "D:min/A",
-          "confidence": 1
-        },
-        {
           "time": 44.0,
           "duration": 4.0,
-<<<<<<< HEAD
-          "value": "D:min/A",
-=======
           "value": "G:maj/B",
->>>>>>> 5725112b
           "confidence": 1
         },
         {
           "time": 45.0,
           "duration": 4.0,
-<<<<<<< HEAD
-          "value": "G:maj/B",
-=======
           "value": "E:maj",
->>>>>>> 5725112b
           "confidence": 1
         },
         {
           "time": 46.0,
           "duration": 4.0,
-<<<<<<< HEAD
-          "value": "E:maj",
-=======
-          "value": "F:maj",
->>>>>>> 5725112b
+          "value": "F:maj",
           "confidence": 1
         },
         {
           "time": 47.0,
-<<<<<<< HEAD
-          "duration": 4.0,
-          "value": "F:maj",
-          "confidence": 1
-        },
-        {
-          "time": 48.0,
-=======
->>>>>>> 5725112b
           "duration": 2.0,
           "value": "Eb:maj",
           "confidence": 1
