{
  "annotations": [
    {
      "annotation_metadata": {
        "curator": {
          "name": "",
          "email": ""
        },
        "annotator": {},
        "version": "",
        "corpus": "biab_internet_corpus",
        "annotation_tools": "",
        "annotation_rules": "",
        "validation": "",
        "data_source": ""
      },
      "namespace": "chord",
      "data": [
        {
          "time": 0.0,
          "duration": 4.0,
          "value": "A:maj7",
          "confidence": 1
        },
        {
          "time": 1.0,
          "duration": 4.0,
<<<<<<< HEAD
          "value": "A:maj7",
=======
          "value": "Bb:(3,5,b7)",
>>>>>>> 5725112b
          "confidence": 1
        },
        {
          "time": 2.0,
          "duration": 4.0,
<<<<<<< HEAD
          "value": "Bb:(3,5,b7)",
=======
          "value": "A:maj7",
>>>>>>> 5725112b
          "confidence": 1
        },
        {
          "time": 3.0,
          "duration": 4.0,
<<<<<<< HEAD
          "value": "A:maj7",
=======
          "value": "Bb:(3,5,b7)",
>>>>>>> 5725112b
          "confidence": 1
        },
        {
          "time": 4.0,
          "duration": 4.0,
<<<<<<< HEAD
          "value": "Bb:(3,5,b7)",
=======
          "value": "A:maj7",
>>>>>>> 5725112b
          "confidence": 1
        },
        {
          "time": 5.0,
          "duration": 4.0,
          "value": "A:maj7",
          "confidence": 1
        },
        {
          "time": 6.0,
          "duration": 4.0,
<<<<<<< HEAD
          "value": "A:maj7",
=======
          "value": "B:(3,5,b7)",
>>>>>>> 5725112b
          "confidence": 1
        },
        {
          "time": 7.0,
          "duration": 4.0,
          "value": "B:(3,5,b7)",
          "confidence": 1
        },
        {
          "time": 8.0,
          "duration": 4.0,
<<<<<<< HEAD
          "value": "B:(3,5,b7)",
=======
          "value": "B:min(b7)",
>>>>>>> 5725112b
          "confidence": 1
        },
        {
          "time": 9.0,
          "duration": 4.0,
<<<<<<< HEAD
          "value": "B:min(b7)",
=======
          "value": "Bb:(3,5,b7)",
>>>>>>> 5725112b
          "confidence": 1
        },
        {
          "time": 10.0,
          "duration": 4.0,
<<<<<<< HEAD
          "value": "Bb:(3,5,b7)",
=======
          "value": "A:maj7",
>>>>>>> 5725112b
          "confidence": 1
        },
        {
          "time": 11.0,
          "duration": 4.0,
<<<<<<< HEAD
          "value": "A:maj7",
=======
          "value": "Bb:(3,5,b7)",
>>>>>>> 5725112b
          "confidence": 1
        },
        {
          "time": 12.0,
          "duration": 4.0,
<<<<<<< HEAD
          "value": "Bb:(3,5,b7)",
=======
          "value": "A:maj7",
>>>>>>> 5725112b
          "confidence": 1
        },
        {
          "time": 13.0,
          "duration": 4.0,
          "value": "A:maj7",
          "confidence": 1
        },
        {
          "time": 14.0,
          "duration": 4.0,
<<<<<<< HEAD
          "value": "A:maj7",
=======
          "value": "B:(3,5,b7)",
>>>>>>> 5725112b
          "confidence": 1
        },
        {
          "time": 15.0,
          "duration": 4.0,
          "value": "B:(3,5,b7)",
          "confidence": 1
        },
        {
          "time": 16.0,
          "duration": 4.0,
<<<<<<< HEAD
          "value": "B:(3,5,b7)",
=======
          "value": "B:min(b7)",
>>>>>>> 5725112b
          "confidence": 1
        },
        {
          "time": 17.0,
          "duration": 4.0,
<<<<<<< HEAD
          "value": "B:min(b7)",
=======
          "value": "Bb:(3,5,b7)",
>>>>>>> 5725112b
          "confidence": 1
        },
        {
          "time": 18.0,
          "duration": 4.0,
<<<<<<< HEAD
          "value": "Bb:(3,5,b7)",
=======
          "value": "A:maj7",
>>>>>>> 5725112b
          "confidence": 1
        },
        {
          "time": 19.0,
          "duration": 4.0,
          "value": "A:maj7",
          "confidence": 1
        },
        {
          "time": 20.0,
          "duration": 4.0,
<<<<<<< HEAD
          "value": "A:maj7",
=======
          "value": "Bb:maj7",
>>>>>>> 5725112b
          "confidence": 1
        },
        {
          "time": 21.0,
          "duration": 4.0,
          "value": "Bb:maj7",
          "confidence": 1
        },
        {
          "time": 22.0,
          "duration": 4.0,
<<<<<<< HEAD
          "value": "Bb:maj7",
=======
          "value": "D#:(3,5,b7)/Db",
>>>>>>> 5725112b
          "confidence": 1
        },
        {
          "time": 23.0,
          "duration": 4.0,
          "value": "D#:(3,5,b7)/Db",
          "confidence": 1
        },
        {
          "time": 24.0,
          "duration": 4.0,
<<<<<<< HEAD
          "value": "D#:(3,5,b7)/Db",
=======
          "value": "Bb:min(b7)",
>>>>>>> 5725112b
          "confidence": 1
        },
        {
          "time": 25.0,
          "duration": 4.0,
          "value": "Bb:min(b7)",
          "confidence": 1
        },
        {
          "time": 26.0,
          "duration": 4.0,
<<<<<<< HEAD
          "value": "Bb:min(b7)",
=======
          "value": "F#:(3,5,b7)/D",
>>>>>>> 5725112b
          "confidence": 1
        },
        {
          "time": 27.0,
          "duration": 4.0,
          "value": "F#:(3,5,b7)/D",
          "confidence": 1
        },
        {
          "time": 28.0,
          "duration": 4.0,
<<<<<<< HEAD
          "value": "F#:(3,5,b7)/D",
=======
          "value": "B:min(b7)",
>>>>>>> 5725112b
          "confidence": 1
        },
        {
          "time": 29.0,
          "duration": 4.0,
          "value": "B:min(b7)",
          "confidence": 1
        },
        {
          "time": 30.0,
          "duration": 4.0,
<<<<<<< HEAD
          "value": "B:min(b7)",
=======
          "value": "G:(3,5,b7)",
>>>>>>> 5725112b
          "confidence": 1
        },
        {
          "time": 31.0,
          "duration": 4.0,
          "value": "G:(3,5,b7)",
          "confidence": 1
        },
        {
          "time": 32.0,
          "duration": 4.0,
<<<<<<< HEAD
          "value": "G:(3,5,b7)",
=======
          "value": "C#:min(b7)/C",
>>>>>>> 5725112b
          "confidence": 1
        },
        {
          "time": 33.0,
          "duration": 4.0,
<<<<<<< HEAD
          "value": "C#:min(b7)/C",
=======
          "value": "F#:(3,5,b7,b9)/D",
>>>>>>> 5725112b
          "confidence": 1
        },
        {
          "time": 34.0,
          "duration": 4.0,
<<<<<<< HEAD
          "value": "F#:(3,5,b7,b9)/D",
=======
          "value": "B:min(b7)",
>>>>>>> 5725112b
          "confidence": 1
        },
        {
          "time": 35.0,
          "duration": 4.0,
<<<<<<< HEAD
          "value": "B:min(b7)",
=======
          "value": "E:(3,5,b7,b9)",
>>>>>>> 5725112b
          "confidence": 1
        },
        {
          "time": 36.0,
          "duration": 4.0,
<<<<<<< HEAD
          "value": "E:(3,5,b7,b9)",
=======
          "value": "A:maj7",
>>>>>>> 5725112b
          "confidence": 1
        },
        {
          "time": 37.0,
          "duration": 4.0,
          "value": "A:maj7",
          "confidence": 1
        },
        {
          "time": 38.0,
          "duration": 4.0,
<<<<<<< HEAD
          "value": "A:maj7",
=======
          "value": "B:(3,5,b7)",
>>>>>>> 5725112b
          "confidence": 1
        },
        {
          "time": 39.0,
          "duration": 4.0,
          "value": "B:(3,5,b7)",
          "confidence": 1
        },
        {
          "time": 40.0,
          "duration": 4.0,
<<<<<<< HEAD
          "value": "B:(3,5,b7)",
          "confidence": 1
        },
        {
          "time": 41.0,
          "duration": 4.0,
=======
>>>>>>> 5725112b
          "value": "B:min(b7)",
          "confidence": 1
        },
        {
<<<<<<< HEAD
          "time": 42.0,
=======
          "time": 41.0,
>>>>>>> 5725112b
          "duration": 4.0,
          "value": "Bb:(3,5,b7)",
          "confidence": 1
        },
        {
<<<<<<< HEAD
          "time": 43.0,
=======
          "time": 42.0,
>>>>>>> 5725112b
          "duration": 4.0,
          "value": "A:maj7",
          "confidence": 1
        },
        {
<<<<<<< HEAD
          "time": 44.0,
=======
          "time": 43.0,
>>>>>>> 5725112b
          "duration": 4.0,
          "value": "Bb:(3,5,b7)",
          "confidence": 1
        },
        {
<<<<<<< HEAD
          "time": 45.0,
=======
          "time": 44.0,
>>>>>>> 5725112b
          "duration": 4.0,
          "value": "A:maj7",
          "confidence": 1
        },
        {
<<<<<<< HEAD
          "time": 46.0,
=======
          "time": 45.0,
>>>>>>> 5725112b
          "duration": 4.0,
          "value": "Bb:(3,5,b7)",
          "confidence": 1
        },
        {
<<<<<<< HEAD
          "time": 47.0,
=======
          "time": 46.0,
>>>>>>> 5725112b
          "duration": 4.0,
          "value": "A:maj7",
          "confidence": 1
        },
        {
<<<<<<< HEAD
          "time": 48.0,
=======
          "time": 47.0,
>>>>>>> 5725112b
          "duration": 4.0,
          "value": "Bb:(3,5,b7)",
          "confidence": 1
        },
        {
<<<<<<< HEAD
          "time": 49.0,
=======
          "time": 48.0,
>>>>>>> 5725112b
          "duration": 4.0,
          "value": "A:maj7",
          "confidence": 1
        }
      ],
      "sandbox": {},
      "time": 0,
      "duration": 196.0
    },
    {
      "annotation_metadata": {
        "curator": {
          "name": "",
          "email": ""
        },
        "annotator": {},
        "version": "",
        "corpus": "biab_internet_corpus",
        "annotation_tools": "",
        "annotation_rules": "",
        "validation": "",
        "data_source": ""
      },
      "namespace": "key_mode",
      "data": [
        {
          "time": 0.0,
          "duration": 196.0,
          "value": "A",
          "confidence": 1
        }
      ],
      "sandbox": {},
      "time": 0,
      "duration": 196.0
    }
  ],
  "file_metadata": {
    "title": "Girl From Ipanema (Antonio Carlos Jobim)",
    "artist": "",
    "release": "",
    "duration": 196.0,
    "identifiers": {},
    "jams_version": "0.3.4"
  },
  "sandbox": {
    "expanded": false
  }
}<|MERGE_RESOLUTION|>--- conflicted
+++ resolved
@@ -25,41 +25,25 @@
         {
           "time": 1.0,
           "duration": 4.0,
-<<<<<<< HEAD
-          "value": "A:maj7",
-=======
-          "value": "Bb:(3,5,b7)",
->>>>>>> 5725112b
+          "value": "Bb:(3,5,b7)",
           "confidence": 1
         },
         {
           "time": 2.0,
           "duration": 4.0,
-<<<<<<< HEAD
-          "value": "Bb:(3,5,b7)",
-=======
-          "value": "A:maj7",
->>>>>>> 5725112b
+          "value": "A:maj7",
           "confidence": 1
         },
         {
           "time": 3.0,
           "duration": 4.0,
-<<<<<<< HEAD
-          "value": "A:maj7",
-=======
-          "value": "Bb:(3,5,b7)",
->>>>>>> 5725112b
+          "value": "Bb:(3,5,b7)",
           "confidence": 1
         },
         {
           "time": 4.0,
           "duration": 4.0,
-<<<<<<< HEAD
-          "value": "Bb:(3,5,b7)",
-=======
-          "value": "A:maj7",
->>>>>>> 5725112b
+          "value": "A:maj7",
           "confidence": 1
         },
         {
@@ -71,11 +55,7 @@
         {
           "time": 6.0,
           "duration": 4.0,
-<<<<<<< HEAD
-          "value": "A:maj7",
-=======
-          "value": "B:(3,5,b7)",
->>>>>>> 5725112b
+          "value": "B:(3,5,b7)",
           "confidence": 1
         },
         {
@@ -87,51 +67,31 @@
         {
           "time": 8.0,
           "duration": 4.0,
-<<<<<<< HEAD
-          "value": "B:(3,5,b7)",
-=======
-          "value": "B:min(b7)",
->>>>>>> 5725112b
+          "value": "B:min(b7)",
           "confidence": 1
         },
         {
           "time": 9.0,
           "duration": 4.0,
-<<<<<<< HEAD
-          "value": "B:min(b7)",
-=======
-          "value": "Bb:(3,5,b7)",
->>>>>>> 5725112b
+          "value": "Bb:(3,5,b7)",
           "confidence": 1
         },
         {
           "time": 10.0,
           "duration": 4.0,
-<<<<<<< HEAD
-          "value": "Bb:(3,5,b7)",
-=======
-          "value": "A:maj7",
->>>>>>> 5725112b
+          "value": "A:maj7",
           "confidence": 1
         },
         {
           "time": 11.0,
           "duration": 4.0,
-<<<<<<< HEAD
-          "value": "A:maj7",
-=======
-          "value": "Bb:(3,5,b7)",
->>>>>>> 5725112b
+          "value": "Bb:(3,5,b7)",
           "confidence": 1
         },
         {
           "time": 12.0,
           "duration": 4.0,
-<<<<<<< HEAD
-          "value": "Bb:(3,5,b7)",
-=======
-          "value": "A:maj7",
->>>>>>> 5725112b
+          "value": "A:maj7",
           "confidence": 1
         },
         {
@@ -143,11 +103,7 @@
         {
           "time": 14.0,
           "duration": 4.0,
-<<<<<<< HEAD
-          "value": "A:maj7",
-=======
-          "value": "B:(3,5,b7)",
->>>>>>> 5725112b
+          "value": "B:(3,5,b7)",
           "confidence": 1
         },
         {
@@ -159,31 +115,19 @@
         {
           "time": 16.0,
           "duration": 4.0,
-<<<<<<< HEAD
-          "value": "B:(3,5,b7)",
-=======
-          "value": "B:min(b7)",
->>>>>>> 5725112b
+          "value": "B:min(b7)",
           "confidence": 1
         },
         {
           "time": 17.0,
           "duration": 4.0,
-<<<<<<< HEAD
-          "value": "B:min(b7)",
-=======
-          "value": "Bb:(3,5,b7)",
->>>>>>> 5725112b
+          "value": "Bb:(3,5,b7)",
           "confidence": 1
         },
         {
           "time": 18.0,
           "duration": 4.0,
-<<<<<<< HEAD
-          "value": "Bb:(3,5,b7)",
-=======
-          "value": "A:maj7",
->>>>>>> 5725112b
+          "value": "A:maj7",
           "confidence": 1
         },
         {
@@ -195,11 +139,7 @@
         {
           "time": 20.0,
           "duration": 4.0,
-<<<<<<< HEAD
-          "value": "A:maj7",
-=======
           "value": "Bb:maj7",
->>>>>>> 5725112b
           "confidence": 1
         },
         {
@@ -211,11 +151,7 @@
         {
           "time": 22.0,
           "duration": 4.0,
-<<<<<<< HEAD
-          "value": "Bb:maj7",
-=======
           "value": "D#:(3,5,b7)/Db",
->>>>>>> 5725112b
           "confidence": 1
         },
         {
@@ -227,11 +163,7 @@
         {
           "time": 24.0,
           "duration": 4.0,
-<<<<<<< HEAD
-          "value": "D#:(3,5,b7)/Db",
-=======
           "value": "Bb:min(b7)",
->>>>>>> 5725112b
           "confidence": 1
         },
         {
@@ -243,11 +175,7 @@
         {
           "time": 26.0,
           "duration": 4.0,
-<<<<<<< HEAD
-          "value": "Bb:min(b7)",
-=======
           "value": "F#:(3,5,b7)/D",
->>>>>>> 5725112b
           "confidence": 1
         },
         {
@@ -259,11 +187,7 @@
         {
           "time": 28.0,
           "duration": 4.0,
-<<<<<<< HEAD
-          "value": "F#:(3,5,b7)/D",
-=======
-          "value": "B:min(b7)",
->>>>>>> 5725112b
+          "value": "B:min(b7)",
           "confidence": 1
         },
         {
@@ -275,11 +199,7 @@
         {
           "time": 30.0,
           "duration": 4.0,
-<<<<<<< HEAD
-          "value": "B:min(b7)",
-=======
           "value": "G:(3,5,b7)",
->>>>>>> 5725112b
           "confidence": 1
         },
         {
@@ -291,51 +211,31 @@
         {
           "time": 32.0,
           "duration": 4.0,
-<<<<<<< HEAD
-          "value": "G:(3,5,b7)",
-=======
           "value": "C#:min(b7)/C",
->>>>>>> 5725112b
           "confidence": 1
         },
         {
           "time": 33.0,
           "duration": 4.0,
-<<<<<<< HEAD
-          "value": "C#:min(b7)/C",
-=======
           "value": "F#:(3,5,b7,b9)/D",
->>>>>>> 5725112b
           "confidence": 1
         },
         {
           "time": 34.0,
           "duration": 4.0,
-<<<<<<< HEAD
-          "value": "F#:(3,5,b7,b9)/D",
-=======
-          "value": "B:min(b7)",
->>>>>>> 5725112b
+          "value": "B:min(b7)",
           "confidence": 1
         },
         {
           "time": 35.0,
           "duration": 4.0,
-<<<<<<< HEAD
-          "value": "B:min(b7)",
-=======
           "value": "E:(3,5,b7,b9)",
->>>>>>> 5725112b
           "confidence": 1
         },
         {
           "time": 36.0,
           "duration": 4.0,
-<<<<<<< HEAD
-          "value": "E:(3,5,b7,b9)",
-=======
-          "value": "A:maj7",
->>>>>>> 5725112b
+          "value": "A:maj7",
           "confidence": 1
         },
         {
@@ -347,11 +247,7 @@
         {
           "time": 38.0,
           "duration": 4.0,
-<<<<<<< HEAD
-          "value": "A:maj7",
-=======
-          "value": "B:(3,5,b7)",
->>>>>>> 5725112b
+          "value": "B:(3,5,b7)",
           "confidence": 1
         },
         {
@@ -363,94 +259,53 @@
         {
           "time": 40.0,
           "duration": 4.0,
-<<<<<<< HEAD
-          "value": "B:(3,5,b7)",
+          "value": "B:min(b7)",
           "confidence": 1
         },
         {
           "time": 41.0,
           "duration": 4.0,
-=======
->>>>>>> 5725112b
-          "value": "B:min(b7)",
-          "confidence": 1
-        },
-        {
-<<<<<<< HEAD
+          "value": "Bb:(3,5,b7)",
+          "confidence": 1
+        },
+        {
           "time": 42.0,
-=======
-          "time": 41.0,
->>>>>>> 5725112b
-          "duration": 4.0,
-          "value": "Bb:(3,5,b7)",
-          "confidence": 1
-        },
-        {
-<<<<<<< HEAD
+          "duration": 4.0,
+          "value": "A:maj7",
+          "confidence": 1
+        },
+        {
           "time": 43.0,
-=======
-          "time": 42.0,
->>>>>>> 5725112b
-          "duration": 4.0,
-          "value": "A:maj7",
-          "confidence": 1
-        },
-        {
-<<<<<<< HEAD
+          "duration": 4.0,
+          "value": "Bb:(3,5,b7)",
+          "confidence": 1
+        },
+        {
           "time": 44.0,
-=======
-          "time": 43.0,
->>>>>>> 5725112b
-          "duration": 4.0,
-          "value": "Bb:(3,5,b7)",
-          "confidence": 1
-        },
-        {
-<<<<<<< HEAD
+          "duration": 4.0,
+          "value": "A:maj7",
+          "confidence": 1
+        },
+        {
           "time": 45.0,
-=======
-          "time": 44.0,
->>>>>>> 5725112b
-          "duration": 4.0,
-          "value": "A:maj7",
-          "confidence": 1
-        },
-        {
-<<<<<<< HEAD
+          "duration": 4.0,
+          "value": "Bb:(3,5,b7)",
+          "confidence": 1
+        },
+        {
           "time": 46.0,
-=======
-          "time": 45.0,
->>>>>>> 5725112b
-          "duration": 4.0,
-          "value": "Bb:(3,5,b7)",
-          "confidence": 1
-        },
-        {
-<<<<<<< HEAD
+          "duration": 4.0,
+          "value": "A:maj7",
+          "confidence": 1
+        },
+        {
           "time": 47.0,
-=======
-          "time": 46.0,
->>>>>>> 5725112b
-          "duration": 4.0,
-          "value": "A:maj7",
-          "confidence": 1
-        },
-        {
-<<<<<<< HEAD
+          "duration": 4.0,
+          "value": "Bb:(3,5,b7)",
+          "confidence": 1
+        },
+        {
           "time": 48.0,
-=======
-          "time": 47.0,
->>>>>>> 5725112b
-          "duration": 4.0,
-          "value": "Bb:(3,5,b7)",
-          "confidence": 1
-        },
-        {
-<<<<<<< HEAD
-          "time": 49.0,
-=======
-          "time": 48.0,
->>>>>>> 5725112b
           "duration": 4.0,
           "value": "A:maj7",
           "confidence": 1
