--- conflicted
+++ resolved
@@ -23,41 +23,27 @@
           "confidence": 1
         },
         {
-<<<<<<< HEAD
+          "time": 1.0,
+          "duration": 4.0,
+          "value": "A:(3,5,b7,b9)",
+          "confidence": 1
+        },
+        {
           "time": 2.0,
           "duration": 4.0,
-          "value": "A:(3,5,b7,b9)",
-=======
-          "time": 1.0,
-          "duration": 4.0,
-          "value": "A:(3,5,b7,b9)",
-          "confidence": 1
-        },
-        {
-          "time": 2.0,
-          "duration": 4.0,
           "value": "Ab:maj7",
->>>>>>> 5725112b
           "confidence": 1
         },
         {
           "time": 3.0,
           "duration": 4.0,
-<<<<<<< HEAD
-          "value": "Ab:maj7",
-=======
           "value": "G:(3,5,b7,9,11,13)",
->>>>>>> 5725112b
           "confidence": 1
         },
         {
           "time": 4.0,
           "duration": 4.0,
-<<<<<<< HEAD
-          "value": "G:(3,5,b7,9,11,13)",
-=======
-          "value": "C:maj",
->>>>>>> 5725112b
+          "value": "C:maj",
           "confidence": 1
         },
         {
@@ -69,11 +55,7 @@
         {
           "time": 6.0,
           "duration": 4.0,
-<<<<<<< HEAD
-          "value": "C:maj",
-=======
           "value": "B:(3,5,b7)",
->>>>>>> 5725112b
           "confidence": 1
         },
         {
@@ -85,11 +67,7 @@
         {
           "time": 8.0,
           "duration": 4.0,
-<<<<<<< HEAD
-          "value": "B:(3,5,b7)",
-=======
           "value": "E:(3,5,b7)",
->>>>>>> 5725112b
           "confidence": 1
         },
         {
@@ -101,11 +79,7 @@
         {
           "time": 10.0,
           "duration": 4.0,
-<<<<<<< HEAD
-          "value": "E:(3,5,b7)",
-=======
-          "value": "A:(3,5,b7,9)",
->>>>>>> 5725112b
+          "value": "A:(3,5,b7,9)",
           "confidence": 1
         },
         {
@@ -117,53 +91,17 @@
         {
           "time": 12.0,
           "duration": 4.0,
-<<<<<<< HEAD
-          "value": "A:(3,5,b7,9)",
-=======
           "value": "D:min",
->>>>>>> 5725112b
           "confidence": 1
         },
         {
           "time": 13.0,
           "duration": 4.0,
-<<<<<<< HEAD
-          "value": "D:min",
-=======
           "value": "G:(3,5,6)",
->>>>>>> 5725112b
           "confidence": 1
         },
         {
           "time": 14.0,
-<<<<<<< HEAD
-          "duration": 4.0,
-          "value": "G:(3,5,6)",
-          "confidence": 1
-        },
-        {
-          "time": 15.0,
-          "duration": 2.0,
-          "value": "C:maj",
-          "confidence": 1
-        },
-        {
-          "time": 15.2,
-          "duration": 1.0,
-          "value": "C:maj",
-          "confidence": 1
-        },
-        {
-          "time": 15.3,
-          "duration": 1.0,
-          "value": "A:min",
-          "confidence": 1
-        },
-        {
-          "time": 16.0,
-          "duration": 4.0,
-          "value": "A:min",
-=======
           "duration": 2.0,
           "value": "C:maj",
           "confidence": 1
@@ -190,7 +128,6 @@
           "time": 16.0,
           "duration": 4.0,
           "value": "D:(3,5,b7)",
->>>>>>> 5725112b
           "confidence": 1
         },
         {
@@ -202,11 +139,7 @@
         {
           "time": 18.0,
           "duration": 4.0,
-<<<<<<< HEAD
-          "value": "D:(3,5,b7)",
-=======
           "value": "G:(3,5,b7)",
->>>>>>> 5725112b
           "confidence": 1
         },
         {
@@ -218,11 +151,7 @@
         {
           "time": 20.0,
           "duration": 4.0,
-<<<<<<< HEAD
-          "value": "G:(3,5,b7)",
-=======
-          "value": "C:maj",
->>>>>>> 5725112b
+          "value": "C:maj",
           "confidence": 1
         },
         {
@@ -234,11 +163,7 @@
         {
           "time": 22.0,
           "duration": 4.0,
-<<<<<<< HEAD
-          "value": "C:maj",
-=======
           "value": "B:(3,5,b7)",
->>>>>>> 5725112b
           "confidence": 1
         },
         {
@@ -250,11 +175,7 @@
         {
           "time": 24.0,
           "duration": 4.0,
-<<<<<<< HEAD
-          "value": "B:(3,5,b7)",
-=======
           "value": "E:(3,5,b7)",
->>>>>>> 5725112b
           "confidence": 1
         },
         {
@@ -266,11 +187,7 @@
         {
           "time": 26.0,
           "duration": 4.0,
-<<<<<<< HEAD
-          "value": "E:(3,5,b7)",
-=======
-          "value": "A:(3,5,b7,9)",
->>>>>>> 5725112b
+          "value": "A:(3,5,b7,9)",
           "confidence": 1
         },
         {
@@ -282,48 +199,37 @@
         {
           "time": 28.0,
           "duration": 4.0,
-<<<<<<< HEAD
-          "value": "A:(3,5,b7,9)",
-=======
           "value": "D:min",
->>>>>>> 5725112b
           "confidence": 1
         },
         {
           "time": 29.0,
           "duration": 4.0,
-<<<<<<< HEAD
-          "value": "D:min",
-=======
           "value": "F:min",
->>>>>>> 5725112b
           "confidence": 1
         },
         {
           "time": 30.0,
           "duration": 4.0,
-<<<<<<< HEAD
-          "value": "F:min",
-=======
-          "value": "C:maj",
->>>>>>> 5725112b
+          "value": "C:maj",
           "confidence": 1
         },
         {
           "time": 31.0,
           "duration": 4.0,
-<<<<<<< HEAD
-          "value": "C:maj",
-=======
-          "value": "A:(3,5,b7,9)",
->>>>>>> 5725112b
+          "value": "A:(3,5,b7,9)",
           "confidence": 1
         },
         {
           "time": 32.0,
-<<<<<<< HEAD
-          "duration": 4.0,
-          "value": "A:(3,5,b7,9)",
+          "duration": 2.0,
+          "value": "D:min(b7)",
+          "confidence": 1
+        },
+        {
+          "time": 32.2,
+          "duration": 2.0,
+          "value": "C:dim",
           "confidence": 1
         },
         {
@@ -334,45 +240,6 @@
         },
         {
           "time": 33.2,
-          "duration": 2.0,
-          "value": "C:dim",
-          "confidence": 1
-        },
-        {
-          "time": 34.0,
-          "duration": 2.0,
-          "value": "D:min(b7)",
-          "confidence": 1
-        },
-        {
-          "time": 34.2,
-          "duration": 1.0,
-          "value": "G:(3,5,6)",
-          "confidence": 1
-        },
-        {
-          "time": 34.3,
-          "duration": 1.0,
-          "value": "G:(3,5,b7)",
-=======
-          "duration": 2.0,
-          "value": "D:min(b7)",
-          "confidence": 1
-        },
-        {
-          "time": 32.2,
-          "duration": 2.0,
-          "value": "C:dim",
-          "confidence": 1
-        },
-        {
-          "time": 33.0,
-          "duration": 2.0,
-          "value": "D:min(b7)",
-          "confidence": 1
-        },
-        {
-          "time": 33.2,
           "duration": 1.0,
           "value": "G:(3,5,6)",
           "confidence": 1
@@ -387,30 +254,16 @@
           "time": 34.0,
           "duration": 4.0,
           "value": "C:maj",
->>>>>>> 5725112b
           "confidence": 1
         },
         {
           "time": 35.0,
           "duration": 4.0,
-<<<<<<< HEAD
-          "value": "C:maj",
+          "value": "G:(3,5,b7)",
           "confidence": 1
         },
         {
           "time": 36.0,
-          "duration": 4.0,
-=======
->>>>>>> 5725112b
-          "value": "G:(3,5,b7)",
-          "confidence": 1
-        },
-        {
-<<<<<<< HEAD
-          "time": 37.0,
-=======
-          "time": 36.0,
->>>>>>> 5725112b
           "duration": 4.0,
           "value": "C:maj",
           "confidence": 1
