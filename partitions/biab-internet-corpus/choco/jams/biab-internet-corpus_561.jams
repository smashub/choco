{
  "annotations": [
    {
      "annotation_metadata": {
        "curator": {
          "name": "",
          "email": ""
        },
        "annotator": {},
        "version": "",
        "corpus": "biab_internet_corpus",
        "annotation_tools": "",
        "annotation_rules": "",
        "validation": "",
        "data_source": ""
      },
      "namespace": "chord",
      "data": [
        {
          "time": 0.0,
          "duration": 2.0,
          "value": "G:min(b7)",
          "confidence": 1
        },
        {
          "time": 0.2,
          "duration": 2.0,
          "value": "C:(3,5,b7,b9)",
          "confidence": 1
        },
        {
          "time": 1.0,
          "duration": 2.0,
          "value": "F:(3,5,6)",
          "confidence": 1
        },
        {
          "time": 1.2,
          "duration": 2.0,
          "value": "Ab:maj",
          "confidence": 1
        },
        {
          "time": 2.0,
          "duration": 2.0,
          "value": "G:min(b7)",
          "confidence": 1
        },
        {
          "time": 2.2,
          "duration": 2.0,
          "value": "C:(3,5,b7,9)",
          "confidence": 1
        },
        {
          "time": 3.0,
          "duration": 4.0,
          "value": "F:(3,5,6)",
          "confidence": 1
        },
        {
          "time": 4.0,
          "duration": 2.0,
          "value": "F:maj7",
          "confidence": 1
        },
        {
          "time": 4.2,
          "duration": 2.0,
          "value": "F:(3,5,6)",
          "confidence": 1
        },
        {
          "time": 5.0,
          "duration": 2.0,
          "value": "F:maj7",
          "confidence": 1
        },
        {
          "time": 5.2,
          "duration": 2.0,
          "value": "F:(3,5,6)",
          "confidence": 1
        },
        {
          "time": 6.0,
          "duration": 2.0,
          "value": "G:min(b7)",
          "confidence": 1
        },
        {
          "time": 6.2,
          "duration": 2.0,
          "value": "C:(3,5,b7,b9)",
          "confidence": 1
        },
        {
          "time": 7.0,
          "duration": 2.0,
          "value": "F:(3,5,6)",
          "confidence": 1
        },
        {
          "time": 7.2,
          "duration": 2.0,
          "value": "Ab:dim",
          "confidence": 1
        },
        {
          "time": 8.0,
          "duration": 2.0,
          "value": "G:min(b7)",
          "confidence": 1
        },
        {
          "time": 8.2,
          "duration": 2.0,
          "value": "C:(3,5,b7,9)",
          "confidence": 1
        },
        {
          "time": 9.0,
          "duration": 4.0,
          "value": "F:(3,5,6)",
          "confidence": 1
        },
        {
          "time": 10.0,
          "duration": 2.0,
          "value": "C:min(b7)/F",
          "confidence": 1
        },
        {
          "time": 10.2,
          "duration": 2.0,
          "value": "F:(3,5,b7)",
          "confidence": 1
        },
        {
          "time": 11.0,
          "duration": 2.0,
          "value": "C:min(b7)/F",
          "confidence": 1
        },
        {
          "time": 11.2,
          "duration": 2.0,
          "value": "F:(3,5,b7)",
          "confidence": 1
        },
        {
          "time": 12.0,
          "duration": 4.0,
          "value": "Bb:(3,5,6)",
          "confidence": 1
        },
        {
          "time": 13.0,
          "duration": 4.0,
          "value": "Bb:maj7",
          "confidence": 1
        },
        {
          "time": 14.0,
          "duration": 1.0,
          "value": "Bb:(3,#5,7)",
          "confidence": 1
        },
        {
<<<<<<< HEAD
          "time": 15.1,
=======
          "time": 14.1,
>>>>>>> 5725112b
          "duration": 1.0,
          "value": "Bb:(3,5,6)",
          "confidence": 1
        },
        {
<<<<<<< HEAD
          "time": 15.2,
=======
          "time": 14.2,
>>>>>>> 5725112b
          "duration": 2.0,
          "value": "Bb:maj7",
          "confidence": 1
        },
        {
          "time": 15.0,
          "duration": 4.0,
          "value": "G:(b3,b5,b7)",
          "confidence": 1
        },
        {
          "time": 16.0,
          "duration": 2.0,
          "value": "F:maj/C",
          "confidence": 1
        },
        {
          "time": 16.2,
          "duration": 2.0,
          "value": "D:min(b7)",
          "confidence": 1
        },
        {
          "time": 17.0,
          "duration": 4.0,
          "value": "G:(3,5,b7,9)",
          "confidence": 1
        },
        {
          "time": 18.0,
          "duration": 4.0,
          "value": "F:min(b7)/Eb",
          "confidence": 1
        },
        {
          "time": 19.0,
          "duration": 2.0,
          "value": "Bb:min(b7)/Eb",
          "confidence": 1
        },
        {
          "time": 19.2,
          "duration": 1.0,
          "value": "Eb:(3,5,b7)",
          "confidence": 1
        },
        {
          "time": 19.3,
          "duration": 1.0,
          "value": "C:(3,5,b7)",
          "confidence": 1
        },
        {
          "time": 20.0,
          "duration": 2.0,
          "value": "G:min(b7)",
          "confidence": 1
        },
        {
          "time": 20.2,
          "duration": 2.0,
          "value": "C:(3,5,b7,b9)",
          "confidence": 1
        },
        {
          "time": 21.0,
          "duration": 2.0,
          "value": "F:maj",
          "confidence": 1
        },
        {
          "time": 21.2,
          "duration": 2.0,
          "value": "Ab:dim",
          "confidence": 1
        },
        {
          "time": 22.0,
          "duration": 2.0,
          "value": "G:min(b7)",
          "confidence": 1
        },
        {
          "time": 22.2,
          "duration": 2.0,
          "value": "C:(3,5,b7,9)",
          "confidence": 1
        },
        {
          "time": 23.0,
          "duration": 2.0,
          "value": "F:(3,5,6)",
          "confidence": 1
        },
        {
          "time": 23.2,
          "duration": 2.0,
          "value": "F:(3,5,b7)",
          "confidence": 1
        },
        {
          "time": 24.0,
          "duration": 4.0,
          "value": "Bb:maj7",
          "confidence": 1
        },
        {
          "time": 25.0,
          "duration": 2.0,
          "value": "Bb:maj7",
          "confidence": 1
        },
        {
          "time": 25.2,
          "duration": 2.0,
          "value": "Bb:(3,5,b7)",
          "confidence": 1
        },
        {
          "time": 26.0,
          "duration": 4.0,
          "value": "A:(b3,b5,b7)",
          "confidence": 1
        },
        {
          "time": 27.0,
          "duration": 1.0,
          "value": "D:(3,b5,b7)",
          "confidence": 1
        },
        {
<<<<<<< HEAD
          "time": 28.1,
=======
          "time": 27.1,
>>>>>>> 5725112b
          "duration": 3.0,
          "value": "D:(3,5,b7)",
          "confidence": 1
        },
        {
          "time": 28.0,
          "duration": 2.0,
          "value": "G:min/Bb",
          "confidence": 1
        },
        {
          "time": 28.2,
          "duration": 2.0,
          "value": "Bb:maj7",
          "confidence": 1
        },
        {
          "time": 29.0,
          "duration": 4.0,
          "value": "G:(b3,b5,b7)",
          "confidence": 1
        },
        {
          "time": 30.0,
          "duration": 4.0,
          "value": "F:maj/C",
          "confidence": 1
        },
        {
          "time": 31.0,
          "duration": 2.0,
          "value": "Ab:dim",
          "confidence": 1
        },
        {
          "time": 31.2,
          "duration": 1.0,
          "value": "G:min(b7)",
          "confidence": 1
        },
        {
          "time": 31.3,
          "duration": 1.0,
          "value": "Gb:(3,b5,b7)",
          "confidence": 1
        },
        {
          "time": 32.0,
          "duration": 2.0,
          "value": "F:(3,5,6)",
          "confidence": 1
        },
        {
          "time": 32.2,
          "duration": 2.0,
          "value": "D:min(b7)",
          "confidence": 1
        },
        {
          "time": 33.0,
          "duration": 2.0,
          "value": "Bb:maj7",
          "confidence": 1
        },
        {
          "time": 33.2,
          "duration": 2.0,
          "value": "A:dim",
          "confidence": 1
        },
        {
          "time": 34.0,
          "duration": 4.0,
          "value": "F:(3,5,6)",
          "confidence": 1
        }
      ],
      "sandbox": {},
      "time": 0,
      "duration": 140.0
    },
    {
      "annotation_metadata": {
        "curator": {
          "name": "",
          "email": ""
        },
        "annotator": {},
        "version": "",
        "corpus": "biab_internet_corpus",
        "annotation_tools": "",
        "annotation_rules": "",
        "validation": "",
        "data_source": ""
      },
      "namespace": "key_mode",
      "data": [
        {
          "time": 0.0,
          "duration": 140.0,
          "value": "F",
          "confidence": 1
        }
      ],
      "sandbox": {},
      "time": 0,
      "duration": 140.0
    }
  ],
  "file_metadata": {
    "title": "Fools Fall In Love",
    "artist": "",
    "release": "",
    "duration": 140.0,
    "identifiers": {},
    "jams_version": "0.3.4"
  },
  "sandbox": {
    "expanded": false
  }
}<|MERGE_RESOLUTION|>--- conflicted
+++ resolved
@@ -167,21 +167,13 @@
           "confidence": 1
         },
         {
-<<<<<<< HEAD
-          "time": 15.1,
-=======
           "time": 14.1,
->>>>>>> 5725112b
           "duration": 1.0,
           "value": "Bb:(3,5,6)",
           "confidence": 1
         },
         {
-<<<<<<< HEAD
-          "time": 15.2,
-=======
           "time": 14.2,
->>>>>>> 5725112b
           "duration": 2.0,
           "value": "Bb:maj7",
           "confidence": 1
@@ -313,11 +305,7 @@
           "confidence": 1
         },
         {
-<<<<<<< HEAD
-          "time": 28.1,
-=======
           "time": 27.1,
->>>>>>> 5725112b
           "duration": 3.0,
           "value": "D:(3,5,b7)",
           "confidence": 1
