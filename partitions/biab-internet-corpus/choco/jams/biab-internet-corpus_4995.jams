{
  "annotations": [
    {
      "annotation_metadata": {
        "curator": {
          "name": "",
          "email": ""
        },
        "annotator": {},
        "version": "",
        "corpus": "biab_internet_corpus",
        "annotation_tools": "",
        "annotation_rules": "",
        "validation": "",
        "data_source": ""
      },
      "namespace": "chord",
      "data": [
        {
          "time": 0.0,
          "duration": 2.0,
          "value": "Eb:maj",
          "confidence": 1
        },
        {
          "time": 0.2,
          "duration": 2.0,
          "value": "E:dim",
          "confidence": 1
        },
        {
          "time": 1.0,
          "duration": 2.0,
          "value": "Bb:maj",
          "confidence": 1
        },
        {
          "time": 1.2,
          "duration": 2.0,
          "value": "G:(3,5,b7)",
          "confidence": 1
        },
        {
          "time": 2.0,
          "duration": 2.0,
          "value": "C:(3,5,b7)",
          "confidence": 1
        },
        {
          "time": 2.2,
          "duration": 2.0,
          "value": "F:(3,5,b7)",
          "confidence": 1
        },
        {
          "time": 3.0,
          "duration": 2.0,
          "value": "Bb:maj",
          "confidence": 1
        },
        {
          "time": 3.2,
          "duration": 2.0,
          "value": "Bb:(3,5,b7)",
          "confidence": 1
        },
        {
          "time": 4.0,
          "duration": 4.0,
          "value": "C:min(b7)",
          "confidence": 1
        },
        {
          "time": 5.0,
          "duration": 4.0,
          "value": "F:(3,5,b7)",
          "confidence": 1
        },
        {
          "time": 6.0,
          "duration": 2.0,
          "value": "Bb:maj",
          "confidence": 1
        },
        {
          "time": 6.2,
          "duration": 2.0,
          "value": "D:(3,5,b7)",
          "confidence": 1
        },
        {
          "time": 7.0,
          "duration": 4.0,
          "value": "G:(3,5,b7)",
          "confidence": 1
        },
        {
          "time": 8.0,
          "duration": 4.0,
          "value": "C:(3,5,b7,9)",
          "confidence": 1
        },
        {
          "time": 9.0,
          "duration": 4.0,
          "value": "F:(3,5,b7)",
          "confidence": 1
        },
        {
          "time": 10.0,
          "duration": 2.0,
          "value": "Bb:maj",
          "confidence": 1
        },
        {
          "time": 10.2,
          "duration": 2.0,
          "value": "G:min(b7)",
          "confidence": 1
        },
        {
          "time": 11.0,
          "duration": 2.0,
          "value": "C:(3,5,b7)",
          "confidence": 1
        },
        {
          "time": 11.2,
          "duration": 2.0,
          "value": "F:(3,5,b7)",
          "confidence": 1
        },
        {
          "time": 12.0,
          "duration": 4.0,
          "value": "C:min(b7)",
          "confidence": 1
        },
        {
          "time": 13.0,
          "duration": 4.0,
          "value": "F:(3,5,b7)",
          "confidence": 1
        },
        {
          "time": 14.0,
          "duration": 2.0,
          "value": "Bb:maj",
          "confidence": 1
        },
        {
          "time": 14.2,
          "duration": 2.0,
          "value": "D:(3,5,b7)",
          "confidence": 1
        },
        {
          "time": 15.0,
          "duration": 4.0,
          "value": "G:(3,5,b7)",
          "confidence": 1
        },
        {
          "time": 16.0,
          "duration": 2.0,
          "value": "Eb:maj",
          "confidence": 1
        },
        {
          "time": 16.2,
          "duration": 2.0,
          "value": "E:dim",
          "confidence": 1
        },
        {
          "time": 17.0,
          "duration": 1.0,
          "value": "Bb:maj",
          "confidence": 1
        },
        {
<<<<<<< HEAD
          "time": 18.1,
=======
          "time": 17.1,
>>>>>>> 5725112b
          "duration": 1.0,
          "value": "D:(3,5,b7)",
          "confidence": 1
        },
        {
<<<<<<< HEAD
          "time": 18.2,
=======
          "time": 17.2,
>>>>>>> 5725112b
          "duration": 2.0,
          "value": "G:(3,5,b7)",
          "confidence": 1
        },
        {
          "time": 18.0,
          "duration": 2.0,
          "value": "C:(3,5,b7,9)",
          "confidence": 1
        },
        {
          "time": 18.2,
          "duration": 2.0,
          "value": "F:(3,5,b7)",
          "confidence": 1
        },
        {
          "time": 19.0,
          "duration": 4.0,
          "value": "Bb:maj",
          "confidence": 1
        }
      ],
      "sandbox": {},
      "time": 0,
      "duration": 80.0
    },
    {
      "annotation_metadata": {
        "curator": {
          "name": "",
          "email": ""
        },
        "annotator": {},
        "version": "",
        "corpus": "biab_internet_corpus",
        "annotation_tools": "",
        "annotation_rules": "",
        "validation": "",
        "data_source": ""
      },
      "namespace": "key_mode",
      "data": [
        {
          "time": 0.0,
          "duration": 80.0,
          "value": "Bb",
          "confidence": 1
        }
      ],
      "sandbox": {},
      "time": 0,
      "duration": 80.0
    }
  ],
  "file_metadata": {
    "title": "If I Could Be With You",
    "artist": "",
    "release": "",
    "duration": 80.0,
    "identifiers": {},
    "jams_version": "0.3.4"
  },
  "sandbox": {
    "expanded": false
  }
}<|MERGE_RESOLUTION|>--- conflicted
+++ resolved
@@ -179,21 +179,13 @@
           "confidence": 1
         },
         {
-<<<<<<< HEAD
-          "time": 18.1,
-=======
           "time": 17.1,
->>>>>>> 5725112b
           "duration": 1.0,
           "value": "D:(3,5,b7)",
           "confidence": 1
         },
         {
-<<<<<<< HEAD
-          "time": 18.2,
-=======
           "time": 17.2,
->>>>>>> 5725112b
           "duration": 2.0,
           "value": "G:(3,5,b7)",
           "confidence": 1
