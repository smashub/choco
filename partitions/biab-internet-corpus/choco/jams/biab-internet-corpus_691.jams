{
  "annotations": [
    {
      "annotation_metadata": {
        "curator": {
          "name": "",
          "email": ""
        },
        "annotator": {},
        "version": "",
        "corpus": "biab_internet_corpus",
        "annotation_tools": "",
        "annotation_rules": "",
        "validation": "",
        "data_source": ""
      },
      "namespace": "chord",
      "data": [
        {
          "time": 0.0,
          "duration": 3.0,
          "value": "C:maj",
          "confidence": 1
        },
        {
<<<<<<< HEAD
          "time": 1.3,
=======
          "time": 0.3,
>>>>>>> 5725112b
          "duration": 1.0,
          "value": "C:(3,5,b7)",
          "confidence": 1
        },
        {
          "time": 1.0,
          "duration": 4.0,
          "value": "C:(3,5,b7,9)",
          "confidence": 1
        },
        {
          "time": 2.0,
          "duration": 3.0,
          "value": "C:maj",
          "confidence": 1
        },
        {
<<<<<<< HEAD
          "time": 3.3,
=======
          "time": 2.3,
>>>>>>> 5725112b
          "duration": 1.0,
          "value": "C:(3,5,b7)",
          "confidence": 1
        },
        {
          "time": 3.0,
          "duration": 4.0,
          "value": "G:min(b7)",
          "confidence": 1
        },
        {
          "time": 4.0,
          "duration": 4.0,
<<<<<<< HEAD
          "value": "G:min(b7)",
=======
          "value": "C:maj",
>>>>>>> 5725112b
          "confidence": 1
        },
        {
          "time": 5.0,
          "duration": 4.0,
          "value": "C:maj",
          "confidence": 1
        },
        {
          "time": 6.0,
          "duration": 4.0,
          "value": "C:maj",
          "confidence": 1
        },
        {
          "time": 7.0,
          "duration": 4.0,
          "value": "C:maj",
          "confidence": 1
        },
        {
          "time": 8.0,
          "duration": 4.0,
          "value": "C:maj",
          "confidence": 1
        },
        {
          "time": 9.0,
          "duration": 4.0,
          "value": "C:maj",
          "confidence": 1
        },
        {
          "time": 10.0,
          "duration": 4.0,
          "value": "C:maj",
          "confidence": 1
        },
        {
          "time": 11.0,
          "duration": 3.0,
          "value": "C:maj",
          "confidence": 1
        },
        {
<<<<<<< HEAD
          "time": 12.3,
=======
          "time": 11.3,
>>>>>>> 5725112b
          "duration": 1.0,
          "value": "F:(3,5,b7,9)",
          "confidence": 1
        },
        {
          "time": 12.0,
          "duration": 4.0,
          "value": "F:maj",
          "confidence": 1
        },
        {
          "time": 13.0,
          "duration": 4.0,
          "value": "F:maj",
          "confidence": 1
        },
        {
          "time": 14.0,
          "duration": 4.0,
          "value": "F:maj",
          "confidence": 1
        },
        {
          "time": 15.0,
          "duration": 4.0,
          "value": "F:maj",
          "confidence": 1
        },
        {
          "time": 16.0,
          "duration": 4.0,
          "value": "C:maj",
          "confidence": 1
        },
        {
          "time": 17.0,
          "duration": 4.0,
          "value": "C:maj",
          "confidence": 1
        },
        {
          "time": 18.0,
          "duration": 4.0,
          "value": "C:maj",
          "confidence": 1
        },
        {
          "time": 19.0,
          "duration": 4.0,
          "value": "C:maj",
          "confidence": 1
        },
        {
          "time": 20.0,
          "duration": 4.0,
          "value": "G:maj",
          "confidence": 1
        },
        {
          "time": 21.0,
          "duration": 4.0,
          "value": "G:maj",
          "confidence": 1
        },
        {
          "time": 22.0,
          "duration": 4.0,
          "value": "F:maj",
          "confidence": 1
        },
        {
          "time": 23.0,
          "duration": 4.0,
          "value": "F:maj",
          "confidence": 1
        },
        {
          "time": 24.0,
          "duration": 4.0,
          "value": "C:maj",
          "confidence": 1
        },
        {
          "time": 25.0,
          "duration": 4.0,
          "value": "C:maj",
          "confidence": 1
        },
        {
          "time": 26.0,
          "duration": 4.0,
          "value": "G:(3,5,b7)",
          "confidence": 1
        },
        {
          "time": 27.0,
          "duration": 4.0,
          "value": "G:(3,5,b7)",
          "confidence": 1
        },
        {
          "time": 28.0,
          "duration": 4.0,
          "value": "C:maj",
          "confidence": 1
        },
        {
          "time": 29.0,
          "duration": 4.0,
          "value": "C:maj",
          "confidence": 1
        },
        {
          "time": 30.0,
          "duration": 4.0,
          "value": "C:maj",
          "confidence": 1
        },
        {
          "time": 31.0,
          "duration": 4.0,
          "value": "C:maj",
          "confidence": 1
        },
        {
          "time": 32.0,
          "duration": 4.0,
          "value": "C:maj",
          "confidence": 1
        },
        {
          "time": 33.0,
          "duration": 4.0,
          "value": "C:maj",
          "confidence": 1
        },
        {
          "time": 34.0,
          "duration": 4.0,
          "value": "C:maj",
          "confidence": 1
        },
        {
          "time": 35.0,
          "duration": 4.0,
          "value": "C:maj",
          "confidence": 1
        },
        {
          "time": 36.0,
          "duration": 4.0,
          "value": "C:maj",
          "confidence": 1
        },
        {
          "time": 37.0,
          "duration": 4.0,
          "value": "C:maj",
          "confidence": 1
        },
        {
          "time": 38.0,
          "duration": 4.0,
          "value": "C:maj",
          "confidence": 1
        },
        {
          "time": 39.0,
          "duration": 4.0,
          "value": "C:maj",
          "confidence": 1
        },
        {
          "time": 40.0,
          "duration": 4.0,
          "value": "C:maj",
          "confidence": 1
        },
        {
          "time": 41.0,
          "duration": 4.0,
          "value": "C:maj",
          "confidence": 1
        },
        {
          "time": 42.0,
          "duration": 4.0,
          "value": "C:maj",
          "confidence": 1
        },
        {
          "time": 43.0,
          "duration": 3.0,
          "value": "C:maj",
          "confidence": 1
        },
        {
<<<<<<< HEAD
          "time": 44.3,
=======
          "time": 43.3,
>>>>>>> 5725112b
          "duration": 1.0,
          "value": "F:(3,5,b7,9)",
          "confidence": 1
        },
        {
          "time": 44.0,
          "duration": 4.0,
          "value": "F:maj",
          "confidence": 1
        },
        {
          "time": 45.0,
          "duration": 4.0,
          "value": "F:maj",
          "confidence": 1
        },
        {
          "time": 46.0,
          "duration": 4.0,
          "value": "F:maj",
          "confidence": 1
        },
        {
          "time": 47.0,
          "duration": 4.0,
          "value": "F:maj",
          "confidence": 1
        },
        {
          "time": 48.0,
          "duration": 4.0,
          "value": "C:maj",
          "confidence": 1
        },
        {
          "time": 49.0,
          "duration": 4.0,
          "value": "C:maj",
          "confidence": 1
        },
        {
          "time": 50.0,
          "duration": 4.0,
          "value": "C:maj",
          "confidence": 1
        },
        {
          "time": 51.0,
          "duration": 4.0,
          "value": "C:maj",
          "confidence": 1
        },
        {
          "time": 52.0,
          "duration": 4.0,
          "value": "G:maj",
          "confidence": 1
        },
        {
          "time": 53.0,
          "duration": 4.0,
          "value": "G:maj",
          "confidence": 1
        },
        {
          "time": 54.0,
          "duration": 4.0,
          "value": "F:maj",
          "confidence": 1
        },
        {
          "time": 55.0,
          "duration": 4.0,
          "value": "F:maj",
          "confidence": 1
        },
        {
          "time": 56.0,
          "duration": 4.0,
          "value": "C:maj",
          "confidence": 1
        },
        {
          "time": 57.0,
          "duration": 4.0,
          "value": "C:maj",
          "confidence": 1
        },
        {
          "time": 58.0,
          "duration": 3.0,
          "value": "C:maj/G",
          "confidence": 1
        },
        {
<<<<<<< HEAD
          "time": 59.3,
=======
          "time": 58.3,
>>>>>>> 5725112b
          "duration": 1.0,
          "value": "C:maj",
          "confidence": 1
        }
      ],
      "sandbox": {},
      "time": 0,
      "duration": 239.0
    },
    {
      "annotation_metadata": {
        "curator": {
          "name": "",
          "email": ""
        },
        "annotator": {},
        "version": "",
        "corpus": "biab_internet_corpus",
        "annotation_tools": "",
        "annotation_rules": "",
        "validation": "",
        "data_source": ""
      },
      "namespace": "key_mode",
      "data": [
        {
          "time": 0.0,
          "duration": 239.0,
          "value": "C",
          "confidence": 1
        }
      ],
      "sandbox": {},
      "time": 0,
      "duration": 239.0
    }
  ],
  "file_metadata": {
    "title": "Big Boss Man",
    "artist": "",
    "release": "",
    "duration": 239.0,
    "identifiers": {},
    "jams_version": "0.3.4"
  },
  "sandbox": {
    "expanded": false
  }
}<|MERGE_RESOLUTION|>--- conflicted
+++ resolved
@@ -23,11 +23,7 @@
           "confidence": 1
         },
         {
-<<<<<<< HEAD
-          "time": 1.3,
-=======
           "time": 0.3,
->>>>>>> 5725112b
           "duration": 1.0,
           "value": "C:(3,5,b7)",
           "confidence": 1
@@ -45,11 +41,7 @@
           "confidence": 1
         },
         {
-<<<<<<< HEAD
-          "time": 3.3,
-=======
           "time": 2.3,
->>>>>>> 5725112b
           "duration": 1.0,
           "value": "C:(3,5,b7)",
           "confidence": 1
@@ -63,11 +55,7 @@
         {
           "time": 4.0,
           "duration": 4.0,
-<<<<<<< HEAD
-          "value": "G:min(b7)",
-=======
-          "value": "C:maj",
->>>>>>> 5725112b
+          "value": "C:maj",
           "confidence": 1
         },
         {
@@ -113,11 +101,7 @@
           "confidence": 1
         },
         {
-<<<<<<< HEAD
-          "time": 12.3,
-=======
           "time": 11.3,
->>>>>>> 5725112b
           "duration": 1.0,
           "value": "F:(3,5,b7,9)",
           "confidence": 1
@@ -315,11 +299,7 @@
           "confidence": 1
         },
         {
-<<<<<<< HEAD
-          "time": 44.3,
-=======
           "time": 43.3,
->>>>>>> 5725112b
           "duration": 1.0,
           "value": "F:(3,5,b7,9)",
           "confidence": 1
@@ -415,11 +395,7 @@
           "confidence": 1
         },
         {
-<<<<<<< HEAD
-          "time": 59.3,
-=======
           "time": 58.3,
->>>>>>> 5725112b
           "duration": 1.0,
           "value": "C:maj",
           "confidence": 1
