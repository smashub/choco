{
  "annotations": [
    {
      "annotation_metadata": {
        "curator": {
          "name": "",
          "email": ""
        },
        "annotator": {},
        "version": "",
        "corpus": "biab_internet_corpus",
        "annotation_tools": "",
        "annotation_rules": "",
        "validation": "",
        "data_source": ""
      },
      "namespace": "chord",
      "data": [
        {
<<<<<<< HEAD
          "time": 1.0,
=======
          "time": 0.0,
>>>>>>> 5725112b
          "duration": 2.0,
          "value": "C:maj",
          "confidence": 1
        },
        {
<<<<<<< HEAD
          "time": 1.2,
=======
          "time": 0.2,
>>>>>>> 5725112b
          "duration": 2.0,
          "value": "F:maj",
          "confidence": 1
        },
        {
<<<<<<< HEAD
          "time": 2.0,
=======
          "time": 1.0,
>>>>>>> 5725112b
          "duration": 2.0,
          "value": "G:(3,5,b7)",
          "confidence": 1
        },
        {
<<<<<<< HEAD
          "time": 2.2,
=======
          "time": 1.2,
>>>>>>> 5725112b
          "duration": 2.0,
          "value": "C:maj",
          "confidence": 1
        },
        {
<<<<<<< HEAD
          "time": 3.0,
=======
          "time": 2.0,
>>>>>>> 5725112b
          "duration": 2.0,
          "value": "F:maj",
          "confidence": 1
        },
        {
<<<<<<< HEAD
          "time": 3.2,
=======
          "time": 2.2,
>>>>>>> 5725112b
          "duration": 2.0,
          "value": "G:(3,5,b7)",
          "confidence": 1
        },
        {
<<<<<<< HEAD
          "time": 4.0,
=======
          "time": 3.0,
>>>>>>> 5725112b
          "duration": 2.0,
          "value": "C:maj",
          "confidence": 1
        },
        {
<<<<<<< HEAD
          "time": 4.2,
=======
          "time": 3.2,
>>>>>>> 5725112b
          "duration": 2.0,
          "value": "C:maj",
          "confidence": 1
        },
        {
<<<<<<< HEAD
          "time": 5.0,
=======
          "time": 4.0,
>>>>>>> 5725112b
          "duration": 4.0,
          "value": "G:(3,5,b7)",
          "confidence": 1
        },
        {
<<<<<<< HEAD
          "time": 6.0,
=======
          "time": 5.0,
>>>>>>> 5725112b
          "duration": 4.0,
          "value": "G:(3,5,b7)",
          "confidence": 1
        },
        {
          "time": 6.0,
          "duration": 4.0,
          "value": "C:maj",
          "confidence": 1
        },
        {
<<<<<<< HEAD
          "time": 8.0,
          "duration": 4.0,
          "value": "C:maj",
=======
          "time": 7.0,
          "duration": 4.0,
          "value": "C:maj",
          "confidence": 1
        },
        {
          "time": 8.0,
          "duration": 4.0,
          "value": "G:(3,5,b7)",
>>>>>>> 5725112b
          "confidence": 1
        },
        {
          "time": 9.0,
          "duration": 4.0,
          "value": "G:(3,5,b7)",
          "confidence": 1
        },
        {
          "time": 10.0,
          "duration": 4.0,
<<<<<<< HEAD
          "value": "G:(3,5,b7)",
=======
          "value": "C:maj",
>>>>>>> 5725112b
          "confidence": 1
        },
        {
          "time": 11.0,
          "duration": 4.0,
          "value": "C:maj",
          "confidence": 1
        },
        {
          "time": 12.0,
<<<<<<< HEAD
          "duration": 4.0,
=======
          "duration": 2.0,
>>>>>>> 5725112b
          "value": "C:maj",
          "confidence": 1
        },
        {
          "time": 12.2,
          "duration": 2.0,
          "value": "G:(3,5,b7)",
          "confidence": 1
        },
        {
<<<<<<< HEAD
          "time": 13.2,
          "duration": 2.0,
=======
          "time": 13.0,
          "duration": 4.0,
>>>>>>> 5725112b
          "value": "G:(3,5,b7)",
          "confidence": 1
        },
        {
          "time": 14.0,
<<<<<<< HEAD
          "duration": 4.0,
=======
          "duration": 2.0,
>>>>>>> 5725112b
          "value": "G:(3,5,b7)",
          "confidence": 1
        },
        {
          "time": 15.0,
          "duration": 2.0,
          "value": "C:maj",
          "confidence": 1
        },
        {
<<<<<<< HEAD
          "time": 15.2,
          "duration": 2.0,
=======
          "time": 15.0,
          "duration": 4.0,
>>>>>>> 5725112b
          "value": "C:maj",
          "confidence": 1
        },
        {
          "time": 16.0,
<<<<<<< HEAD
          "duration": 4.0,
          "value": "C:maj",
          "confidence": 1
        },
        {
          "time": 17.0,
          "duration": 2.0,
          "value": "C:(3,5,b7)",
          "confidence": 1
        },
        {
          "time": 17.2,
          "duration": 2.0,
          "value": "F:maj",
          "confidence": 1
        },
        {
          "time": 18.0,
          "duration": 2.0,
          "value": "C:maj",
          "confidence": 1
        },
        {
          "time": 18.2,
          "duration": 2.0,
          "value": "G:(3,5,b7)",
          "confidence": 1
        },
        {
          "time": 19.0,
=======
          "duration": 2.0,
          "value": "C:(3,5,b7)",
          "confidence": 1
        },
        {
          "time": 16.2,
          "duration": 2.0,
          "value": "F:maj",
          "confidence": 1
        },
        {
          "time": 17.0,
          "duration": 2.0,
          "value": "C:maj",
          "confidence": 1
        },
        {
          "time": 17.2,
          "duration": 2.0,
          "value": "G:(3,5,b7)",
          "confidence": 1
        },
        {
          "time": 18.0,
          "duration": 2.0,
          "value": "C:maj",
          "confidence": 1
        },
        {
          "time": 18.2,
>>>>>>> 5725112b
          "duration": 2.0,
          "value": "C:maj",
          "confidence": 1
        },
        {
<<<<<<< HEAD
          "time": 19.2,
          "duration": 2.0,
          "value": "C:maj",
=======
          "time": 19.0,
          "duration": 4.0,
          "value": "G:(3,5,b7)",
>>>>>>> 5725112b
          "confidence": 1
        },
        {
          "time": 20.0,
          "duration": 4.0,
          "value": "G:(3,5,b7)",
          "confidence": 1
        },
        {
          "time": 21.0,
          "duration": 4.0,
<<<<<<< HEAD
          "value": "G:(3,5,b7)",
=======
          "value": "C:maj",
>>>>>>> 5725112b
          "confidence": 1
        },
        {
          "time": 22.0,
          "duration": 4.0,
          "value": "C:maj",
          "confidence": 1
        },
        {
          "time": 23.0,
          "duration": 4.0,
<<<<<<< HEAD
          "value": "C:maj",
=======
          "value": "G:(3,5,b7)",
>>>>>>> 5725112b
          "confidence": 1
        },
        {
          "time": 24.0,
          "duration": 4.0,
          "value": "G:(3,5,b7)",
          "confidence": 1
        },
        {
          "time": 25.0,
          "duration": 4.0,
<<<<<<< HEAD
          "value": "G:(3,5,b7)",
=======
          "value": "C:maj",
>>>>>>> 5725112b
          "confidence": 1
        },
        {
          "time": 26.0,
          "duration": 4.0,
<<<<<<< HEAD
          "value": "C:maj",
=======
          "value": "G:(3,5,b7)",
>>>>>>> 5725112b
          "confidence": 1
        },
        {
          "time": 27.0,
          "duration": 4.0,
<<<<<<< HEAD
=======
          "value": "C:maj",
          "confidence": 1
        },
        {
          "time": 28.0,
          "duration": 4.0,
>>>>>>> 5725112b
          "value": "G:(3,5,b7)",
          "confidence": 1
        },
        {
<<<<<<< HEAD
          "time": 28.0,
          "duration": 4.0,
          "value": "C:maj",
          "confidence": 1
        },
        {
          "time": 29.0,
          "duration": 4.0,
          "value": "G:(3,5,b7)",
=======
          "time": 29.0,
          "duration": 4.0,
          "value": "C:maj",
>>>>>>> 5725112b
          "confidence": 1
        },
        {
          "time": 30.0,
          "duration": 4.0,
<<<<<<< HEAD
          "value": "C:maj",
          "confidence": 1
        },
        {
          "time": 31.0,
          "duration": 4.0,
=======
>>>>>>> 5725112b
          "value": "G:(3,5,b7)",
          "confidence": 1
        },
        {
          "time": 32.0,
          "duration": 4.0,
          "value": "C:maj",
          "confidence": 1
        },
        {
<<<<<<< HEAD
          "time": 33.0,
=======
          "time": 32.0,
>>>>>>> 5725112b
          "duration": 4.0,
          "value": "G:(3,5,b7)",
          "confidence": 1
        },
        {
<<<<<<< HEAD
          "time": 34.0,
=======
          "time": 33.0,
>>>>>>> 5725112b
          "duration": 4.0,
          "value": "C:maj",
          "confidence": 1
        }
      ],
      "sandbox": {},
      "time": 0,
      "duration": 144.0
    },
    {
      "annotation_metadata": {
        "curator": {
          "name": "",
          "email": ""
        },
        "annotator": {},
        "version": "",
        "corpus": "biab_internet_corpus",
        "annotation_tools": "",
        "annotation_rules": "",
        "validation": "",
        "data_source": ""
      },
      "namespace": "key_mode",
      "data": [
        {
          "time": 0.0,
          "duration": 144.0,
          "value": "C",
          "confidence": 1
        }
      ],
      "sandbox": {},
      "time": 0,
      "duration": 144.0
    }
  ],
  "file_metadata": {
    "title": "Maryanne",
    "artist": "",
    "release": "",
    "duration": 144.0,
    "identifiers": {},
    "jams_version": "0.3.4"
  },
  "sandbox": {
    "expanded": false
  }
}<|MERGE_RESOLUTION|>--- conflicted
+++ resolved
@@ -17,222 +17,159 @@
       "namespace": "chord",
       "data": [
         {
-<<<<<<< HEAD
+          "time": 0.0,
+          "duration": 2.0,
+          "value": "C:maj",
+          "confidence": 1
+        },
+        {
+          "time": 0.2,
+          "duration": 2.0,
+          "value": "F:maj",
+          "confidence": 1
+        },
+        {
           "time": 1.0,
-=======
-          "time": 0.0,
->>>>>>> 5725112b
-          "duration": 2.0,
-          "value": "C:maj",
-          "confidence": 1
-        },
-        {
-<<<<<<< HEAD
+          "duration": 2.0,
+          "value": "G:(3,5,b7)",
+          "confidence": 1
+        },
+        {
           "time": 1.2,
-=======
-          "time": 0.2,
->>>>>>> 5725112b
+          "duration": 2.0,
+          "value": "C:maj",
+          "confidence": 1
+        },
+        {
+          "time": 2.0,
           "duration": 2.0,
           "value": "F:maj",
           "confidence": 1
         },
         {
-<<<<<<< HEAD
-          "time": 2.0,
-=======
-          "time": 1.0,
->>>>>>> 5725112b
-          "duration": 2.0,
-          "value": "G:(3,5,b7)",
-          "confidence": 1
-        },
-        {
-<<<<<<< HEAD
           "time": 2.2,
-=======
-          "time": 1.2,
->>>>>>> 5725112b
-          "duration": 2.0,
-          "value": "C:maj",
-          "confidence": 1
-        },
-        {
-<<<<<<< HEAD
+          "duration": 2.0,
+          "value": "G:(3,5,b7)",
+          "confidence": 1
+        },
+        {
           "time": 3.0,
-=======
-          "time": 2.0,
->>>>>>> 5725112b
+          "duration": 2.0,
+          "value": "C:maj",
+          "confidence": 1
+        },
+        {
+          "time": 3.2,
+          "duration": 2.0,
+          "value": "C:maj",
+          "confidence": 1
+        },
+        {
+          "time": 4.0,
+          "duration": 4.0,
+          "value": "G:(3,5,b7)",
+          "confidence": 1
+        },
+        {
+          "time": 5.0,
+          "duration": 4.0,
+          "value": "G:(3,5,b7)",
+          "confidence": 1
+        },
+        {
+          "time": 6.0,
+          "duration": 4.0,
+          "value": "C:maj",
+          "confidence": 1
+        },
+        {
+          "time": 7.0,
+          "duration": 4.0,
+          "value": "C:maj",
+          "confidence": 1
+        },
+        {
+          "time": 8.0,
+          "duration": 4.0,
+          "value": "G:(3,5,b7)",
+          "confidence": 1
+        },
+        {
+          "time": 9.0,
+          "duration": 4.0,
+          "value": "G:(3,5,b7)",
+          "confidence": 1
+        },
+        {
+          "time": 10.0,
+          "duration": 4.0,
+          "value": "C:maj",
+          "confidence": 1
+        },
+        {
+          "time": 11.0,
+          "duration": 4.0,
+          "value": "C:maj",
+          "confidence": 1
+        },
+        {
+          "time": 12.0,
+          "duration": 2.0,
+          "value": "C:maj",
+          "confidence": 1
+        },
+        {
+          "time": 12.2,
+          "duration": 2.0,
+          "value": "G:(3,5,b7)",
+          "confidence": 1
+        },
+        {
+          "time": 13.0,
+          "duration": 4.0,
+          "value": "G:(3,5,b7)",
+          "confidence": 1
+        },
+        {
+          "time": 14.0,
+          "duration": 2.0,
+          "value": "G:(3,5,b7)",
+          "confidence": 1
+        },
+        {
+          "time": 14.2,
+          "duration": 2.0,
+          "value": "C:maj",
+          "confidence": 1
+        },
+        {
+          "time": 15.0,
+          "duration": 4.0,
+          "value": "C:maj",
+          "confidence": 1
+        },
+        {
+          "time": 16.0,
+          "duration": 2.0,
+          "value": "C:(3,5,b7)",
+          "confidence": 1
+        },
+        {
+          "time": 16.2,
           "duration": 2.0,
           "value": "F:maj",
           "confidence": 1
         },
         {
-<<<<<<< HEAD
-          "time": 3.2,
-=======
-          "time": 2.2,
->>>>>>> 5725112b
-          "duration": 2.0,
-          "value": "G:(3,5,b7)",
-          "confidence": 1
-        },
-        {
-<<<<<<< HEAD
-          "time": 4.0,
-=======
-          "time": 3.0,
->>>>>>> 5725112b
-          "duration": 2.0,
-          "value": "C:maj",
-          "confidence": 1
-        },
-        {
-<<<<<<< HEAD
-          "time": 4.2,
-=======
-          "time": 3.2,
->>>>>>> 5725112b
-          "duration": 2.0,
-          "value": "C:maj",
-          "confidence": 1
-        },
-        {
-<<<<<<< HEAD
-          "time": 5.0,
-=======
-          "time": 4.0,
->>>>>>> 5725112b
-          "duration": 4.0,
-          "value": "G:(3,5,b7)",
-          "confidence": 1
-        },
-        {
-<<<<<<< HEAD
-          "time": 6.0,
-=======
-          "time": 5.0,
->>>>>>> 5725112b
-          "duration": 4.0,
-          "value": "G:(3,5,b7)",
-          "confidence": 1
-        },
-        {
-          "time": 6.0,
-          "duration": 4.0,
-          "value": "C:maj",
-          "confidence": 1
-        },
-        {
-<<<<<<< HEAD
-          "time": 8.0,
-          "duration": 4.0,
-          "value": "C:maj",
-=======
-          "time": 7.0,
-          "duration": 4.0,
-          "value": "C:maj",
-          "confidence": 1
-        },
-        {
-          "time": 8.0,
-          "duration": 4.0,
-          "value": "G:(3,5,b7)",
->>>>>>> 5725112b
-          "confidence": 1
-        },
-        {
-          "time": 9.0,
-          "duration": 4.0,
-          "value": "G:(3,5,b7)",
-          "confidence": 1
-        },
-        {
-          "time": 10.0,
-          "duration": 4.0,
-<<<<<<< HEAD
-          "value": "G:(3,5,b7)",
-=======
-          "value": "C:maj",
->>>>>>> 5725112b
-          "confidence": 1
-        },
-        {
-          "time": 11.0,
-          "duration": 4.0,
-          "value": "C:maj",
-          "confidence": 1
-        },
-        {
-          "time": 12.0,
-<<<<<<< HEAD
-          "duration": 4.0,
-=======
-          "duration": 2.0,
->>>>>>> 5725112b
-          "value": "C:maj",
-          "confidence": 1
-        },
-        {
-          "time": 12.2,
-          "duration": 2.0,
-          "value": "G:(3,5,b7)",
-          "confidence": 1
-        },
-        {
-<<<<<<< HEAD
-          "time": 13.2,
-          "duration": 2.0,
-=======
-          "time": 13.0,
-          "duration": 4.0,
->>>>>>> 5725112b
-          "value": "G:(3,5,b7)",
-          "confidence": 1
-        },
-        {
-          "time": 14.0,
-<<<<<<< HEAD
-          "duration": 4.0,
-=======
-          "duration": 2.0,
->>>>>>> 5725112b
-          "value": "G:(3,5,b7)",
-          "confidence": 1
-        },
-        {
-          "time": 15.0,
-          "duration": 2.0,
-          "value": "C:maj",
-          "confidence": 1
-        },
-        {
-<<<<<<< HEAD
-          "time": 15.2,
-          "duration": 2.0,
-=======
-          "time": 15.0,
-          "duration": 4.0,
->>>>>>> 5725112b
-          "value": "C:maj",
-          "confidence": 1
-        },
-        {
-          "time": 16.0,
-<<<<<<< HEAD
-          "duration": 4.0,
-          "value": "C:maj",
-          "confidence": 1
-        },
-        {
           "time": 17.0,
           "duration": 2.0,
-          "value": "C:(3,5,b7)",
+          "value": "C:maj",
           "confidence": 1
         },
         {
           "time": 17.2,
           "duration": 2.0,
-          "value": "F:maj",
+          "value": "G:(3,5,b7)",
           "confidence": 1
         },
         {
@@ -244,57 +181,13 @@
         {
           "time": 18.2,
           "duration": 2.0,
-          "value": "G:(3,5,b7)",
+          "value": "C:maj",
           "confidence": 1
         },
         {
           "time": 19.0,
-=======
-          "duration": 2.0,
-          "value": "C:(3,5,b7)",
-          "confidence": 1
-        },
-        {
-          "time": 16.2,
-          "duration": 2.0,
-          "value": "F:maj",
-          "confidence": 1
-        },
-        {
-          "time": 17.0,
-          "duration": 2.0,
-          "value": "C:maj",
-          "confidence": 1
-        },
-        {
-          "time": 17.2,
-          "duration": 2.0,
-          "value": "G:(3,5,b7)",
-          "confidence": 1
-        },
-        {
-          "time": 18.0,
-          "duration": 2.0,
-          "value": "C:maj",
-          "confidence": 1
-        },
-        {
-          "time": 18.2,
->>>>>>> 5725112b
-          "duration": 2.0,
-          "value": "C:maj",
-          "confidence": 1
-        },
-        {
-<<<<<<< HEAD
-          "time": 19.2,
-          "duration": 2.0,
-          "value": "C:maj",
-=======
-          "time": 19.0,
-          "duration": 4.0,
-          "value": "G:(3,5,b7)",
->>>>>>> 5725112b
+          "duration": 4.0,
+          "value": "G:(3,5,b7)",
           "confidence": 1
         },
         {
@@ -306,11 +199,7 @@
         {
           "time": 21.0,
           "duration": 4.0,
-<<<<<<< HEAD
-          "value": "G:(3,5,b7)",
-=======
-          "value": "C:maj",
->>>>>>> 5725112b
+          "value": "C:maj",
           "confidence": 1
         },
         {
@@ -322,11 +211,7 @@
         {
           "time": 23.0,
           "duration": 4.0,
-<<<<<<< HEAD
-          "value": "C:maj",
-=======
-          "value": "G:(3,5,b7)",
->>>>>>> 5725112b
+          "value": "G:(3,5,b7)",
           "confidence": 1
         },
         {
@@ -338,93 +223,53 @@
         {
           "time": 25.0,
           "duration": 4.0,
-<<<<<<< HEAD
-          "value": "G:(3,5,b7)",
-=======
-          "value": "C:maj",
->>>>>>> 5725112b
+          "value": "C:maj",
           "confidence": 1
         },
         {
           "time": 26.0,
           "duration": 4.0,
-<<<<<<< HEAD
-          "value": "C:maj",
-=======
-          "value": "G:(3,5,b7)",
->>>>>>> 5725112b
+          "value": "G:(3,5,b7)",
           "confidence": 1
         },
         {
           "time": 27.0,
           "duration": 4.0,
-<<<<<<< HEAD
-=======
           "value": "C:maj",
           "confidence": 1
         },
         {
           "time": 28.0,
           "duration": 4.0,
->>>>>>> 5725112b
-          "value": "G:(3,5,b7)",
-          "confidence": 1
-        },
-        {
-<<<<<<< HEAD
-          "time": 28.0,
-          "duration": 4.0,
-          "value": "C:maj",
+          "value": "G:(3,5,b7)",
           "confidence": 1
         },
         {
           "time": 29.0,
           "duration": 4.0,
-          "value": "G:(3,5,b7)",
-=======
-          "time": 29.0,
-          "duration": 4.0,
-          "value": "C:maj",
->>>>>>> 5725112b
+          "value": "C:maj",
           "confidence": 1
         },
         {
           "time": 30.0,
           "duration": 4.0,
-<<<<<<< HEAD
-          "value": "C:maj",
+          "value": "G:(3,5,b7)",
           "confidence": 1
         },
         {
           "time": 31.0,
           "duration": 4.0,
-=======
->>>>>>> 5725112b
-          "value": "G:(3,5,b7)",
+          "value": "C:maj",
           "confidence": 1
         },
         {
           "time": 32.0,
           "duration": 4.0,
-          "value": "C:maj",
-          "confidence": 1
-        },
-        {
-<<<<<<< HEAD
+          "value": "G:(3,5,b7)",
+          "confidence": 1
+        },
+        {
           "time": 33.0,
-=======
-          "time": 32.0,
->>>>>>> 5725112b
-          "duration": 4.0,
-          "value": "G:(3,5,b7)",
-          "confidence": 1
-        },
-        {
-<<<<<<< HEAD
-          "time": 34.0,
-=======
-          "time": 33.0,
->>>>>>> 5725112b
           "duration": 4.0,
           "value": "C:maj",
           "confidence": 1
