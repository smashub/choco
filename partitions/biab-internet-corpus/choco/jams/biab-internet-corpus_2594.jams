{
  "annotations": [
    {
      "annotation_metadata": {
        "curator": {
          "name": "",
          "email": ""
        },
        "annotator": {},
        "version": "",
        "corpus": "biab_internet_corpus",
        "annotation_tools": "",
        "annotation_rules": "",
        "validation": "",
        "data_source": ""
      },
      "namespace": "chord",
      "data": [
        {
          "time": 0.0,
          "duration": 4.0,
          "value": "F:maj",
          "confidence": 1
        },
        {
          "time": 1.0,
          "duration": 4.0,
          "value": "F:maj",
          "confidence": 1
        },
        {
<<<<<<< HEAD
=======
          "time": 2.0,
          "duration": 4.0,
          "value": "F:maj",
          "confidence": 1
        },
        {
>>>>>>> 5725112b
          "time": 3.0,
          "duration": 4.0,
          "value": "F:maj",
          "confidence": 1
        },
        {
          "time": 4.0,
          "duration": 4.0,
          "value": "F:maj",
          "confidence": 1
        },
        {
          "time": 5.0,
<<<<<<< HEAD
          "duration": 4.0,
          "value": "F:maj",
=======
          "duration": 1.0,
          "value": "F:maj/A",
          "confidence": 1
        },
        {
          "time": 5.1,
          "duration": 1.0,
          "value": "C:maj/G",
          "confidence": 1
        },
        {
          "time": 5.2,
          "duration": 2.0,
          "value": "F:maj/A",
>>>>>>> 5725112b
          "confidence": 1
        },
        {
          "time": 6.0,
          "duration": 1.0,
<<<<<<< HEAD
          "value": "F:maj/A",
=======
          "value": "Bb:maj",
>>>>>>> 5725112b
          "confidence": 1
        },
        {
          "time": 6.1,
          "duration": 1.0,
<<<<<<< HEAD
          "value": "C:maj/G",
=======
          "value": "F:maj/A",
>>>>>>> 5725112b
          "confidence": 1
        },
        {
          "time": 6.2,
          "duration": 2.0,
<<<<<<< HEAD
          "value": "F:maj/A",
=======
          "value": "Bb:maj",
>>>>>>> 5725112b
          "confidence": 1
        },
        {
          "time": 7.0,
          "duration": 1.0,
<<<<<<< HEAD
          "value": "Bb:maj",
          "confidence": 1
        },
        {
          "time": 7.1,
          "duration": 1.0,
          "value": "F:maj/A",
          "confidence": 1
        },
        {
          "time": 7.2,
          "duration": 2.0,
          "value": "Bb:maj",
          "confidence": 1
        },
        {
          "time": 8.0,
          "duration": 1.0,
          "value": "F:maj/C",
          "confidence": 1
        },
        {
          "time": 8.1,
          "duration": 1.0,
          "value": "Bb:maj",
          "confidence": 1
        },
        {
          "time": 8.2,
          "duration": 2.0,
          "value": "F:maj/C",
          "confidence": 1
        },
        {
          "time": 9.0,
          "duration": 2.0,
          "value": "Bb:min/Db",
          "confidence": 1
        },
        {
          "time": 9.2,
          "duration": 2.0,
          "value": "F:maj/C",
          "confidence": 1
        },
        {
          "time": 10.0,
=======
          "value": "F:maj/C",
          "confidence": 1
        },
        {
          "time": 7.1,
          "duration": 1.0,
          "value": "Bb:maj",
          "confidence": 1
        },
        {
          "time": 7.2,
          "duration": 2.0,
          "value": "F:maj/C",
          "confidence": 1
        },
        {
          "time": 8.0,
          "duration": 2.0,
          "value": "Bb:min/Db",
          "confidence": 1
        },
        {
          "time": 8.2,
          "duration": 2.0,
          "value": "F:maj/C",
          "confidence": 1
        },
        {
          "time": 9.0,
>>>>>>> 5725112b
          "duration": 2.0,
          "value": "Bb:min/Db",
          "confidence": 1
        },
        {
<<<<<<< HEAD
          "time": 10.2,
=======
          "time": 9.2,
>>>>>>> 5725112b
          "duration": 2.0,
          "value": "F:maj/C",
          "confidence": 1
        },
        {
<<<<<<< HEAD
          "time": 11.0,
          "duration": 4.0,
          "value": "B:dim",
=======
          "time": 10.0,
          "duration": 4.0,
          "value": "B:dim",
          "confidence": 1
        },
        {
          "time": 11.0,
          "duration": 4.0,
          "value": "C:maj",
>>>>>>> 5725112b
          "confidence": 1
        },
        {
          "time": 12.0,
          "duration": 4.0,
<<<<<<< HEAD
          "value": "C:maj",
=======
          "value": "F:maj",
>>>>>>> 5725112b
          "confidence": 1
        },
        {
          "time": 13.0,
          "duration": 4.0,
          "value": "F:maj",
          "confidence": 1
        },
        {
          "time": 14.0,
          "duration": 4.0,
          "value": "F:maj",
          "confidence": 1
        },
        {
          "time": 15.0,
          "duration": 4.0,
          "value": "F:maj",
          "confidence": 1
        },
        {
          "time": 16.0,
          "duration": 4.0,
          "value": "F:maj",
          "confidence": 1
        },
        {
          "time": 17.0,
<<<<<<< HEAD
          "duration": 4.0,
          "value": "F:maj",
=======
          "duration": 1.0,
          "value": "F:maj/A",
          "confidence": 1
        },
        {
          "time": 17.1,
          "duration": 1.0,
          "value": "C:maj/G",
          "confidence": 1
        },
        {
          "time": 17.2,
          "duration": 2.0,
          "value": "F:maj/A",
>>>>>>> 5725112b
          "confidence": 1
        },
        {
          "time": 18.0,
          "duration": 1.0,
<<<<<<< HEAD
          "value": "F:maj/A",
=======
          "value": "Bb:maj",
>>>>>>> 5725112b
          "confidence": 1
        },
        {
          "time": 18.1,
          "duration": 1.0,
<<<<<<< HEAD
          "value": "C:maj/G",
=======
          "value": "F:maj/A",
>>>>>>> 5725112b
          "confidence": 1
        },
        {
          "time": 18.2,
          "duration": 2.0,
<<<<<<< HEAD
          "value": "F:maj/A",
=======
          "value": "Bb:maj",
>>>>>>> 5725112b
          "confidence": 1
        },
        {
          "time": 19.0,
          "duration": 1.0,
<<<<<<< HEAD
          "value": "Bb:maj",
=======
          "value": "F:maj/C",
>>>>>>> 5725112b
          "confidence": 1
        },
        {
          "time": 19.1,
          "duration": 1.0,
<<<<<<< HEAD
          "value": "F:maj/A",
=======
          "value": "Bb:maj",
>>>>>>> 5725112b
          "confidence": 1
        },
        {
          "time": 19.2,
          "duration": 2.0,
<<<<<<< HEAD
          "value": "Bb:maj",
=======
          "value": "F:maj/C",
>>>>>>> 5725112b
          "confidence": 1
        },
        {
          "time": 20.0,
<<<<<<< HEAD
          "duration": 1.0,
          "value": "F:maj/C",
          "confidence": 1
        },
        {
          "time": 20.1,
          "duration": 1.0,
          "value": "Bb:maj",
=======
          "duration": 2.0,
          "value": "Bb:min/Db",
>>>>>>> 5725112b
          "confidence": 1
        },
        {
          "time": 20.2,
          "duration": 2.0,
          "value": "F:maj/C",
          "confidence": 1
        },
        {
          "time": 21.0,
          "duration": 2.0,
          "value": "Bb:min/Db",
          "confidence": 1
        },
        {
          "time": 21.2,
          "duration": 2.0,
          "value": "F:maj/C",
          "confidence": 1
        },
        {
          "time": 22.0,
<<<<<<< HEAD
          "duration": 2.0,
          "value": "Bb:min/Db",
          "confidence": 1
        },
        {
          "time": 22.2,
          "duration": 2.0,
          "value": "F:maj/C",
=======
          "duration": 4.0,
          "value": "B:dim",
>>>>>>> 5725112b
          "confidence": 1
        },
        {
          "time": 23.0,
          "duration": 4.0,
<<<<<<< HEAD
          "value": "B:dim",
=======
          "value": "C:maj/Bb",
>>>>>>> 5725112b
          "confidence": 1
        },
        {
          "time": 24.0,
          "duration": 4.0,
<<<<<<< HEAD
          "value": "C:maj/Bb",
=======
          "value": "A:dim",
>>>>>>> 5725112b
          "confidence": 1
        },
        {
          "time": 25.0,
          "duration": 4.0,
<<<<<<< HEAD
          "value": "A:dim",
=======
          "value": "G:min/Bb",
>>>>>>> 5725112b
          "confidence": 1
        },
        {
          "time": 26.0,
          "duration": 4.0,
<<<<<<< HEAD
          "value": "G:min/Bb",
=======
          "value": "C:(3,5,b7)",
>>>>>>> 5725112b
          "confidence": 1
        },
        {
          "time": 27.0,
          "duration": 4.0,
<<<<<<< HEAD
          "value": "C:(3,5,b7)",
=======
          "value": "F:maj",
>>>>>>> 5725112b
          "confidence": 1
        },
        {
          "time": 28.0,
          "duration": 4.0,
<<<<<<< HEAD
          "value": "F:maj",
=======
          "value": "C:(3,5,b7)",
>>>>>>> 5725112b
          "confidence": 1
        },
        {
          "time": 29.0,
          "duration": 4.0,
          "value": "C:(3,5,b7)",
          "confidence": 1
        },
        {
          "time": 30.0,
          "duration": 4.0,
<<<<<<< HEAD
          "value": "C:(3,5,b7)",
=======
          "value": "F:maj",
>>>>>>> 5725112b
          "confidence": 1
        },
        {
          "time": 31.0,
          "duration": 4.0,
          "value": "F:maj",
          "confidence": 1
        },
        {
          "time": 32.0,
          "duration": 4.0,
<<<<<<< HEAD
          "value": "F:maj",
=======
          "value": "C:maj",
>>>>>>> 5725112b
          "confidence": 1
        },
        {
          "time": 33.0,
          "duration": 4.0,
          "value": "C:maj",
          "confidence": 1
        },
        {
          "time": 34.0,
          "duration": 4.0,
<<<<<<< HEAD
          "value": "C:maj",
=======
          "value": "F:maj",
>>>>>>> 5725112b
          "confidence": 1
        },
        {
          "time": 35.0,
          "duration": 4.0,
          "value": "F:maj",
          "confidence": 1
        },
        {
          "time": 36.0,
          "duration": 4.0,
<<<<<<< HEAD
          "value": "F:maj",
=======
          "value": "C:(3,5,b7)",
>>>>>>> 5725112b
          "confidence": 1
        },
        {
          "time": 37.0,
          "duration": 4.0,
          "value": "C:(3,5,b7)",
          "confidence": 1
        },
        {
          "time": 38.0,
          "duration": 4.0,
<<<<<<< HEAD
          "value": "C:(3,5,b7)",
=======
          "value": "F:maj",
>>>>>>> 5725112b
          "confidence": 1
        },
        {
          "time": 39.0,
          "duration": 4.0,
          "value": "F:maj",
          "confidence": 1
        },
        {
          "time": 40.0,
          "duration": 4.0,
<<<<<<< HEAD
          "value": "F:maj",
          "confidence": 1
        },
        {
          "time": 41.0,
          "duration": 4.0,
=======
>>>>>>> 5725112b
          "value": "C:maj",
          "confidence": 1
        },
        {
<<<<<<< HEAD
          "time": 42.0,
=======
          "time": 41.0,
>>>>>>> 5725112b
          "duration": 4.0,
          "value": "C:(3,5,b7)",
          "confidence": 1
        },
        {
<<<<<<< HEAD
          "time": 43.0,
=======
          "time": 42.0,
>>>>>>> 5725112b
          "duration": 4.0,
          "value": "F:maj",
          "confidence": 1
        },
        {
<<<<<<< HEAD
          "time": 44.0,
=======
          "time": 43.0,
>>>>>>> 5725112b
          "duration": 2.0,
          "value": "Bb:maj",
          "confidence": 1
        },
        {
<<<<<<< HEAD
          "time": 44.2,
=======
          "time": 43.2,
>>>>>>> 5725112b
          "duration": 2.0,
          "value": "G:maj/B",
          "confidence": 1
        },
        {
<<<<<<< HEAD
          "time": 45.0,
=======
          "time": 44.0,
>>>>>>> 5725112b
          "duration": 2.0,
          "value": "F:maj/C",
          "confidence": 1
        },
        {
<<<<<<< HEAD
          "time": 45.2,
=======
          "time": 44.2,
>>>>>>> 5725112b
          "duration": 2.0,
          "value": "C#:dim/C",
          "confidence": 1
        },
        {
<<<<<<< HEAD
          "time": 46.0,
=======
          "time": 45.0,
>>>>>>> 5725112b
          "duration": 2.0,
          "value": "Bb:maj/D",
          "confidence": 1
        },
        {
<<<<<<< HEAD
          "time": 46.2,
=======
          "time": 45.2,
>>>>>>> 5725112b
          "duration": 2.0,
          "value": "C:maj/E",
          "confidence": 1
        },
        {
<<<<<<< HEAD
          "time": 47.0,
=======
          "time": 46.0,
>>>>>>> 5725112b
          "duration": 4.0,
          "value": "C:(3,5,b7)",
          "confidence": 1
        },
        {
<<<<<<< HEAD
          "time": 48.0,
=======
          "time": 47.0,
>>>>>>> 5725112b
          "duration": 4.0,
          "value": "C:(3,5,b7)",
          "confidence": 1
        },
        {
<<<<<<< HEAD
          "time": 49.0,
=======
          "time": 48.0,
>>>>>>> 5725112b
          "duration": 4.0,
          "value": "F:maj",
          "confidence": 1
        },
        {
<<<<<<< HEAD
          "time": 50.0,
=======
          "time": 49.0,
>>>>>>> 5725112b
          "duration": 2.0,
          "value": "F:maj/C",
          "confidence": 1
        },
        {
<<<<<<< HEAD
          "time": 50.2,
=======
          "time": 49.2,
>>>>>>> 5725112b
          "duration": 2.0,
          "value": "C#:dim/C",
          "confidence": 1
        },
        {
<<<<<<< HEAD
          "time": 51.0,
=======
          "time": 50.0,
>>>>>>> 5725112b
          "duration": 4.0,
          "value": "G:min/D",
          "confidence": 1
        },
        {
<<<<<<< HEAD
          "time": 52.0,
=======
          "time": 51.0,
>>>>>>> 5725112b
          "duration": 4.0,
          "value": "D:min",
          "confidence": 1
        },
        {
<<<<<<< HEAD
          "time": 53.0,
=======
          "time": 52.0,
>>>>>>> 5725112b
          "duration": 4.0,
          "value": "F:maj",
          "confidence": 1
        },
        {
<<<<<<< HEAD
          "time": 54.0,
=======
          "time": 53.0,
>>>>>>> 5725112b
          "duration": 2.0,
          "value": "Bb:maj",
          "confidence": 1
        },
        {
<<<<<<< HEAD
          "time": 54.2,
=======
          "time": 53.2,
>>>>>>> 5725112b
          "duration": 2.0,
          "value": "G:maj/B",
          "confidence": 1
        },
        {
<<<<<<< HEAD
          "time": 55.0,
=======
          "time": 54.0,
>>>>>>> 5725112b
          "duration": 2.0,
          "value": "F:maj/C",
          "confidence": 1
        },
        {
<<<<<<< HEAD
          "time": 55.2,
=======
          "time": 54.2,
>>>>>>> 5725112b
          "duration": 2.0,
          "value": "C#:dim/C",
          "confidence": 1
        },
        {
<<<<<<< HEAD
          "time": 56.0,
=======
          "time": 55.0,
>>>>>>> 5725112b
          "duration": 2.0,
          "value": "Bb:maj/D",
          "confidence": 1
        },
        {
<<<<<<< HEAD
          "time": 56.2,
=======
          "time": 55.2,
>>>>>>> 5725112b
          "duration": 2.0,
          "value": "C:maj/E",
          "confidence": 1
        },
        {
<<<<<<< HEAD
=======
          "time": 56.0,
          "duration": 4.0,
          "value": "C:(3,5,b7)",
          "confidence": 1
        },
        {
>>>>>>> 5725112b
          "time": 57.0,
          "duration": 4.0,
          "value": "C:(3,5,b7)",
          "confidence": 1
        },
        {
          "time": 58.0,
          "duration": 4.0,
<<<<<<< HEAD
          "value": "C:(3,5,b7)",
=======
          "value": "F:maj",
>>>>>>> 5725112b
          "confidence": 1
        },
        {
          "time": 59.0,
          "duration": 4.0,
<<<<<<< HEAD
          "value": "F:maj",
=======
          "value": "Bb:maj",
>>>>>>> 5725112b
          "confidence": 1
        },
        {
          "time": 60.0,
          "duration": 4.0,
<<<<<<< HEAD
          "value": "Bb:maj",
=======
          "value": "F:maj/C",
>>>>>>> 5725112b
          "confidence": 1
        },
        {
          "time": 61.0,
          "duration": 4.0,
<<<<<<< HEAD
          "value": "F:maj/C",
=======
          "value": "C:(3,5,b7)",
>>>>>>> 5725112b
          "confidence": 1
        },
        {
          "time": 62.0,
          "duration": 4.0,
<<<<<<< HEAD
          "value": "C:(3,5,b7)",
=======
          "value": "F:maj",
>>>>>>> 5725112b
          "confidence": 1
        },
        {
          "time": 63.0,
          "duration": 4.0,
<<<<<<< HEAD
          "value": "F:maj",
=======
          "value": "C:(3,5,b7)/F",
>>>>>>> 5725112b
          "confidence": 1
        },
        {
          "time": 64.0,
          "duration": 4.0,
<<<<<<< HEAD
          "value": "C:(3,5,b7)/F",
=======
          "value": "F:maj",
>>>>>>> 5725112b
          "confidence": 1
        },
        {
          "time": 65.0,
          "duration": 4.0,
<<<<<<< HEAD
          "value": "F:maj",
=======
          "value": "C:(3,5,b7)/F",
>>>>>>> 5725112b
          "confidence": 1
        },
        {
          "time": 66.0,
          "duration": 4.0,
<<<<<<< HEAD
          "value": "C:(3,5,b7)/F",
=======
          "value": "F:maj",
>>>>>>> 5725112b
          "confidence": 1
        },
        {
          "time": 67.0,
          "duration": 4.0,
          "value": "F:maj",
          "confidence": 1
        },
        {
          "time": 68.0,
          "duration": 4.0,
<<<<<<< HEAD
          "value": "F:maj",
=======
          "value": "G:min/F",
>>>>>>> 5725112b
          "confidence": 1
        },
        {
          "time": 69.0,
          "duration": 4.0,
<<<<<<< HEAD
          "value": "G:min/F",
=======
          "value": "F:maj",
>>>>>>> 5725112b
          "confidence": 1
        },
        {
          "time": 70.0,
          "duration": 4.0,
<<<<<<< HEAD
          "value": "F:maj",
=======
          "value": "A:(3,5,b7)",
>>>>>>> 5725112b
          "confidence": 1
        },
        {
          "time": 71.0,
          "duration": 4.0,
          "value": "A:(3,5,b7)",
          "confidence": 1
        },
        {
          "time": 72.0,
          "duration": 4.0,
<<<<<<< HEAD
          "value": "A:(3,5,b7)",
=======
          "value": "D:min/A",
>>>>>>> 5725112b
          "confidence": 1
        },
        {
          "time": 73.0,
          "duration": 4.0,
<<<<<<< HEAD
          "value": "D:min/A",
=======
          "value": "A:maj/G",
>>>>>>> 5725112b
          "confidence": 1
        },
        {
          "time": 74.0,
          "duration": 4.0,
<<<<<<< HEAD
          "value": "A:maj/G",
=======
          "value": "D:min/F",
>>>>>>> 5725112b
          "confidence": 1
        },
        {
          "time": 75.0,
          "duration": 4.0,
<<<<<<< HEAD
          "value": "D:min/F",
=======
          "value": "A:(3,5,b7)/E",
>>>>>>> 5725112b
          "confidence": 1
        },
        {
          "time": 76.0,
          "duration": 4.0,
<<<<<<< HEAD
          "value": "A:(3,5,b7)/E",
=======
          "value": "D:min",
>>>>>>> 5725112b
          "confidence": 1
        },
        {
          "time": 77.0,
          "duration": 4.0,
<<<<<<< HEAD
          "value": "D:min",
=======
          "value": "A:maj/Db",
>>>>>>> 5725112b
          "confidence": 1
        },
        {
          "time": 78.0,
          "duration": 4.0,
<<<<<<< HEAD
          "value": "A:maj/Db",
=======
          "value": "D:min",
>>>>>>> 5725112b
          "confidence": 1
        },
        {
          "time": 79.0,
          "duration": 4.0,
<<<<<<< HEAD
          "value": "D:min",
=======
          "value": "D:(3,5,b7)/C",
>>>>>>> 5725112b
          "confidence": 1
        },
        {
          "time": 80.0,
          "duration": 4.0,
<<<<<<< HEAD
          "value": "D:(3,5,b7)/C",
=======
          "value": "G:maj/B",
>>>>>>> 5725112b
          "confidence": 1
        },
        {
          "time": 81.0,
          "duration": 4.0,
          "value": "G:maj/B",
          "confidence": 1
        },
        {
          "time": 82.0,
          "duration": 4.0,
<<<<<<< HEAD
          "value": "G:maj/B",
=======
          "value": "C:maj/G",
>>>>>>> 5725112b
          "confidence": 1
        },
        {
          "time": 83.0,
          "duration": 4.0,
<<<<<<< HEAD
          "value": "C:maj/G",
=======
          "value": "G:min/F",
>>>>>>> 5725112b
          "confidence": 1
        },
        {
          "time": 84.0,
          "duration": 4.0,
<<<<<<< HEAD
          "value": "G:min/F",
=======
          "value": "C:maj/E",
>>>>>>> 5725112b
          "confidence": 1
        },
        {
          "time": 85.0,
          "duration": 4.0,
<<<<<<< HEAD
          "value": "C:maj/E",
=======
          "value": "G:(3,5,b7)/D",
>>>>>>> 5725112b
          "confidence": 1
        },
        {
          "time": 86.0,
          "duration": 4.0,
<<<<<<< HEAD
          "value": "G:(3,5,b7)/D",
=======
          "value": "C:maj",
>>>>>>> 5725112b
          "confidence": 1
        },
        {
          "time": 87.0,
          "duration": 4.0,
<<<<<<< HEAD
          "value": "C:maj",
=======
          "value": "G:(3,5,b7)/B",
>>>>>>> 5725112b
          "confidence": 1
        },
        {
          "time": 88.0,
          "duration": 4.0,
<<<<<<< HEAD
          "value": "G:(3,5,b7)/B",
=======
          "value": "C:maj",
>>>>>>> 5725112b
          "confidence": 1
        },
        {
          "time": 89.0,
          "duration": 4.0,
          "value": "C:maj",
          "confidence": 1
        },
        {
          "time": 90.0,
          "duration": 4.0,
<<<<<<< HEAD
          "value": "C:maj",
=======
          "value": "F:maj",
>>>>>>> 5725112b
          "confidence": 1
        },
        {
          "time": 91.0,
          "duration": 4.0,
<<<<<<< HEAD
          "value": "F:maj",
=======
          "value": "G:maj/B",
>>>>>>> 5725112b
          "confidence": 1
        },
        {
          "time": 92.0,
          "duration": 4.0,
<<<<<<< HEAD
          "value": "G:maj/B",
=======
          "value": "C:maj/E",
>>>>>>> 5725112b
          "confidence": 1
        },
        {
          "time": 93.0,
          "duration": 4.0,
<<<<<<< HEAD
          "value": "C:maj/E",
=======
          "value": "A:min",
>>>>>>> 5725112b
          "confidence": 1
        },
        {
          "time": 94.0,
          "duration": 4.0,
<<<<<<< HEAD
          "value": "A:min",
=======
          "value": "G:(3,5,b7)/D",
>>>>>>> 5725112b
          "confidence": 1
        },
        {
          "time": 95.0,
          "duration": 4.0,
<<<<<<< HEAD
          "value": "G:(3,5,b7)/D",
=======
          "value": "C:maj",
>>>>>>> 5725112b
          "confidence": 1
        },
        {
          "time": 96.0,
          "duration": 4.0,
<<<<<<< HEAD
          "value": "C:maj",
=======
          "value": "G:(3,5,b7)",
>>>>>>> 5725112b
          "confidence": 1
        },
        {
          "time": 97.0,
          "duration": 4.0,
          "value": "G:(3,5,b7)",
          "confidence": 1
        },
        {
          "time": 98.0,
          "duration": 4.0,
<<<<<<< HEAD
          "value": "G:(3,5,b7)",
=======
          "value": "C:min",
>>>>>>> 5725112b
          "confidence": 1
        },
        {
          "time": 99.0,
          "duration": 4.0,
          "value": "C:min",
          "confidence": 1
        },
        {
          "time": 100.0,
          "duration": 4.0,
<<<<<<< HEAD
          "value": "C:min",
=======
          "value": "G:maj/B",
>>>>>>> 5725112b
          "confidence": 1
        },
        {
          "time": 101.0,
          "duration": 4.0,
          "value": "G:maj/B",
          "confidence": 1
        },
        {
          "time": 102.0,
          "duration": 4.0,
<<<<<<< HEAD
          "value": "G:maj/B",
=======
          "value": "G:(3,5,b7)/B",
>>>>>>> 5725112b
          "confidence": 1
        },
        {
          "time": 103.0,
          "duration": 4.0,
<<<<<<< HEAD
          "value": "G:(3,5,b7)/B",
=======
          "value": "G:maj/B",
>>>>>>> 5725112b
          "confidence": 1
        },
        {
          "time": 104.0,
          "duration": 4.0,
<<<<<<< HEAD
          "value": "G:maj/B",
=======
          "value": "C:min",
>>>>>>> 5725112b
          "confidence": 1
        },
        {
          "time": 105.0,
          "duration": 4.0,
          "value": "C:min",
          "confidence": 1
        },
        {
          "time": 106.0,
          "duration": 4.0,
<<<<<<< HEAD
          "value": "C:min",
=======
          "value": "C:min/Eb",
>>>>>>> 5725112b
          "confidence": 1
        },
        {
          "time": 107.0,
          "duration": 4.0,
<<<<<<< HEAD
          "value": "C:min/Eb",
=======
          "value": "Bb:maj/D",
>>>>>>> 5725112b
          "confidence": 1
        },
        {
          "time": 108.0,
          "duration": 4.0,
<<<<<<< HEAD
          "value": "Bb:maj/D",
=======
          "value": "Ab:maj/C",
>>>>>>> 5725112b
          "confidence": 1
        },
        {
          "time": 109.0,
          "duration": 4.0,
<<<<<<< HEAD
          "value": "Ab:maj/C",
=======
          "value": "G:min/Bb",
>>>>>>> 5725112b
          "confidence": 1
        },
        {
          "time": 110.0,
          "duration": 4.0,
<<<<<<< HEAD
          "value": "G:min/Bb",
=======
          "value": "F:min/Ab",
>>>>>>> 5725112b
          "confidence": 1
        },
        {
          "time": 111.0,
          "duration": 4.0,
<<<<<<< HEAD
          "value": "F:min/Ab",
=======
          "value": "Ab:(3,5,b7)",
>>>>>>> 5725112b
          "confidence": 1
        },
        {
          "time": 112.0,
          "duration": 4.0,
<<<<<<< HEAD
          "value": "Ab:(3,5,b7)",
=======
          "value": "C:min/G",
>>>>>>> 5725112b
          "confidence": 1
        },
        {
          "time": 113.0,
          "duration": 4.0,
<<<<<<< HEAD
          "value": "C:min/G",
=======
          "value": "G:(3,5,b7)",
>>>>>>> 5725112b
          "confidence": 1
        },
        {
          "time": 114.0,
          "duration": 4.0,
<<<<<<< HEAD
          "value": "G:(3,5,b7)",
=======
          "value": "C:min",
>>>>>>> 5725112b
          "confidence": 1
        },
        {
          "time": 115.0,
          "duration": 4.0,
          "value": "C:min",
          "confidence": 1
        },
        {
          "time": 116.0,
          "duration": 4.0,
<<<<<<< HEAD
          "value": "C:min",
=======
          "value": "G:maj/B",
>>>>>>> 5725112b
          "confidence": 1
        },
        {
          "time": 117.0,
          "duration": 4.0,
          "value": "G:maj/B",
          "confidence": 1
        },
        {
          "time": 118.0,
          "duration": 4.0,
<<<<<<< HEAD
          "value": "G:maj/B",
=======
          "value": "G:(3,5,b7)/B",
>>>>>>> 5725112b
          "confidence": 1
        },
        {
          "time": 119.0,
          "duration": 4.0,
<<<<<<< HEAD
          "value": "G:(3,5,b7)/B",
=======
          "value": "G:maj/B",
>>>>>>> 5725112b
          "confidence": 1
        },
        {
          "time": 120.0,
          "duration": 4.0,
<<<<<<< HEAD
          "value": "G:maj/B",
=======
          "value": "Bb:dim",
>>>>>>> 5725112b
          "confidence": 1
        },
        {
          "time": 121.0,
          "duration": 4.0,
<<<<<<< HEAD
          "value": "Bb:dim",
=======
          "value": "F:maj/A",
>>>>>>> 5725112b
          "confidence": 1
        },
        {
          "time": 122.0,
          "duration": 4.0,
<<<<<<< HEAD
          "value": "F:maj/A",
=======
          "value": "Ab:(3,5,b7)",
>>>>>>> 5725112b
          "confidence": 1
        },
        {
          "time": 123.0,
          "duration": 4.0,
<<<<<<< HEAD
          "value": "Ab:(3,5,b7)",
=======
          "value": "C:min/G",
>>>>>>> 5725112b
          "confidence": 1
        },
        {
          "time": 124.0,
          "duration": 4.0,
<<<<<<< HEAD
          "value": "C:min/G",
=======
          "value": "F:dim",
>>>>>>> 5725112b
          "confidence": 1
        },
        {
          "time": 125.0,
          "duration": 4.0,
<<<<<<< HEAD
          "value": "F:dim",
=======
          "value": "F:min/Eb",
>>>>>>> 5725112b
          "confidence": 1
        },
        {
          "time": 126.0,
          "duration": 4.0,
<<<<<<< HEAD
          "value": "F:min/Eb",
=======
          "value": "C:min/G",
>>>>>>> 5725112b
          "confidence": 1
        },
        {
          "time": 127.0,
          "duration": 4.0,
<<<<<<< HEAD
          "value": "C:min/G",
=======
          "value": "G:(3,5,b7)",
>>>>>>> 5725112b
          "confidence": 1
        },
        {
          "time": 128.0,
          "duration": 4.0,
<<<<<<< HEAD
          "value": "G:(3,5,b7)",
=======
          "value": "C:maj",
>>>>>>> 5725112b
          "confidence": 1
        },
        {
          "time": 129.0,
          "duration": 4.0,
<<<<<<< HEAD
          "value": "C:maj",
=======
          "value": "G:maj",
>>>>>>> 5725112b
          "confidence": 1
        },
        {
          "time": 130.0,
          "duration": 4.0,
<<<<<<< HEAD
          "value": "G:maj",
=======
          "value": "C:maj",
>>>>>>> 5725112b
          "confidence": 1
        },
        {
          "time": 131.0,
          "duration": 4.0,
<<<<<<< HEAD
          "value": "C:maj",
=======
          "value": "G:maj",
>>>>>>> 5725112b
          "confidence": 1
        },
        {
          "time": 132.0,
          "duration": 4.0,
<<<<<<< HEAD
          "value": "G:maj",
=======
          "value": "C:maj",
>>>>>>> 5725112b
          "confidence": 1
        },
        {
          "time": 133.0,
          "duration": 4.0,
<<<<<<< HEAD
          "value": "C:maj",
=======
          "value": "G:maj",
>>>>>>> 5725112b
          "confidence": 1
        },
        {
          "time": 134.0,
          "duration": 4.0,
<<<<<<< HEAD
          "value": "G:maj",
=======
          "value": "C:maj",
>>>>>>> 5725112b
          "confidence": 1
        },
        {
          "time": 135.0,
          "duration": 4.0,
          "value": "C:maj",
          "confidence": 1
        },
        {
          "time": 136.0,
          "duration": 4.0,
          "value": "C:maj",
          "confidence": 1
        },
        {
          "time": 137.0,
          "duration": 4.0,
          "value": "C:maj",
          "confidence": 1
        },
        {
          "time": 138.0,
          "duration": 4.0,
<<<<<<< HEAD
          "value": "C:maj",
=======
          "value": "A:dim",
>>>>>>> 5725112b
          "confidence": 1
        },
        {
          "time": 139.0,
          "duration": 4.0,
<<<<<<< HEAD
          "value": "A:dim",
=======
          "value": "F:min/C",
>>>>>>> 5725112b
          "confidence": 1
        },
        {
          "time": 140.0,
          "duration": 4.0,
<<<<<<< HEAD
          "value": "F:min/C",
=======
          "value": "B:dim",
>>>>>>> 5725112b
          "confidence": 1
        },
        {
          "time": 141.0,
          "duration": 4.0,
<<<<<<< HEAD
          "value": "B:dim",
=======
          "value": "Ab:dim",
>>>>>>> 5725112b
          "confidence": 1
        },
        {
          "time": 142.0,
          "duration": 4.0,
<<<<<<< HEAD
          "value": "Ab:dim",
=======
          "value": "C:maj/E",
>>>>>>> 5725112b
          "confidence": 1
        },
        {
          "time": 143.0,
          "duration": 4.0,
<<<<<<< HEAD
          "value": "C:maj/E",
=======
          "value": "F:maj",
>>>>>>> 5725112b
          "confidence": 1
        },
        {
          "time": 144.0,
          "duration": 4.0,
<<<<<<< HEAD
          "value": "F:maj",
=======
          "value": "C:maj/G",
>>>>>>> 5725112b
          "confidence": 1
        },
        {
          "time": 145.0,
          "duration": 4.0,
<<<<<<< HEAD
          "value": "C:maj/G",
=======
          "value": "G:(3,5,b7)",
>>>>>>> 5725112b
          "confidence": 1
        },
        {
          "time": 146.0,
          "duration": 4.0,
<<<<<<< HEAD
          "value": "G:(3,5,b7)",
=======
          "value": "C:maj",
>>>>>>> 5725112b
          "confidence": 1
        },
        {
          "time": 147.0,
          "duration": 4.0,
<<<<<<< HEAD
          "value": "C:maj",
=======
          "value": "G:maj",
>>>>>>> 5725112b
          "confidence": 1
        },
        {
          "time": 148.0,
          "duration": 4.0,
<<<<<<< HEAD
          "value": "G:maj",
=======
          "value": "C:maj",
>>>>>>> 5725112b
          "confidence": 1
        },
        {
          "time": 149.0,
          "duration": 4.0,
<<<<<<< HEAD
          "value": "C:maj",
=======
          "value": "G:maj",
>>>>>>> 5725112b
          "confidence": 1
        },
        {
          "time": 150.0,
          "duration": 4.0,
<<<<<<< HEAD
          "value": "G:maj",
=======
          "value": "C:maj",
>>>>>>> 5725112b
          "confidence": 1
        },
        {
          "time": 151.0,
          "duration": 4.0,
<<<<<<< HEAD
          "value": "C:maj",
=======
          "value": "G:maj",
>>>>>>> 5725112b
          "confidence": 1
        },
        {
          "time": 152.0,
          "duration": 4.0,
<<<<<<< HEAD
          "value": "G:maj",
=======
          "value": "C:maj",
>>>>>>> 5725112b
          "confidence": 1
        },
        {
          "time": 153.0,
          "duration": 4.0,
          "value": "C:maj",
          "confidence": 1
        },
        {
          "time": 154.0,
          "duration": 4.0,
          "value": "C:maj",
          "confidence": 1
        },
        {
          "time": 155.0,
          "duration": 4.0,
          "value": "C:maj",
          "confidence": 1
        },
        {
          "time": 156.0,
          "duration": 4.0,
<<<<<<< HEAD
          "value": "C:maj",
=======
          "value": "A:dim",
>>>>>>> 5725112b
          "confidence": 1
        },
        {
          "time": 157.0,
          "duration": 4.0,
<<<<<<< HEAD
          "value": "A:dim",
=======
          "value": "F:min/C",
>>>>>>> 5725112b
          "confidence": 1
        },
        {
          "time": 158.0,
          "duration": 4.0,
<<<<<<< HEAD
          "value": "F:min/C",
=======
          "value": "B:dim",
>>>>>>> 5725112b
          "confidence": 1
        },
        {
          "time": 159.0,
          "duration": 4.0,
<<<<<<< HEAD
          "value": "B:dim",
=======
          "value": "Ab:dim",
>>>>>>> 5725112b
          "confidence": 1
        },
        {
          "time": 160.0,
          "duration": 4.0,
<<<<<<< HEAD
          "value": "Ab:dim",
=======
          "value": "C:maj/E",
>>>>>>> 5725112b
          "confidence": 1
        },
        {
          "time": 161.0,
          "duration": 4.0,
<<<<<<< HEAD
          "value": "C:maj/E",
=======
          "value": "F:maj",
>>>>>>> 5725112b
          "confidence": 1
        },
        {
          "time": 162.0,
          "duration": 4.0,
<<<<<<< HEAD
          "value": "F:maj",
=======
          "value": "C:maj/G",
>>>>>>> 5725112b
          "confidence": 1
        },
        {
          "time": 163.0,
          "duration": 4.0,
<<<<<<< HEAD
          "value": "C:maj/G",
=======
          "value": "G:(3,5,b7)",
>>>>>>> 5725112b
          "confidence": 1
        },
        {
          "time": 164.0,
          "duration": 4.0,
<<<<<<< HEAD
          "value": "G:(3,5,b7)",
=======
          "value": "C:maj/E",
>>>>>>> 5725112b
          "confidence": 1
        },
        {
          "time": 165.0,
          "duration": 4.0,
<<<<<<< HEAD
          "value": "C:maj/E",
=======
          "value": "D:min/F",
>>>>>>> 5725112b
          "confidence": 1
        },
        {
          "time": 166.0,
          "duration": 4.0,
<<<<<<< HEAD
          "value": "D:min/F",
=======
          "value": "C:maj/G",
>>>>>>> 5725112b
          "confidence": 1
        },
        {
          "time": 167.0,
          "duration": 4.0,
<<<<<<< HEAD
          "value": "C:maj/G",
=======
          "value": "G:(3,5,b7)",
>>>>>>> 5725112b
          "confidence": 1
        },
        {
          "time": 168.0,
          "duration": 4.0,
<<<<<<< HEAD
          "value": "G:(3,5,b7)",
=======
          "value": "C:maj",
>>>>>>> 5725112b
          "confidence": 1
        },
        {
          "time": 169.0,
          "duration": 4.0,
<<<<<<< HEAD
          "value": "C:maj",
=======
          "value": "G:(3,5,b7)",
>>>>>>> 5725112b
          "confidence": 1
        },
        {
          "time": 170.0,
          "duration": 4.0,
<<<<<<< HEAD
          "value": "G:(3,5,b7)",
=======
          "value": "C:maj",
>>>>>>> 5725112b
          "confidence": 1
        },
        {
          "time": 171.0,
          "duration": 4.0,
<<<<<<< HEAD
          "value": "C:maj",
=======
          "value": "G:(3,5,b7)",
>>>>>>> 5725112b
          "confidence": 1
        },
        {
          "time": 172.0,
          "duration": 4.0,
<<<<<<< HEAD
          "value": "G:(3,5,b7)",
=======
          "value": "C:maj",
>>>>>>> 5725112b
          "confidence": 1
        },
        {
          "time": 173.0,
          "duration": 4.0,
<<<<<<< HEAD
          "value": "C:maj",
=======
          "value": "G:(3,5,b7)",
>>>>>>> 5725112b
          "confidence": 1
        },
        {
          "time": 174.0,
          "duration": 4.0,
<<<<<<< HEAD
          "value": "G:(3,5,b7)",
=======
          "value": "C:maj",
>>>>>>> 5725112b
          "confidence": 1
        },
        {
          "time": 175.0,
          "duration": 4.0,
          "value": "C:maj",
          "confidence": 1
        },
        {
          "time": 176.0,
          "duration": 4.0,
          "value": "C:maj",
          "confidence": 1
        },
        {
          "time": 177.0,
          "duration": 4.0,
          "value": "C:maj",
          "confidence": 1
        },
        {
          "time": 178.0,
          "duration": 4.0,
          "value": "C:maj",
          "confidence": 1
        },
        {
          "time": 179.0,
          "duration": 4.0,
<<<<<<< HEAD
          "value": "C:maj",
          "confidence": 1
        },
        {
          "time": 180.0,
          "duration": 4.0,
=======
>>>>>>> 5725112b
          "value": "C:(3,5,b7)",
          "confidence": 1
        },
        {
<<<<<<< HEAD
          "time": 181.0,
=======
          "time": 180.0,
>>>>>>> 5725112b
          "duration": 4.0,
          "value": "F:maj",
          "confidence": 1
        }
      ],
      "sandbox": {},
      "time": 0,
      "duration": 724.0
    },
    {
      "annotation_metadata": {
        "curator": {
          "name": "",
          "email": ""
        },
        "annotator": {},
        "version": "",
        "corpus": "biab_internet_corpus",
        "annotation_tools": "",
        "annotation_rules": "",
        "validation": "",
        "data_source": ""
      },
      "namespace": "key_mode",
      "data": [
        {
          "time": 0.0,
          "duration": 724.0,
          "value": "F",
          "confidence": 1
        }
      ],
      "sandbox": {},
      "time": 0,
      "duration": 724.0
    }
  ],
  "file_metadata": {
    "title": "Allegro in F -Mozart pno sonata 1 , 3rd movement",
    "artist": "",
    "release": "",
    "duration": 724.0,
    "identifiers": {},
    "jams_version": "0.3.4"
  },
  "sandbox": {
    "expanded": false
  }
}<|MERGE_RESOLUTION|>--- conflicted
+++ resolved
@@ -29,15 +29,12 @@
           "confidence": 1
         },
         {
-<<<<<<< HEAD
-=======
           "time": 2.0,
           "duration": 4.0,
           "value": "F:maj",
           "confidence": 1
         },
         {
->>>>>>> 5725112b
           "time": 3.0,
           "duration": 4.0,
           "value": "F:maj",
@@ -51,10 +48,6 @@
         },
         {
           "time": 5.0,
-<<<<<<< HEAD
-          "duration": 4.0,
-          "value": "F:maj",
-=======
           "duration": 1.0,
           "value": "F:maj/A",
           "confidence": 1
@@ -69,91 +62,29 @@
           "time": 5.2,
           "duration": 2.0,
           "value": "F:maj/A",
->>>>>>> 5725112b
           "confidence": 1
         },
         {
           "time": 6.0,
           "duration": 1.0,
-<<<<<<< HEAD
-          "value": "F:maj/A",
-=======
           "value": "Bb:maj",
->>>>>>> 5725112b
           "confidence": 1
         },
         {
           "time": 6.1,
           "duration": 1.0,
-<<<<<<< HEAD
-          "value": "C:maj/G",
-=======
           "value": "F:maj/A",
->>>>>>> 5725112b
           "confidence": 1
         },
         {
           "time": 6.2,
           "duration": 2.0,
-<<<<<<< HEAD
-          "value": "F:maj/A",
-=======
           "value": "Bb:maj",
->>>>>>> 5725112b
           "confidence": 1
         },
         {
           "time": 7.0,
           "duration": 1.0,
-<<<<<<< HEAD
-          "value": "Bb:maj",
-          "confidence": 1
-        },
-        {
-          "time": 7.1,
-          "duration": 1.0,
-          "value": "F:maj/A",
-          "confidence": 1
-        },
-        {
-          "time": 7.2,
-          "duration": 2.0,
-          "value": "Bb:maj",
-          "confidence": 1
-        },
-        {
-          "time": 8.0,
-          "duration": 1.0,
-          "value": "F:maj/C",
-          "confidence": 1
-        },
-        {
-          "time": 8.1,
-          "duration": 1.0,
-          "value": "Bb:maj",
-          "confidence": 1
-        },
-        {
-          "time": 8.2,
-          "duration": 2.0,
-          "value": "F:maj/C",
-          "confidence": 1
-        },
-        {
-          "time": 9.0,
-          "duration": 2.0,
-          "value": "Bb:min/Db",
-          "confidence": 1
-        },
-        {
-          "time": 9.2,
-          "duration": 2.0,
-          "value": "F:maj/C",
-          "confidence": 1
-        },
-        {
-          "time": 10.0,
-=======
           "value": "F:maj/C",
           "confidence": 1
         },
@@ -183,47 +114,32 @@
         },
         {
           "time": 9.0,
->>>>>>> 5725112b
           "duration": 2.0,
           "value": "Bb:min/Db",
           "confidence": 1
         },
         {
-<<<<<<< HEAD
-          "time": 10.2,
-=======
           "time": 9.2,
->>>>>>> 5725112b
           "duration": 2.0,
           "value": "F:maj/C",
           "confidence": 1
         },
         {
-<<<<<<< HEAD
+          "time": 10.0,
+          "duration": 4.0,
+          "value": "B:dim",
+          "confidence": 1
+        },
+        {
           "time": 11.0,
           "duration": 4.0,
-          "value": "B:dim",
-=======
-          "time": 10.0,
-          "duration": 4.0,
-          "value": "B:dim",
-          "confidence": 1
-        },
-        {
-          "time": 11.0,
-          "duration": 4.0,
-          "value": "C:maj",
->>>>>>> 5725112b
+          "value": "C:maj",
           "confidence": 1
         },
         {
           "time": 12.0,
           "duration": 4.0,
-<<<<<<< HEAD
-          "value": "C:maj",
-=======
-          "value": "F:maj",
->>>>>>> 5725112b
+          "value": "F:maj",
           "confidence": 1
         },
         {
@@ -252,10 +168,6 @@
         },
         {
           "time": 17.0,
-<<<<<<< HEAD
-          "duration": 4.0,
-          "value": "F:maj",
-=======
           "duration": 1.0,
           "value": "F:maj/A",
           "confidence": 1
@@ -270,1668 +182,1060 @@
           "time": 17.2,
           "duration": 2.0,
           "value": "F:maj/A",
->>>>>>> 5725112b
           "confidence": 1
         },
         {
           "time": 18.0,
           "duration": 1.0,
-<<<<<<< HEAD
-          "value": "F:maj/A",
-=======
           "value": "Bb:maj",
->>>>>>> 5725112b
           "confidence": 1
         },
         {
           "time": 18.1,
           "duration": 1.0,
-<<<<<<< HEAD
-          "value": "C:maj/G",
-=======
           "value": "F:maj/A",
->>>>>>> 5725112b
           "confidence": 1
         },
         {
           "time": 18.2,
           "duration": 2.0,
-<<<<<<< HEAD
-          "value": "F:maj/A",
-=======
           "value": "Bb:maj",
->>>>>>> 5725112b
           "confidence": 1
         },
         {
           "time": 19.0,
           "duration": 1.0,
-<<<<<<< HEAD
-          "value": "Bb:maj",
-=======
           "value": "F:maj/C",
->>>>>>> 5725112b
           "confidence": 1
         },
         {
           "time": 19.1,
           "duration": 1.0,
-<<<<<<< HEAD
+          "value": "Bb:maj",
+          "confidence": 1
+        },
+        {
+          "time": 19.2,
+          "duration": 2.0,
+          "value": "F:maj/C",
+          "confidence": 1
+        },
+        {
+          "time": 20.0,
+          "duration": 2.0,
+          "value": "Bb:min/Db",
+          "confidence": 1
+        },
+        {
+          "time": 20.2,
+          "duration": 2.0,
+          "value": "F:maj/C",
+          "confidence": 1
+        },
+        {
+          "time": 21.0,
+          "duration": 2.0,
+          "value": "Bb:min/Db",
+          "confidence": 1
+        },
+        {
+          "time": 21.2,
+          "duration": 2.0,
+          "value": "F:maj/C",
+          "confidence": 1
+        },
+        {
+          "time": 22.0,
+          "duration": 4.0,
+          "value": "B:dim",
+          "confidence": 1
+        },
+        {
+          "time": 23.0,
+          "duration": 4.0,
+          "value": "C:maj/Bb",
+          "confidence": 1
+        },
+        {
+          "time": 24.0,
+          "duration": 4.0,
+          "value": "A:dim",
+          "confidence": 1
+        },
+        {
+          "time": 25.0,
+          "duration": 4.0,
+          "value": "G:min/Bb",
+          "confidence": 1
+        },
+        {
+          "time": 26.0,
+          "duration": 4.0,
+          "value": "C:(3,5,b7)",
+          "confidence": 1
+        },
+        {
+          "time": 27.0,
+          "duration": 4.0,
+          "value": "F:maj",
+          "confidence": 1
+        },
+        {
+          "time": 28.0,
+          "duration": 4.0,
+          "value": "C:(3,5,b7)",
+          "confidence": 1
+        },
+        {
+          "time": 29.0,
+          "duration": 4.0,
+          "value": "C:(3,5,b7)",
+          "confidence": 1
+        },
+        {
+          "time": 30.0,
+          "duration": 4.0,
+          "value": "F:maj",
+          "confidence": 1
+        },
+        {
+          "time": 31.0,
+          "duration": 4.0,
+          "value": "F:maj",
+          "confidence": 1
+        },
+        {
+          "time": 32.0,
+          "duration": 4.0,
+          "value": "C:maj",
+          "confidence": 1
+        },
+        {
+          "time": 33.0,
+          "duration": 4.0,
+          "value": "C:maj",
+          "confidence": 1
+        },
+        {
+          "time": 34.0,
+          "duration": 4.0,
+          "value": "F:maj",
+          "confidence": 1
+        },
+        {
+          "time": 35.0,
+          "duration": 4.0,
+          "value": "F:maj",
+          "confidence": 1
+        },
+        {
+          "time": 36.0,
+          "duration": 4.0,
+          "value": "C:(3,5,b7)",
+          "confidence": 1
+        },
+        {
+          "time": 37.0,
+          "duration": 4.0,
+          "value": "C:(3,5,b7)",
+          "confidence": 1
+        },
+        {
+          "time": 38.0,
+          "duration": 4.0,
+          "value": "F:maj",
+          "confidence": 1
+        },
+        {
+          "time": 39.0,
+          "duration": 4.0,
+          "value": "F:maj",
+          "confidence": 1
+        },
+        {
+          "time": 40.0,
+          "duration": 4.0,
+          "value": "C:maj",
+          "confidence": 1
+        },
+        {
+          "time": 41.0,
+          "duration": 4.0,
+          "value": "C:(3,5,b7)",
+          "confidence": 1
+        },
+        {
+          "time": 42.0,
+          "duration": 4.0,
+          "value": "F:maj",
+          "confidence": 1
+        },
+        {
+          "time": 43.0,
+          "duration": 2.0,
+          "value": "Bb:maj",
+          "confidence": 1
+        },
+        {
+          "time": 43.2,
+          "duration": 2.0,
+          "value": "G:maj/B",
+          "confidence": 1
+        },
+        {
+          "time": 44.0,
+          "duration": 2.0,
+          "value": "F:maj/C",
+          "confidence": 1
+        },
+        {
+          "time": 44.2,
+          "duration": 2.0,
+          "value": "C#:dim/C",
+          "confidence": 1
+        },
+        {
+          "time": 45.0,
+          "duration": 2.0,
+          "value": "Bb:maj/D",
+          "confidence": 1
+        },
+        {
+          "time": 45.2,
+          "duration": 2.0,
+          "value": "C:maj/E",
+          "confidence": 1
+        },
+        {
+          "time": 46.0,
+          "duration": 4.0,
+          "value": "C:(3,5,b7)",
+          "confidence": 1
+        },
+        {
+          "time": 47.0,
+          "duration": 4.0,
+          "value": "C:(3,5,b7)",
+          "confidence": 1
+        },
+        {
+          "time": 48.0,
+          "duration": 4.0,
+          "value": "F:maj",
+          "confidence": 1
+        },
+        {
+          "time": 49.0,
+          "duration": 2.0,
+          "value": "F:maj/C",
+          "confidence": 1
+        },
+        {
+          "time": 49.2,
+          "duration": 2.0,
+          "value": "C#:dim/C",
+          "confidence": 1
+        },
+        {
+          "time": 50.0,
+          "duration": 4.0,
+          "value": "G:min/D",
+          "confidence": 1
+        },
+        {
+          "time": 51.0,
+          "duration": 4.0,
+          "value": "D:min",
+          "confidence": 1
+        },
+        {
+          "time": 52.0,
+          "duration": 4.0,
+          "value": "F:maj",
+          "confidence": 1
+        },
+        {
+          "time": 53.0,
+          "duration": 2.0,
+          "value": "Bb:maj",
+          "confidence": 1
+        },
+        {
+          "time": 53.2,
+          "duration": 2.0,
+          "value": "G:maj/B",
+          "confidence": 1
+        },
+        {
+          "time": 54.0,
+          "duration": 2.0,
+          "value": "F:maj/C",
+          "confidence": 1
+        },
+        {
+          "time": 54.2,
+          "duration": 2.0,
+          "value": "C#:dim/C",
+          "confidence": 1
+        },
+        {
+          "time": 55.0,
+          "duration": 2.0,
+          "value": "Bb:maj/D",
+          "confidence": 1
+        },
+        {
+          "time": 55.2,
+          "duration": 2.0,
+          "value": "C:maj/E",
+          "confidence": 1
+        },
+        {
+          "time": 56.0,
+          "duration": 4.0,
+          "value": "C:(3,5,b7)",
+          "confidence": 1
+        },
+        {
+          "time": 57.0,
+          "duration": 4.0,
+          "value": "C:(3,5,b7)",
+          "confidence": 1
+        },
+        {
+          "time": 58.0,
+          "duration": 4.0,
+          "value": "F:maj",
+          "confidence": 1
+        },
+        {
+          "time": 59.0,
+          "duration": 4.0,
+          "value": "Bb:maj",
+          "confidence": 1
+        },
+        {
+          "time": 60.0,
+          "duration": 4.0,
+          "value": "F:maj/C",
+          "confidence": 1
+        },
+        {
+          "time": 61.0,
+          "duration": 4.0,
+          "value": "C:(3,5,b7)",
+          "confidence": 1
+        },
+        {
+          "time": 62.0,
+          "duration": 4.0,
+          "value": "F:maj",
+          "confidence": 1
+        },
+        {
+          "time": 63.0,
+          "duration": 4.0,
+          "value": "C:(3,5,b7)/F",
+          "confidence": 1
+        },
+        {
+          "time": 64.0,
+          "duration": 4.0,
+          "value": "F:maj",
+          "confidence": 1
+        },
+        {
+          "time": 65.0,
+          "duration": 4.0,
+          "value": "C:(3,5,b7)/F",
+          "confidence": 1
+        },
+        {
+          "time": 66.0,
+          "duration": 4.0,
+          "value": "F:maj",
+          "confidence": 1
+        },
+        {
+          "time": 67.0,
+          "duration": 4.0,
+          "value": "F:maj",
+          "confidence": 1
+        },
+        {
+          "time": 68.0,
+          "duration": 4.0,
+          "value": "G:min/F",
+          "confidence": 1
+        },
+        {
+          "time": 69.0,
+          "duration": 4.0,
+          "value": "F:maj",
+          "confidence": 1
+        },
+        {
+          "time": 70.0,
+          "duration": 4.0,
+          "value": "A:(3,5,b7)",
+          "confidence": 1
+        },
+        {
+          "time": 71.0,
+          "duration": 4.0,
+          "value": "A:(3,5,b7)",
+          "confidence": 1
+        },
+        {
+          "time": 72.0,
+          "duration": 4.0,
+          "value": "D:min/A",
+          "confidence": 1
+        },
+        {
+          "time": 73.0,
+          "duration": 4.0,
+          "value": "A:maj/G",
+          "confidence": 1
+        },
+        {
+          "time": 74.0,
+          "duration": 4.0,
+          "value": "D:min/F",
+          "confidence": 1
+        },
+        {
+          "time": 75.0,
+          "duration": 4.0,
+          "value": "A:(3,5,b7)/E",
+          "confidence": 1
+        },
+        {
+          "time": 76.0,
+          "duration": 4.0,
+          "value": "D:min",
+          "confidence": 1
+        },
+        {
+          "time": 77.0,
+          "duration": 4.0,
+          "value": "A:maj/Db",
+          "confidence": 1
+        },
+        {
+          "time": 78.0,
+          "duration": 4.0,
+          "value": "D:min",
+          "confidence": 1
+        },
+        {
+          "time": 79.0,
+          "duration": 4.0,
+          "value": "D:(3,5,b7)/C",
+          "confidence": 1
+        },
+        {
+          "time": 80.0,
+          "duration": 4.0,
+          "value": "G:maj/B",
+          "confidence": 1
+        },
+        {
+          "time": 81.0,
+          "duration": 4.0,
+          "value": "G:maj/B",
+          "confidence": 1
+        },
+        {
+          "time": 82.0,
+          "duration": 4.0,
+          "value": "C:maj/G",
+          "confidence": 1
+        },
+        {
+          "time": 83.0,
+          "duration": 4.0,
+          "value": "G:min/F",
+          "confidence": 1
+        },
+        {
+          "time": 84.0,
+          "duration": 4.0,
+          "value": "C:maj/E",
+          "confidence": 1
+        },
+        {
+          "time": 85.0,
+          "duration": 4.0,
+          "value": "G:(3,5,b7)/D",
+          "confidence": 1
+        },
+        {
+          "time": 86.0,
+          "duration": 4.0,
+          "value": "C:maj",
+          "confidence": 1
+        },
+        {
+          "time": 87.0,
+          "duration": 4.0,
+          "value": "G:(3,5,b7)/B",
+          "confidence": 1
+        },
+        {
+          "time": 88.0,
+          "duration": 4.0,
+          "value": "C:maj",
+          "confidence": 1
+        },
+        {
+          "time": 89.0,
+          "duration": 4.0,
+          "value": "C:maj",
+          "confidence": 1
+        },
+        {
+          "time": 90.0,
+          "duration": 4.0,
+          "value": "F:maj",
+          "confidence": 1
+        },
+        {
+          "time": 91.0,
+          "duration": 4.0,
+          "value": "G:maj/B",
+          "confidence": 1
+        },
+        {
+          "time": 92.0,
+          "duration": 4.0,
+          "value": "C:maj/E",
+          "confidence": 1
+        },
+        {
+          "time": 93.0,
+          "duration": 4.0,
+          "value": "A:min",
+          "confidence": 1
+        },
+        {
+          "time": 94.0,
+          "duration": 4.0,
+          "value": "G:(3,5,b7)/D",
+          "confidence": 1
+        },
+        {
+          "time": 95.0,
+          "duration": 4.0,
+          "value": "C:maj",
+          "confidence": 1
+        },
+        {
+          "time": 96.0,
+          "duration": 4.0,
+          "value": "G:(3,5,b7)",
+          "confidence": 1
+        },
+        {
+          "time": 97.0,
+          "duration": 4.0,
+          "value": "G:(3,5,b7)",
+          "confidence": 1
+        },
+        {
+          "time": 98.0,
+          "duration": 4.0,
+          "value": "C:min",
+          "confidence": 1
+        },
+        {
+          "time": 99.0,
+          "duration": 4.0,
+          "value": "C:min",
+          "confidence": 1
+        },
+        {
+          "time": 100.0,
+          "duration": 4.0,
+          "value": "G:maj/B",
+          "confidence": 1
+        },
+        {
+          "time": 101.0,
+          "duration": 4.0,
+          "value": "G:maj/B",
+          "confidence": 1
+        },
+        {
+          "time": 102.0,
+          "duration": 4.0,
+          "value": "G:(3,5,b7)/B",
+          "confidence": 1
+        },
+        {
+          "time": 103.0,
+          "duration": 4.0,
+          "value": "G:maj/B",
+          "confidence": 1
+        },
+        {
+          "time": 104.0,
+          "duration": 4.0,
+          "value": "C:min",
+          "confidence": 1
+        },
+        {
+          "time": 105.0,
+          "duration": 4.0,
+          "value": "C:min",
+          "confidence": 1
+        },
+        {
+          "time": 106.0,
+          "duration": 4.0,
+          "value": "C:min/Eb",
+          "confidence": 1
+        },
+        {
+          "time": 107.0,
+          "duration": 4.0,
+          "value": "Bb:maj/D",
+          "confidence": 1
+        },
+        {
+          "time": 108.0,
+          "duration": 4.0,
+          "value": "Ab:maj/C",
+          "confidence": 1
+        },
+        {
+          "time": 109.0,
+          "duration": 4.0,
+          "value": "G:min/Bb",
+          "confidence": 1
+        },
+        {
+          "time": 110.0,
+          "duration": 4.0,
+          "value": "F:min/Ab",
+          "confidence": 1
+        },
+        {
+          "time": 111.0,
+          "duration": 4.0,
+          "value": "Ab:(3,5,b7)",
+          "confidence": 1
+        },
+        {
+          "time": 112.0,
+          "duration": 4.0,
+          "value": "C:min/G",
+          "confidence": 1
+        },
+        {
+          "time": 113.0,
+          "duration": 4.0,
+          "value": "G:(3,5,b7)",
+          "confidence": 1
+        },
+        {
+          "time": 114.0,
+          "duration": 4.0,
+          "value": "C:min",
+          "confidence": 1
+        },
+        {
+          "time": 115.0,
+          "duration": 4.0,
+          "value": "C:min",
+          "confidence": 1
+        },
+        {
+          "time": 116.0,
+          "duration": 4.0,
+          "value": "G:maj/B",
+          "confidence": 1
+        },
+        {
+          "time": 117.0,
+          "duration": 4.0,
+          "value": "G:maj/B",
+          "confidence": 1
+        },
+        {
+          "time": 118.0,
+          "duration": 4.0,
+          "value": "G:(3,5,b7)/B",
+          "confidence": 1
+        },
+        {
+          "time": 119.0,
+          "duration": 4.0,
+          "value": "G:maj/B",
+          "confidence": 1
+        },
+        {
+          "time": 120.0,
+          "duration": 4.0,
+          "value": "Bb:dim",
+          "confidence": 1
+        },
+        {
+          "time": 121.0,
+          "duration": 4.0,
           "value": "F:maj/A",
-=======
-          "value": "Bb:maj",
->>>>>>> 5725112b
-          "confidence": 1
-        },
-        {
-          "time": 19.2,
-          "duration": 2.0,
-<<<<<<< HEAD
-          "value": "Bb:maj",
-=======
-          "value": "F:maj/C",
->>>>>>> 5725112b
-          "confidence": 1
-        },
-        {
-          "time": 20.0,
-<<<<<<< HEAD
-          "duration": 1.0,
-          "value": "F:maj/C",
-          "confidence": 1
-        },
-        {
-          "time": 20.1,
-          "duration": 1.0,
-          "value": "Bb:maj",
-=======
-          "duration": 2.0,
-          "value": "Bb:min/Db",
->>>>>>> 5725112b
-          "confidence": 1
-        },
-        {
-          "time": 20.2,
-          "duration": 2.0,
-          "value": "F:maj/C",
-          "confidence": 1
-        },
-        {
-          "time": 21.0,
-          "duration": 2.0,
-          "value": "Bb:min/Db",
-          "confidence": 1
-        },
-        {
-          "time": 21.2,
-          "duration": 2.0,
-          "value": "F:maj/C",
-          "confidence": 1
-        },
-        {
-          "time": 22.0,
-<<<<<<< HEAD
-          "duration": 2.0,
-          "value": "Bb:min/Db",
-          "confidence": 1
-        },
-        {
-          "time": 22.2,
-          "duration": 2.0,
-          "value": "F:maj/C",
-=======
+          "confidence": 1
+        },
+        {
+          "time": 122.0,
+          "duration": 4.0,
+          "value": "Ab:(3,5,b7)",
+          "confidence": 1
+        },
+        {
+          "time": 123.0,
+          "duration": 4.0,
+          "value": "C:min/G",
+          "confidence": 1
+        },
+        {
+          "time": 124.0,
+          "duration": 4.0,
+          "value": "F:dim",
+          "confidence": 1
+        },
+        {
+          "time": 125.0,
+          "duration": 4.0,
+          "value": "F:min/Eb",
+          "confidence": 1
+        },
+        {
+          "time": 126.0,
+          "duration": 4.0,
+          "value": "C:min/G",
+          "confidence": 1
+        },
+        {
+          "time": 127.0,
+          "duration": 4.0,
+          "value": "G:(3,5,b7)",
+          "confidence": 1
+        },
+        {
+          "time": 128.0,
+          "duration": 4.0,
+          "value": "C:maj",
+          "confidence": 1
+        },
+        {
+          "time": 129.0,
+          "duration": 4.0,
+          "value": "G:maj",
+          "confidence": 1
+        },
+        {
+          "time": 130.0,
+          "duration": 4.0,
+          "value": "C:maj",
+          "confidence": 1
+        },
+        {
+          "time": 131.0,
+          "duration": 4.0,
+          "value": "G:maj",
+          "confidence": 1
+        },
+        {
+          "time": 132.0,
+          "duration": 4.0,
+          "value": "C:maj",
+          "confidence": 1
+        },
+        {
+          "time": 133.0,
+          "duration": 4.0,
+          "value": "G:maj",
+          "confidence": 1
+        },
+        {
+          "time": 134.0,
+          "duration": 4.0,
+          "value": "C:maj",
+          "confidence": 1
+        },
+        {
+          "time": 135.0,
+          "duration": 4.0,
+          "value": "C:maj",
+          "confidence": 1
+        },
+        {
+          "time": 136.0,
+          "duration": 4.0,
+          "value": "C:maj",
+          "confidence": 1
+        },
+        {
+          "time": 137.0,
+          "duration": 4.0,
+          "value": "C:maj",
+          "confidence": 1
+        },
+        {
+          "time": 138.0,
+          "duration": 4.0,
+          "value": "A:dim",
+          "confidence": 1
+        },
+        {
+          "time": 139.0,
+          "duration": 4.0,
+          "value": "F:min/C",
+          "confidence": 1
+        },
+        {
+          "time": 140.0,
           "duration": 4.0,
           "value": "B:dim",
->>>>>>> 5725112b
-          "confidence": 1
-        },
-        {
-          "time": 23.0,
-          "duration": 4.0,
-<<<<<<< HEAD
+          "confidence": 1
+        },
+        {
+          "time": 141.0,
+          "duration": 4.0,
+          "value": "Ab:dim",
+          "confidence": 1
+        },
+        {
+          "time": 142.0,
+          "duration": 4.0,
+          "value": "C:maj/E",
+          "confidence": 1
+        },
+        {
+          "time": 143.0,
+          "duration": 4.0,
+          "value": "F:maj",
+          "confidence": 1
+        },
+        {
+          "time": 144.0,
+          "duration": 4.0,
+          "value": "C:maj/G",
+          "confidence": 1
+        },
+        {
+          "time": 145.0,
+          "duration": 4.0,
+          "value": "G:(3,5,b7)",
+          "confidence": 1
+        },
+        {
+          "time": 146.0,
+          "duration": 4.0,
+          "value": "C:maj",
+          "confidence": 1
+        },
+        {
+          "time": 147.0,
+          "duration": 4.0,
+          "value": "G:maj",
+          "confidence": 1
+        },
+        {
+          "time": 148.0,
+          "duration": 4.0,
+          "value": "C:maj",
+          "confidence": 1
+        },
+        {
+          "time": 149.0,
+          "duration": 4.0,
+          "value": "G:maj",
+          "confidence": 1
+        },
+        {
+          "time": 150.0,
+          "duration": 4.0,
+          "value": "C:maj",
+          "confidence": 1
+        },
+        {
+          "time": 151.0,
+          "duration": 4.0,
+          "value": "G:maj",
+          "confidence": 1
+        },
+        {
+          "time": 152.0,
+          "duration": 4.0,
+          "value": "C:maj",
+          "confidence": 1
+        },
+        {
+          "time": 153.0,
+          "duration": 4.0,
+          "value": "C:maj",
+          "confidence": 1
+        },
+        {
+          "time": 154.0,
+          "duration": 4.0,
+          "value": "C:maj",
+          "confidence": 1
+        },
+        {
+          "time": 155.0,
+          "duration": 4.0,
+          "value": "C:maj",
+          "confidence": 1
+        },
+        {
+          "time": 156.0,
+          "duration": 4.0,
+          "value": "A:dim",
+          "confidence": 1
+        },
+        {
+          "time": 157.0,
+          "duration": 4.0,
+          "value": "F:min/C",
+          "confidence": 1
+        },
+        {
+          "time": 158.0,
+          "duration": 4.0,
           "value": "B:dim",
-=======
-          "value": "C:maj/Bb",
->>>>>>> 5725112b
-          "confidence": 1
-        },
-        {
-          "time": 24.0,
-          "duration": 4.0,
-<<<<<<< HEAD
-          "value": "C:maj/Bb",
-=======
-          "value": "A:dim",
->>>>>>> 5725112b
-          "confidence": 1
-        },
-        {
-          "time": 25.0,
-          "duration": 4.0,
-<<<<<<< HEAD
-          "value": "A:dim",
-=======
-          "value": "G:min/Bb",
->>>>>>> 5725112b
-          "confidence": 1
-        },
-        {
-          "time": 26.0,
-          "duration": 4.0,
-<<<<<<< HEAD
-          "value": "G:min/Bb",
-=======
+          "confidence": 1
+        },
+        {
+          "time": 159.0,
+          "duration": 4.0,
+          "value": "Ab:dim",
+          "confidence": 1
+        },
+        {
+          "time": 160.0,
+          "duration": 4.0,
+          "value": "C:maj/E",
+          "confidence": 1
+        },
+        {
+          "time": 161.0,
+          "duration": 4.0,
+          "value": "F:maj",
+          "confidence": 1
+        },
+        {
+          "time": 162.0,
+          "duration": 4.0,
+          "value": "C:maj/G",
+          "confidence": 1
+        },
+        {
+          "time": 163.0,
+          "duration": 4.0,
+          "value": "G:(3,5,b7)",
+          "confidence": 1
+        },
+        {
+          "time": 164.0,
+          "duration": 4.0,
+          "value": "C:maj/E",
+          "confidence": 1
+        },
+        {
+          "time": 165.0,
+          "duration": 4.0,
+          "value": "D:min/F",
+          "confidence": 1
+        },
+        {
+          "time": 166.0,
+          "duration": 4.0,
+          "value": "C:maj/G",
+          "confidence": 1
+        },
+        {
+          "time": 167.0,
+          "duration": 4.0,
+          "value": "G:(3,5,b7)",
+          "confidence": 1
+        },
+        {
+          "time": 168.0,
+          "duration": 4.0,
+          "value": "C:maj",
+          "confidence": 1
+        },
+        {
+          "time": 169.0,
+          "duration": 4.0,
+          "value": "G:(3,5,b7)",
+          "confidence": 1
+        },
+        {
+          "time": 170.0,
+          "duration": 4.0,
+          "value": "C:maj",
+          "confidence": 1
+        },
+        {
+          "time": 171.0,
+          "duration": 4.0,
+          "value": "G:(3,5,b7)",
+          "confidence": 1
+        },
+        {
+          "time": 172.0,
+          "duration": 4.0,
+          "value": "C:maj",
+          "confidence": 1
+        },
+        {
+          "time": 173.0,
+          "duration": 4.0,
+          "value": "G:(3,5,b7)",
+          "confidence": 1
+        },
+        {
+          "time": 174.0,
+          "duration": 4.0,
+          "value": "C:maj",
+          "confidence": 1
+        },
+        {
+          "time": 175.0,
+          "duration": 4.0,
+          "value": "C:maj",
+          "confidence": 1
+        },
+        {
+          "time": 176.0,
+          "duration": 4.0,
+          "value": "C:maj",
+          "confidence": 1
+        },
+        {
+          "time": 177.0,
+          "duration": 4.0,
+          "value": "C:maj",
+          "confidence": 1
+        },
+        {
+          "time": 178.0,
+          "duration": 4.0,
+          "value": "C:maj",
+          "confidence": 1
+        },
+        {
+          "time": 179.0,
+          "duration": 4.0,
           "value": "C:(3,5,b7)",
->>>>>>> 5725112b
-          "confidence": 1
-        },
-        {
-          "time": 27.0,
-          "duration": 4.0,
-<<<<<<< HEAD
-          "value": "C:(3,5,b7)",
-=======
-          "value": "F:maj",
->>>>>>> 5725112b
-          "confidence": 1
-        },
-        {
-          "time": 28.0,
-          "duration": 4.0,
-<<<<<<< HEAD
-          "value": "F:maj",
-=======
-          "value": "C:(3,5,b7)",
->>>>>>> 5725112b
-          "confidence": 1
-        },
-        {
-          "time": 29.0,
-          "duration": 4.0,
-          "value": "C:(3,5,b7)",
-          "confidence": 1
-        },
-        {
-          "time": 30.0,
-          "duration": 4.0,
-<<<<<<< HEAD
-          "value": "C:(3,5,b7)",
-=======
-          "value": "F:maj",
->>>>>>> 5725112b
-          "confidence": 1
-        },
-        {
-          "time": 31.0,
-          "duration": 4.0,
-          "value": "F:maj",
-          "confidence": 1
-        },
-        {
-          "time": 32.0,
-          "duration": 4.0,
-<<<<<<< HEAD
-          "value": "F:maj",
-=======
-          "value": "C:maj",
->>>>>>> 5725112b
-          "confidence": 1
-        },
-        {
-          "time": 33.0,
-          "duration": 4.0,
-          "value": "C:maj",
-          "confidence": 1
-        },
-        {
-          "time": 34.0,
-          "duration": 4.0,
-<<<<<<< HEAD
-          "value": "C:maj",
-=======
-          "value": "F:maj",
->>>>>>> 5725112b
-          "confidence": 1
-        },
-        {
-          "time": 35.0,
-          "duration": 4.0,
-          "value": "F:maj",
-          "confidence": 1
-        },
-        {
-          "time": 36.0,
-          "duration": 4.0,
-<<<<<<< HEAD
-          "value": "F:maj",
-=======
-          "value": "C:(3,5,b7)",
->>>>>>> 5725112b
-          "confidence": 1
-        },
-        {
-          "time": 37.0,
-          "duration": 4.0,
-          "value": "C:(3,5,b7)",
-          "confidence": 1
-        },
-        {
-          "time": 38.0,
-          "duration": 4.0,
-<<<<<<< HEAD
-          "value": "C:(3,5,b7)",
-=======
-          "value": "F:maj",
->>>>>>> 5725112b
-          "confidence": 1
-        },
-        {
-          "time": 39.0,
-          "duration": 4.0,
-          "value": "F:maj",
-          "confidence": 1
-        },
-        {
-          "time": 40.0,
-          "duration": 4.0,
-<<<<<<< HEAD
-          "value": "F:maj",
-          "confidence": 1
-        },
-        {
-          "time": 41.0,
-          "duration": 4.0,
-=======
->>>>>>> 5725112b
-          "value": "C:maj",
-          "confidence": 1
-        },
-        {
-<<<<<<< HEAD
-          "time": 42.0,
-=======
-          "time": 41.0,
->>>>>>> 5725112b
-          "duration": 4.0,
-          "value": "C:(3,5,b7)",
-          "confidence": 1
-        },
-        {
-<<<<<<< HEAD
-          "time": 43.0,
-=======
-          "time": 42.0,
->>>>>>> 5725112b
-          "duration": 4.0,
-          "value": "F:maj",
-          "confidence": 1
-        },
-        {
-<<<<<<< HEAD
-          "time": 44.0,
-=======
-          "time": 43.0,
->>>>>>> 5725112b
-          "duration": 2.0,
-          "value": "Bb:maj",
-          "confidence": 1
-        },
-        {
-<<<<<<< HEAD
-          "time": 44.2,
-=======
-          "time": 43.2,
->>>>>>> 5725112b
-          "duration": 2.0,
-          "value": "G:maj/B",
-          "confidence": 1
-        },
-        {
-<<<<<<< HEAD
-          "time": 45.0,
-=======
-          "time": 44.0,
->>>>>>> 5725112b
-          "duration": 2.0,
-          "value": "F:maj/C",
-          "confidence": 1
-        },
-        {
-<<<<<<< HEAD
-          "time": 45.2,
-=======
-          "time": 44.2,
->>>>>>> 5725112b
-          "duration": 2.0,
-          "value": "C#:dim/C",
-          "confidence": 1
-        },
-        {
-<<<<<<< HEAD
-          "time": 46.0,
-=======
-          "time": 45.0,
->>>>>>> 5725112b
-          "duration": 2.0,
-          "value": "Bb:maj/D",
-          "confidence": 1
-        },
-        {
-<<<<<<< HEAD
-          "time": 46.2,
-=======
-          "time": 45.2,
->>>>>>> 5725112b
-          "duration": 2.0,
-          "value": "C:maj/E",
-          "confidence": 1
-        },
-        {
-<<<<<<< HEAD
-          "time": 47.0,
-=======
-          "time": 46.0,
->>>>>>> 5725112b
-          "duration": 4.0,
-          "value": "C:(3,5,b7)",
-          "confidence": 1
-        },
-        {
-<<<<<<< HEAD
-          "time": 48.0,
-=======
-          "time": 47.0,
->>>>>>> 5725112b
-          "duration": 4.0,
-          "value": "C:(3,5,b7)",
-          "confidence": 1
-        },
-        {
-<<<<<<< HEAD
-          "time": 49.0,
-=======
-          "time": 48.0,
->>>>>>> 5725112b
-          "duration": 4.0,
-          "value": "F:maj",
-          "confidence": 1
-        },
-        {
-<<<<<<< HEAD
-          "time": 50.0,
-=======
-          "time": 49.0,
->>>>>>> 5725112b
-          "duration": 2.0,
-          "value": "F:maj/C",
-          "confidence": 1
-        },
-        {
-<<<<<<< HEAD
-          "time": 50.2,
-=======
-          "time": 49.2,
->>>>>>> 5725112b
-          "duration": 2.0,
-          "value": "C#:dim/C",
-          "confidence": 1
-        },
-        {
-<<<<<<< HEAD
-          "time": 51.0,
-=======
-          "time": 50.0,
->>>>>>> 5725112b
-          "duration": 4.0,
-          "value": "G:min/D",
-          "confidence": 1
-        },
-        {
-<<<<<<< HEAD
-          "time": 52.0,
-=======
-          "time": 51.0,
->>>>>>> 5725112b
-          "duration": 4.0,
-          "value": "D:min",
-          "confidence": 1
-        },
-        {
-<<<<<<< HEAD
-          "time": 53.0,
-=======
-          "time": 52.0,
->>>>>>> 5725112b
-          "duration": 4.0,
-          "value": "F:maj",
-          "confidence": 1
-        },
-        {
-<<<<<<< HEAD
-          "time": 54.0,
-=======
-          "time": 53.0,
->>>>>>> 5725112b
-          "duration": 2.0,
-          "value": "Bb:maj",
-          "confidence": 1
-        },
-        {
-<<<<<<< HEAD
-          "time": 54.2,
-=======
-          "time": 53.2,
->>>>>>> 5725112b
-          "duration": 2.0,
-          "value": "G:maj/B",
-          "confidence": 1
-        },
-        {
-<<<<<<< HEAD
-          "time": 55.0,
-=======
-          "time": 54.0,
->>>>>>> 5725112b
-          "duration": 2.0,
-          "value": "F:maj/C",
-          "confidence": 1
-        },
-        {
-<<<<<<< HEAD
-          "time": 55.2,
-=======
-          "time": 54.2,
->>>>>>> 5725112b
-          "duration": 2.0,
-          "value": "C#:dim/C",
-          "confidence": 1
-        },
-        {
-<<<<<<< HEAD
-          "time": 56.0,
-=======
-          "time": 55.0,
->>>>>>> 5725112b
-          "duration": 2.0,
-          "value": "Bb:maj/D",
-          "confidence": 1
-        },
-        {
-<<<<<<< HEAD
-          "time": 56.2,
-=======
-          "time": 55.2,
->>>>>>> 5725112b
-          "duration": 2.0,
-          "value": "C:maj/E",
-          "confidence": 1
-        },
-        {
-<<<<<<< HEAD
-=======
-          "time": 56.0,
-          "duration": 4.0,
-          "value": "C:(3,5,b7)",
-          "confidence": 1
-        },
-        {
->>>>>>> 5725112b
-          "time": 57.0,
-          "duration": 4.0,
-          "value": "C:(3,5,b7)",
-          "confidence": 1
-        },
-        {
-          "time": 58.0,
-          "duration": 4.0,
-<<<<<<< HEAD
-          "value": "C:(3,5,b7)",
-=======
-          "value": "F:maj",
->>>>>>> 5725112b
-          "confidence": 1
-        },
-        {
-          "time": 59.0,
-          "duration": 4.0,
-<<<<<<< HEAD
-          "value": "F:maj",
-=======
-          "value": "Bb:maj",
->>>>>>> 5725112b
-          "confidence": 1
-        },
-        {
-          "time": 60.0,
-          "duration": 4.0,
-<<<<<<< HEAD
-          "value": "Bb:maj",
-=======
-          "value": "F:maj/C",
->>>>>>> 5725112b
-          "confidence": 1
-        },
-        {
-          "time": 61.0,
-          "duration": 4.0,
-<<<<<<< HEAD
-          "value": "F:maj/C",
-=======
-          "value": "C:(3,5,b7)",
->>>>>>> 5725112b
-          "confidence": 1
-        },
-        {
-          "time": 62.0,
-          "duration": 4.0,
-<<<<<<< HEAD
-          "value": "C:(3,5,b7)",
-=======
-          "value": "F:maj",
->>>>>>> 5725112b
-          "confidence": 1
-        },
-        {
-          "time": 63.0,
-          "duration": 4.0,
-<<<<<<< HEAD
-          "value": "F:maj",
-=======
-          "value": "C:(3,5,b7)/F",
->>>>>>> 5725112b
-          "confidence": 1
-        },
-        {
-          "time": 64.0,
-          "duration": 4.0,
-<<<<<<< HEAD
-          "value": "C:(3,5,b7)/F",
-=======
-          "value": "F:maj",
->>>>>>> 5725112b
-          "confidence": 1
-        },
-        {
-          "time": 65.0,
-          "duration": 4.0,
-<<<<<<< HEAD
-          "value": "F:maj",
-=======
-          "value": "C:(3,5,b7)/F",
->>>>>>> 5725112b
-          "confidence": 1
-        },
-        {
-          "time": 66.0,
-          "duration": 4.0,
-<<<<<<< HEAD
-          "value": "C:(3,5,b7)/F",
-=======
-          "value": "F:maj",
->>>>>>> 5725112b
-          "confidence": 1
-        },
-        {
-          "time": 67.0,
-          "duration": 4.0,
-          "value": "F:maj",
-          "confidence": 1
-        },
-        {
-          "time": 68.0,
-          "duration": 4.0,
-<<<<<<< HEAD
-          "value": "F:maj",
-=======
-          "value": "G:min/F",
->>>>>>> 5725112b
-          "confidence": 1
-        },
-        {
-          "time": 69.0,
-          "duration": 4.0,
-<<<<<<< HEAD
-          "value": "G:min/F",
-=======
-          "value": "F:maj",
->>>>>>> 5725112b
-          "confidence": 1
-        },
-        {
-          "time": 70.0,
-          "duration": 4.0,
-<<<<<<< HEAD
-          "value": "F:maj",
-=======
-          "value": "A:(3,5,b7)",
->>>>>>> 5725112b
-          "confidence": 1
-        },
-        {
-          "time": 71.0,
-          "duration": 4.0,
-          "value": "A:(3,5,b7)",
-          "confidence": 1
-        },
-        {
-          "time": 72.0,
-          "duration": 4.0,
-<<<<<<< HEAD
-          "value": "A:(3,5,b7)",
-=======
-          "value": "D:min/A",
->>>>>>> 5725112b
-          "confidence": 1
-        },
-        {
-          "time": 73.0,
-          "duration": 4.0,
-<<<<<<< HEAD
-          "value": "D:min/A",
-=======
-          "value": "A:maj/G",
->>>>>>> 5725112b
-          "confidence": 1
-        },
-        {
-          "time": 74.0,
-          "duration": 4.0,
-<<<<<<< HEAD
-          "value": "A:maj/G",
-=======
-          "value": "D:min/F",
->>>>>>> 5725112b
-          "confidence": 1
-        },
-        {
-          "time": 75.0,
-          "duration": 4.0,
-<<<<<<< HEAD
-          "value": "D:min/F",
-=======
-          "value": "A:(3,5,b7)/E",
->>>>>>> 5725112b
-          "confidence": 1
-        },
-        {
-          "time": 76.0,
-          "duration": 4.0,
-<<<<<<< HEAD
-          "value": "A:(3,5,b7)/E",
-=======
-          "value": "D:min",
->>>>>>> 5725112b
-          "confidence": 1
-        },
-        {
-          "time": 77.0,
-          "duration": 4.0,
-<<<<<<< HEAD
-          "value": "D:min",
-=======
-          "value": "A:maj/Db",
->>>>>>> 5725112b
-          "confidence": 1
-        },
-        {
-          "time": 78.0,
-          "duration": 4.0,
-<<<<<<< HEAD
-          "value": "A:maj/Db",
-=======
-          "value": "D:min",
->>>>>>> 5725112b
-          "confidence": 1
-        },
-        {
-          "time": 79.0,
-          "duration": 4.0,
-<<<<<<< HEAD
-          "value": "D:min",
-=======
-          "value": "D:(3,5,b7)/C",
->>>>>>> 5725112b
-          "confidence": 1
-        },
-        {
-          "time": 80.0,
-          "duration": 4.0,
-<<<<<<< HEAD
-          "value": "D:(3,5,b7)/C",
-=======
-          "value": "G:maj/B",
->>>>>>> 5725112b
-          "confidence": 1
-        },
-        {
-          "time": 81.0,
-          "duration": 4.0,
-          "value": "G:maj/B",
-          "confidence": 1
-        },
-        {
-          "time": 82.0,
-          "duration": 4.0,
-<<<<<<< HEAD
-          "value": "G:maj/B",
-=======
-          "value": "C:maj/G",
->>>>>>> 5725112b
-          "confidence": 1
-        },
-        {
-          "time": 83.0,
-          "duration": 4.0,
-<<<<<<< HEAD
-          "value": "C:maj/G",
-=======
-          "value": "G:min/F",
->>>>>>> 5725112b
-          "confidence": 1
-        },
-        {
-          "time": 84.0,
-          "duration": 4.0,
-<<<<<<< HEAD
-          "value": "G:min/F",
-=======
-          "value": "C:maj/E",
->>>>>>> 5725112b
-          "confidence": 1
-        },
-        {
-          "time": 85.0,
-          "duration": 4.0,
-<<<<<<< HEAD
-          "value": "C:maj/E",
-=======
-          "value": "G:(3,5,b7)/D",
->>>>>>> 5725112b
-          "confidence": 1
-        },
-        {
-          "time": 86.0,
-          "duration": 4.0,
-<<<<<<< HEAD
-          "value": "G:(3,5,b7)/D",
-=======
-          "value": "C:maj",
->>>>>>> 5725112b
-          "confidence": 1
-        },
-        {
-          "time": 87.0,
-          "duration": 4.0,
-<<<<<<< HEAD
-          "value": "C:maj",
-=======
-          "value": "G:(3,5,b7)/B",
->>>>>>> 5725112b
-          "confidence": 1
-        },
-        {
-          "time": 88.0,
-          "duration": 4.0,
-<<<<<<< HEAD
-          "value": "G:(3,5,b7)/B",
-=======
-          "value": "C:maj",
->>>>>>> 5725112b
-          "confidence": 1
-        },
-        {
-          "time": 89.0,
-          "duration": 4.0,
-          "value": "C:maj",
-          "confidence": 1
-        },
-        {
-          "time": 90.0,
-          "duration": 4.0,
-<<<<<<< HEAD
-          "value": "C:maj",
-=======
-          "value": "F:maj",
->>>>>>> 5725112b
-          "confidence": 1
-        },
-        {
-          "time": 91.0,
-          "duration": 4.0,
-<<<<<<< HEAD
-          "value": "F:maj",
-=======
-          "value": "G:maj/B",
->>>>>>> 5725112b
-          "confidence": 1
-        },
-        {
-          "time": 92.0,
-          "duration": 4.0,
-<<<<<<< HEAD
-          "value": "G:maj/B",
-=======
-          "value": "C:maj/E",
->>>>>>> 5725112b
-          "confidence": 1
-        },
-        {
-          "time": 93.0,
-          "duration": 4.0,
-<<<<<<< HEAD
-          "value": "C:maj/E",
-=======
-          "value": "A:min",
->>>>>>> 5725112b
-          "confidence": 1
-        },
-        {
-          "time": 94.0,
-          "duration": 4.0,
-<<<<<<< HEAD
-          "value": "A:min",
-=======
-          "value": "G:(3,5,b7)/D",
->>>>>>> 5725112b
-          "confidence": 1
-        },
-        {
-          "time": 95.0,
-          "duration": 4.0,
-<<<<<<< HEAD
-          "value": "G:(3,5,b7)/D",
-=======
-          "value": "C:maj",
->>>>>>> 5725112b
-          "confidence": 1
-        },
-        {
-          "time": 96.0,
-          "duration": 4.0,
-<<<<<<< HEAD
-          "value": "C:maj",
-=======
-          "value": "G:(3,5,b7)",
->>>>>>> 5725112b
-          "confidence": 1
-        },
-        {
-          "time": 97.0,
-          "duration": 4.0,
-          "value": "G:(3,5,b7)",
-          "confidence": 1
-        },
-        {
-          "time": 98.0,
-          "duration": 4.0,
-<<<<<<< HEAD
-          "value": "G:(3,5,b7)",
-=======
-          "value": "C:min",
->>>>>>> 5725112b
-          "confidence": 1
-        },
-        {
-          "time": 99.0,
-          "duration": 4.0,
-          "value": "C:min",
-          "confidence": 1
-        },
-        {
-          "time": 100.0,
-          "duration": 4.0,
-<<<<<<< HEAD
-          "value": "C:min",
-=======
-          "value": "G:maj/B",
->>>>>>> 5725112b
-          "confidence": 1
-        },
-        {
-          "time": 101.0,
-          "duration": 4.0,
-          "value": "G:maj/B",
-          "confidence": 1
-        },
-        {
-          "time": 102.0,
-          "duration": 4.0,
-<<<<<<< HEAD
-          "value": "G:maj/B",
-=======
-          "value": "G:(3,5,b7)/B",
->>>>>>> 5725112b
-          "confidence": 1
-        },
-        {
-          "time": 103.0,
-          "duration": 4.0,
-<<<<<<< HEAD
-          "value": "G:(3,5,b7)/B",
-=======
-          "value": "G:maj/B",
->>>>>>> 5725112b
-          "confidence": 1
-        },
-        {
-          "time": 104.0,
-          "duration": 4.0,
-<<<<<<< HEAD
-          "value": "G:maj/B",
-=======
-          "value": "C:min",
->>>>>>> 5725112b
-          "confidence": 1
-        },
-        {
-          "time": 105.0,
-          "duration": 4.0,
-          "value": "C:min",
-          "confidence": 1
-        },
-        {
-          "time": 106.0,
-          "duration": 4.0,
-<<<<<<< HEAD
-          "value": "C:min",
-=======
-          "value": "C:min/Eb",
->>>>>>> 5725112b
-          "confidence": 1
-        },
-        {
-          "time": 107.0,
-          "duration": 4.0,
-<<<<<<< HEAD
-          "value": "C:min/Eb",
-=======
-          "value": "Bb:maj/D",
->>>>>>> 5725112b
-          "confidence": 1
-        },
-        {
-          "time": 108.0,
-          "duration": 4.0,
-<<<<<<< HEAD
-          "value": "Bb:maj/D",
-=======
-          "value": "Ab:maj/C",
->>>>>>> 5725112b
-          "confidence": 1
-        },
-        {
-          "time": 109.0,
-          "duration": 4.0,
-<<<<<<< HEAD
-          "value": "Ab:maj/C",
-=======
-          "value": "G:min/Bb",
->>>>>>> 5725112b
-          "confidence": 1
-        },
-        {
-          "time": 110.0,
-          "duration": 4.0,
-<<<<<<< HEAD
-          "value": "G:min/Bb",
-=======
-          "value": "F:min/Ab",
->>>>>>> 5725112b
-          "confidence": 1
-        },
-        {
-          "time": 111.0,
-          "duration": 4.0,
-<<<<<<< HEAD
-          "value": "F:min/Ab",
-=======
-          "value": "Ab:(3,5,b7)",
->>>>>>> 5725112b
-          "confidence": 1
-        },
-        {
-          "time": 112.0,
-          "duration": 4.0,
-<<<<<<< HEAD
-          "value": "Ab:(3,5,b7)",
-=======
-          "value": "C:min/G",
->>>>>>> 5725112b
-          "confidence": 1
-        },
-        {
-          "time": 113.0,
-          "duration": 4.0,
-<<<<<<< HEAD
-          "value": "C:min/G",
-=======
-          "value": "G:(3,5,b7)",
->>>>>>> 5725112b
-          "confidence": 1
-        },
-        {
-          "time": 114.0,
-          "duration": 4.0,
-<<<<<<< HEAD
-          "value": "G:(3,5,b7)",
-=======
-          "value": "C:min",
->>>>>>> 5725112b
-          "confidence": 1
-        },
-        {
-          "time": 115.0,
-          "duration": 4.0,
-          "value": "C:min",
-          "confidence": 1
-        },
-        {
-          "time": 116.0,
-          "duration": 4.0,
-<<<<<<< HEAD
-          "value": "C:min",
-=======
-          "value": "G:maj/B",
->>>>>>> 5725112b
-          "confidence": 1
-        },
-        {
-          "time": 117.0,
-          "duration": 4.0,
-          "value": "G:maj/B",
-          "confidence": 1
-        },
-        {
-          "time": 118.0,
-          "duration": 4.0,
-<<<<<<< HEAD
-          "value": "G:maj/B",
-=======
-          "value": "G:(3,5,b7)/B",
->>>>>>> 5725112b
-          "confidence": 1
-        },
-        {
-          "time": 119.0,
-          "duration": 4.0,
-<<<<<<< HEAD
-          "value": "G:(3,5,b7)/B",
-=======
-          "value": "G:maj/B",
->>>>>>> 5725112b
-          "confidence": 1
-        },
-        {
-          "time": 120.0,
-          "duration": 4.0,
-<<<<<<< HEAD
-          "value": "G:maj/B",
-=======
-          "value": "Bb:dim",
->>>>>>> 5725112b
-          "confidence": 1
-        },
-        {
-          "time": 121.0,
-          "duration": 4.0,
-<<<<<<< HEAD
-          "value": "Bb:dim",
-=======
-          "value": "F:maj/A",
->>>>>>> 5725112b
-          "confidence": 1
-        },
-        {
-          "time": 122.0,
-          "duration": 4.0,
-<<<<<<< HEAD
-          "value": "F:maj/A",
-=======
-          "value": "Ab:(3,5,b7)",
->>>>>>> 5725112b
-          "confidence": 1
-        },
-        {
-          "time": 123.0,
-          "duration": 4.0,
-<<<<<<< HEAD
-          "value": "Ab:(3,5,b7)",
-=======
-          "value": "C:min/G",
->>>>>>> 5725112b
-          "confidence": 1
-        },
-        {
-          "time": 124.0,
-          "duration": 4.0,
-<<<<<<< HEAD
-          "value": "C:min/G",
-=======
-          "value": "F:dim",
->>>>>>> 5725112b
-          "confidence": 1
-        },
-        {
-          "time": 125.0,
-          "duration": 4.0,
-<<<<<<< HEAD
-          "value": "F:dim",
-=======
-          "value": "F:min/Eb",
->>>>>>> 5725112b
-          "confidence": 1
-        },
-        {
-          "time": 126.0,
-          "duration": 4.0,
-<<<<<<< HEAD
-          "value": "F:min/Eb",
-=======
-          "value": "C:min/G",
->>>>>>> 5725112b
-          "confidence": 1
-        },
-        {
-          "time": 127.0,
-          "duration": 4.0,
-<<<<<<< HEAD
-          "value": "C:min/G",
-=======
-          "value": "G:(3,5,b7)",
->>>>>>> 5725112b
-          "confidence": 1
-        },
-        {
-          "time": 128.0,
-          "duration": 4.0,
-<<<<<<< HEAD
-          "value": "G:(3,5,b7)",
-=======
-          "value": "C:maj",
->>>>>>> 5725112b
-          "confidence": 1
-        },
-        {
-          "time": 129.0,
-          "duration": 4.0,
-<<<<<<< HEAD
-          "value": "C:maj",
-=======
-          "value": "G:maj",
->>>>>>> 5725112b
-          "confidence": 1
-        },
-        {
-          "time": 130.0,
-          "duration": 4.0,
-<<<<<<< HEAD
-          "value": "G:maj",
-=======
-          "value": "C:maj",
->>>>>>> 5725112b
-          "confidence": 1
-        },
-        {
-          "time": 131.0,
-          "duration": 4.0,
-<<<<<<< HEAD
-          "value": "C:maj",
-=======
-          "value": "G:maj",
->>>>>>> 5725112b
-          "confidence": 1
-        },
-        {
-          "time": 132.0,
-          "duration": 4.0,
-<<<<<<< HEAD
-          "value": "G:maj",
-=======
-          "value": "C:maj",
->>>>>>> 5725112b
-          "confidence": 1
-        },
-        {
-          "time": 133.0,
-          "duration": 4.0,
-<<<<<<< HEAD
-          "value": "C:maj",
-=======
-          "value": "G:maj",
->>>>>>> 5725112b
-          "confidence": 1
-        },
-        {
-          "time": 134.0,
-          "duration": 4.0,
-<<<<<<< HEAD
-          "value": "G:maj",
-=======
-          "value": "C:maj",
->>>>>>> 5725112b
-          "confidence": 1
-        },
-        {
-          "time": 135.0,
-          "duration": 4.0,
-          "value": "C:maj",
-          "confidence": 1
-        },
-        {
-          "time": 136.0,
-          "duration": 4.0,
-          "value": "C:maj",
-          "confidence": 1
-        },
-        {
-          "time": 137.0,
-          "duration": 4.0,
-          "value": "C:maj",
-          "confidence": 1
-        },
-        {
-          "time": 138.0,
-          "duration": 4.0,
-<<<<<<< HEAD
-          "value": "C:maj",
-=======
-          "value": "A:dim",
->>>>>>> 5725112b
-          "confidence": 1
-        },
-        {
-          "time": 139.0,
-          "duration": 4.0,
-<<<<<<< HEAD
-          "value": "A:dim",
-=======
-          "value": "F:min/C",
->>>>>>> 5725112b
-          "confidence": 1
-        },
-        {
-          "time": 140.0,
-          "duration": 4.0,
-<<<<<<< HEAD
-          "value": "F:min/C",
-=======
-          "value": "B:dim",
->>>>>>> 5725112b
-          "confidence": 1
-        },
-        {
-          "time": 141.0,
-          "duration": 4.0,
-<<<<<<< HEAD
-          "value": "B:dim",
-=======
-          "value": "Ab:dim",
->>>>>>> 5725112b
-          "confidence": 1
-        },
-        {
-          "time": 142.0,
-          "duration": 4.0,
-<<<<<<< HEAD
-          "value": "Ab:dim",
-=======
-          "value": "C:maj/E",
->>>>>>> 5725112b
-          "confidence": 1
-        },
-        {
-          "time": 143.0,
-          "duration": 4.0,
-<<<<<<< HEAD
-          "value": "C:maj/E",
-=======
-          "value": "F:maj",
->>>>>>> 5725112b
-          "confidence": 1
-        },
-        {
-          "time": 144.0,
-          "duration": 4.0,
-<<<<<<< HEAD
-          "value": "F:maj",
-=======
-          "value": "C:maj/G",
->>>>>>> 5725112b
-          "confidence": 1
-        },
-        {
-          "time": 145.0,
-          "duration": 4.0,
-<<<<<<< HEAD
-          "value": "C:maj/G",
-=======
-          "value": "G:(3,5,b7)",
->>>>>>> 5725112b
-          "confidence": 1
-        },
-        {
-          "time": 146.0,
-          "duration": 4.0,
-<<<<<<< HEAD
-          "value": "G:(3,5,b7)",
-=======
-          "value": "C:maj",
->>>>>>> 5725112b
-          "confidence": 1
-        },
-        {
-          "time": 147.0,
-          "duration": 4.0,
-<<<<<<< HEAD
-          "value": "C:maj",
-=======
-          "value": "G:maj",
->>>>>>> 5725112b
-          "confidence": 1
-        },
-        {
-          "time": 148.0,
-          "duration": 4.0,
-<<<<<<< HEAD
-          "value": "G:maj",
-=======
-          "value": "C:maj",
->>>>>>> 5725112b
-          "confidence": 1
-        },
-        {
-          "time": 149.0,
-          "duration": 4.0,
-<<<<<<< HEAD
-          "value": "C:maj",
-=======
-          "value": "G:maj",
->>>>>>> 5725112b
-          "confidence": 1
-        },
-        {
-          "time": 150.0,
-          "duration": 4.0,
-<<<<<<< HEAD
-          "value": "G:maj",
-=======
-          "value": "C:maj",
->>>>>>> 5725112b
-          "confidence": 1
-        },
-        {
-          "time": 151.0,
-          "duration": 4.0,
-<<<<<<< HEAD
-          "value": "C:maj",
-=======
-          "value": "G:maj",
->>>>>>> 5725112b
-          "confidence": 1
-        },
-        {
-          "time": 152.0,
-          "duration": 4.0,
-<<<<<<< HEAD
-          "value": "G:maj",
-=======
-          "value": "C:maj",
->>>>>>> 5725112b
-          "confidence": 1
-        },
-        {
-          "time": 153.0,
-          "duration": 4.0,
-          "value": "C:maj",
-          "confidence": 1
-        },
-        {
-          "time": 154.0,
-          "duration": 4.0,
-          "value": "C:maj",
-          "confidence": 1
-        },
-        {
-          "time": 155.0,
-          "duration": 4.0,
-          "value": "C:maj",
-          "confidence": 1
-        },
-        {
-          "time": 156.0,
-          "duration": 4.0,
-<<<<<<< HEAD
-          "value": "C:maj",
-=======
-          "value": "A:dim",
->>>>>>> 5725112b
-          "confidence": 1
-        },
-        {
-          "time": 157.0,
-          "duration": 4.0,
-<<<<<<< HEAD
-          "value": "A:dim",
-=======
-          "value": "F:min/C",
->>>>>>> 5725112b
-          "confidence": 1
-        },
-        {
-          "time": 158.0,
-          "duration": 4.0,
-<<<<<<< HEAD
-          "value": "F:min/C",
-=======
-          "value": "B:dim",
->>>>>>> 5725112b
-          "confidence": 1
-        },
-        {
-          "time": 159.0,
-          "duration": 4.0,
-<<<<<<< HEAD
-          "value": "B:dim",
-=======
-          "value": "Ab:dim",
->>>>>>> 5725112b
-          "confidence": 1
-        },
-        {
-          "time": 160.0,
-          "duration": 4.0,
-<<<<<<< HEAD
-          "value": "Ab:dim",
-=======
-          "value": "C:maj/E",
->>>>>>> 5725112b
-          "confidence": 1
-        },
-        {
-          "time": 161.0,
-          "duration": 4.0,
-<<<<<<< HEAD
-          "value": "C:maj/E",
-=======
-          "value": "F:maj",
->>>>>>> 5725112b
-          "confidence": 1
-        },
-        {
-          "time": 162.0,
-          "duration": 4.0,
-<<<<<<< HEAD
-          "value": "F:maj",
-=======
-          "value": "C:maj/G",
->>>>>>> 5725112b
-          "confidence": 1
-        },
-        {
-          "time": 163.0,
-          "duration": 4.0,
-<<<<<<< HEAD
-          "value": "C:maj/G",
-=======
-          "value": "G:(3,5,b7)",
->>>>>>> 5725112b
-          "confidence": 1
-        },
-        {
-          "time": 164.0,
-          "duration": 4.0,
-<<<<<<< HEAD
-          "value": "G:(3,5,b7)",
-=======
-          "value": "C:maj/E",
->>>>>>> 5725112b
-          "confidence": 1
-        },
-        {
-          "time": 165.0,
-          "duration": 4.0,
-<<<<<<< HEAD
-          "value": "C:maj/E",
-=======
-          "value": "D:min/F",
->>>>>>> 5725112b
-          "confidence": 1
-        },
-        {
-          "time": 166.0,
-          "duration": 4.0,
-<<<<<<< HEAD
-          "value": "D:min/F",
-=======
-          "value": "C:maj/G",
->>>>>>> 5725112b
-          "confidence": 1
-        },
-        {
-          "time": 167.0,
-          "duration": 4.0,
-<<<<<<< HEAD
-          "value": "C:maj/G",
-=======
-          "value": "G:(3,5,b7)",
->>>>>>> 5725112b
-          "confidence": 1
-        },
-        {
-          "time": 168.0,
-          "duration": 4.0,
-<<<<<<< HEAD
-          "value": "G:(3,5,b7)",
-=======
-          "value": "C:maj",
->>>>>>> 5725112b
-          "confidence": 1
-        },
-        {
-          "time": 169.0,
-          "duration": 4.0,
-<<<<<<< HEAD
-          "value": "C:maj",
-=======
-          "value": "G:(3,5,b7)",
->>>>>>> 5725112b
-          "confidence": 1
-        },
-        {
-          "time": 170.0,
-          "duration": 4.0,
-<<<<<<< HEAD
-          "value": "G:(3,5,b7)",
-=======
-          "value": "C:maj",
->>>>>>> 5725112b
-          "confidence": 1
-        },
-        {
-          "time": 171.0,
-          "duration": 4.0,
-<<<<<<< HEAD
-          "value": "C:maj",
-=======
-          "value": "G:(3,5,b7)",
->>>>>>> 5725112b
-          "confidence": 1
-        },
-        {
-          "time": 172.0,
-          "duration": 4.0,
-<<<<<<< HEAD
-          "value": "G:(3,5,b7)",
-=======
-          "value": "C:maj",
->>>>>>> 5725112b
-          "confidence": 1
-        },
-        {
-          "time": 173.0,
-          "duration": 4.0,
-<<<<<<< HEAD
-          "value": "C:maj",
-=======
-          "value": "G:(3,5,b7)",
->>>>>>> 5725112b
-          "confidence": 1
-        },
-        {
-          "time": 174.0,
-          "duration": 4.0,
-<<<<<<< HEAD
-          "value": "G:(3,5,b7)",
-=======
-          "value": "C:maj",
->>>>>>> 5725112b
-          "confidence": 1
-        },
-        {
-          "time": 175.0,
-          "duration": 4.0,
-          "value": "C:maj",
-          "confidence": 1
-        },
-        {
-          "time": 176.0,
-          "duration": 4.0,
-          "value": "C:maj",
-          "confidence": 1
-        },
-        {
-          "time": 177.0,
-          "duration": 4.0,
-          "value": "C:maj",
-          "confidence": 1
-        },
-        {
-          "time": 178.0,
-          "duration": 4.0,
-          "value": "C:maj",
-          "confidence": 1
-        },
-        {
-          "time": 179.0,
-          "duration": 4.0,
-<<<<<<< HEAD
-          "value": "C:maj",
           "confidence": 1
         },
         {
           "time": 180.0,
-          "duration": 4.0,
-=======
->>>>>>> 5725112b
-          "value": "C:(3,5,b7)",
-          "confidence": 1
-        },
-        {
-<<<<<<< HEAD
-          "time": 181.0,
-=======
-          "time": 180.0,
->>>>>>> 5725112b
           "duration": 4.0,
           "value": "F:maj",
           "confidence": 1
