--- conflicted
+++ resolved
@@ -23,15 +23,12 @@
           "confidence": 1
         },
         {
-<<<<<<< HEAD
-=======
           "time": 1.0,
           "duration": 4.0,
           "value": "D:(3,5,6)/E",
           "confidence": 1
         },
         {
->>>>>>> 5725112b
           "time": 2.0,
           "duration": 4.0,
           "value": "D:(3,5,6)/E",
@@ -40,19 +37,12 @@
         {
           "time": 3.0,
           "duration": 4.0,
-<<<<<<< HEAD
-          "value": "D:(3,5,6)/E",
-=======
           "value": "F:maj7/E",
->>>>>>> 5725112b
           "confidence": 1
         },
         {
           "time": 4.0,
           "duration": 4.0,
-<<<<<<< HEAD
-          "value": "F:maj7/E",
-=======
           "value": "E:maj",
           "confidence": 1
         },
@@ -66,440 +56,232 @@
           "time": 5.2,
           "duration": 2.0,
           "value": "G#:min(b7)/Eb",
->>>>>>> 5725112b
           "confidence": 1
         },
         {
           "time": 6.0,
           "duration": 4.0,
-<<<<<<< HEAD
+          "value": "A:maj7",
+          "confidence": 1
+        },
+        {
+          "time": 7.0,
+          "duration": 4.0,
+          "value": "G#:min(b7)/Eb",
+          "confidence": 1
+        },
+        {
+          "time": 8.0,
+          "duration": 4.0,
+          "value": "G#:min(b7)/Eb",
+          "confidence": 1
+        },
+        {
+          "time": 9.0,
+          "duration": 4.0,
+          "value": "D:maj7/E",
+          "confidence": 1
+        },
+        {
+          "time": 10.0,
+          "duration": 1.0,
+          "value": "D:maj7/E",
+          "confidence": 1
+        },
+        {
+          "time": 10.1,
+          "duration": 1.0,
+          "value": "D:maj",
+          "confidence": 1
+        },
+        {
+          "time": 10.2,
+          "duration": 1.0,
+          "value": "C#:min(b7)/C",
+          "confidence": 1
+        },
+        {
+          "time": 10.3,
+          "duration": 1.0,
+          "value": "B:min(b7)",
+          "confidence": 1
+        },
+        {
+          "time": 11.0,
+          "duration": 2.0,
+          "value": "E:(3,5,b7)",
+          "confidence": 1
+        },
+        {
+          "time": 11.2,
+          "duration": 2.0,
+          "value": "C#:min/C",
+          "confidence": 1
+        },
+        {
+          "time": 12.0,
+          "duration": 2.0,
+          "value": "C:maj/Ab",
+          "confidence": 1
+        },
+        {
+          "time": 12.2,
+          "duration": 2.0,
+          "value": "A:maj/F",
+          "confidence": 1
+        },
+        {
+          "time": 13.0,
+          "duration": 4.0,
+          "value": "A:maj/F",
+          "confidence": 1
+        },
+        {
+          "time": 14.0,
+          "duration": 2.0,
+          "value": "D:maj9",
+          "confidence": 1
+        },
+        {
+          "time": 14.2,
+          "duration": 2.0,
+          "value": "B:maj/Db",
+          "confidence": 1
+        },
+        {
+          "time": 15.0,
+          "duration": 4.0,
+          "value": "B:maj/Db",
+          "confidence": 1
+        },
+        {
+          "time": 16.0,
+          "duration": 2.0,
+          "value": "B:min(6)/Db",
+          "confidence": 1
+        },
+        {
+          "time": 16.2,
+          "duration": 2.0,
+          "value": "B:min/Db",
+          "confidence": 1
+        },
+        {
+          "time": 17.0,
+          "duration": 4.0,
+          "value": "B:min/Db",
+          "confidence": 1
+        },
+        {
+          "time": 18.0,
+          "duration": 4.0,
+          "value": "C:maj/Db",
+          "confidence": 1
+        },
+        {
+          "time": 19.0,
+          "duration": 4.0,
+          "value": "C#:min(b7)/C",
+          "confidence": 1
+        },
+        {
+          "time": 20.0,
+          "duration": 2.0,
           "value": "E:maj",
           "confidence": 1
         },
         {
-          "time": 6.0,
-          "duration": 2.0,
-          "value": "E:maj",
-          "confidence": 1
-        },
-        {
-          "time": 6.2,
-          "duration": 2.0,
-=======
+          "time": 20.2,
+          "duration": 2.0,
+          "value": "G#:min(b7)/Eb",
+          "confidence": 1
+        },
+        {
+          "time": 21.0,
+          "duration": 4.0,
           "value": "A:maj7",
           "confidence": 1
         },
         {
-          "time": 7.0,
-          "duration": 4.0,
-          "value": "G#:min(b7)/Eb",
-          "confidence": 1
-        },
-        {
-          "time": 8.0,
-          "duration": 4.0,
->>>>>>> 5725112b
-          "value": "G#:min(b7)/Eb",
-          "confidence": 1
-        },
-        {
-          "time": 9.0,
-          "duration": 4.0,
-<<<<<<< HEAD
-          "value": "A:maj7",
-          "confidence": 1
-        },
-        {
-          "time": 8.0,
-          "duration": 4.0,
-          "value": "G#:min(b7)/Eb",
-          "confidence": 1
-        },
-        {
-          "time": 9.0,
-          "duration": 4.0,
-          "value": "G#:min(b7)/Eb",
-          "confidence": 1
-        },
-        {
-          "time": 10.0,
+          "time": 22.0,
+          "duration": 4.0,
+          "value": "G#:min(b7)/Eb",
+          "confidence": 1
+        },
+        {
+          "time": 23.0,
+          "duration": 4.0,
+          "value": "G#:min/Eb",
+          "confidence": 1
+        },
+        {
+          "time": 24.0,
           "duration": 4.0,
           "value": "D:maj7/E",
           "confidence": 1
         },
         {
-          "time": 11.0,
+          "time": 25.0,
           "duration": 1.0,
           "value": "D:maj7/E",
           "confidence": 1
         },
         {
-          "time": 11.1,
+          "time": 25.1,
           "duration": 1.0,
           "value": "D:maj",
-=======
-          "value": "D:maj7/E",
-          "confidence": 1
-        },
-        {
-          "time": 10.0,
-          "duration": 1.0,
-          "value": "D:maj7/E",
-          "confidence": 1
-        },
-        {
-          "time": 10.1,
-          "duration": 1.0,
-          "value": "D:maj",
-          "confidence": 1
-        },
-        {
-          "time": 10.2,
+          "confidence": 1
+        },
+        {
+          "time": 25.2,
           "duration": 1.0,
           "value": "C#:min(b7)/C",
           "confidence": 1
         },
         {
-          "time": 10.3,
+          "time": 25.3,
           "duration": 1.0,
           "value": "B:min(b7)",
           "confidence": 1
         },
         {
-          "time": 11.0,
+          "time": 26.0,
           "duration": 2.0,
           "value": "E:(3,5,b7)",
->>>>>>> 5725112b
-          "confidence": 1
-        },
-        {
-          "time": 11.2,
-<<<<<<< HEAD
-          "duration": 1.0,
-          "value": "C#:min(b7)/C",
-          "confidence": 1
-        },
-        {
-          "time": 11.3,
-          "duration": 1.0,
-          "value": "B:min(b7)",
-=======
+          "confidence": 1
+        },
+        {
+          "time": 26.2,
           "duration": 2.0,
           "value": "C#:min/C",
->>>>>>> 5725112b
-          "confidence": 1
-        },
-        {
-          "time": 12.0,
-          "duration": 2.0,
-<<<<<<< HEAD
-          "value": "E:(3,5,b7)",
-=======
+          "confidence": 1
+        },
+        {
+          "time": 27.0,
+          "duration": 2.0,
           "value": "C:maj/Ab",
->>>>>>> 5725112b
-          "confidence": 1
-        },
-        {
-          "time": 12.2,
-          "duration": 2.0,
-<<<<<<< HEAD
-          "value": "C#:min/C",
-=======
+          "confidence": 1
+        },
+        {
+          "time": 27.2,
+          "duration": 2.0,
           "value": "A:maj/F",
->>>>>>> 5725112b
-          "confidence": 1
-        },
-        {
-          "time": 13.0,
-<<<<<<< HEAD
-          "duration": 2.0,
-          "value": "C:maj/Ab",
-=======
+          "confidence": 1
+        },
+        {
+          "time": 28.0,
           "duration": 4.0,
           "value": "A:maj/F",
->>>>>>> 5725112b
-          "confidence": 1
-        },
-        {
-          "time": 13.2,
-          "duration": 2.0,
-<<<<<<< HEAD
-          "value": "A:maj/F",
-          "confidence": 1
-        },
-        {
-          "time": 14.0,
-          "duration": 4.0,
-          "value": "A:maj/F",
-=======
+          "confidence": 1
+        },
+        {
+          "time": 29.0,
+          "duration": 2.0,
           "value": "D:maj9",
           "confidence": 1
         },
         {
-          "time": 14.2,
-          "duration": 2.0,
-          "value": "B:maj/Db",
->>>>>>> 5725112b
-          "confidence": 1
-        },
-        {
-          "time": 15.0,
-<<<<<<< HEAD
-          "duration": 2.0,
-          "value": "D:maj9",
-=======
-          "duration": 4.0,
-          "value": "B:maj/Db",
->>>>>>> 5725112b
-          "confidence": 1
-        },
-        {
-          "time": 15.2,
-          "duration": 2.0,
-<<<<<<< HEAD
-          "value": "B:maj/Db",
-          "confidence": 1
-        },
-        {
-          "time": 16.0,
-          "duration": 4.0,
-          "value": "B:maj/Db",
-=======
-          "value": "B:min(6)/Db",
-          "confidence": 1
-        },
-        {
-          "time": 16.2,
-          "duration": 2.0,
-          "value": "B:min/Db",
->>>>>>> 5725112b
-          "confidence": 1
-        },
-        {
-          "time": 17.0,
-<<<<<<< HEAD
-          "duration": 2.0,
-          "value": "B:min(6)/Db",
-          "confidence": 1
-        },
-        {
-          "time": 17.2,
-          "duration": 2.0,
-=======
-          "duration": 4.0,
->>>>>>> 5725112b
-          "value": "B:min/Db",
-          "confidence": 1
-        },
-        {
-          "time": 18.0,
-          "duration": 4.0,
-<<<<<<< HEAD
-          "value": "B:min/Db",
-=======
-          "value": "C:maj/Db",
->>>>>>> 5725112b
-          "confidence": 1
-        },
-        {
-          "time": 19.0,
-          "duration": 4.0,
-<<<<<<< HEAD
-          "value": "C:maj/Db",
-=======
-          "value": "C#:min(b7)/C",
->>>>>>> 5725112b
-          "confidence": 1
-        },
-        {
-          "time": 20.0,
-<<<<<<< HEAD
-          "duration": 4.0,
-          "value": "C#:min(b7)/C",
-=======
-          "duration": 2.0,
-          "value": "E:maj",
-          "confidence": 1
-        },
-        {
-          "time": 20.2,
-          "duration": 2.0,
-          "value": "G#:min(b7)/Eb",
->>>>>>> 5725112b
-          "confidence": 1
-        },
-        {
-          "time": 21.0,
-<<<<<<< HEAD
-          "duration": 2.0,
-          "value": "E:maj",
-          "confidence": 1
-        },
-        {
-          "time": 21.2,
-          "duration": 2.0,
-          "value": "G#:min(b7)/Eb",
-=======
-          "duration": 4.0,
-          "value": "A:maj7",
->>>>>>> 5725112b
-          "confidence": 1
-        },
-        {
-          "time": 22.0,
-          "duration": 4.0,
-<<<<<<< HEAD
-          "value": "A:maj7",
-=======
-          "value": "G#:min(b7)/Eb",
->>>>>>> 5725112b
-          "confidence": 1
-        },
-        {
-          "time": 23.0,
-          "duration": 4.0,
-<<<<<<< HEAD
-          "value": "G#:min(b7)/Eb",
-          "confidence": 1
-        },
-        {
-          "time": 24.0,
-          "duration": 4.0,
-=======
->>>>>>> 5725112b
-          "value": "G#:min/Eb",
-          "confidence": 1
-        },
-        {
-<<<<<<< HEAD
-          "time": 25.0,
-          "duration": 4.0,
-          "value": "D:maj7/E",
-          "confidence": 1
-        },
-        {
-          "time": 26.0,
-          "duration": 1.0,
-          "value": "D:maj7/E",
-          "confidence": 1
-        },
-        {
-          "time": 26.1,
-          "duration": 1.0,
-          "value": "D:maj",
-          "confidence": 1
-        },
-        {
-          "time": 26.2,
-          "duration": 1.0,
-          "value": "C#:min(b7)/C",
-          "confidence": 1
-        },
-        {
-          "time": 26.3,
-          "duration": 1.0,
-          "value": "B:min(b7)",
-          "confidence": 1
-        },
-        {
-          "time": 27.0,
-          "duration": 2.0,
-          "value": "E:(3,5,b7)",
-          "confidence": 1
-        },
-        {
-          "time": 27.2,
-          "duration": 2.0,
-          "value": "C#:min/C",
-=======
-          "time": 24.0,
-          "duration": 4.0,
-          "value": "D:maj7/E",
-          "confidence": 1
-        },
-        {
-          "time": 25.0,
-          "duration": 1.0,
-          "value": "D:maj7/E",
-          "confidence": 1
-        },
-        {
-          "time": 25.1,
-          "duration": 1.0,
-          "value": "D:maj",
-          "confidence": 1
-        },
-        {
-          "time": 25.2,
-          "duration": 1.0,
-          "value": "C#:min(b7)/C",
-          "confidence": 1
-        },
-        {
-          "time": 25.3,
-          "duration": 1.0,
-          "value": "B:min(b7)",
->>>>>>> 5725112b
-          "confidence": 1
-        },
-        {
-          "time": 26.0,
-          "duration": 2.0,
-<<<<<<< HEAD
-          "value": "C:maj/Ab",
-=======
-          "value": "E:(3,5,b7)",
->>>>>>> 5725112b
-          "confidence": 1
-        },
-        {
-          "time": 26.2,
-          "duration": 2.0,
-<<<<<<< HEAD
-          "value": "A:maj/F",
-          "confidence": 1
-        },
-        {
-          "time": 29.0,
-=======
-          "value": "C#:min/C",
-          "confidence": 1
-        },
-        {
-          "time": 27.0,
-          "duration": 2.0,
-          "value": "C:maj/Ab",
-          "confidence": 1
-        },
-        {
-          "time": 27.2,
-          "duration": 2.0,
-          "value": "A:maj/F",
-          "confidence": 1
-        },
-        {
-          "time": 28.0,
->>>>>>> 5725112b
-          "duration": 4.0,
-          "value": "A:maj/F",
-          "confidence": 1
-        },
-        {
-<<<<<<< HEAD
-          "time": 30.0,
-=======
-          "time": 29.0,
->>>>>>> 5725112b
-          "duration": 2.0,
-          "value": "D:maj9",
-          "confidence": 1
-        },
-        {
-<<<<<<< HEAD
-          "time": 30.2,
-=======
           "time": 29.2,
->>>>>>> 5725112b
           "duration": 2.0,
           "value": "C#:min(b7,9,11)/C",
           "confidence": 1
