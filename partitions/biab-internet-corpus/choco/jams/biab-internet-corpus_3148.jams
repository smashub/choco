{
  "annotations": [
    {
      "annotation_metadata": {
        "curator": {
          "name": "",
          "email": ""
        },
        "annotator": {},
        "version": "",
        "corpus": "biab_internet_corpus",
        "annotation_tools": "",
        "annotation_rules": "",
        "validation": "",
        "data_source": ""
      },
      "namespace": "chord",
      "data": [
        {
<<<<<<< HEAD
=======
          "time": 0.0,
          "duration": 4.0,
          "value": "E:min",
          "confidence": 1
        },
        {
>>>>>>> 5725112b
          "time": 1.0,
          "duration": 4.0,
          "value": "E:min",
          "confidence": 1
        },
        {
          "time": 2.0,
<<<<<<< HEAD
          "duration": 4.0,
          "value": "E:min",
=======
          "duration": 2.0,
          "value": "B:min",
          "confidence": 1
        },
        {
          "time": 2.2,
          "duration": 2.0,
          "value": "G:maj",
>>>>>>> 5725112b
          "confidence": 1
        },
        {
          "time": 3.0,
<<<<<<< HEAD
          "duration": 2.0,
          "value": "B:min",
          "confidence": 1
        },
        {
          "time": 3.2,
          "duration": 2.0,
          "value": "G:maj",
=======
          "duration": 3.0,
          "value": "B:maj",
          "confidence": 1
        },
        {
          "time": 3.3,
          "duration": 1.0,
          "value": "B:(3,5,b7)",
>>>>>>> 5725112b
          "confidence": 1
        },
        {
          "time": 4.0,
<<<<<<< HEAD
          "duration": 3.0,
          "value": "B:maj",
          "confidence": 1
        },
        {
          "time": 4.3,
          "duration": 1.0,
          "value": "B:(3,5,b7)",
=======
          "duration": 4.0,
          "value": "E:min",
>>>>>>> 5725112b
          "confidence": 1
        },
        {
          "time": 5.0,
          "duration": 4.0,
          "value": "E:min",
          "confidence": 1
        },
        {
          "time": 6.0,
          "duration": 4.0,
<<<<<<< HEAD
          "value": "E:min",
=======
          "value": "F:maj",
>>>>>>> 5725112b
          "confidence": 1
        },
        {
          "time": 7.0,
          "duration": 4.0,
          "value": "F:maj",
          "confidence": 1
        },
        {
          "time": 8.0,
          "duration": 4.0,
<<<<<<< HEAD
          "value": "F:maj",
=======
          "value": "E:min",
>>>>>>> 5725112b
          "confidence": 1
        },
        {
          "time": 9.0,
          "duration": 4.0,
<<<<<<< HEAD
          "value": "E:min",
          "confidence": 1
        },
        {
          "time": 10.0,
          "duration": 4.0,
=======
>>>>>>> 5725112b
          "value": "G:maj",
          "confidence": 1
        },
        {
<<<<<<< HEAD
=======
          "time": 10.0,
          "duration": 4.0,
          "value": "F:maj",
          "confidence": 1
        },
        {
>>>>>>> 5725112b
          "time": 11.0,
          "duration": 4.0,
          "value": "F:maj",
          "confidence": 1
        },
        {
          "time": 12.0,
          "duration": 4.0,
<<<<<<< HEAD
          "value": "F:maj",
=======
          "value": "E:maj",
>>>>>>> 5725112b
          "confidence": 1
        },
        {
          "time": 13.0,
          "duration": 4.0,
          "value": "E:maj",
          "confidence": 1
        },
        {
          "time": 14.0,
          "duration": 4.0,
<<<<<<< HEAD
          "value": "E:maj",
=======
          "value": "D:maj",
>>>>>>> 5725112b
          "confidence": 1
        },
        {
          "time": 15.0,
          "duration": 4.0,
          "value": "D:maj",
          "confidence": 1
        },
        {
          "time": 16.0,
          "duration": 4.0,
<<<<<<< HEAD
          "value": "D:maj",
=======
          "value": "E:maj",
>>>>>>> 5725112b
          "confidence": 1
        },
        {
          "time": 17.0,
          "duration": 4.0,
          "value": "E:maj",
          "confidence": 1
        },
        {
          "time": 18.0,
          "duration": 4.0,
<<<<<<< HEAD
          "value": "E:maj",
=======
          "value": "E:min",
>>>>>>> 5725112b
          "confidence": 1
        },
        {
          "time": 19.0,
          "duration": 4.0,
          "value": "E:min",
          "confidence": 1
        },
        {
          "time": 20.0,
<<<<<<< HEAD
          "duration": 4.0,
          "value": "E:min",
          "confidence": 1
        },
        {
          "time": 21.0,
          "duration": 2.0,
          "value": "B:min",
          "confidence": 1
        },
        {
          "time": 21.2,
          "duration": 2.0,
          "value": "G:maj",
          "confidence": 1
        },
        {
          "time": 22.0,
          "duration": 3.0,
          "value": "B:maj",
          "confidence": 1
        },
        {
          "time": 22.3,
          "duration": 1.0,
          "value": "B:(3,5,b7)",
=======
          "duration": 2.0,
          "value": "B:min",
          "confidence": 1
        },
        {
          "time": 20.2,
          "duration": 2.0,
          "value": "G:maj",
          "confidence": 1
        },
        {
          "time": 21.0,
          "duration": 3.0,
          "value": "B:maj",
          "confidence": 1
        },
        {
          "time": 21.3,
          "duration": 1.0,
          "value": "B:(3,5,b7)",
          "confidence": 1
        },
        {
          "time": 22.0,
          "duration": 4.0,
          "value": "E:min",
>>>>>>> 5725112b
          "confidence": 1
        },
        {
          "time": 23.0,
          "duration": 4.0,
          "value": "E:min",
          "confidence": 1
        },
        {
          "time": 24.0,
          "duration": 4.0,
<<<<<<< HEAD
          "value": "E:min",
=======
          "value": "F:maj",
>>>>>>> 5725112b
          "confidence": 1
        },
        {
          "time": 25.0,
          "duration": 4.0,
          "value": "F:maj",
          "confidence": 1
        },
        {
          "time": 26.0,
          "duration": 4.0,
          "value": "F:maj",
          "confidence": 1
        },
        {
          "time": 27.0,
          "duration": 4.0,
<<<<<<< HEAD
          "value": "E:min",
=======
          "value": "G:maj",
>>>>>>> 5725112b
          "confidence": 1
        },
        {
          "time": 28.0,
          "duration": 4.0,
<<<<<<< HEAD
          "value": "G:maj",
=======
          "value": "F:maj",
>>>>>>> 5725112b
          "confidence": 1
        },
        {
          "time": 29.0,
          "duration": 4.0,
          "value": "F:maj",
          "confidence": 1
        },
        {
          "time": 30.0,
          "duration": 4.0,
<<<<<<< HEAD
          "value": "F:maj",
=======
          "value": "E:maj",
>>>>>>> 5725112b
          "confidence": 1
        },
        {
          "time": 31.0,
          "duration": 4.0,
          "value": "E:maj",
          "confidence": 1
        },
        {
          "time": 32.0,
          "duration": 4.0,
<<<<<<< HEAD
          "value": "E:maj",
=======
          "value": "D:maj",
>>>>>>> 5725112b
          "confidence": 1
        },
        {
          "time": 33.0,
          "duration": 4.0,
          "value": "D:maj",
          "confidence": 1
        },
        {
          "time": 34.0,
          "duration": 4.0,
<<<<<<< HEAD
          "value": "D:maj",
=======
          "value": "E:maj",
>>>>>>> 5725112b
          "confidence": 1
        },
        {
          "time": 35.0,
          "duration": 4.0,
          "value": "E:maj",
          "confidence": 1
        },
        {
          "time": 36.0,
          "duration": 4.0,
<<<<<<< HEAD
          "value": "E:maj",
=======
          "value": "E:min",
>>>>>>> 5725112b
          "confidence": 1
        },
        {
          "time": 37.0,
          "duration": 4.0,
          "value": "E:min",
          "confidence": 1
        },
        {
          "time": 38.0,
<<<<<<< HEAD
          "duration": 4.0,
          "value": "E:min",
          "confidence": 1
        },
        {
          "time": 39.0,
=======
>>>>>>> 5725112b
          "duration": 2.0,
          "value": "B:min",
          "confidence": 1
        },
        {
<<<<<<< HEAD
          "time": 39.2,
=======
          "time": 38.2,
>>>>>>> 5725112b
          "duration": 2.0,
          "value": "G:maj",
          "confidence": 1
        },
        {
<<<<<<< HEAD
          "time": 40.0,
=======
          "time": 39.0,
>>>>>>> 5725112b
          "duration": 3.0,
          "value": "B:maj",
          "confidence": 1
        },
        {
<<<<<<< HEAD
          "time": 40.3,
=======
          "time": 39.3,
>>>>>>> 5725112b
          "duration": 1.0,
          "value": "B:(3,5,b7)",
          "confidence": 1
        }
      ],
      "sandbox": {},
      "time": 0,
      "duration": 163.0
    },
    {
      "annotation_metadata": {
        "curator": {
          "name": "",
          "email": ""
        },
        "annotator": {},
        "version": "",
        "corpus": "biab_internet_corpus",
        "annotation_tools": "",
        "annotation_rules": "",
        "validation": "",
        "data_source": ""
      },
      "namespace": "key_mode",
      "data": [
        {
          "time": 0.0,
          "duration": 163.0,
          "value": "E",
          "confidence": 1
        }
      ],
      "sandbox": {},
      "time": 0,
      "duration": 163.0
    }
  ],
  "file_metadata": {
    "title": "It Was a Very Good Year",
    "artist": "",
    "release": "",
    "duration": 163.0,
    "identifiers": {},
    "jams_version": "0.3.4"
  },
  "sandbox": {
    "expanded": false
  }
}<|MERGE_RESOLUTION|>--- conflicted
+++ resolved
@@ -17,15 +17,12 @@
       "namespace": "chord",
       "data": [
         {
-<<<<<<< HEAD
-=======
           "time": 0.0,
           "duration": 4.0,
           "value": "E:min",
           "confidence": 1
         },
         {
->>>>>>> 5725112b
           "time": 1.0,
           "duration": 4.0,
           "value": "E:min",
@@ -33,10 +30,6 @@
         },
         {
           "time": 2.0,
-<<<<<<< HEAD
-          "duration": 4.0,
-          "value": "E:min",
-=======
           "duration": 2.0,
           "value": "B:min",
           "confidence": 1
@@ -45,21 +38,10 @@
           "time": 2.2,
           "duration": 2.0,
           "value": "G:maj",
->>>>>>> 5725112b
           "confidence": 1
         },
         {
           "time": 3.0,
-<<<<<<< HEAD
-          "duration": 2.0,
-          "value": "B:min",
-          "confidence": 1
-        },
-        {
-          "time": 3.2,
-          "duration": 2.0,
-          "value": "G:maj",
-=======
           "duration": 3.0,
           "value": "B:maj",
           "confidence": 1
@@ -68,24 +50,12 @@
           "time": 3.3,
           "duration": 1.0,
           "value": "B:(3,5,b7)",
->>>>>>> 5725112b
           "confidence": 1
         },
         {
           "time": 4.0,
-<<<<<<< HEAD
-          "duration": 3.0,
-          "value": "B:maj",
-          "confidence": 1
-        },
-        {
-          "time": 4.3,
-          "duration": 1.0,
-          "value": "B:(3,5,b7)",
-=======
-          "duration": 4.0,
-          "value": "E:min",
->>>>>>> 5725112b
+          "duration": 4.0,
+          "value": "E:min",
           "confidence": 1
         },
         {
@@ -97,11 +67,7 @@
         {
           "time": 6.0,
           "duration": 4.0,
-<<<<<<< HEAD
-          "value": "E:min",
-=======
-          "value": "F:maj",
->>>>>>> 5725112b
+          "value": "F:maj",
           "confidence": 1
         },
         {
@@ -113,38 +79,22 @@
         {
           "time": 8.0,
           "duration": 4.0,
-<<<<<<< HEAD
-          "value": "F:maj",
-=======
-          "value": "E:min",
->>>>>>> 5725112b
+          "value": "E:min",
           "confidence": 1
         },
         {
           "time": 9.0,
           "duration": 4.0,
-<<<<<<< HEAD
-          "value": "E:min",
+          "value": "G:maj",
           "confidence": 1
         },
         {
           "time": 10.0,
           "duration": 4.0,
-=======
->>>>>>> 5725112b
-          "value": "G:maj",
-          "confidence": 1
-        },
-        {
-<<<<<<< HEAD
-=======
-          "time": 10.0,
-          "duration": 4.0,
-          "value": "F:maj",
-          "confidence": 1
-        },
-        {
->>>>>>> 5725112b
+          "value": "F:maj",
+          "confidence": 1
+        },
+        {
           "time": 11.0,
           "duration": 4.0,
           "value": "F:maj",
@@ -153,11 +103,7 @@
         {
           "time": 12.0,
           "duration": 4.0,
-<<<<<<< HEAD
-          "value": "F:maj",
-=======
-          "value": "E:maj",
->>>>>>> 5725112b
+          "value": "E:maj",
           "confidence": 1
         },
         {
@@ -169,11 +115,7 @@
         {
           "time": 14.0,
           "duration": 4.0,
-<<<<<<< HEAD
-          "value": "E:maj",
-=======
           "value": "D:maj",
->>>>>>> 5725112b
           "confidence": 1
         },
         {
@@ -185,11 +127,7 @@
         {
           "time": 16.0,
           "duration": 4.0,
-<<<<<<< HEAD
-          "value": "D:maj",
-=======
-          "value": "E:maj",
->>>>>>> 5725112b
+          "value": "E:maj",
           "confidence": 1
         },
         {
@@ -201,11 +139,7 @@
         {
           "time": 18.0,
           "duration": 4.0,
-<<<<<<< HEAD
-          "value": "E:maj",
-=======
-          "value": "E:min",
->>>>>>> 5725112b
+          "value": "E:min",
           "confidence": 1
         },
         {
@@ -216,34 +150,6 @@
         },
         {
           "time": 20.0,
-<<<<<<< HEAD
-          "duration": 4.0,
-          "value": "E:min",
-          "confidence": 1
-        },
-        {
-          "time": 21.0,
-          "duration": 2.0,
-          "value": "B:min",
-          "confidence": 1
-        },
-        {
-          "time": 21.2,
-          "duration": 2.0,
-          "value": "G:maj",
-          "confidence": 1
-        },
-        {
-          "time": 22.0,
-          "duration": 3.0,
-          "value": "B:maj",
-          "confidence": 1
-        },
-        {
-          "time": 22.3,
-          "duration": 1.0,
-          "value": "B:(3,5,b7)",
-=======
           "duration": 2.0,
           "value": "B:min",
           "confidence": 1
@@ -270,7 +176,6 @@
           "time": 22.0,
           "duration": 4.0,
           "value": "E:min",
->>>>>>> 5725112b
           "confidence": 1
         },
         {
@@ -282,11 +187,7 @@
         {
           "time": 24.0,
           "duration": 4.0,
-<<<<<<< HEAD
-          "value": "E:min",
-=======
-          "value": "F:maj",
->>>>>>> 5725112b
+          "value": "F:maj",
           "confidence": 1
         },
         {
@@ -298,27 +199,19 @@
         {
           "time": 26.0,
           "duration": 4.0,
-          "value": "F:maj",
+          "value": "E:min",
           "confidence": 1
         },
         {
           "time": 27.0,
           "duration": 4.0,
-<<<<<<< HEAD
-          "value": "E:min",
-=======
-          "value": "G:maj",
->>>>>>> 5725112b
+          "value": "G:maj",
           "confidence": 1
         },
         {
           "time": 28.0,
           "duration": 4.0,
-<<<<<<< HEAD
-          "value": "G:maj",
-=======
-          "value": "F:maj",
->>>>>>> 5725112b
+          "value": "F:maj",
           "confidence": 1
         },
         {
@@ -330,11 +223,7 @@
         {
           "time": 30.0,
           "duration": 4.0,
-<<<<<<< HEAD
-          "value": "F:maj",
-=======
-          "value": "E:maj",
->>>>>>> 5725112b
+          "value": "E:maj",
           "confidence": 1
         },
         {
@@ -346,11 +235,7 @@
         {
           "time": 32.0,
           "duration": 4.0,
-<<<<<<< HEAD
-          "value": "E:maj",
-=======
           "value": "D:maj",
->>>>>>> 5725112b
           "confidence": 1
         },
         {
@@ -362,11 +247,7 @@
         {
           "time": 34.0,
           "duration": 4.0,
-<<<<<<< HEAD
-          "value": "D:maj",
-=======
-          "value": "E:maj",
->>>>>>> 5725112b
+          "value": "E:maj",
           "confidence": 1
         },
         {
@@ -378,11 +259,7 @@
         {
           "time": 36.0,
           "duration": 4.0,
-<<<<<<< HEAD
-          "value": "E:maj",
-=======
-          "value": "E:min",
->>>>>>> 5725112b
+          "value": "E:min",
           "confidence": 1
         },
         {
@@ -393,45 +270,24 @@
         },
         {
           "time": 38.0,
-<<<<<<< HEAD
-          "duration": 4.0,
-          "value": "E:min",
+          "duration": 2.0,
+          "value": "B:min",
+          "confidence": 1
+        },
+        {
+          "time": 38.2,
+          "duration": 2.0,
+          "value": "G:maj",
           "confidence": 1
         },
         {
           "time": 39.0,
-=======
->>>>>>> 5725112b
-          "duration": 2.0,
-          "value": "B:min",
-          "confidence": 1
-        },
-        {
-<<<<<<< HEAD
-          "time": 39.2,
-=======
-          "time": 38.2,
->>>>>>> 5725112b
-          "duration": 2.0,
-          "value": "G:maj",
-          "confidence": 1
-        },
-        {
-<<<<<<< HEAD
-          "time": 40.0,
-=======
-          "time": 39.0,
->>>>>>> 5725112b
           "duration": 3.0,
           "value": "B:maj",
           "confidence": 1
         },
         {
-<<<<<<< HEAD
-          "time": 40.3,
-=======
           "time": 39.3,
->>>>>>> 5725112b
           "duration": 1.0,
           "value": "B:(3,5,b7)",
           "confidence": 1
