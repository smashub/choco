{
  "annotations": [
    {
      "annotation_metadata": {
        "curator": {
          "name": "",
          "email": ""
        },
        "annotator": {},
        "version": "",
        "corpus": "biab_internet_corpus",
        "annotation_tools": "",
        "annotation_rules": "",
        "validation": "",
        "data_source": ""
      },
      "namespace": "chord",
      "data": [
        {
<<<<<<< HEAD
          "time": 1.0,
          "duration": 4.0,
          "value": "C:(3,5,b7,9)",
=======
          "time": 0.0,
          "duration": 4.0,
          "value": "C:(3,5,b7,9)",
          "confidence": 1
        },
        {
          "time": 1.0,
          "duration": 4.0,
          "value": "Eb:min(6)",
>>>>>>> 5725112b
          "confidence": 1
        },
        {
          "time": 2.0,
          "duration": 4.0,
<<<<<<< HEAD
          "value": "Eb:min(6)",
=======
          "value": "C:(3,5,b7,9)",
>>>>>>> 5725112b
          "confidence": 1
        },
        {
          "time": 3.0,
          "duration": 4.0,
<<<<<<< HEAD
          "value": "C:(3,5,b7,9)",
=======
          "value": "Eb:min(6)",
>>>>>>> 5725112b
          "confidence": 1
        },
        {
          "time": 4.0,
          "duration": 4.0,
<<<<<<< HEAD
          "value": "Eb:min(6)",
=======
          "value": "Bb:maj",
>>>>>>> 5725112b
          "confidence": 1
        },
        {
          "time": 5.0,
<<<<<<< HEAD
          "duration": 4.0,
          "value": "Bb:maj",
          "confidence": 1
        },
        {
          "time": 6.0,
          "duration": 1.0,
          "value": "Bb:(3,5,b7)",
          "confidence": 1
        },
        {
          "time": 6.1,
          "duration": 1.0,
          "value": "A:(3,5,b7)",
          "confidence": 1
        },
        {
          "time": 6.2,
          "duration": 1.0,
          "value": "Ab:(3,5,b7)",
          "confidence": 1
        },
        {
          "time": 6.3,
          "duration": 1.0,
          "value": "G:(3,5,b7)",
=======
          "duration": 1.0,
          "value": "Bb:(3,5,b7)",
          "confidence": 1
        },
        {
          "time": 5.1,
          "duration": 1.0,
          "value": "A:(3,5,b7)",
          "confidence": 1
        },
        {
          "time": 5.2,
          "duration": 1.0,
          "value": "Ab:(3,5,b7)",
          "confidence": 1
        },
        {
          "time": 5.3,
          "duration": 1.0,
          "value": "G:(3,5,b7)",
          "confidence": 1
        },
        {
          "time": 6.0,
          "duration": 2.0,
          "value": "C:(3,5,b7,9)",
>>>>>>> 5725112b
          "confidence": 1
        },
        {
          "time": 7.0,
          "duration": 2.0,
<<<<<<< HEAD
          "value": "C:(3,5,b7,9)",
          "confidence": 1
        },
        {
          "time": 7.2,
          "duration": 2.0,
          "value": "F#:dim/D",
          "confidence": 1
        },
        {
          "time": 8.0,
          "duration": 1.0,
          "value": "C:(3,5,b7,9)",
          "confidence": 1
        },
        {
          "time": 8.1,
          "duration": 1.0,
          "value": "Gb:(3,5,b7)",
          "confidence": 1
        },
        {
          "time": 8.2,
          "duration": 2.0,
          "value": "F:(3,5,b7)",
=======
          "value": "F#:dim/D",
          "confidence": 1
        },
        {
          "time": 7.0,
          "duration": 1.0,
          "value": "C:(3,5,b7,9)",
          "confidence": 1
        },
        {
          "time": 7.1,
          "duration": 1.0,
          "value": "Gb:(3,5,b7)",
          "confidence": 1
        },
        {
          "time": 7.2,
          "duration": 2.0,
          "value": "F:(3,5,b7)",
          "confidence": 1
        },
        {
          "time": 8.0,
          "duration": 4.0,
          "value": "C:(3,5,b7,9)",
>>>>>>> 5725112b
          "confidence": 1
        },
        {
          "time": 9.0,
          "duration": 4.0,
<<<<<<< HEAD
          "value": "C:(3,5,b7,9)",
=======
          "value": "Eb:min(6)",
>>>>>>> 5725112b
          "confidence": 1
        },
        {
          "time": 10.0,
          "duration": 4.0,
<<<<<<< HEAD
          "value": "Eb:min(6)",
=======
          "value": "C:(3,5,b7,9)",
>>>>>>> 5725112b
          "confidence": 1
        },
        {
          "time": 11.0,
          "duration": 4.0,
<<<<<<< HEAD
          "value": "C:(3,5,b7,9)",
=======
          "value": "Eb:min(6)",
>>>>>>> 5725112b
          "confidence": 1
        },
        {
          "time": 12.0,
          "duration": 4.0,
<<<<<<< HEAD
          "value": "Eb:min(6)",
=======
          "value": "Bb:maj",
>>>>>>> 5725112b
          "confidence": 1
        },
        {
          "time": 13.0,
<<<<<<< HEAD
          "duration": 4.0,
          "value": "Bb:maj",
          "confidence": 1
        },
        {
          "time": 14.0,
          "duration": 1.0,
          "value": "Bb:(3,5,b7)",
          "confidence": 1
        },
        {
          "time": 14.1,
          "duration": 1.0,
          "value": "A:(3,5,b7)",
=======
          "duration": 1.0,
          "value": "Bb:(3,5,b7)",
          "confidence": 1
        },
        {
          "time": 13.1,
          "duration": 1.0,
          "value": "A:(3,5,b7)",
          "confidence": 1
        },
        {
          "time": 13.2,
          "duration": 1.0,
          "value": "Ab:(3,5,b7)",
          "confidence": 1
        },
        {
          "time": 13.3,
          "duration": 1.0,
          "value": "G:(3,5,b7)",
          "confidence": 1
        },
        {
          "time": 14.0,
          "duration": 2.0,
          "value": "C:(3,5,b7,9)",
>>>>>>> 5725112b
          "confidence": 1
        },
        {
          "time": 14.2,
<<<<<<< HEAD
          "duration": 1.0,
          "value": "Ab:(3,5,b7)",
          "confidence": 1
        },
        {
          "time": 14.3,
          "duration": 1.0,
          "value": "G:(3,5,b7)",
=======
          "duration": 2.0,
          "value": "F#:dim/D",
>>>>>>> 5725112b
          "confidence": 1
        },
        {
          "time": 15.0,
<<<<<<< HEAD
          "duration": 2.0,
=======
          "duration": 1.0,
>>>>>>> 5725112b
          "value": "C:(3,5,b7,9)",
          "confidence": 1
        },
        {
<<<<<<< HEAD
          "time": 15.2,
          "duration": 2.0,
          "value": "F#:dim/D",
          "confidence": 1
        },
        {
          "time": 16.0,
          "duration": 1.0,
          "value": "C:(3,5,b7,9)",
          "confidence": 1
        },
        {
          "time": 16.1,
          "duration": 1.0,
          "value": "F:(3,5,b7)",
=======
          "time": 15.1,
          "duration": 1.0,
          "value": "F:(3,5,b7)",
          "confidence": 1
        },
        {
          "time": 15.2,
          "duration": 2.0,
          "value": "Bb:maj",
          "confidence": 1
        },
        {
          "time": 16.0,
          "duration": 4.0,
          "value": "Bb:(3,5,b7)",
>>>>>>> 5725112b
          "confidence": 1
        },
        {
          "time": 16.2,
          "duration": 2.0,
<<<<<<< HEAD
          "value": "Bb:maj",
          "confidence": 1
        },
        {
          "time": 17.0,
          "duration": 4.0,
          "value": "Bb:(3,5,b7)",
=======
          "value": "Eb:maj",
          "confidence": 1
        },
        {
          "time": 17.2,
          "duration": 2.0,
          "value": "Eb:(3,5,6)",
>>>>>>> 5725112b
          "confidence": 1
        },
        {
          "time": 18.0,
<<<<<<< HEAD
          "duration": 2.0,
          "value": "Eb:maj",
          "confidence": 1
        },
        {
          "time": 18.2,
          "duration": 2.0,
=======
          "duration": 4.0,
>>>>>>> 5725112b
          "value": "Eb:(3,5,6)",
          "confidence": 1
        },
        {
          "time": 19.0,
          "duration": 4.0,
          "value": "Eb:(3,5,6)",
          "confidence": 1
        },
        {
          "time": 20.0,
          "duration": 4.0,
<<<<<<< HEAD
          "value": "Eb:(3,5,6)",
=======
          "value": "C:(3,5,b7,9)",
>>>>>>> 5725112b
          "confidence": 1
        },
        {
          "time": 21.0,
<<<<<<< HEAD
          "duration": 4.0,
          "value": "C:(3,5,b7,9)",
=======
          "duration": 2.0,
          "value": "F:maj",
          "confidence": 1
        },
        {
          "time": 21.2,
          "duration": 2.0,
          "value": "F:(3,5,6)",
>>>>>>> 5725112b
          "confidence": 1
        },
        {
          "time": 22.0,
<<<<<<< HEAD
          "duration": 2.0,
          "value": "F:maj",
=======
          "duration": 4.0,
          "value": "F:(3,5,b7,9)",
>>>>>>> 5725112b
          "confidence": 1
        },
        {
          "time": 23.0,
          "duration": 2.0,
<<<<<<< HEAD
          "value": "F:(3,5,6)",
          "confidence": 1
        },
        {
          "time": 23.0,
          "duration": 4.0,
          "value": "F:(3,5,b7,9)",
=======
          "value": "F:(3,5,b7,9)",
          "confidence": 1
        },
        {
          "time": 23.2,
          "duration": 2.0,
          "value": "F:(3,5,b7)",
>>>>>>> 5725112b
          "confidence": 1
        },
        {
          "time": 24.0,
<<<<<<< HEAD
          "duration": 2.0,
          "value": "F:(3,5,b7,9)",
          "confidence": 1
        },
        {
          "time": 24.2,
          "duration": 2.0,
          "value": "F:(3,5,b7)",
          "confidence": 1
        },
        {
          "time": 25.0,
          "duration": 4.0,
          "value": "C:(3,5,b7,9)",
          "confidence": 1
        },
        {
          "time": 26.0,
          "duration": 4.0,
          "value": "Eb:min(6)",
=======
          "duration": 4.0,
          "value": "C:(3,5,b7,9)",
          "confidence": 1
        },
        {
          "time": 25.0,
          "duration": 4.0,
          "value": "Eb:min(6)",
          "confidence": 1
        },
        {
          "time": 26.0,
          "duration": 4.0,
          "value": "C:(3,5,b7,9)",
>>>>>>> 5725112b
          "confidence": 1
        },
        {
          "time": 27.0,
          "duration": 4.0,
<<<<<<< HEAD
          "value": "C:(3,5,b7,9)",
=======
          "value": "Eb:min(6)",
>>>>>>> 5725112b
          "confidence": 1
        },
        {
          "time": 28.0,
          "duration": 4.0,
<<<<<<< HEAD
          "value": "Eb:min(6)",
=======
          "value": "Bb:maj",
>>>>>>> 5725112b
          "confidence": 1
        },
        {
          "time": 29.0,
<<<<<<< HEAD
          "duration": 4.0,
          "value": "Bb:maj",
=======
          "duration": 1.0,
          "value": "Bb:(3,5,b7)",
          "confidence": 1
        },
        {
          "time": 29.1,
          "duration": 1.0,
          "value": "A:(3,5,b7)",
          "confidence": 1
        },
        {
          "time": 29.2,
          "duration": 1.0,
          "value": "Ab:(3,5,b7)",
          "confidence": 1
        },
        {
          "time": 29.3,
          "duration": 1.0,
          "value": "G:(3,5,b7)",
>>>>>>> 5725112b
          "confidence": 1
        },
        {
          "time": 30.0,
<<<<<<< HEAD
          "duration": 1.0,
          "value": "Bb:(3,5,b7)",
          "confidence": 1
        },
        {
          "time": 30.1,
          "duration": 1.0,
          "value": "A:(3,5,b7)",
          "confidence": 1
        },
        {
          "time": 30.2,
          "duration": 1.0,
          "value": "Ab:(3,5,b7)",
          "confidence": 1
        },
        {
          "time": 30.3,
          "duration": 1.0,
          "value": "G:(3,5,b7)",
=======
          "duration": 2.0,
          "value": "C:(3,5,b7,9)",
>>>>>>> 5725112b
          "confidence": 1
        },
        {
          "time": 30.2,
          "duration": 2.0,
<<<<<<< HEAD
          "value": "C:(3,5,b7,9)",
=======
          "value": "F#:dim/D",
          "confidence": 1
        },
        {
          "time": 31.0,
          "duration": 1.0,
          "value": "C:(3,5,6)",
          "confidence": 1
        },
        {
          "time": 31.1,
          "duration": 1.0,
          "value": "F:(3,5,b7)",
>>>>>>> 5725112b
          "confidence": 1
        },
        {
          "time": 31.2,
<<<<<<< HEAD
          "duration": 2.0,
          "value": "F#:dim/D",
=======
          "duration": 1.0,
          "value": "Bb:maj",
          "confidence": 1
        },
        {
          "time": 31.3,
          "duration": 1.0,
          "value": "D:(3,5,b7,9)",
>>>>>>> 5725112b
          "confidence": 1
        },
        {
          "time": 32.0,
          "duration": 1.0,
<<<<<<< HEAD
          "value": "C:(3,5,6)",
          "confidence": 1
        },
        {
          "time": 32.1,
          "duration": 1.0,
          "value": "F:(3,5,b7)",
          "confidence": 1
        },
        {
          "time": 32.2,
          "duration": 1.0,
          "value": "Bb:maj",
          "confidence": 1
        },
        {
          "time": 32.3,
          "duration": 1.0,
          "value": "D:(3,5,b7,9)",
          "confidence": 1
        },
        {
          "time": 33.0,
          "duration": 1.0,
          "value": "C:(3,5,b7,9)",
          "confidence": 1
        },
        {
          "time": 33.1,
          "duration": 1.0,
          "value": "F:(3,5,b7)",
          "confidence": 1
        },
        {
          "time": 33.2,
=======
          "value": "C:(3,5,b7,9)",
          "confidence": 1
        },
        {
          "time": 32.1,
          "duration": 1.0,
          "value": "F:(3,5,b7)",
          "confidence": 1
        },
        {
          "time": 32.2,
>>>>>>> 5725112b
          "duration": 2.0,
          "value": "Bb:maj",
          "confidence": 1
        }
      ],
      "sandbox": {},
      "time": 0,
      "duration": 134.0
    },
    {
      "annotation_metadata": {
        "curator": {
          "name": "",
          "email": ""
        },
        "annotator": {},
        "version": "",
        "corpus": "biab_internet_corpus",
        "annotation_tools": "",
        "annotation_rules": "",
        "validation": "",
        "data_source": ""
      },
      "namespace": "key_mode",
      "data": [
        {
          "time": 0.0,
          "duration": 134.0,
          "value": "Bb",
          "confidence": 1
        }
      ],
      "sandbox": {},
      "time": 0,
      "duration": 134.0
    }
  ],
  "file_metadata": {
    "title": "* 9:20 Special",
    "artist": "",
    "release": "",
    "duration": 134.0,
    "identifiers": {},
    "jams_version": "0.3.4"
  },
  "sandbox": {
    "expanded": false
  }
}<|MERGE_RESOLUTION|>--- conflicted
+++ resolved
@@ -17,634 +17,343 @@
       "namespace": "chord",
       "data": [
         {
-<<<<<<< HEAD
+          "time": 0.0,
+          "duration": 4.0,
+          "value": "C:(3,5,b7,9)",
+          "confidence": 1
+        },
+        {
           "time": 1.0,
           "duration": 4.0,
-          "value": "C:(3,5,b7,9)",
-=======
-          "time": 0.0,
-          "duration": 4.0,
-          "value": "C:(3,5,b7,9)",
-          "confidence": 1
-        },
-        {
-          "time": 1.0,
-          "duration": 4.0,
-          "value": "Eb:min(6)",
->>>>>>> 5725112b
+          "value": "Eb:min(6)",
           "confidence": 1
         },
         {
           "time": 2.0,
           "duration": 4.0,
-<<<<<<< HEAD
-          "value": "Eb:min(6)",
-=======
-          "value": "C:(3,5,b7,9)",
->>>>>>> 5725112b
+          "value": "C:(3,5,b7,9)",
           "confidence": 1
         },
         {
           "time": 3.0,
           "duration": 4.0,
-<<<<<<< HEAD
-          "value": "C:(3,5,b7,9)",
-=======
-          "value": "Eb:min(6)",
->>>>>>> 5725112b
+          "value": "Eb:min(6)",
           "confidence": 1
         },
         {
           "time": 4.0,
           "duration": 4.0,
-<<<<<<< HEAD
-          "value": "Eb:min(6)",
-=======
-          "value": "Bb:maj",
->>>>>>> 5725112b
+          "value": "Bb:maj",
           "confidence": 1
         },
         {
           "time": 5.0,
-<<<<<<< HEAD
-          "duration": 4.0,
-          "value": "Bb:maj",
+          "duration": 1.0,
+          "value": "Bb:(3,5,b7)",
+          "confidence": 1
+        },
+        {
+          "time": 5.1,
+          "duration": 1.0,
+          "value": "A:(3,5,b7)",
+          "confidence": 1
+        },
+        {
+          "time": 5.2,
+          "duration": 1.0,
+          "value": "Ab:(3,5,b7)",
+          "confidence": 1
+        },
+        {
+          "time": 5.3,
+          "duration": 1.0,
+          "value": "G:(3,5,b7)",
           "confidence": 1
         },
         {
           "time": 6.0,
+          "duration": 2.0,
+          "value": "C:(3,5,b7,9)",
+          "confidence": 1
+        },
+        {
+          "time": 6.2,
+          "duration": 2.0,
+          "value": "F#:dim/D",
+          "confidence": 1
+        },
+        {
+          "time": 7.0,
+          "duration": 1.0,
+          "value": "C:(3,5,b7,9)",
+          "confidence": 1
+        },
+        {
+          "time": 7.1,
+          "duration": 1.0,
+          "value": "Gb:(3,5,b7)",
+          "confidence": 1
+        },
+        {
+          "time": 7.2,
+          "duration": 2.0,
+          "value": "F:(3,5,b7)",
+          "confidence": 1
+        },
+        {
+          "time": 8.0,
+          "duration": 4.0,
+          "value": "C:(3,5,b7,9)",
+          "confidence": 1
+        },
+        {
+          "time": 9.0,
+          "duration": 4.0,
+          "value": "Eb:min(6)",
+          "confidence": 1
+        },
+        {
+          "time": 10.0,
+          "duration": 4.0,
+          "value": "C:(3,5,b7,9)",
+          "confidence": 1
+        },
+        {
+          "time": 11.0,
+          "duration": 4.0,
+          "value": "Eb:min(6)",
+          "confidence": 1
+        },
+        {
+          "time": 12.0,
+          "duration": 4.0,
+          "value": "Bb:maj",
+          "confidence": 1
+        },
+        {
+          "time": 13.0,
           "duration": 1.0,
           "value": "Bb:(3,5,b7)",
           "confidence": 1
         },
         {
-          "time": 6.1,
+          "time": 13.1,
           "duration": 1.0,
           "value": "A:(3,5,b7)",
           "confidence": 1
         },
         {
-          "time": 6.2,
+          "time": 13.2,
           "duration": 1.0,
           "value": "Ab:(3,5,b7)",
           "confidence": 1
         },
         {
-          "time": 6.3,
+          "time": 13.3,
           "duration": 1.0,
           "value": "G:(3,5,b7)",
-=======
-          "duration": 1.0,
+          "confidence": 1
+        },
+        {
+          "time": 14.0,
+          "duration": 2.0,
+          "value": "C:(3,5,b7,9)",
+          "confidence": 1
+        },
+        {
+          "time": 14.2,
+          "duration": 2.0,
+          "value": "F#:dim/D",
+          "confidence": 1
+        },
+        {
+          "time": 15.0,
+          "duration": 1.0,
+          "value": "C:(3,5,b7,9)",
+          "confidence": 1
+        },
+        {
+          "time": 15.1,
+          "duration": 1.0,
+          "value": "F:(3,5,b7)",
+          "confidence": 1
+        },
+        {
+          "time": 15.2,
+          "duration": 2.0,
+          "value": "Bb:maj",
+          "confidence": 1
+        },
+        {
+          "time": 16.0,
+          "duration": 4.0,
           "value": "Bb:(3,5,b7)",
           "confidence": 1
         },
         {
-          "time": 5.1,
+          "time": 17.0,
+          "duration": 2.0,
+          "value": "Eb:maj",
+          "confidence": 1
+        },
+        {
+          "time": 17.2,
+          "duration": 2.0,
+          "value": "Eb:(3,5,6)",
+          "confidence": 1
+        },
+        {
+          "time": 18.0,
+          "duration": 4.0,
+          "value": "Eb:(3,5,6)",
+          "confidence": 1
+        },
+        {
+          "time": 19.0,
+          "duration": 4.0,
+          "value": "Eb:(3,5,6)",
+          "confidence": 1
+        },
+        {
+          "time": 20.0,
+          "duration": 4.0,
+          "value": "C:(3,5,b7,9)",
+          "confidence": 1
+        },
+        {
+          "time": 21.0,
+          "duration": 2.0,
+          "value": "F:maj",
+          "confidence": 1
+        },
+        {
+          "time": 21.2,
+          "duration": 2.0,
+          "value": "F:(3,5,6)",
+          "confidence": 1
+        },
+        {
+          "time": 22.0,
+          "duration": 4.0,
+          "value": "F:(3,5,b7,9)",
+          "confidence": 1
+        },
+        {
+          "time": 23.0,
+          "duration": 2.0,
+          "value": "F:(3,5,b7,9)",
+          "confidence": 1
+        },
+        {
+          "time": 23.2,
+          "duration": 2.0,
+          "value": "F:(3,5,b7)",
+          "confidence": 1
+        },
+        {
+          "time": 24.0,
+          "duration": 4.0,
+          "value": "C:(3,5,b7,9)",
+          "confidence": 1
+        },
+        {
+          "time": 25.0,
+          "duration": 4.0,
+          "value": "Eb:min(6)",
+          "confidence": 1
+        },
+        {
+          "time": 26.0,
+          "duration": 4.0,
+          "value": "C:(3,5,b7,9)",
+          "confidence": 1
+        },
+        {
+          "time": 27.0,
+          "duration": 4.0,
+          "value": "Eb:min(6)",
+          "confidence": 1
+        },
+        {
+          "time": 28.0,
+          "duration": 4.0,
+          "value": "Bb:maj",
+          "confidence": 1
+        },
+        {
+          "time": 29.0,
+          "duration": 1.0,
+          "value": "Bb:(3,5,b7)",
+          "confidence": 1
+        },
+        {
+          "time": 29.1,
           "duration": 1.0,
           "value": "A:(3,5,b7)",
           "confidence": 1
         },
         {
-          "time": 5.2,
+          "time": 29.2,
           "duration": 1.0,
           "value": "Ab:(3,5,b7)",
           "confidence": 1
         },
         {
-          "time": 5.3,
+          "time": 29.3,
           "duration": 1.0,
           "value": "G:(3,5,b7)",
           "confidence": 1
         },
         {
-          "time": 6.0,
-          "duration": 2.0,
-          "value": "C:(3,5,b7,9)",
->>>>>>> 5725112b
-          "confidence": 1
-        },
-        {
-          "time": 7.0,
-          "duration": 2.0,
-<<<<<<< HEAD
-          "value": "C:(3,5,b7,9)",
-          "confidence": 1
-        },
-        {
-          "time": 7.2,
+          "time": 30.0,
+          "duration": 2.0,
+          "value": "C:(3,5,b7,9)",
+          "confidence": 1
+        },
+        {
+          "time": 30.2,
           "duration": 2.0,
           "value": "F#:dim/D",
           "confidence": 1
         },
         {
-          "time": 8.0,
-          "duration": 1.0,
-          "value": "C:(3,5,b7,9)",
-          "confidence": 1
-        },
-        {
-          "time": 8.1,
-          "duration": 1.0,
-          "value": "Gb:(3,5,b7)",
-          "confidence": 1
-        },
-        {
-          "time": 8.2,
-          "duration": 2.0,
+          "time": 31.0,
+          "duration": 1.0,
+          "value": "C:(3,5,6)",
+          "confidence": 1
+        },
+        {
+          "time": 31.1,
+          "duration": 1.0,
           "value": "F:(3,5,b7)",
-=======
-          "value": "F#:dim/D",
-          "confidence": 1
-        },
-        {
-          "time": 7.0,
-          "duration": 1.0,
-          "value": "C:(3,5,b7,9)",
-          "confidence": 1
-        },
-        {
-          "time": 7.1,
-          "duration": 1.0,
-          "value": "Gb:(3,5,b7)",
-          "confidence": 1
-        },
-        {
-          "time": 7.2,
-          "duration": 2.0,
+          "confidence": 1
+        },
+        {
+          "time": 31.2,
+          "duration": 1.0,
+          "value": "Bb:maj",
+          "confidence": 1
+        },
+        {
+          "time": 31.3,
+          "duration": 1.0,
+          "value": "D:(3,5,b7,9)",
+          "confidence": 1
+        },
+        {
+          "time": 32.0,
+          "duration": 1.0,
+          "value": "C:(3,5,b7,9)",
+          "confidence": 1
+        },
+        {
+          "time": 32.1,
+          "duration": 1.0,
           "value": "F:(3,5,b7)",
           "confidence": 1
         },
         {
-          "time": 8.0,
-          "duration": 4.0,
-          "value": "C:(3,5,b7,9)",
->>>>>>> 5725112b
-          "confidence": 1
-        },
-        {
-          "time": 9.0,
-          "duration": 4.0,
-<<<<<<< HEAD
-          "value": "C:(3,5,b7,9)",
-=======
-          "value": "Eb:min(6)",
->>>>>>> 5725112b
-          "confidence": 1
-        },
-        {
-          "time": 10.0,
-          "duration": 4.0,
-<<<<<<< HEAD
-          "value": "Eb:min(6)",
-=======
-          "value": "C:(3,5,b7,9)",
->>>>>>> 5725112b
-          "confidence": 1
-        },
-        {
-          "time": 11.0,
-          "duration": 4.0,
-<<<<<<< HEAD
-          "value": "C:(3,5,b7,9)",
-=======
-          "value": "Eb:min(6)",
->>>>>>> 5725112b
-          "confidence": 1
-        },
-        {
-          "time": 12.0,
-          "duration": 4.0,
-<<<<<<< HEAD
-          "value": "Eb:min(6)",
-=======
-          "value": "Bb:maj",
->>>>>>> 5725112b
-          "confidence": 1
-        },
-        {
-          "time": 13.0,
-<<<<<<< HEAD
-          "duration": 4.0,
-          "value": "Bb:maj",
-          "confidence": 1
-        },
-        {
-          "time": 14.0,
-          "duration": 1.0,
-          "value": "Bb:(3,5,b7)",
-          "confidence": 1
-        },
-        {
-          "time": 14.1,
-          "duration": 1.0,
-          "value": "A:(3,5,b7)",
-=======
-          "duration": 1.0,
-          "value": "Bb:(3,5,b7)",
-          "confidence": 1
-        },
-        {
-          "time": 13.1,
-          "duration": 1.0,
-          "value": "A:(3,5,b7)",
-          "confidence": 1
-        },
-        {
-          "time": 13.2,
-          "duration": 1.0,
-          "value": "Ab:(3,5,b7)",
-          "confidence": 1
-        },
-        {
-          "time": 13.3,
-          "duration": 1.0,
-          "value": "G:(3,5,b7)",
-          "confidence": 1
-        },
-        {
-          "time": 14.0,
-          "duration": 2.0,
-          "value": "C:(3,5,b7,9)",
->>>>>>> 5725112b
-          "confidence": 1
-        },
-        {
-          "time": 14.2,
-<<<<<<< HEAD
-          "duration": 1.0,
-          "value": "Ab:(3,5,b7)",
-          "confidence": 1
-        },
-        {
-          "time": 14.3,
-          "duration": 1.0,
-          "value": "G:(3,5,b7)",
-=======
-          "duration": 2.0,
-          "value": "F#:dim/D",
->>>>>>> 5725112b
-          "confidence": 1
-        },
-        {
-          "time": 15.0,
-<<<<<<< HEAD
-          "duration": 2.0,
-=======
-          "duration": 1.0,
->>>>>>> 5725112b
-          "value": "C:(3,5,b7,9)",
-          "confidence": 1
-        },
-        {
-<<<<<<< HEAD
-          "time": 15.2,
-          "duration": 2.0,
-          "value": "F#:dim/D",
-          "confidence": 1
-        },
-        {
-          "time": 16.0,
-          "duration": 1.0,
-          "value": "C:(3,5,b7,9)",
-          "confidence": 1
-        },
-        {
-          "time": 16.1,
-          "duration": 1.0,
-          "value": "F:(3,5,b7)",
-=======
-          "time": 15.1,
-          "duration": 1.0,
-          "value": "F:(3,5,b7)",
-          "confidence": 1
-        },
-        {
-          "time": 15.2,
-          "duration": 2.0,
-          "value": "Bb:maj",
-          "confidence": 1
-        },
-        {
-          "time": 16.0,
-          "duration": 4.0,
-          "value": "Bb:(3,5,b7)",
->>>>>>> 5725112b
-          "confidence": 1
-        },
-        {
-          "time": 16.2,
-          "duration": 2.0,
-<<<<<<< HEAD
-          "value": "Bb:maj",
-          "confidence": 1
-        },
-        {
-          "time": 17.0,
-          "duration": 4.0,
-          "value": "Bb:(3,5,b7)",
-=======
-          "value": "Eb:maj",
-          "confidence": 1
-        },
-        {
-          "time": 17.2,
-          "duration": 2.0,
-          "value": "Eb:(3,5,6)",
->>>>>>> 5725112b
-          "confidence": 1
-        },
-        {
-          "time": 18.0,
-<<<<<<< HEAD
-          "duration": 2.0,
-          "value": "Eb:maj",
-          "confidence": 1
-        },
-        {
-          "time": 18.2,
-          "duration": 2.0,
-=======
-          "duration": 4.0,
->>>>>>> 5725112b
-          "value": "Eb:(3,5,6)",
-          "confidence": 1
-        },
-        {
-          "time": 19.0,
-          "duration": 4.0,
-          "value": "Eb:(3,5,6)",
-          "confidence": 1
-        },
-        {
-          "time": 20.0,
-          "duration": 4.0,
-<<<<<<< HEAD
-          "value": "Eb:(3,5,6)",
-=======
-          "value": "C:(3,5,b7,9)",
->>>>>>> 5725112b
-          "confidence": 1
-        },
-        {
-          "time": 21.0,
-<<<<<<< HEAD
-          "duration": 4.0,
-          "value": "C:(3,5,b7,9)",
-=======
-          "duration": 2.0,
-          "value": "F:maj",
-          "confidence": 1
-        },
-        {
-          "time": 21.2,
-          "duration": 2.0,
-          "value": "F:(3,5,6)",
->>>>>>> 5725112b
-          "confidence": 1
-        },
-        {
-          "time": 22.0,
-<<<<<<< HEAD
-          "duration": 2.0,
-          "value": "F:maj",
-=======
-          "duration": 4.0,
-          "value": "F:(3,5,b7,9)",
->>>>>>> 5725112b
-          "confidence": 1
-        },
-        {
-          "time": 23.0,
-          "duration": 2.0,
-<<<<<<< HEAD
-          "value": "F:(3,5,6)",
-          "confidence": 1
-        },
-        {
-          "time": 23.0,
-          "duration": 4.0,
-          "value": "F:(3,5,b7,9)",
-=======
-          "value": "F:(3,5,b7,9)",
-          "confidence": 1
-        },
-        {
-          "time": 23.2,
-          "duration": 2.0,
-          "value": "F:(3,5,b7)",
->>>>>>> 5725112b
-          "confidence": 1
-        },
-        {
-          "time": 24.0,
-<<<<<<< HEAD
-          "duration": 2.0,
-          "value": "F:(3,5,b7,9)",
-          "confidence": 1
-        },
-        {
-          "time": 24.2,
-          "duration": 2.0,
-          "value": "F:(3,5,b7)",
-          "confidence": 1
-        },
-        {
-          "time": 25.0,
-          "duration": 4.0,
-          "value": "C:(3,5,b7,9)",
-          "confidence": 1
-        },
-        {
-          "time": 26.0,
-          "duration": 4.0,
-          "value": "Eb:min(6)",
-=======
-          "duration": 4.0,
-          "value": "C:(3,5,b7,9)",
-          "confidence": 1
-        },
-        {
-          "time": 25.0,
-          "duration": 4.0,
-          "value": "Eb:min(6)",
-          "confidence": 1
-        },
-        {
-          "time": 26.0,
-          "duration": 4.0,
-          "value": "C:(3,5,b7,9)",
->>>>>>> 5725112b
-          "confidence": 1
-        },
-        {
-          "time": 27.0,
-          "duration": 4.0,
-<<<<<<< HEAD
-          "value": "C:(3,5,b7,9)",
-=======
-          "value": "Eb:min(6)",
->>>>>>> 5725112b
-          "confidence": 1
-        },
-        {
-          "time": 28.0,
-          "duration": 4.0,
-<<<<<<< HEAD
-          "value": "Eb:min(6)",
-=======
-          "value": "Bb:maj",
->>>>>>> 5725112b
-          "confidence": 1
-        },
-        {
-          "time": 29.0,
-<<<<<<< HEAD
-          "duration": 4.0,
-          "value": "Bb:maj",
-=======
-          "duration": 1.0,
-          "value": "Bb:(3,5,b7)",
-          "confidence": 1
-        },
-        {
-          "time": 29.1,
-          "duration": 1.0,
-          "value": "A:(3,5,b7)",
-          "confidence": 1
-        },
-        {
-          "time": 29.2,
-          "duration": 1.0,
-          "value": "Ab:(3,5,b7)",
-          "confidence": 1
-        },
-        {
-          "time": 29.3,
-          "duration": 1.0,
-          "value": "G:(3,5,b7)",
->>>>>>> 5725112b
-          "confidence": 1
-        },
-        {
-          "time": 30.0,
-<<<<<<< HEAD
-          "duration": 1.0,
-          "value": "Bb:(3,5,b7)",
-          "confidence": 1
-        },
-        {
-          "time": 30.1,
-          "duration": 1.0,
-          "value": "A:(3,5,b7)",
-          "confidence": 1
-        },
-        {
-          "time": 30.2,
-          "duration": 1.0,
-          "value": "Ab:(3,5,b7)",
-          "confidence": 1
-        },
-        {
-          "time": 30.3,
-          "duration": 1.0,
-          "value": "G:(3,5,b7)",
-=======
-          "duration": 2.0,
-          "value": "C:(3,5,b7,9)",
->>>>>>> 5725112b
-          "confidence": 1
-        },
-        {
-          "time": 30.2,
-          "duration": 2.0,
-<<<<<<< HEAD
-          "value": "C:(3,5,b7,9)",
-=======
-          "value": "F#:dim/D",
-          "confidence": 1
-        },
-        {
-          "time": 31.0,
-          "duration": 1.0,
-          "value": "C:(3,5,6)",
-          "confidence": 1
-        },
-        {
-          "time": 31.1,
-          "duration": 1.0,
-          "value": "F:(3,5,b7)",
->>>>>>> 5725112b
-          "confidence": 1
-        },
-        {
-          "time": 31.2,
-<<<<<<< HEAD
-          "duration": 2.0,
-          "value": "F#:dim/D",
-=======
-          "duration": 1.0,
-          "value": "Bb:maj",
-          "confidence": 1
-        },
-        {
-          "time": 31.3,
-          "duration": 1.0,
-          "value": "D:(3,5,b7,9)",
->>>>>>> 5725112b
-          "confidence": 1
-        },
-        {
-          "time": 32.0,
-          "duration": 1.0,
-<<<<<<< HEAD
-          "value": "C:(3,5,6)",
-          "confidence": 1
-        },
-        {
-          "time": 32.1,
-          "duration": 1.0,
-          "value": "F:(3,5,b7)",
-          "confidence": 1
-        },
-        {
           "time": 32.2,
-          "duration": 1.0,
-          "value": "Bb:maj",
-          "confidence": 1
-        },
-        {
-          "time": 32.3,
-          "duration": 1.0,
-          "value": "D:(3,5,b7,9)",
-          "confidence": 1
-        },
-        {
-          "time": 33.0,
-          "duration": 1.0,
-          "value": "C:(3,5,b7,9)",
-          "confidence": 1
-        },
-        {
-          "time": 33.1,
-          "duration": 1.0,
-          "value": "F:(3,5,b7)",
-          "confidence": 1
-        },
-        {
-          "time": 33.2,
-=======
-          "value": "C:(3,5,b7,9)",
-          "confidence": 1
-        },
-        {
-          "time": 32.1,
-          "duration": 1.0,
-          "value": "F:(3,5,b7)",
-          "confidence": 1
-        },
-        {
-          "time": 32.2,
->>>>>>> 5725112b
           "duration": 2.0,
           "value": "Bb:maj",
           "confidence": 1
