{
  "annotations": [
    {
      "annotation_metadata": {
        "curator": {
          "name": "",
          "email": ""
        },
        "annotator": {},
        "version": "",
        "corpus": "biab_internet_corpus",
        "annotation_tools": "",
        "annotation_rules": "",
        "validation": "",
        "data_source": ""
      },
      "namespace": "chord",
      "data": [
        {
<<<<<<< HEAD
=======
          "time": 0.0,
          "duration": 4.0,
          "value": "F:maj",
          "confidence": 1
        },
        {
>>>>>>> 5725112b
          "time": 1.0,
          "duration": 4.0,
          "value": "F:maj",
          "confidence": 1
        },
        {
          "time": 2.0,
          "duration": 4.0,
<<<<<<< HEAD
          "value": "F:maj",
=======
          "value": "Bb:maj7",
>>>>>>> 5725112b
          "confidence": 1
        },
        {
          "time": 3.0,
          "duration": 4.0,
          "value": "Bb:maj7",
          "confidence": 1
        },
        {
          "time": 4.0,
          "duration": 4.0,
<<<<<<< HEAD
          "value": "Bb:maj7",
=======
          "value": "F:maj",
>>>>>>> 5725112b
          "confidence": 1
        },
        {
          "time": 5.0,
<<<<<<< HEAD
          "duration": 4.0,
          "value": "F:maj",
=======
          "duration": 2.0,
          "value": "F:maj",
          "confidence": 1
        },
        {
          "time": 5.2,
          "duration": 2.0,
          "value": "Bb:maj",
>>>>>>> 5725112b
          "confidence": 1
        },
        {
          "time": 6.0,
<<<<<<< HEAD
          "duration": 2.0,
          "value": "F:maj",
          "confidence": 1
        },
        {
          "time": 6.2,
          "duration": 2.0,
=======
          "duration": 4.0,
>>>>>>> 5725112b
          "value": "Bb:maj",
          "confidence": 1
        },
        {
          "time": 7.0,
          "duration": 4.0,
          "value": "Bb:maj",
          "confidence": 1
        },
        {
          "time": 8.0,
          "duration": 4.0,
<<<<<<< HEAD
          "value": "Bb:maj",
=======
          "value": "F:maj",
>>>>>>> 5725112b
          "confidence": 1
        },
        {
          "time": 9.0,
          "duration": 4.0,
          "value": "F:maj",
          "confidence": 1
        },
        {
          "time": 10.0,
          "duration": 4.0,
<<<<<<< HEAD
          "value": "F:maj",
=======
          "value": "Bb:maj",
>>>>>>> 5725112b
          "confidence": 1
        },
        {
          "time": 11.0,
          "duration": 4.0,
<<<<<<< HEAD
          "value": "Bb:maj",
=======
          "value": "C:(3,5,b7)",
>>>>>>> 5725112b
          "confidence": 1
        },
        {
          "time": 12.0,
          "duration": 4.0,
<<<<<<< HEAD
          "value": "C:(3,5,b7)",
=======
          "value": "F:maj",
>>>>>>> 5725112b
          "confidence": 1
        },
        {
          "time": 13.0,
          "duration": 4.0,
          "value": "F:maj",
          "confidence": 1
        },
        {
          "time": 14.0,
          "duration": 4.0,
<<<<<<< HEAD
          "value": "F:maj",
=======
          "value": "C:(3,5,b7)",
>>>>>>> 5725112b
          "confidence": 1
        },
        {
          "time": 15.0,
          "duration": 4.0,
          "value": "C:(3,5,b7)",
          "confidence": 1
        },
        {
          "time": 16.0,
          "duration": 4.0,
<<<<<<< HEAD
          "value": "C:(3,5,b7)",
=======
          "value": "F:maj",
>>>>>>> 5725112b
          "confidence": 1
        },
        {
          "time": 17.0,
          "duration": 4.0,
          "value": "F:maj",
          "confidence": 1
        },
        {
          "time": 18.0,
          "duration": 4.0,
<<<<<<< HEAD
          "value": "F:maj",
=======
          "value": "Bb:maj7",
>>>>>>> 5725112b
          "confidence": 1
        },
        {
          "time": 19.0,
          "duration": 4.0,
          "value": "Bb:maj7",
          "confidence": 1
        },
        {
          "time": 20.0,
          "duration": 4.0,
<<<<<<< HEAD
          "value": "Bb:maj7",
=======
          "value": "F:maj",
>>>>>>> 5725112b
          "confidence": 1
        },
        {
          "time": 21.0,
<<<<<<< HEAD
          "duration": 4.0,
=======
          "duration": 2.0,
>>>>>>> 5725112b
          "value": "F:maj",
          "confidence": 1
        },
        {
<<<<<<< HEAD
          "time": 22.0,
          "duration": 2.0,
          "value": "F:maj",
          "confidence": 1
        },
        {
          "time": 22.2,
          "duration": 2.0,
=======
          "time": 21.2,
          "duration": 2.0,
          "value": "Bb:maj",
          "confidence": 1
        },
        {
          "time": 22.0,
          "duration": 4.0,
>>>>>>> 5725112b
          "value": "Bb:maj",
          "confidence": 1
        },
        {
          "time": 23.0,
          "duration": 4.0,
          "value": "Bb:maj",
          "confidence": 1
        },
        {
          "time": 24.0,
          "duration": 4.0,
<<<<<<< HEAD
          "value": "Bb:maj",
=======
          "value": "F:maj",
>>>>>>> 5725112b
          "confidence": 1
        },
        {
          "time": 25.0,
          "duration": 4.0,
          "value": "F:maj",
          "confidence": 1
        },
        {
          "time": 26.0,
          "duration": 4.0,
<<<<<<< HEAD
          "value": "F:maj",
=======
          "value": "Bb:maj",
>>>>>>> 5725112b
          "confidence": 1
        },
        {
          "time": 27.0,
          "duration": 4.0,
<<<<<<< HEAD
          "value": "Bb:maj",
=======
          "value": "C:(3,5,b7)",
>>>>>>> 5725112b
          "confidence": 1
        },
        {
          "time": 28.0,
          "duration": 4.0,
<<<<<<< HEAD
          "value": "C:(3,5,b7)",
=======
          "value": "F:maj",
>>>>>>> 5725112b
          "confidence": 1
        },
        {
          "time": 29.0,
          "duration": 4.0,
<<<<<<< HEAD
          "value": "F:maj",
=======
          "value": "Bb:maj",
>>>>>>> 5725112b
          "confidence": 1
        },
        {
          "time": 30.0,
          "duration": 4.0,
<<<<<<< HEAD
          "value": "Bb:maj",
=======
          "value": "F:maj",
>>>>>>> 5725112b
          "confidence": 1
        },
        {
          "time": 31.0,
          "duration": 4.0,
<<<<<<< HEAD
          "value": "F:maj",
=======
          "value": "C:(3,5,b7)",
>>>>>>> 5725112b
          "confidence": 1
        },
        {
          "time": 32.0,
          "duration": 4.0,
<<<<<<< HEAD
          "value": "C:(3,5,b7)",
=======
          "value": "F:maj",
>>>>>>> 5725112b
          "confidence": 1
        },
        {
          "time": 33.0,
          "duration": 4.0,
          "value": "F:maj",
          "confidence": 1
        },
        {
          "time": 34.0,
          "duration": 4.0,
<<<<<<< HEAD
          "value": "F:maj",
=======
          "value": "Bb:maj7",
>>>>>>> 5725112b
          "confidence": 1
        },
        {
          "time": 35.0,
          "duration": 4.0,
          "value": "Bb:maj7",
          "confidence": 1
        },
        {
          "time": 36.0,
          "duration": 4.0,
<<<<<<< HEAD
          "value": "Bb:maj7",
          "confidence": 1
        },
        {
          "time": 37.0,
          "duration": 4.0,
=======
>>>>>>> 5725112b
          "value": "F:maj",
          "confidence": 1
        },
        {
<<<<<<< HEAD
          "time": 38.0,
=======
          "time": 37.0,
>>>>>>> 5725112b
          "duration": 2.0,
          "value": "F:maj",
          "confidence": 1
        },
        {
<<<<<<< HEAD
          "time": 38.2,
=======
          "time": 37.2,
>>>>>>> 5725112b
          "duration": 2.0,
          "value": "Bb:maj",
          "confidence": 1
        },
        {
<<<<<<< HEAD
          "time": 39.0,
=======
          "time": 38.0,
>>>>>>> 5725112b
          "duration": 4.0,
          "value": "Bb:maj",
          "confidence": 1
        },
        {
<<<<<<< HEAD
          "time": 40.0,
=======
          "time": 39.0,
>>>>>>> 5725112b
          "duration": 4.0,
          "value": "Bb:maj",
          "confidence": 1
        },
        {
<<<<<<< HEAD
          "time": 41.0,
=======
          "time": 40.0,
>>>>>>> 5725112b
          "duration": 4.0,
          "value": "F:maj",
          "confidence": 1
        },
        {
<<<<<<< HEAD
          "time": 42.0,
=======
          "time": 41.0,
>>>>>>> 5725112b
          "duration": 4.0,
          "value": "F:maj",
          "confidence": 1
        },
        {
<<<<<<< HEAD
          "time": 43.0,
=======
          "time": 42.0,
>>>>>>> 5725112b
          "duration": 4.0,
          "value": "Bb:maj",
          "confidence": 1
        },
        {
<<<<<<< HEAD
          "time": 44.0,
=======
          "time": 43.0,
>>>>>>> 5725112b
          "duration": 4.0,
          "value": "C:(3,5,b7)",
          "confidence": 1
        },
        {
<<<<<<< HEAD
          "time": 45.0,
=======
          "time": 44.0,
>>>>>>> 5725112b
          "duration": 4.0,
          "value": "F:maj",
          "confidence": 1
        },
        {
<<<<<<< HEAD
          "time": 46.0,
=======
          "time": 45.0,
>>>>>>> 5725112b
          "duration": 4.0,
          "value": "F:maj",
          "confidence": 1
        },
        {
<<<<<<< HEAD
          "time": 47.0,
=======
          "time": 46.0,
>>>>>>> 5725112b
          "duration": 4.0,
          "value": "C:(3,5,b7)",
          "confidence": 1
        },
        {
<<<<<<< HEAD
          "time": 48.0,
=======
          "time": 47.0,
>>>>>>> 5725112b
          "duration": 4.0,
          "value": "C:(3,5,b7)",
          "confidence": 1
        },
        {
<<<<<<< HEAD
          "time": 49.0,
=======
          "time": 48.0,
>>>>>>> 5725112b
          "duration": 4.0,
          "value": "F:maj",
          "confidence": 1
        },
        {
<<<<<<< HEAD
          "time": 50.0,
=======
          "time": 49.0,
>>>>>>> 5725112b
          "duration": 4.0,
          "value": "F:maj",
          "confidence": 1
        },
        {
<<<<<<< HEAD
          "time": 51.0,
=======
          "time": 50.0,
>>>>>>> 5725112b
          "duration": 4.0,
          "value": "Bb:maj7",
          "confidence": 1
        },
        {
<<<<<<< HEAD
          "time": 52.0,
=======
          "time": 51.0,
>>>>>>> 5725112b
          "duration": 4.0,
          "value": "Bb:maj7",
          "confidence": 1
        },
        {
<<<<<<< HEAD
          "time": 53.0,
=======
          "time": 52.0,
>>>>>>> 5725112b
          "duration": 4.0,
          "value": "F:maj",
          "confidence": 1
        },
        {
<<<<<<< HEAD
          "time": 54.0,
=======
          "time": 53.0,
>>>>>>> 5725112b
          "duration": 2.0,
          "value": "F:maj",
          "confidence": 1
        },
        {
<<<<<<< HEAD
          "time": 54.2,
=======
          "time": 53.2,
>>>>>>> 5725112b
          "duration": 2.0,
          "value": "Bb:maj",
          "confidence": 1
        },
        {
<<<<<<< HEAD
          "time": 55.0,
=======
          "time": 54.0,
>>>>>>> 5725112b
          "duration": 4.0,
          "value": "Bb:maj",
          "confidence": 1
        },
        {
<<<<<<< HEAD
          "time": 56.0,
=======
          "time": 55.0,
>>>>>>> 5725112b
          "duration": 4.0,
          "value": "Bb:maj",
          "confidence": 1
        },
        {
<<<<<<< HEAD
          "time": 57.0,
=======
          "time": 56.0,
>>>>>>> 5725112b
          "duration": 4.0,
          "value": "F:maj",
          "confidence": 1
        },
        {
<<<<<<< HEAD
          "time": 58.0,
=======
          "time": 57.0,
>>>>>>> 5725112b
          "duration": 4.0,
          "value": "F:maj",
          "confidence": 1
        },
        {
<<<<<<< HEAD
          "time": 59.0,
=======
          "time": 58.0,
>>>>>>> 5725112b
          "duration": 4.0,
          "value": "Bb:maj",
          "confidence": 1
        },
        {
<<<<<<< HEAD
          "time": 60.0,
=======
          "time": 59.0,
>>>>>>> 5725112b
          "duration": 4.0,
          "value": "C:(3,5,b7)",
          "confidence": 1
        },
        {
<<<<<<< HEAD
          "time": 61.0,
=======
          "time": 60.0,
>>>>>>> 5725112b
          "duration": 4.0,
          "value": "F:maj",
          "confidence": 1
        },
        {
<<<<<<< HEAD
          "time": 62.0,
=======
          "time": 61.0,
>>>>>>> 5725112b
          "duration": 4.0,
          "value": "Bb:maj",
          "confidence": 1
        },
        {
<<<<<<< HEAD
          "time": 63.0,
=======
          "time": 62.0,
>>>>>>> 5725112b
          "duration": 4.0,
          "value": "F:maj",
          "confidence": 1
        }
      ],
      "sandbox": {},
      "time": 0,
      "duration": 252.0
    },
    {
      "annotation_metadata": {
        "curator": {
          "name": "",
          "email": ""
        },
        "annotator": {},
        "version": "",
        "corpus": "biab_internet_corpus",
        "annotation_tools": "",
        "annotation_rules": "",
        "validation": "",
        "data_source": ""
      },
      "namespace": "key_mode",
      "data": [
        {
          "time": 0.0,
          "duration": 252.0,
          "value": "F",
          "confidence": 1
        }
      ],
      "sandbox": {},
      "time": 0,
      "duration": 252.0
    }
  ],
  "file_metadata": {
    "title": "Catch The Wind",
    "artist": "",
    "release": "",
    "duration": 252.0,
    "identifiers": {},
    "jams_version": "0.3.4"
  },
  "sandbox": {
    "expanded": false
  }
}<|MERGE_RESOLUTION|>--- conflicted
+++ resolved
@@ -17,15 +17,12 @@
       "namespace": "chord",
       "data": [
         {
-<<<<<<< HEAD
-=======
           "time": 0.0,
           "duration": 4.0,
           "value": "F:maj",
           "confidence": 1
         },
         {
->>>>>>> 5725112b
           "time": 1.0,
           "duration": 4.0,
           "value": "F:maj",
@@ -34,11 +31,7 @@
         {
           "time": 2.0,
           "duration": 4.0,
-<<<<<<< HEAD
-          "value": "F:maj",
-=======
-          "value": "Bb:maj7",
->>>>>>> 5725112b
+          "value": "Bb:maj7",
           "confidence": 1
         },
         {
@@ -50,19 +43,11 @@
         {
           "time": 4.0,
           "duration": 4.0,
-<<<<<<< HEAD
-          "value": "Bb:maj7",
-=======
-          "value": "F:maj",
->>>>>>> 5725112b
+          "value": "F:maj",
           "confidence": 1
         },
         {
           "time": 5.0,
-<<<<<<< HEAD
-          "duration": 4.0,
-          "value": "F:maj",
-=======
           "duration": 2.0,
           "value": "F:maj",
           "confidence": 1
@@ -71,22 +56,11 @@
           "time": 5.2,
           "duration": 2.0,
           "value": "Bb:maj",
->>>>>>> 5725112b
           "confidence": 1
         },
         {
           "time": 6.0,
-<<<<<<< HEAD
-          "duration": 2.0,
-          "value": "F:maj",
-          "confidence": 1
-        },
-        {
-          "time": 6.2,
-          "duration": 2.0,
-=======
-          "duration": 4.0,
->>>>>>> 5725112b
+          "duration": 4.0,
           "value": "Bb:maj",
           "confidence": 1
         },
@@ -99,11 +73,7 @@
         {
           "time": 8.0,
           "duration": 4.0,
-<<<<<<< HEAD
-          "value": "Bb:maj",
-=======
-          "value": "F:maj",
->>>>>>> 5725112b
+          "value": "F:maj",
           "confidence": 1
         },
         {
@@ -115,31 +85,19 @@
         {
           "time": 10.0,
           "duration": 4.0,
-<<<<<<< HEAD
-          "value": "F:maj",
-=======
-          "value": "Bb:maj",
->>>>>>> 5725112b
+          "value": "Bb:maj",
           "confidence": 1
         },
         {
           "time": 11.0,
           "duration": 4.0,
-<<<<<<< HEAD
-          "value": "Bb:maj",
-=======
-          "value": "C:(3,5,b7)",
->>>>>>> 5725112b
+          "value": "C:(3,5,b7)",
           "confidence": 1
         },
         {
           "time": 12.0,
           "duration": 4.0,
-<<<<<<< HEAD
-          "value": "C:(3,5,b7)",
-=======
-          "value": "F:maj",
->>>>>>> 5725112b
+          "value": "F:maj",
           "confidence": 1
         },
         {
@@ -151,11 +109,7 @@
         {
           "time": 14.0,
           "duration": 4.0,
-<<<<<<< HEAD
-          "value": "F:maj",
-=======
-          "value": "C:(3,5,b7)",
->>>>>>> 5725112b
+          "value": "C:(3,5,b7)",
           "confidence": 1
         },
         {
@@ -167,11 +121,7 @@
         {
           "time": 16.0,
           "duration": 4.0,
-<<<<<<< HEAD
-          "value": "C:(3,5,b7)",
-=======
-          "value": "F:maj",
->>>>>>> 5725112b
+          "value": "F:maj",
           "confidence": 1
         },
         {
@@ -183,11 +133,7 @@
         {
           "time": 18.0,
           "duration": 4.0,
-<<<<<<< HEAD
-          "value": "F:maj",
-=======
-          "value": "Bb:maj7",
->>>>>>> 5725112b
+          "value": "Bb:maj7",
           "confidence": 1
         },
         {
@@ -199,43 +145,24 @@
         {
           "time": 20.0,
           "duration": 4.0,
-<<<<<<< HEAD
-          "value": "Bb:maj7",
-=======
-          "value": "F:maj",
->>>>>>> 5725112b
+          "value": "F:maj",
           "confidence": 1
         },
         {
           "time": 21.0,
-<<<<<<< HEAD
-          "duration": 4.0,
-=======
-          "duration": 2.0,
->>>>>>> 5725112b
-          "value": "F:maj",
-          "confidence": 1
-        },
-        {
-<<<<<<< HEAD
+          "duration": 2.0,
+          "value": "F:maj",
+          "confidence": 1
+        },
+        {
+          "time": 21.2,
+          "duration": 2.0,
+          "value": "Bb:maj",
+          "confidence": 1
+        },
+        {
           "time": 22.0,
-          "duration": 2.0,
-          "value": "F:maj",
-          "confidence": 1
-        },
-        {
-          "time": 22.2,
-          "duration": 2.0,
-=======
-          "time": 21.2,
-          "duration": 2.0,
-          "value": "Bb:maj",
-          "confidence": 1
-        },
-        {
-          "time": 22.0,
-          "duration": 4.0,
->>>>>>> 5725112b
+          "duration": 4.0,
           "value": "Bb:maj",
           "confidence": 1
         },
@@ -248,11 +175,7 @@
         {
           "time": 24.0,
           "duration": 4.0,
-<<<<<<< HEAD
-          "value": "Bb:maj",
-=======
-          "value": "F:maj",
->>>>>>> 5725112b
+          "value": "F:maj",
           "confidence": 1
         },
         {
@@ -264,71 +187,43 @@
         {
           "time": 26.0,
           "duration": 4.0,
-<<<<<<< HEAD
-          "value": "F:maj",
-=======
-          "value": "Bb:maj",
->>>>>>> 5725112b
+          "value": "Bb:maj",
           "confidence": 1
         },
         {
           "time": 27.0,
           "duration": 4.0,
-<<<<<<< HEAD
-          "value": "Bb:maj",
-=======
-          "value": "C:(3,5,b7)",
->>>>>>> 5725112b
+          "value": "C:(3,5,b7)",
           "confidence": 1
         },
         {
           "time": 28.0,
           "duration": 4.0,
-<<<<<<< HEAD
-          "value": "C:(3,5,b7)",
-=======
-          "value": "F:maj",
->>>>>>> 5725112b
+          "value": "F:maj",
           "confidence": 1
         },
         {
           "time": 29.0,
           "duration": 4.0,
-<<<<<<< HEAD
-          "value": "F:maj",
-=======
-          "value": "Bb:maj",
->>>>>>> 5725112b
+          "value": "Bb:maj",
           "confidence": 1
         },
         {
           "time": 30.0,
           "duration": 4.0,
-<<<<<<< HEAD
-          "value": "Bb:maj",
-=======
-          "value": "F:maj",
->>>>>>> 5725112b
+          "value": "F:maj",
           "confidence": 1
         },
         {
           "time": 31.0,
           "duration": 4.0,
-<<<<<<< HEAD
-          "value": "F:maj",
-=======
-          "value": "C:(3,5,b7)",
->>>>>>> 5725112b
+          "value": "C:(3,5,b7)",
           "confidence": 1
         },
         {
           "time": 32.0,
           "duration": 4.0,
-<<<<<<< HEAD
-          "value": "C:(3,5,b7)",
-=======
-          "value": "F:maj",
->>>>>>> 5725112b
+          "value": "F:maj",
           "confidence": 1
         },
         {
@@ -340,11 +235,7 @@
         {
           "time": 34.0,
           "duration": 4.0,
-<<<<<<< HEAD
-          "value": "F:maj",
-=======
-          "value": "Bb:maj7",
->>>>>>> 5725112b
+          "value": "Bb:maj7",
           "confidence": 1
         },
         {
@@ -356,294 +247,173 @@
         {
           "time": 36.0,
           "duration": 4.0,
-<<<<<<< HEAD
-          "value": "Bb:maj7",
+          "value": "F:maj",
           "confidence": 1
         },
         {
           "time": 37.0,
-          "duration": 4.0,
-=======
->>>>>>> 5725112b
-          "value": "F:maj",
-          "confidence": 1
-        },
-        {
-<<<<<<< HEAD
+          "duration": 2.0,
+          "value": "F:maj",
+          "confidence": 1
+        },
+        {
+          "time": 37.2,
+          "duration": 2.0,
+          "value": "Bb:maj",
+          "confidence": 1
+        },
+        {
           "time": 38.0,
-=======
-          "time": 37.0,
->>>>>>> 5725112b
-          "duration": 2.0,
-          "value": "F:maj",
-          "confidence": 1
-        },
-        {
-<<<<<<< HEAD
-          "time": 38.2,
-=======
-          "time": 37.2,
->>>>>>> 5725112b
-          "duration": 2.0,
-          "value": "Bb:maj",
-          "confidence": 1
-        },
-        {
-<<<<<<< HEAD
+          "duration": 4.0,
+          "value": "Bb:maj",
+          "confidence": 1
+        },
+        {
           "time": 39.0,
-=======
-          "time": 38.0,
->>>>>>> 5725112b
-          "duration": 4.0,
-          "value": "Bb:maj",
-          "confidence": 1
-        },
-        {
-<<<<<<< HEAD
+          "duration": 4.0,
+          "value": "Bb:maj",
+          "confidence": 1
+        },
+        {
           "time": 40.0,
-=======
-          "time": 39.0,
->>>>>>> 5725112b
-          "duration": 4.0,
-          "value": "Bb:maj",
-          "confidence": 1
-        },
-        {
-<<<<<<< HEAD
+          "duration": 4.0,
+          "value": "F:maj",
+          "confidence": 1
+        },
+        {
           "time": 41.0,
-=======
-          "time": 40.0,
->>>>>>> 5725112b
-          "duration": 4.0,
-          "value": "F:maj",
-          "confidence": 1
-        },
-        {
-<<<<<<< HEAD
+          "duration": 4.0,
+          "value": "F:maj",
+          "confidence": 1
+        },
+        {
           "time": 42.0,
-=======
-          "time": 41.0,
->>>>>>> 5725112b
-          "duration": 4.0,
-          "value": "F:maj",
-          "confidence": 1
-        },
-        {
-<<<<<<< HEAD
+          "duration": 4.0,
+          "value": "Bb:maj",
+          "confidence": 1
+        },
+        {
           "time": 43.0,
-=======
-          "time": 42.0,
->>>>>>> 5725112b
-          "duration": 4.0,
-          "value": "Bb:maj",
-          "confidence": 1
-        },
-        {
-<<<<<<< HEAD
+          "duration": 4.0,
+          "value": "C:(3,5,b7)",
+          "confidence": 1
+        },
+        {
           "time": 44.0,
-=======
-          "time": 43.0,
->>>>>>> 5725112b
-          "duration": 4.0,
-          "value": "C:(3,5,b7)",
-          "confidence": 1
-        },
-        {
-<<<<<<< HEAD
+          "duration": 4.0,
+          "value": "F:maj",
+          "confidence": 1
+        },
+        {
           "time": 45.0,
-=======
-          "time": 44.0,
->>>>>>> 5725112b
-          "duration": 4.0,
-          "value": "F:maj",
-          "confidence": 1
-        },
-        {
-<<<<<<< HEAD
+          "duration": 4.0,
+          "value": "F:maj",
+          "confidence": 1
+        },
+        {
           "time": 46.0,
-=======
-          "time": 45.0,
->>>>>>> 5725112b
-          "duration": 4.0,
-          "value": "F:maj",
-          "confidence": 1
-        },
-        {
-<<<<<<< HEAD
+          "duration": 4.0,
+          "value": "C:(3,5,b7)",
+          "confidence": 1
+        },
+        {
           "time": 47.0,
-=======
-          "time": 46.0,
->>>>>>> 5725112b
-          "duration": 4.0,
-          "value": "C:(3,5,b7)",
-          "confidence": 1
-        },
-        {
-<<<<<<< HEAD
+          "duration": 4.0,
+          "value": "C:(3,5,b7)",
+          "confidence": 1
+        },
+        {
           "time": 48.0,
-=======
-          "time": 47.0,
->>>>>>> 5725112b
-          "duration": 4.0,
-          "value": "C:(3,5,b7)",
-          "confidence": 1
-        },
-        {
-<<<<<<< HEAD
+          "duration": 4.0,
+          "value": "F:maj",
+          "confidence": 1
+        },
+        {
           "time": 49.0,
-=======
-          "time": 48.0,
->>>>>>> 5725112b
-          "duration": 4.0,
-          "value": "F:maj",
-          "confidence": 1
-        },
-        {
-<<<<<<< HEAD
+          "duration": 4.0,
+          "value": "F:maj",
+          "confidence": 1
+        },
+        {
           "time": 50.0,
-=======
-          "time": 49.0,
->>>>>>> 5725112b
-          "duration": 4.0,
-          "value": "F:maj",
-          "confidence": 1
-        },
-        {
-<<<<<<< HEAD
+          "duration": 4.0,
+          "value": "Bb:maj7",
+          "confidence": 1
+        },
+        {
           "time": 51.0,
-=======
-          "time": 50.0,
->>>>>>> 5725112b
-          "duration": 4.0,
-          "value": "Bb:maj7",
-          "confidence": 1
-        },
-        {
-<<<<<<< HEAD
+          "duration": 4.0,
+          "value": "Bb:maj7",
+          "confidence": 1
+        },
+        {
           "time": 52.0,
-=======
-          "time": 51.0,
->>>>>>> 5725112b
-          "duration": 4.0,
-          "value": "Bb:maj7",
-          "confidence": 1
-        },
-        {
-<<<<<<< HEAD
+          "duration": 4.0,
+          "value": "F:maj",
+          "confidence": 1
+        },
+        {
           "time": 53.0,
-=======
-          "time": 52.0,
->>>>>>> 5725112b
-          "duration": 4.0,
-          "value": "F:maj",
-          "confidence": 1
-        },
-        {
-<<<<<<< HEAD
+          "duration": 2.0,
+          "value": "F:maj",
+          "confidence": 1
+        },
+        {
+          "time": 53.2,
+          "duration": 2.0,
+          "value": "Bb:maj",
+          "confidence": 1
+        },
+        {
           "time": 54.0,
-=======
-          "time": 53.0,
->>>>>>> 5725112b
-          "duration": 2.0,
-          "value": "F:maj",
-          "confidence": 1
-        },
-        {
-<<<<<<< HEAD
-          "time": 54.2,
-=======
-          "time": 53.2,
->>>>>>> 5725112b
-          "duration": 2.0,
-          "value": "Bb:maj",
-          "confidence": 1
-        },
-        {
-<<<<<<< HEAD
+          "duration": 4.0,
+          "value": "Bb:maj",
+          "confidence": 1
+        },
+        {
           "time": 55.0,
-=======
-          "time": 54.0,
->>>>>>> 5725112b
-          "duration": 4.0,
-          "value": "Bb:maj",
-          "confidence": 1
-        },
-        {
-<<<<<<< HEAD
+          "duration": 4.0,
+          "value": "Bb:maj",
+          "confidence": 1
+        },
+        {
           "time": 56.0,
-=======
-          "time": 55.0,
->>>>>>> 5725112b
-          "duration": 4.0,
-          "value": "Bb:maj",
-          "confidence": 1
-        },
-        {
-<<<<<<< HEAD
+          "duration": 4.0,
+          "value": "F:maj",
+          "confidence": 1
+        },
+        {
           "time": 57.0,
-=======
-          "time": 56.0,
->>>>>>> 5725112b
-          "duration": 4.0,
-          "value": "F:maj",
-          "confidence": 1
-        },
-        {
-<<<<<<< HEAD
+          "duration": 4.0,
+          "value": "F:maj",
+          "confidence": 1
+        },
+        {
           "time": 58.0,
-=======
-          "time": 57.0,
->>>>>>> 5725112b
-          "duration": 4.0,
-          "value": "F:maj",
-          "confidence": 1
-        },
-        {
-<<<<<<< HEAD
+          "duration": 4.0,
+          "value": "Bb:maj",
+          "confidence": 1
+        },
+        {
           "time": 59.0,
-=======
-          "time": 58.0,
->>>>>>> 5725112b
-          "duration": 4.0,
-          "value": "Bb:maj",
-          "confidence": 1
-        },
-        {
-<<<<<<< HEAD
+          "duration": 4.0,
+          "value": "C:(3,5,b7)",
+          "confidence": 1
+        },
+        {
           "time": 60.0,
-=======
-          "time": 59.0,
->>>>>>> 5725112b
-          "duration": 4.0,
-          "value": "C:(3,5,b7)",
-          "confidence": 1
-        },
-        {
-<<<<<<< HEAD
+          "duration": 4.0,
+          "value": "F:maj",
+          "confidence": 1
+        },
+        {
           "time": 61.0,
-=======
-          "time": 60.0,
->>>>>>> 5725112b
-          "duration": 4.0,
-          "value": "F:maj",
-          "confidence": 1
-        },
-        {
-<<<<<<< HEAD
+          "duration": 4.0,
+          "value": "Bb:maj",
+          "confidence": 1
+        },
+        {
           "time": 62.0,
-=======
-          "time": 61.0,
->>>>>>> 5725112b
-          "duration": 4.0,
-          "value": "Bb:maj",
-          "confidence": 1
-        },
-        {
-<<<<<<< HEAD
-          "time": 63.0,
-=======
-          "time": 62.0,
->>>>>>> 5725112b
           "duration": 4.0,
           "value": "F:maj",
           "confidence": 1
