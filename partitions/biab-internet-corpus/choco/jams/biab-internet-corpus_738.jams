{
  "annotations": [
    {
      "annotation_metadata": {
        "curator": {
          "name": "",
          "email": ""
        },
        "annotator": {},
        "version": "",
        "corpus": "biab_internet_corpus",
        "annotation_tools": "",
        "annotation_rules": "",
        "validation": "",
        "data_source": ""
      },
      "namespace": "chord",
      "data": [
        {
          "time": 0.0,
          "duration": 2.0,
          "value": "C:maj",
          "confidence": 1
        },
        {
          "time": 0.2,
          "duration": 1.0,
          "value": "Ab:(3,5,b7)",
          "confidence": 1
        },
        {
          "time": 0.3,
          "duration": 1.0,
          "value": "G:(3,5,b7)",
          "confidence": 1
        },
        {
          "time": 1.0,
          "duration": 4.0,
          "value": "C:maj",
          "confidence": 1
        },
        {
          "time": 2.0,
          "duration": 2.0,
          "value": "C:maj",
          "confidence": 1
        },
        {
          "time": 2.2,
          "duration": 1.0,
          "value": "Ab:(3,5,b7)",
          "confidence": 1
        },
        {
          "time": 2.3,
          "duration": 1.0,
          "value": "G:(3,5,b7)",
          "confidence": 1
        },
        {
          "time": 3.0,
          "duration": 4.0,
          "value": "C:maj",
          "confidence": 1
        },
        {
          "time": 4.0,
          "duration": 4.0,
          "value": "A:(3,5,b7)",
          "confidence": 1
        },
        {
          "time": 5.0,
          "duration": 4.0,
          "value": "D:min",
          "confidence": 1
        },
        {
          "time": 6.0,
          "duration": 4.0,
          "value": "G:(3,5,b7)",
          "confidence": 1
        },
        {
          "time": 7.0,
          "duration": 4.0,
          "value": "C:maj",
          "confidence": 1
        },
        {
          "time": 8.0,
          "duration": 4.0,
          "value": "E:(3,5,b7)",
          "confidence": 1
        },
        {
          "time": 9.0,
          "duration": 4.0,
          "value": "A:min",
          "confidence": 1
        },
        {
          "time": 10.0,
          "duration": 4.0,
          "value": "D:(3,5,b7)",
          "confidence": 1
        },
        {
          "time": 11.0,
          "duration": 4.0,
          "value": "G:(3,5,b7)",
          "confidence": 1
        },
        {
          "time": 12.0,
          "duration": 2.0,
          "value": "C:maj",
          "confidence": 1
        },
        {
          "time": 12.2,
          "duration": 1.0,
          "value": "Ab:(3,5,b7)",
          "confidence": 1
        },
        {
          "time": 12.3,
          "duration": 1.0,
          "value": "G:(3,5,b7)",
          "confidence": 1
        },
        {
          "time": 13.0,
          "duration": 4.0,
          "value": "C:maj",
          "confidence": 1
        },
        {
          "time": 14.0,
          "duration": 4.0,
          "value": "C:(3,5,b7)",
          "confidence": 1
        },
        {
          "time": 15.0,
          "duration": 4.0,
          "value": "F:maj",
          "confidence": 1
        },
        {
          "time": 16.0,
          "duration": 2.0,
          "value": "F:maj",
          "confidence": 1
        },
        {
          "time": 16.2,
          "duration": 2.0,
          "value": "F#:dim/D",
          "confidence": 1
        },
        {
          "time": 17.0,
          "duration": 2.0,
          "value": "C:maj",
          "confidence": 1
        },
        {
          "time": 17.2,
          "duration": 2.0,
          "value": "A:(3,5,b7)",
          "confidence": 1
        },
        {
          "time": 18.0,
          "duration": 2.0,
          "value": "D:(3,5,b7)",
          "confidence": 1
        },
        {
          "time": 18.2,
          "duration": 2.0,
          "value": "G:(3,5,b7)",
<<<<<<< HEAD
=======
          "confidence": 1
        },
        {
          "time": 19.0,
          "duration": 4.0,
          "value": "C:maj",
>>>>>>> 5725112b
          "confidence": 1
        },
        {
          "time": 20.0,
          "duration": 4.0,
<<<<<<< HEAD
          "value": "C:maj",
=======
          "value": "E:(3,5,b7)",
>>>>>>> 5725112b
          "confidence": 1
        },
        {
          "time": 21.0,
          "duration": 4.0,
<<<<<<< HEAD
          "value": "E:(3,5,b7)",
=======
          "value": "A:min",
>>>>>>> 5725112b
          "confidence": 1
        },
        {
          "time": 22.0,
          "duration": 4.0,
<<<<<<< HEAD
          "value": "A:min",
=======
          "value": "D:(3,5,b7)",
>>>>>>> 5725112b
          "confidence": 1
        },
        {
          "time": 23.0,
          "duration": 4.0,
<<<<<<< HEAD
          "value": "D:(3,5,b7)",
=======
          "value": "G:(3,5,b7)",
>>>>>>> 5725112b
          "confidence": 1
        },
        {
          "time": 24.0,
<<<<<<< HEAD
          "duration": 4.0,
          "value": "G:(3,5,b7)",
          "confidence": 1
        },
        {
          "time": 25.0,
=======
>>>>>>> 5725112b
          "duration": 2.0,
          "value": "C:maj",
          "confidence": 1
        },
        {
          "time": 24.2,
          "duration": 1.0,
          "value": "Ab:(3,5,b7)",
          "confidence": 1
        },
        {
          "time": 24.3,
          "duration": 1.0,
          "value": "G:(3,5,b7)",
          "confidence": 1
        },
        {
          "time": 25.0,
          "duration": 2.0,
          "value": "C:maj",
          "confidence": 1
        },
        {
          "time": 25.2,
          "duration": 2.0,
          "value": "A:(3,5,b7)",
          "confidence": 1
        },
        {
          "time": 26.0,
          "duration": 2.0,
          "value": "D:(3,5,b7)",
          "confidence": 1
        },
        {
          "time": 26.2,
          "duration": 2.0,
          "value": "G:(3,5,b7)",
          "confidence": 1
        },
        {
          "time": 27.0,
          "duration": 4.0,
          "value": "C:maj",
          "confidence": 1
        },
        {
          "time": 28.0,
          "duration": 4.0,
          "value": "C:maj",
          "confidence": 1
        }
      ],
      "sandbox": {},
      "time": 0,
      "duration": 116.0
    },
    {
      "annotation_metadata": {
        "curator": {
          "name": "",
          "email": ""
        },
        "annotator": {},
        "version": "",
        "corpus": "biab_internet_corpus",
        "annotation_tools": "",
        "annotation_rules": "",
        "validation": "",
        "data_source": ""
      },
      "namespace": "key_mode",
      "data": [
        {
          "time": 0.0,
          "duration": 116.0,
          "value": "C",
          "confidence": 1
        }
      ],
      "sandbox": {},
      "time": 0,
      "duration": 116.0
    }
  ],
  "file_metadata": {
    "title": "Ramblin' the Roads - JugBand.Sty demo - -",
    "artist": "",
    "release": "",
    "duration": 116.0,
    "identifiers": {},
    "jams_version": "0.3.4"
  },
  "sandbox": {
    "expanded": false
  }
}<|MERGE_RESOLUTION|>--- conflicted
+++ resolved
@@ -182,68 +182,40 @@
           "time": 18.2,
           "duration": 2.0,
           "value": "G:(3,5,b7)",
-<<<<<<< HEAD
-=======
           "confidence": 1
         },
         {
           "time": 19.0,
           "duration": 4.0,
           "value": "C:maj",
->>>>>>> 5725112b
           "confidence": 1
         },
         {
           "time": 20.0,
           "duration": 4.0,
-<<<<<<< HEAD
-          "value": "C:maj",
-=======
           "value": "E:(3,5,b7)",
->>>>>>> 5725112b
           "confidence": 1
         },
         {
           "time": 21.0,
           "duration": 4.0,
-<<<<<<< HEAD
-          "value": "E:(3,5,b7)",
-=======
           "value": "A:min",
->>>>>>> 5725112b
           "confidence": 1
         },
         {
           "time": 22.0,
           "duration": 4.0,
-<<<<<<< HEAD
-          "value": "A:min",
-=======
           "value": "D:(3,5,b7)",
->>>>>>> 5725112b
           "confidence": 1
         },
         {
           "time": 23.0,
           "duration": 4.0,
-<<<<<<< HEAD
-          "value": "D:(3,5,b7)",
-=======
-          "value": "G:(3,5,b7)",
->>>>>>> 5725112b
+          "value": "G:(3,5,b7)",
           "confidence": 1
         },
         {
           "time": 24.0,
-<<<<<<< HEAD
-          "duration": 4.0,
-          "value": "G:(3,5,b7)",
-          "confidence": 1
-        },
-        {
-          "time": 25.0,
-=======
->>>>>>> 5725112b
           "duration": 2.0,
           "value": "C:maj",
           "confidence": 1
