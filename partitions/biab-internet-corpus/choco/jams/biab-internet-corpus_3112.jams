--- conflicted
+++ resolved
@@ -37,11 +37,7 @@
         {
           "time": 3.0,
           "duration": 4.0,
-<<<<<<< HEAD
-          "value": "C:maj/E",
-=======
-          "value": "G:maj/D",
->>>>>>> 5725112b
+          "value": "G:maj/D",
           "confidence": 1
         },
         {
@@ -65,28 +61,19 @@
         {
           "time": 7.0,
           "duration": 4.0,
-<<<<<<< HEAD
-          "value": "G:maj/D",
-=======
-          "value": "C:maj",
->>>>>>> 5725112b
+          "value": "C:maj",
           "confidence": 1
         },
         {
           "time": 8.0,
           "duration": 4.0,
-<<<<<<< HEAD
-          "value": "C:maj",
-=======
-          "value": "C:maj/E",
->>>>>>> 5725112b
+          "value": "C:maj/E",
           "confidence": 1
         },
         {
           "time": 9.0,
           "duration": 4.0,
           "value": "C:maj/E",
-<<<<<<< HEAD
           "confidence": 1
         },
         {
@@ -98,7 +85,7 @@
         {
           "time": 11.0,
           "duration": 4.0,
-          "value": "C:maj/E",
+          "value": "G:maj/D",
           "confidence": 1
         },
         {
@@ -122,13 +109,13 @@
         {
           "time": 15.0,
           "duration": 4.0,
-          "value": "G:maj/D",
+          "value": "C:maj",
           "confidence": 1
         },
         {
           "time": 16.0,
           "duration": 4.0,
-          "value": "C:maj",
+          "value": "C:maj/E",
           "confidence": 1
         },
         {
@@ -152,7 +139,7 @@
         {
           "time": 20.0,
           "duration": 4.0,
-          "value": "C:maj/E",
+          "value": "G:maj/E",
           "confidence": 1
         },
         {
@@ -164,157 +151,157 @@
         {
           "time": 22.0,
           "duration": 4.0,
-          "value": "G:maj/E",
+          "value": "F:maj9/E",
           "confidence": 1
         },
         {
           "time": 23.0,
           "duration": 4.0,
+          "value": "C:maj",
+          "confidence": 1
+        },
+        {
+          "time": 24.0,
+          "duration": 4.0,
+          "value": "C:maj/E",
+          "confidence": 1
+        },
+        {
+          "time": 25.0,
+          "duration": 4.0,
+          "value": "C:maj/E",
+          "confidence": 1
+        },
+        {
+          "time": 26.0,
+          "duration": 4.0,
+          "value": "C:maj/E",
+          "confidence": 1
+        },
+        {
+          "time": 27.0,
+          "duration": 4.0,
+          "value": "C:maj/E",
+          "confidence": 1
+        },
+        {
+          "time": 28.0,
+          "duration": 4.0,
+          "value": "G:maj/D",
+          "confidence": 1
+        },
+        {
+          "time": 29.0,
+          "duration": 4.0,
+          "value": "G:maj/D",
+          "confidence": 1
+        },
+        {
+          "time": 30.0,
+          "duration": 4.0,
           "value": "F:maj9/E",
           "confidence": 1
         },
         {
-          "time": 24.0,
-          "duration": 4.0,
-          "value": "C:maj",
-          "confidence": 1
-        },
-        {
-          "time": 25.0,
-          "duration": 4.0,
-          "value": "C:maj/E",
-          "confidence": 1
-        },
-        {
-          "time": 26.0,
-          "duration": 4.0,
-          "value": "C:maj/E",
-          "confidence": 1
-        },
-        {
-          "time": 27.0,
-          "duration": 4.0,
-          "value": "C:maj/E",
-          "confidence": 1
-        },
-        {
-          "time": 28.0,
-          "duration": 4.0,
-          "value": "C:maj/E",
-          "confidence": 1
-        },
-        {
-          "time": 29.0,
-          "duration": 4.0,
-          "value": "G:maj/D",
-          "confidence": 1
-        },
-        {
-          "time": 30.0,
-          "duration": 4.0,
-          "value": "G:maj/D",
-          "confidence": 1
-        },
-        {
           "time": 31.0,
           "duration": 4.0,
+          "value": "C:maj/E",
+          "confidence": 1
+        },
+        {
+          "time": 32.0,
+          "duration": 4.0,
+          "value": "C:maj/E",
+          "confidence": 1
+        },
+        {
+          "time": 33.0,
+          "duration": 4.0,
+          "value": "C:maj/E",
+          "confidence": 1
+        },
+        {
+          "time": 34.0,
+          "duration": 4.0,
+          "value": "C:maj/E",
+          "confidence": 1
+        },
+        {
+          "time": 35.0,
+          "duration": 4.0,
+          "value": "C:maj/E",
+          "confidence": 1
+        },
+        {
+          "time": 36.0,
+          "duration": 4.0,
+          "value": "G:maj/D",
+          "confidence": 1
+        },
+        {
+          "time": 37.0,
+          "duration": 4.0,
+          "value": "G:maj/D",
+          "confidence": 1
+        },
+        {
+          "time": 38.0,
+          "duration": 4.0,
           "value": "F:maj9/E",
           "confidence": 1
         },
         {
-          "time": 32.0,
-          "duration": 4.0,
-          "value": "C:maj/E",
-          "confidence": 1
-        },
-        {
-          "time": 33.0,
-          "duration": 4.0,
-          "value": "C:maj/E",
-          "confidence": 1
-        },
-        {
-          "time": 34.0,
-          "duration": 4.0,
-          "value": "C:maj/E",
-          "confidence": 1
-        },
-        {
-          "time": 35.0,
-          "duration": 4.0,
-          "value": "C:maj/E",
-          "confidence": 1
-        },
-        {
-          "time": 36.0,
-          "duration": 4.0,
-          "value": "C:maj/E",
-          "confidence": 1
-        },
-        {
-          "time": 37.0,
-          "duration": 4.0,
-          "value": "G:maj/D",
-          "confidence": 1
-        },
-        {
-          "time": 38.0,
-          "duration": 4.0,
-          "value": "G:maj/D",
-          "confidence": 1
-        },
-        {
           "time": 39.0,
           "duration": 4.0,
+          "value": "C:maj",
+          "confidence": 1
+        },
+        {
+          "time": 40.0,
+          "duration": 4.0,
+          "value": "C:maj/E",
+          "confidence": 1
+        },
+        {
+          "time": 41.0,
+          "duration": 4.0,
+          "value": "C:maj/E",
+          "confidence": 1
+        },
+        {
+          "time": 42.0,
+          "duration": 4.0,
+          "value": "C:maj/E",
+          "confidence": 1
+        },
+        {
+          "time": 43.0,
+          "duration": 4.0,
+          "value": "C:maj/E",
+          "confidence": 1
+        },
+        {
+          "time": 44.0,
+          "duration": 4.0,
+          "value": "G:maj/D",
+          "confidence": 1
+        },
+        {
+          "time": 45.0,
+          "duration": 4.0,
+          "value": "G:maj/D",
+          "confidence": 1
+        },
+        {
+          "time": 46.0,
+          "duration": 4.0,
           "value": "F:maj9/E",
           "confidence": 1
         },
         {
-          "time": 40.0,
-          "duration": 4.0,
-          "value": "C:maj",
-          "confidence": 1
-        },
-        {
-          "time": 41.0,
-          "duration": 4.0,
-          "value": "C:maj/E",
-          "confidence": 1
-        },
-        {
-          "time": 42.0,
-          "duration": 4.0,
-          "value": "C:maj/E",
-          "confidence": 1
-        },
-        {
-          "time": 43.0,
-          "duration": 4.0,
-          "value": "C:maj/E",
-          "confidence": 1
-        },
-        {
-          "time": 44.0,
-          "duration": 4.0,
-          "value": "C:maj/E",
-          "confidence": 1
-        },
-        {
-          "time": 45.0,
-          "duration": 4.0,
-          "value": "G:maj/D",
-          "confidence": 1
-        },
-        {
-          "time": 46.0,
-          "duration": 4.0,
-          "value": "G:maj/D",
-          "confidence": 1
-        },
-        {
           "time": 47.0,
           "duration": 4.0,
-          "value": "F:maj9/E",
+          "value": "C:maj/E",
           "confidence": 1
         },
         {
@@ -338,61 +325,61 @@
         {
           "time": 51.0,
           "duration": 4.0,
-          "value": "C:maj/E",
+          "value": "G:maj",
           "confidence": 1
         },
         {
           "time": 52.0,
           "duration": 4.0,
+          "value": "G:maj/D",
+          "confidence": 1
+        },
+        {
+          "time": 53.0,
+          "duration": 4.0,
+          "value": "G:maj/D",
+          "confidence": 1
+        },
+        {
+          "time": 54.0,
+          "duration": 4.0,
+          "value": "G:maj/D",
+          "confidence": 1
+        },
+        {
+          "time": 55.0,
+          "duration": 4.0,
+          "value": "C:maj/E",
+          "confidence": 1
+        },
+        {
+          "time": 56.0,
+          "duration": 4.0,
+          "value": "C:maj/E",
+          "confidence": 1
+        },
+        {
+          "time": 57.0,
+          "duration": 4.0,
+          "value": "C:maj/E",
+          "confidence": 1
+        },
+        {
+          "time": 58.0,
+          "duration": 4.0,
+          "value": "C:maj/E",
+          "confidence": 1
+        },
+        {
+          "time": 59.0,
+          "duration": 4.0,
           "value": "G:maj",
           "confidence": 1
         },
         {
-          "time": 53.0,
-          "duration": 4.0,
-          "value": "G:maj/D",
-          "confidence": 1
-        },
-        {
-          "time": 54.0,
-          "duration": 4.0,
-          "value": "G:maj/D",
-          "confidence": 1
-        },
-        {
-          "time": 55.0,
-          "duration": 4.0,
-          "value": "G:maj/D",
-          "confidence": 1
-        },
-        {
-          "time": 56.0,
-          "duration": 4.0,
-          "value": "C:maj/E",
-          "confidence": 1
-        },
-        {
-          "time": 57.0,
-          "duration": 4.0,
-          "value": "C:maj/E",
-          "confidence": 1
-        },
-        {
-          "time": 58.0,
-          "duration": 4.0,
-          "value": "C:maj/E",
-          "confidence": 1
-        },
-        {
-          "time": 59.0,
-          "duration": 4.0,
-          "value": "C:maj/E",
-          "confidence": 1
-        },
-        {
           "time": 60.0,
           "duration": 4.0,
-          "value": "G:maj",
+          "value": "G:maj/D",
           "confidence": 1
         },
         {
@@ -410,13 +397,13 @@
         {
           "time": 63.0,
           "duration": 4.0,
-          "value": "G:maj/D",
+          "value": "C:maj/E",
           "confidence": 1
         },
         {
           "time": 64.0,
           "duration": 4.0,
-          "value": "C:maj/E",
+          "value": "F:maj",
           "confidence": 1
         },
         {
@@ -426,795 +413,12 @@
           "confidence": 1
         },
         {
-          "time": 66.0,
-          "duration": 4.0,
-          "value": "F:maj",
-          "confidence": 1
-        },
-        {
-          "time": 67.0,
-          "duration": 1.0,
-          "value": "F:maj",
-          "confidence": 1
-        },
-        {
-          "time": 67.1,
-          "duration": 3.0,
-          "value": "A:min(6)/Gb",
-          "confidence": 1
-        },
-        {
-          "time": 68.0,
-          "duration": 4.0,
-          "value": "C:maj/E",
-          "confidence": 1
-        },
-        {
-          "time": 69.0,
-          "duration": 4.0,
-          "value": "C:maj/E",
-          "confidence": 1
-        },
-        {
-          "time": 70.0,
-          "duration": 4.0,
-          "value": "C:maj/E",
-          "confidence": 1
-        },
-        {
-          "time": 71.0,
-          "duration": 4.0,
-          "value": "C:(3,5,b7)",
-          "confidence": 1
-        },
-        {
-          "time": 72.0,
-          "duration": 4.0,
-          "value": "F:maj",
-          "confidence": 1
-        },
-        {
-          "time": 73.0,
-          "duration": 4.0,
-          "value": "F:maj",
-          "confidence": 1
-        },
-        {
-          "time": 74.0,
-          "duration": 4.0,
-          "value": "F:maj",
-          "confidence": 1
-        },
-        {
-          "time": 75.0,
-          "duration": 1.0,
-          "value": "F:maj",
-          "confidence": 1
-        },
-        {
-          "time": 75.1,
-          "duration": 3.0,
-          "value": "A:min(6)/Gb",
-          "confidence": 1
-        },
-        {
-          "time": 76.0,
-          "duration": 4.0,
-          "value": "C:maj/E",
-          "confidence": 1
-        },
-        {
-          "time": 77.0,
-          "duration": 4.0,
-          "value": "C:maj",
-          "confidence": 1
-        },
-        {
-          "time": 78.0,
-          "duration": 4.0,
-          "value": "C:maj",
-          "confidence": 1
-        },
-        {
-          "time": 79.0,
-          "duration": 4.0,
-          "value": "C:(3,5,b7)",
-          "confidence": 1
-        },
-        {
-          "time": 80.0,
-          "duration": 4.0,
-          "value": "F:maj",
-          "confidence": 1
-        },
-        {
-          "time": 81.0,
-          "duration": 4.0,
-          "value": "F:maj",
-          "confidence": 1
-        },
-        {
-          "time": 82.0,
-          "duration": 4.0,
-          "value": "F:maj",
-          "confidence": 1
-        },
-        {
-          "time": 83.0,
-          "duration": 1.0,
-          "value": "F:maj",
-=======
-          "confidence": 1
-        },
-        {
-          "time": 10.0,
-          "duration": 4.0,
-          "value": "C:maj/E",
->>>>>>> 5725112b
-          "confidence": 1
-        },
-        {
-          "time": 83.1,
-          "duration": 3.0,
-          "value": "A:min(6)/Gb",
-          "confidence": 1
-        },
-        {
-          "time": 84.0,
-          "duration": 4.0,
-<<<<<<< HEAD
-          "value": "C:maj/E",
-=======
-          "value": "G:maj/D",
->>>>>>> 5725112b
-          "confidence": 1
-        },
-        {
-          "time": 85.0,
-          "duration": 4.0,
-<<<<<<< HEAD
-          "value": "C:maj/E",
-=======
-          "value": "G:maj/D",
->>>>>>> 5725112b
-          "confidence": 1
-        },
-        {
-          "time": 86.0,
-          "duration": 4.0,
-<<<<<<< HEAD
-          "value": "C:maj/E",
-=======
-          "value": "G:maj/D",
->>>>>>> 5725112b
-          "confidence": 1
-        },
-        {
-          "time": 87.0,
-          "duration": 4.0,
-<<<<<<< HEAD
-          "value": "C:maj/E",
-=======
-          "value": "G:maj/D",
->>>>>>> 5725112b
-          "confidence": 1
-        },
-        {
-          "time": 88.0,
-          "duration": 4.0,
-<<<<<<< HEAD
-          "value": "F:maj",
-=======
-          "value": "C:maj",
->>>>>>> 5725112b
-          "confidence": 1
-        },
-        {
-          "time": 89.0,
-          "duration": 4.0,
-<<<<<<< HEAD
-          "value": "F:maj",
-          "confidence": 1
-        },
-        {
-          "time": 90.0,
-          "duration": 4.0,
-          "value": "F:maj",
-          "confidence": 1
-        },
-        {
-          "time": 91.0,
-          "duration": 1.0,
-          "value": "F:maj",
-          "confidence": 1
-        },
-        {
-          "time": 91.1,
-          "duration": 3.0,
-          "value": "A:min(6)/Gb",
-          "confidence": 1
-        },
-        {
-          "time": 92.0,
-          "duration": 4.0,
-          "value": "C:maj/E",
-          "confidence": 1
-        },
-        {
-          "time": 93.0,
-          "duration": 4.0,
-          "value": "C:maj",
-          "confidence": 1
-        },
-        {
-          "time": 94.0,
-          "duration": 4.0,
-          "value": "C:maj",
-          "confidence": 1
-        },
-        {
-          "time": 95.0,
-          "duration": 4.0,
-          "value": "C:(3,5,b7)",
-          "confidence": 1
-        },
-        {
-          "time": 96.0,
-          "duration": 4.0,
-          "value": "F:maj",
-          "confidence": 1
-        },
-        {
-          "time": 97.0,
-          "duration": 4.0,
-          "value": "C:maj/E",
-          "confidence": 1
-        },
-        {
-          "time": 98.0,
-=======
-          "value": "C:maj/E",
-          "confidence": 1
-        },
-        {
-          "time": 17.0,
-          "duration": 4.0,
-          "value": "C:maj/E",
-          "confidence": 1
-        },
-        {
-          "time": 18.0,
-          "duration": 4.0,
-          "value": "C:maj/E",
-          "confidence": 1
-        },
-        {
-          "time": 19.0,
-          "duration": 4.0,
-          "value": "C:maj/E",
-          "confidence": 1
-        },
-        {
-          "time": 20.0,
-          "duration": 4.0,
-          "value": "G:maj/E",
-          "confidence": 1
-        },
-        {
-          "time": 21.0,
-          "duration": 4.0,
-          "value": "G:maj/E",
-          "confidence": 1
-        },
-        {
-          "time": 22.0,
-          "duration": 4.0,
-          "value": "F:maj9/E",
-          "confidence": 1
-        },
-        {
-          "time": 23.0,
-          "duration": 4.0,
-          "value": "C:maj",
-          "confidence": 1
-        },
-        {
-          "time": 24.0,
->>>>>>> 5725112b
-          "duration": 4.0,
-          "value": "C:maj/E",
-          "confidence": 1
-        },
-        {
-<<<<<<< HEAD
-          "time": 99.0,
-=======
-          "time": 25.0,
->>>>>>> 5725112b
-          "duration": 4.0,
-          "value": "C:maj/E",
-          "confidence": 1
-        },
-        {
-<<<<<<< HEAD
-          "time": 100.0,
-=======
-          "time": 26.0,
->>>>>>> 5725112b
-          "duration": 4.0,
-          "value": "C:maj/E",
-          "confidence": 1
-        },
-        {
-<<<<<<< HEAD
-          "time": 101.0,
-          "duration": 4.0,
-          "value": "G:maj",
-          "confidence": 1
-        },
-        {
-          "time": 102.0,
-          "duration": 4.0,
-          "value": "G:maj",
-          "confidence": 1
-        },
-        {
-          "time": 103.0,
-          "duration": 4.0,
-          "value": "G:maj",
-          "confidence": 1
-        },
-        {
-          "time": 104.0,
-          "duration": 4.0,
-          "value": "C:maj",
-          "confidence": 1
-        },
-        {
-          "time": 105.0,
-=======
-          "time": 27.0,
-          "duration": 4.0,
-          "value": "C:maj/E",
-          "confidence": 1
-        },
-        {
-          "time": 28.0,
-          "duration": 4.0,
-          "value": "G:maj/D",
-          "confidence": 1
-        },
-        {
-          "time": 29.0,
-          "duration": 4.0,
-          "value": "G:maj/D",
-          "confidence": 1
-        },
-        {
-          "time": 30.0,
-          "duration": 4.0,
-          "value": "F:maj9/E",
-          "confidence": 1
-        },
-        {
-          "time": 31.0,
->>>>>>> 5725112b
-          "duration": 4.0,
-          "value": "C:maj/E",
-          "confidence": 1
-        },
-        {
-<<<<<<< HEAD
-          "time": 106.0,
-=======
-          "time": 32.0,
->>>>>>> 5725112b
-          "duration": 4.0,
-          "value": "C:maj/E",
-          "confidence": 1
-        },
-        {
-<<<<<<< HEAD
-          "time": 107.0,
-=======
-          "time": 33.0,
->>>>>>> 5725112b
-          "duration": 4.0,
-          "value": "C:maj/E",
-          "confidence": 1
-        },
-        {
-<<<<<<< HEAD
-          "time": 108.0,
-=======
-          "time": 34.0,
->>>>>>> 5725112b
-          "duration": 4.0,
-          "value": "C:maj/E",
-          "confidence": 1
-        },
-        {
-<<<<<<< HEAD
-          "time": 109.0,
-          "duration": 4.0,
-          "value": "G:maj/D",
-          "confidence": 1
-        },
-        {
-          "time": 110.0,
-=======
-          "time": 35.0,
-          "duration": 4.0,
-          "value": "C:maj/E",
-          "confidence": 1
-        },
-        {
-          "time": 36.0,
->>>>>>> 5725112b
-          "duration": 4.0,
-          "value": "G:maj/D",
-          "confidence": 1
-        },
-        {
-<<<<<<< HEAD
-          "time": 111.0,
-          "duration": 4.0,
-          "value": "G:(3,5,b7)",
-          "confidence": 1
-        },
-        {
-          "time": 112.0,
-          "duration": 4.0,
-          "value": "C:maj/E",
-          "confidence": 1
-        },
-        {
-          "time": 113.0,
-          "duration": 4.0,
-          "value": "C:maj/E",
-          "confidence": 1
-        },
-        {
-          "time": 114.0,
-=======
-          "time": 37.0,
-          "duration": 4.0,
-          "value": "G:maj/D",
-          "confidence": 1
-        },
-        {
-          "time": 38.0,
-          "duration": 4.0,
-          "value": "F:maj9/E",
-          "confidence": 1
-        },
-        {
-          "time": 39.0,
-          "duration": 4.0,
-          "value": "C:maj",
-          "confidence": 1
-        },
-        {
-          "time": 40.0,
->>>>>>> 5725112b
-          "duration": 4.0,
-          "value": "C:maj/E",
-          "confidence": 1
-        },
-        {
-<<<<<<< HEAD
-          "time": 115.0,
-=======
-          "time": 41.0,
->>>>>>> 5725112b
-          "duration": 4.0,
-          "value": "C:maj/E",
-          "confidence": 1
-        },
-        {
-<<<<<<< HEAD
-          "time": 116.0,
-=======
-          "time": 42.0,
->>>>>>> 5725112b
-          "duration": 4.0,
-          "value": "C:maj/E",
-          "confidence": 1
-        },
-        {
-<<<<<<< HEAD
-          "time": 117.0,
-          "duration": 4.0,
-          "value": "G:maj/D",
-          "confidence": 1
-        },
-        {
-          "time": 118.0,
-=======
-          "time": 43.0,
-          "duration": 4.0,
-          "value": "C:maj/E",
-          "confidence": 1
-        },
-        {
-          "time": 44.0,
->>>>>>> 5725112b
-          "duration": 4.0,
-          "value": "G:maj/D",
-          "confidence": 1
-        },
-        {
-<<<<<<< HEAD
-          "time": 119.0,
-          "duration": 4.0,
-          "value": "G:maj",
-          "confidence": 1
-        },
-        {
-          "time": 120.0,
-          "duration": 4.0,
-          "value": "C:maj",
-          "confidence": 1
-        },
-        {
-          "time": 121.0,
-=======
-          "time": 45.0,
-          "duration": 4.0,
-          "value": "G:maj/D",
-          "confidence": 1
-        },
-        {
-          "time": 46.0,
-          "duration": 4.0,
-          "value": "F:maj9/E",
-          "confidence": 1
-        },
-        {
-          "time": 47.0,
->>>>>>> 5725112b
-          "duration": 4.0,
-          "value": "C:maj/E",
-          "confidence": 1
-        },
-        {
-<<<<<<< HEAD
-          "time": 122.0,
-=======
-          "time": 48.0,
->>>>>>> 5725112b
-          "duration": 4.0,
-          "value": "C:maj/E",
-          "confidence": 1
-        },
-        {
-<<<<<<< HEAD
-          "time": 123.0,
-=======
-          "time": 49.0,
->>>>>>> 5725112b
-          "duration": 4.0,
-          "value": "C:maj/E",
-          "confidence": 1
-        },
-        {
-<<<<<<< HEAD
-          "time": 124.0,
-=======
-          "time": 50.0,
->>>>>>> 5725112b
-          "duration": 4.0,
-          "value": "C:maj/E",
-          "confidence": 1
-        },
-        {
-<<<<<<< HEAD
-          "time": 125.0,
-          "duration": 4.0,
-          "value": "G:maj/D",
-          "confidence": 1
-        },
-        {
-          "time": 126.0,
-=======
-          "time": 51.0,
-          "duration": 4.0,
-          "value": "G:maj",
-          "confidence": 1
-        },
-        {
-          "time": 52.0,
->>>>>>> 5725112b
-          "duration": 4.0,
-          "value": "G:maj/D",
-          "confidence": 1
-        },
-        {
-<<<<<<< HEAD
-          "time": 127.0,
-          "duration": 4.0,
-          "value": "G:(3,5,b7)",
-          "confidence": 1
-        },
-        {
-          "time": 128.0,
-          "duration": 2.0,
-          "value": "C:maj/E",
-          "confidence": 1
-        },
-        {
-          "time": 128.2,
-          "duration": 2.0,
-          "value": "C:(3,5,b7)",
-          "confidence": 1
-        },
-        {
-          "time": 129.0,
-          "duration": 4.0,
-          "value": "F:maj",
-          "confidence": 1
-        },
-        {
-          "time": 130.0,
-          "duration": 4.0,
-          "value": "F:maj",
-          "confidence": 1
-        },
-        {
-          "time": 131.0,
-          "duration": 4.0,
-          "value": "F:maj",
-          "confidence": 1
-        },
-        {
-          "time": 132.0,
-          "duration": 4.0,
-          "value": "C:maj",
-          "confidence": 1
-        },
-        {
-          "time": 133.0,
-          "duration": 4.0,
-          "value": "C:maj",
-          "confidence": 1
-        },
-        {
-          "time": 134.0,
-          "duration": 4.0,
-          "value": "C:maj",
-          "confidence": 1
-        },
-        {
-          "time": 135.0,
-          "duration": 4.0,
-          "value": "C:(3,5,b7)",
-          "confidence": 1
-        },
-        {
-          "time": 136.0,
-          "duration": 2.0,
-          "value": "F:min",
-          "confidence": 1
-        },
-        {
-          "time": 136.2,
-          "duration": 2.0,
-=======
-          "time": 53.0,
-          "duration": 4.0,
-          "value": "G:maj/D",
-          "confidence": 1
-        },
-        {
-          "time": 54.0,
-          "duration": 4.0,
-          "value": "G:maj/D",
-          "confidence": 1
-        },
-        {
-          "time": 55.0,
-          "duration": 4.0,
-          "value": "C:maj/E",
-          "confidence": 1
-        },
-        {
-          "time": 56.0,
-          "duration": 4.0,
-          "value": "C:maj/E",
-          "confidence": 1
-        },
-        {
-          "time": 57.0,
-          "duration": 4.0,
-          "value": "C:maj/E",
-          "confidence": 1
-        },
-        {
-          "time": 58.0,
-          "duration": 4.0,
-          "value": "C:maj/E",
-          "confidence": 1
-        },
-        {
-          "time": 59.0,
-          "duration": 4.0,
-          "value": "G:maj",
-          "confidence": 1
-        },
-        {
-          "time": 60.0,
-          "duration": 4.0,
-          "value": "G:maj/D",
-          "confidence": 1
-        },
-        {
-          "time": 61.0,
-          "duration": 4.0,
-          "value": "G:maj/D",
-          "confidence": 1
-        },
-        {
-          "time": 62.0,
-          "duration": 4.0,
-          "value": "G:maj/D",
-          "confidence": 1
-        },
-        {
-          "time": 63.0,
-          "duration": 4.0,
-          "value": "C:maj/E",
-          "confidence": 1
-        },
-        {
-          "time": 64.0,
-          "duration": 4.0,
->>>>>>> 5725112b
-          "value": "F:maj",
-          "confidence": 1
-        },
-        {
-<<<<<<< HEAD
-          "time": 137.0,
-=======
-          "time": 65.0,
->>>>>>> 5725112b
-          "duration": 4.0,
-          "value": "F:maj",
-          "confidence": 1
-        },
-        {
-<<<<<<< HEAD
-          "time": 138.0,
-          "duration": 4.0,
-=======
           "time": 66.0,
           "duration": 1.0,
->>>>>>> 5725112b
-          "value": "F:maj",
-          "confidence": 1
-        },
-        {
-<<<<<<< HEAD
-          "time": 139.0,
-          "duration": 4.0,
-          "value": "F:maj",
-          "confidence": 1
-        },
-        {
-          "time": 140.0,
-          "duration": 4.0,
-          "value": "C:maj",
-          "confidence": 1
-        },
-        {
-          "time": 141.0,
-          "duration": 4.0,
-          "value": "C:maj",
-          "confidence": 1
-        },
-        {
-          "time": 142.0,
-=======
+          "value": "F:maj",
+          "confidence": 1
+        },
+        {
           "time": 66.1,
           "duration": 3.0,
           "value": "A:min(6)/Gb",
@@ -1240,45 +444,11 @@
         },
         {
           "time": 70.0,
->>>>>>> 5725112b
           "duration": 4.0,
           "value": "C:(3,5,b7)",
           "confidence": 1
         },
         {
-<<<<<<< HEAD
-          "time": 143.0,
-          "duration": 4.0,
-          "value": "F:(5)/A",
-          "confidence": 1
-        },
-        {
-          "time": 144.0,
-          "duration": 4.0,
-          "value": "F:maj/A",
-          "confidence": 1
-        },
-        {
-          "time": 145.0,
-          "duration": 4.0,
-          "value": "F:maj",
-          "confidence": 1
-        },
-        {
-          "time": 146.0,
-          "duration": 4.0,
-          "value": "F:maj",
-          "confidence": 1
-        },
-        {
-          "time": 147.0,
-          "duration": 4.0,
-          "value": "F:maj",
-          "confidence": 1
-        },
-        {
-          "time": 148.0,
-=======
           "time": 71.0,
           "duration": 4.0,
           "value": "F:maj",
@@ -1322,95 +492,23 @@
         },
         {
           "time": 77.0,
->>>>>>> 5725112b
-          "duration": 4.0,
-          "value": "C:maj",
-          "confidence": 1
-        },
-        {
-<<<<<<< HEAD
-          "time": 149.0,
-          "duration": 4.0,
-          "value": "C:maj",
-          "confidence": 1
-        },
-        {
-          "time": 150.0,
-          "duration": 4.0,
-          "value": "C:maj",
-          "confidence": 1
-        },
-        {
-          "time": 151.0,
-=======
+          "duration": 4.0,
+          "value": "C:maj",
+          "confidence": 1
+        },
+        {
           "time": 78.0,
->>>>>>> 5725112b
           "duration": 4.0,
           "value": "C:(3,5,b7)",
           "confidence": 1
         },
         {
-<<<<<<< HEAD
-          "time": 152.0,
-          "duration": 4.0,
-          "value": "F:maj",
-          "confidence": 1
-        },
-        {
-          "time": 153.0,
-          "duration": 4.0,
-          "value": "F:maj",
-          "confidence": 1
-        },
-        {
-          "time": 154.0,
-          "duration": 4.0,
-          "value": "F:maj",
-          "confidence": 1
-        },
-        {
-          "time": 155.0,
-          "duration": 4.0,
-          "value": "F:maj",
-          "confidence": 1
-        },
-        {
-          "time": 156.0,
-          "duration": 4.0,
-          "value": "C:maj",
-          "confidence": 1
-        },
-        {
-          "time": 157.0,
-          "duration": 4.0,
-          "value": "C:maj",
-          "confidence": 1
-        },
-        {
-          "time": 158.0,
-=======
           "time": 79.0,
->>>>>>> 5725112b
-          "duration": 4.0,
-          "value": "F:maj",
-          "confidence": 1
-        },
-        {
-<<<<<<< HEAD
-          "time": 159.0,
-          "duration": 4.0,
-          "value": "F:(5)/A",
-          "confidence": 1
-        },
-        {
-          "time": 160.0,
-          "duration": 4.0,
-          "value": "F:maj/A",
-          "confidence": 1
-        },
-        {
-          "time": 161.0,
-=======
+          "duration": 4.0,
+          "value": "F:maj",
+          "confidence": 1
+        },
+        {
           "time": 80.0,
           "duration": 4.0,
           "value": "F:maj",
@@ -1436,71 +534,23 @@
         },
         {
           "time": 83.0,
->>>>>>> 5725112b
-          "duration": 4.0,
-          "value": "C:maj/E",
-          "confidence": 1
-        },
-        {
-<<<<<<< HEAD
-          "time": 162.0,
-=======
+          "duration": 4.0,
+          "value": "C:maj/E",
+          "confidence": 1
+        },
+        {
           "time": 84.0,
->>>>>>> 5725112b
-          "duration": 4.0,
-          "value": "C:maj/E",
-          "confidence": 1
-        },
-        {
-<<<<<<< HEAD
-          "time": 163.0,
-=======
+          "duration": 4.0,
+          "value": "C:maj/E",
+          "confidence": 1
+        },
+        {
           "time": 85.0,
->>>>>>> 5725112b
-          "duration": 4.0,
-          "value": "C:maj/E",
-          "confidence": 1
-        },
-        {
-<<<<<<< HEAD
-          "time": 164.0,
-          "duration": 4.0,
-          "value": "G:maj/D",
-          "confidence": 1
-        },
-        {
-          "time": 165.0,
-          "duration": 4.0,
-          "value": "G:maj/D",
-          "confidence": 1
-        },
-        {
-          "time": 166.0,
-          "duration": 4.0,
-          "value": "G:maj/D",
-          "confidence": 1
-        },
-        {
-          "time": 167.0,
-          "duration": 4.0,
-          "value": "G:maj/D",
-          "confidence": 1
-        },
-        {
-          "time": 168.0,
-          "duration": 4.0,
-          "value": "C:maj",
-          "confidence": 1
-        },
-        {
-          "time": 169.0,
-          "duration": 4.0,
-          "value": "C:maj/E",
-          "confidence": 1
-        },
-        {
-          "time": 170.0,
-=======
+          "duration": 4.0,
+          "value": "C:maj/E",
+          "confidence": 1
+        },
+        {
           "time": 86.0,
           "duration": 4.0,
           "value": "C:maj/E",
@@ -1538,39 +588,11 @@
         },
         {
           "time": 91.0,
->>>>>>> 5725112b
-          "duration": 4.0,
-          "value": "C:maj/E",
-          "confidence": 1
-        },
-        {
-<<<<<<< HEAD
-          "time": 171.0,
-          "duration": 4.0,
-          "value": "C:maj/E",
-          "confidence": 1
-        },
-        {
-          "time": 172.0,
-          "duration": 4.0,
-          "value": "G:maj/D",
-          "confidence": 1
-        },
-        {
-          "time": 173.0,
-          "duration": 4.0,
-          "value": "G:maj/D",
-          "confidence": 1
-        },
-        {
-          "time": 174.0,
-          "duration": 4.0,
-          "value": "G:maj/D",
-          "confidence": 1
-        },
-        {
-          "time": 175.0,
-=======
+          "duration": 4.0,
+          "value": "C:maj/E",
+          "confidence": 1
+        },
+        {
           "time": 92.0,
           "duration": 4.0,
           "value": "C:maj",
@@ -1668,15 +690,11 @@
         },
         {
           "time": 108.0,
->>>>>>> 5725112b
-          "duration": 4.0,
-          "value": "G:maj/D",
-          "confidence": 1
-        },
-        {
-<<<<<<< HEAD
-          "time": 176.0,
-=======
+          "duration": 4.0,
+          "value": "G:maj/D",
+          "confidence": 1
+        },
+        {
           "time": 109.0,
           "duration": 4.0,
           "value": "G:maj/D",
@@ -1738,15 +756,11 @@
         },
         {
           "time": 119.0,
->>>>>>> 5725112b
-          "duration": 4.0,
-          "value": "C:maj",
-          "confidence": 1
-        },
-        {
-<<<<<<< HEAD
-          "time": 177.0,
-=======
+          "duration": 4.0,
+          "value": "C:maj",
+          "confidence": 1
+        },
+        {
           "time": 120.0,
           "duration": 4.0,
           "value": "C:maj/E",
@@ -1820,25 +834,17 @@
         },
         {
           "time": 131.0,
->>>>>>> 5725112b
-          "duration": 4.0,
-          "value": "C:maj",
-          "confidence": 1
-        },
-        {
-<<<<<<< HEAD
-          "time": 178.0,
-=======
+          "duration": 4.0,
+          "value": "C:maj",
+          "confidence": 1
+        },
+        {
           "time": 132.0,
->>>>>>> 5725112b
-          "duration": 4.0,
-          "value": "C:maj",
-          "confidence": 1
-        },
-        {
-<<<<<<< HEAD
-          "time": 179.0,
-=======
+          "duration": 4.0,
+          "value": "C:maj",
+          "confidence": 1
+        },
+        {
           "time": 133.0,
           "duration": 4.0,
           "value": "C:maj",
@@ -2116,47 +1122,30 @@
         },
         {
           "time": 178.0,
->>>>>>> 5725112b
           "duration": 4.0,
           "value": "G:(3,5,b7)/D",
           "confidence": 1
         },
         {
-<<<<<<< HEAD
+          "time": 179.0,
+          "duration": 4.0,
+          "value": "C:maj",
+          "confidence": 1
+        },
+        {
           "time": 180.0,
-=======
-          "time": 179.0,
->>>>>>> 5725112b
-          "duration": 4.0,
-          "value": "C:maj",
-          "confidence": 1
-        },
-        {
-<<<<<<< HEAD
+          "duration": 4.0,
+          "value": "C:maj",
+          "confidence": 1
+        },
+        {
           "time": 181.0,
-=======
-          "time": 180.0,
->>>>>>> 5725112b
-          "duration": 4.0,
-          "value": "C:maj",
-          "confidence": 1
-        },
-        {
-<<<<<<< HEAD
+          "duration": 4.0,
+          "value": "C:maj",
+          "confidence": 1
+        },
+        {
           "time": 182.0,
-=======
-          "time": 181.0,
->>>>>>> 5725112b
-          "duration": 4.0,
-          "value": "C:maj",
-          "confidence": 1
-        },
-        {
-<<<<<<< HEAD
-          "time": 183.0,
-=======
-          "time": 182.0,
->>>>>>> 5725112b
           "duration": 4.0,
           "value": "C:maj",
           "confidence": 1
