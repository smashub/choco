{
  "annotations": [
    {
      "annotation_metadata": {
        "curator": {
          "name": "",
          "email": ""
        },
        "annotator": {},
        "version": "",
        "corpus": "biab_internet_corpus",
        "annotation_tools": "",
        "annotation_rules": "",
        "validation": "",
        "data_source": ""
      },
      "namespace": "chord",
      "data": [
        {
<<<<<<< HEAD
          "time": 1.0,
=======
          "time": 0.0,
>>>>>>> 5725112b
          "duration": 4.0,
          "value": "C:maj",
          "confidence": 1
        },
        {
<<<<<<< HEAD
          "time": 2.0,
=======
          "time": 1.0,
>>>>>>> 5725112b
          "duration": 4.0,
          "value": "G:maj/B",
          "confidence": 1
        },
        {
<<<<<<< HEAD
          "time": 3.0,
=======
          "time": 2.0,
>>>>>>> 5725112b
          "duration": 4.0,
          "value": "G:min(6)/Bb",
          "confidence": 1
        },
        {
<<<<<<< HEAD
          "time": 4.0,
=======
          "time": 3.0,
>>>>>>> 5725112b
          "duration": 4.0,
          "value": "A:(3,5,b7)",
          "confidence": 1
        },
        {
<<<<<<< HEAD
          "time": 5.0,
=======
          "time": 4.0,
>>>>>>> 5725112b
          "duration": 4.0,
          "value": "D:min",
          "confidence": 1
        },
        {
<<<<<<< HEAD
          "time": 6.0,
=======
          "time": 5.0,
>>>>>>> 5725112b
          "duration": 4.0,
          "value": "D:min/Db",
          "confidence": 1
        },
        {
<<<<<<< HEAD
          "time": 7.0,
=======
          "time": 6.0,
>>>>>>> 5725112b
          "duration": 4.0,
          "value": "D:min(b7)",
          "confidence": 1
        },
        {
<<<<<<< HEAD
          "time": 8.0,
=======
          "time": 7.0,
>>>>>>> 5725112b
          "duration": 4.0,
          "value": "G:(3,5,b7)",
          "confidence": 1
        },
        {
<<<<<<< HEAD
          "time": 9.0,
=======
          "time": 8.0,
>>>>>>> 5725112b
          "duration": 4.0,
          "value": "C:maj",
          "confidence": 1
        },
        {
<<<<<<< HEAD
          "time": 10.0,
=======
          "time": 9.0,
>>>>>>> 5725112b
          "duration": 4.0,
          "value": "E:min/B",
          "confidence": 1
        },
        {
<<<<<<< HEAD
          "time": 11.0,
=======
          "time": 10.0,
>>>>>>> 5725112b
          "duration": 4.0,
          "value": "G:min(6)/Bb",
          "confidence": 1
        },
        {
<<<<<<< HEAD
          "time": 12.0,
=======
          "time": 11.0,
>>>>>>> 5725112b
          "duration": 4.0,
          "value": "A:(3,5,b7,9)",
          "confidence": 1
        },
        {
<<<<<<< HEAD
          "time": 13.0,
=======
          "time": 12.0,
>>>>>>> 5725112b
          "duration": 4.0,
          "value": "D:(3,5,b7,9)",
          "confidence": 1
        },
        {
<<<<<<< HEAD
          "time": 14.0,
=======
          "time": 13.0,
>>>>>>> 5725112b
          "duration": 4.0,
          "value": "D:(3,5,b7,9)",
          "confidence": 1
        },
        {
<<<<<<< HEAD
          "time": 15.0,
=======
          "time": 14.0,
>>>>>>> 5725112b
          "duration": 4.0,
          "value": "D:min(b7)",
          "confidence": 1
        },
        {
<<<<<<< HEAD
          "time": 16.0,
=======
          "time": 15.0,
>>>>>>> 5725112b
          "duration": 4.0,
          "value": "G:(3,#5,b7)",
          "confidence": 1
        },
        {
<<<<<<< HEAD
          "time": 17.0,
=======
          "time": 16.0,
>>>>>>> 5725112b
          "duration": 4.0,
          "value": "C:maj",
          "confidence": 1
        },
        {
<<<<<<< HEAD
          "time": 18.0,
=======
          "time": 17.0,
>>>>>>> 5725112b
          "duration": 4.0,
          "value": "G:maj/B",
          "confidence": 1
        },
        {
<<<<<<< HEAD
          "time": 19.0,
=======
          "time": 18.0,
>>>>>>> 5725112b
          "duration": 4.0,
          "value": "G:min(6)/Bb",
          "confidence": 1
        },
        {
<<<<<<< HEAD
          "time": 20.0,
=======
          "time": 19.0,
>>>>>>> 5725112b
          "duration": 4.0,
          "value": "A:(3,5,b7)",
          "confidence": 1
        },
        {
<<<<<<< HEAD
          "time": 21.0,
=======
          "time": 20.0,
>>>>>>> 5725112b
          "duration": 4.0,
          "value": "D:min",
          "confidence": 1
        },
        {
<<<<<<< HEAD
          "time": 22.0,
=======
          "time": 21.0,
>>>>>>> 5725112b
          "duration": 4.0,
          "value": "D:min/Db",
          "confidence": 1
        },
        {
<<<<<<< HEAD
          "time": 23.0,
=======
          "time": 22.0,
>>>>>>> 5725112b
          "duration": 4.0,
          "value": "D:min(b7)",
          "confidence": 1
        },
        {
<<<<<<< HEAD
          "time": 24.0,
=======
          "time": 23.0,
>>>>>>> 5725112b
          "duration": 4.0,
          "value": "G:(3,5,b7)",
          "confidence": 1
        },
        {
<<<<<<< HEAD
          "time": 25.0,
=======
          "time": 24.0,
>>>>>>> 5725112b
          "duration": 4.0,
          "value": "C:maj",
          "confidence": 1
        },
        {
<<<<<<< HEAD
          "time": 26.0,
=======
          "time": 25.0,
>>>>>>> 5725112b
          "duration": 4.0,
          "value": "E:min/B",
          "confidence": 1
        },
        {
<<<<<<< HEAD
          "time": 27.0,
=======
          "time": 26.0,
>>>>>>> 5725112b
          "duration": 4.0,
          "value": "G:min(6)/Bb",
          "confidence": 1
        },
        {
<<<<<<< HEAD
          "time": 28.0,
=======
          "time": 27.0,
>>>>>>> 5725112b
          "duration": 4.0,
          "value": "A:(3,5,b7,9)",
          "confidence": 1
        },
        {
<<<<<<< HEAD
          "time": 29.0,
=======
          "time": 28.0,
>>>>>>> 5725112b
          "duration": 4.0,
          "value": "D:(3,5,b7,9)",
          "confidence": 1
        },
        {
<<<<<<< HEAD
          "time": 30.0,
=======
          "time": 29.0,
>>>>>>> 5725112b
          "duration": 4.0,
          "value": "D:min(b7)",
          "confidence": 1
        },
        {
<<<<<<< HEAD
          "time": 31.0,
=======
          "time": 30.0,
>>>>>>> 5725112b
          "duration": 4.0,
          "value": "G:min(b7)",
          "confidence": 1
        },
        {
<<<<<<< HEAD
          "time": 32.0,
=======
          "time": 31.0,
>>>>>>> 5725112b
          "duration": 4.0,
          "value": "C:(3,5,b7)",
          "confidence": 1
        },
        {
<<<<<<< HEAD
          "time": 33.0,
=======
          "time": 32.0,
>>>>>>> 5725112b
          "duration": 4.0,
          "value": "F:maj",
          "confidence": 1
        },
        {
<<<<<<< HEAD
          "time": 34.0,
=======
          "time": 33.0,
>>>>>>> 5725112b
          "duration": 4.0,
          "value": "A:min/E",
          "confidence": 1
        },
        {
<<<<<<< HEAD
          "time": 35.0,
=======
          "time": 34.0,
>>>>>>> 5725112b
          "duration": 4.0,
          "value": "C:min(6)/Eb",
          "confidence": 1
        },
        {
<<<<<<< HEAD
          "time": 36.0,
=======
          "time": 35.0,
>>>>>>> 5725112b
          "duration": 4.0,
          "value": "D:(3,5,b7)",
          "confidence": 1
        },
        {
<<<<<<< HEAD
          "time": 37.0,
=======
          "time": 36.0,
>>>>>>> 5725112b
          "duration": 4.0,
          "value": "Bb:min(6)/Db",
          "confidence": 1
        },
        {
<<<<<<< HEAD
          "time": 38.0,
=======
          "time": 37.0,
>>>>>>> 5725112b
          "duration": 4.0,
          "value": "C:(3,5,b7)",
          "confidence": 1
        },
        {
<<<<<<< HEAD
          "time": 39.0,
=======
          "time": 38.0,
>>>>>>> 5725112b
          "duration": 4.0,
          "value": "B:(b3,b5,b7)",
          "confidence": 1
        },
        {
<<<<<<< HEAD
          "time": 40.0,
=======
          "time": 39.0,
>>>>>>> 5725112b
          "duration": 4.0,
          "value": "E:(3,5,b7)",
          "confidence": 1
        },
        {
<<<<<<< HEAD
          "time": 41.0,
=======
          "time": 40.0,
>>>>>>> 5725112b
          "duration": 2.0,
          "value": "A:min",
          "confidence": 1
        },
        {
<<<<<<< HEAD
          "time": 41.2,
=======
          "time": 40.2,
>>>>>>> 5725112b
          "duration": 2.0,
          "value": "G#:dim/Eb",
          "confidence": 1
        },
        {
<<<<<<< HEAD
          "time": 42.0,
=======
          "time": 41.0,
>>>>>>> 5725112b
          "duration": 4.0,
          "value": "A:min(b7)/G",
          "confidence": 1
        },
        {
<<<<<<< HEAD
          "time": 43.0,
=======
          "time": 42.0,
>>>>>>> 5725112b
          "duration": 4.0,
          "value": "F#:(b3,b5,b7)/D",
          "confidence": 1
        },
        {
<<<<<<< HEAD
          "time": 44.0,
=======
          "time": 43.0,
>>>>>>> 5725112b
          "duration": 4.0,
          "value": "B:(3,5,b7,b9)",
          "confidence": 1
        },
        {
<<<<<<< HEAD
          "time": 45.0,
=======
          "time": 44.0,
>>>>>>> 5725112b
          "duration": 4.0,
          "value": "E:min(b7)",
          "confidence": 1
        },
        {
<<<<<<< HEAD
          "time": 46.0,
=======
          "time": 45.0,
>>>>>>> 5725112b
          "duration": 4.0,
          "value": "A:(3,5,b7)",
          "confidence": 1
        },
        {
<<<<<<< HEAD
          "time": 47.0,
=======
          "time": 46.0,
>>>>>>> 5725112b
          "duration": 4.0,
          "value": "D:min(b7)",
          "confidence": 1
        },
        {
<<<<<<< HEAD
          "time": 48.0,
=======
          "time": 47.0,
>>>>>>> 5725112b
          "duration": 4.0,
          "value": "G:(3,5,b7)",
          "confidence": 1
        },
        {
<<<<<<< HEAD
          "time": 49.0,
=======
          "time": 48.0,
>>>>>>> 5725112b
          "duration": 4.0,
          "value": "C:maj",
          "confidence": 1
        },
        {
<<<<<<< HEAD
          "time": 50.0,
=======
          "time": 49.0,
>>>>>>> 5725112b
          "duration": 4.0,
          "value": "G:maj/B",
          "confidence": 1
        },
        {
<<<<<<< HEAD
          "time": 51.0,
=======
          "time": 50.0,
>>>>>>> 5725112b
          "duration": 4.0,
          "value": "G:min(6)/Bb",
          "confidence": 1
        },
        {
<<<<<<< HEAD
          "time": 52.0,
=======
          "time": 51.0,
>>>>>>> 5725112b
          "duration": 4.0,
          "value": "A:(3,5,b7)",
          "confidence": 1
        },
        {
<<<<<<< HEAD
          "time": 53.0,
=======
          "time": 52.0,
>>>>>>> 5725112b
          "duration": 4.0,
          "value": "D:min",
          "confidence": 1
        },
        {
<<<<<<< HEAD
          "time": 54.0,
=======
          "time": 53.0,
>>>>>>> 5725112b
          "duration": 4.0,
          "value": "D:min/Db",
          "confidence": 1
        },
        {
<<<<<<< HEAD
          "time": 55.0,
=======
          "time": 54.0,
>>>>>>> 5725112b
          "duration": 4.0,
          "value": "D:min(b7)",
          "confidence": 1
        },
        {
<<<<<<< HEAD
          "time": 56.0,
=======
          "time": 55.0,
>>>>>>> 5725112b
          "duration": 4.0,
          "value": "G:(3,5,b7)",
          "confidence": 1
        },
        {
<<<<<<< HEAD
          "time": 57.0,
=======
          "time": 56.0,
>>>>>>> 5725112b
          "duration": 4.0,
          "value": "C:maj",
          "confidence": 1
        },
        {
<<<<<<< HEAD
          "time": 58.0,
=======
          "time": 57.0,
>>>>>>> 5725112b
          "duration": 4.0,
          "value": "E:min/B",
          "confidence": 1
        },
        {
<<<<<<< HEAD
          "time": 59.0,
=======
          "time": 58.0,
>>>>>>> 5725112b
          "duration": 4.0,
          "value": "G:min(6)/Bb",
          "confidence": 1
        },
        {
<<<<<<< HEAD
          "time": 60.0,
=======
          "time": 59.0,
>>>>>>> 5725112b
          "duration": 4.0,
          "value": "A:(3,5,b7,9)",
          "confidence": 1
        },
        {
<<<<<<< HEAD
          "time": 61.0,
=======
          "time": 60.0,
>>>>>>> 5725112b
          "duration": 4.0,
          "value": "D:(3,5,b7,9)",
          "confidence": 1
        },
        {
<<<<<<< HEAD
          "time": 62.0,
=======
          "time": 61.0,
>>>>>>> 5725112b
          "duration": 4.0,
          "value": "G:(3,5,b7,9)",
          "confidence": 1
        },
        {
<<<<<<< HEAD
          "time": 63.0,
=======
          "time": 62.0,
>>>>>>> 5725112b
          "duration": 4.0,
          "value": "C:maj",
          "confidence": 1
        },
        {
<<<<<<< HEAD
          "time": 64.0,
=======
          "time": 63.0,
>>>>>>> 5725112b
          "duration": 4.0,
          "value": "G:(3,5,b7)",
          "confidence": 1
        },
        {
<<<<<<< HEAD
          "time": 65.0,
=======
          "time": 64.0,
>>>>>>> 5725112b
          "duration": 4.0,
          "value": "C:maj",
          "confidence": 1
        }
      ],
      "sandbox": {},
      "time": 0,
      "duration": 260.0
    },
    {
      "annotation_metadata": {
        "curator": {
          "name": "",
          "email": ""
        },
        "annotator": {},
        "version": "",
        "corpus": "biab_internet_corpus",
        "annotation_tools": "",
        "annotation_rules": "",
        "validation": "",
        "data_source": ""
      },
      "namespace": "key_mode",
      "data": [
        {
          "time": 0.0,
          "duration": 260.0,
          "value": "C",
          "confidence": 1
        }
      ],
      "sandbox": {},
      "time": 0,
      "duration": 260.0
    }
  ],
  "file_metadata": {
    "title": "FRENCH WALTZ [omit Pno]                  ",
    "artist": "",
    "release": "",
    "duration": 260.0,
    "identifiers": {},
    "jams_version": "0.3.4"
  },
  "sandbox": {
    "expanded": false
  }
}<|MERGE_RESOLUTION|>--- conflicted
+++ resolved
@@ -17,661 +17,397 @@
       "namespace": "chord",
       "data": [
         {
-<<<<<<< HEAD
+          "time": 0.0,
+          "duration": 4.0,
+          "value": "C:maj",
+          "confidence": 1
+        },
+        {
           "time": 1.0,
-=======
-          "time": 0.0,
->>>>>>> 5725112b
-          "duration": 4.0,
-          "value": "C:maj",
-          "confidence": 1
-        },
-        {
-<<<<<<< HEAD
+          "duration": 4.0,
+          "value": "G:maj/B",
+          "confidence": 1
+        },
+        {
           "time": 2.0,
-=======
-          "time": 1.0,
->>>>>>> 5725112b
+          "duration": 4.0,
+          "value": "G:min(6)/Bb",
+          "confidence": 1
+        },
+        {
+          "time": 3.0,
+          "duration": 4.0,
+          "value": "A:(3,5,b7)",
+          "confidence": 1
+        },
+        {
+          "time": 4.0,
+          "duration": 4.0,
+          "value": "D:min",
+          "confidence": 1
+        },
+        {
+          "time": 5.0,
+          "duration": 4.0,
+          "value": "D:min/Db",
+          "confidence": 1
+        },
+        {
+          "time": 6.0,
+          "duration": 4.0,
+          "value": "D:min(b7)",
+          "confidence": 1
+        },
+        {
+          "time": 7.0,
+          "duration": 4.0,
+          "value": "G:(3,5,b7)",
+          "confidence": 1
+        },
+        {
+          "time": 8.0,
+          "duration": 4.0,
+          "value": "C:maj",
+          "confidence": 1
+        },
+        {
+          "time": 9.0,
+          "duration": 4.0,
+          "value": "E:min/B",
+          "confidence": 1
+        },
+        {
+          "time": 10.0,
+          "duration": 4.0,
+          "value": "G:min(6)/Bb",
+          "confidence": 1
+        },
+        {
+          "time": 11.0,
+          "duration": 4.0,
+          "value": "A:(3,5,b7,9)",
+          "confidence": 1
+        },
+        {
+          "time": 12.0,
+          "duration": 4.0,
+          "value": "D:(3,5,b7,9)",
+          "confidence": 1
+        },
+        {
+          "time": 13.0,
+          "duration": 4.0,
+          "value": "D:(3,5,b7,9)",
+          "confidence": 1
+        },
+        {
+          "time": 14.0,
+          "duration": 4.0,
+          "value": "D:min(b7)",
+          "confidence": 1
+        },
+        {
+          "time": 15.0,
+          "duration": 4.0,
+          "value": "G:(3,#5,b7)",
+          "confidence": 1
+        },
+        {
+          "time": 16.0,
+          "duration": 4.0,
+          "value": "C:maj",
+          "confidence": 1
+        },
+        {
+          "time": 17.0,
           "duration": 4.0,
           "value": "G:maj/B",
           "confidence": 1
         },
         {
-<<<<<<< HEAD
-          "time": 3.0,
-=======
-          "time": 2.0,
->>>>>>> 5725112b
-          "duration": 4.0,
-          "value": "G:min(6)/Bb",
-          "confidence": 1
-        },
-        {
-<<<<<<< HEAD
-          "time": 4.0,
-=======
-          "time": 3.0,
->>>>>>> 5725112b
+          "time": 18.0,
+          "duration": 4.0,
+          "value": "G:min(6)/Bb",
+          "confidence": 1
+        },
+        {
+          "time": 19.0,
           "duration": 4.0,
           "value": "A:(3,5,b7)",
           "confidence": 1
         },
         {
-<<<<<<< HEAD
-          "time": 5.0,
-=======
-          "time": 4.0,
->>>>>>> 5725112b
+          "time": 20.0,
           "duration": 4.0,
           "value": "D:min",
           "confidence": 1
         },
         {
-<<<<<<< HEAD
-          "time": 6.0,
-=======
-          "time": 5.0,
->>>>>>> 5725112b
+          "time": 21.0,
           "duration": 4.0,
           "value": "D:min/Db",
           "confidence": 1
         },
         {
-<<<<<<< HEAD
-          "time": 7.0,
-=======
-          "time": 6.0,
->>>>>>> 5725112b
-          "duration": 4.0,
-          "value": "D:min(b7)",
-          "confidence": 1
-        },
-        {
-<<<<<<< HEAD
-          "time": 8.0,
-=======
-          "time": 7.0,
->>>>>>> 5725112b
+          "time": 22.0,
+          "duration": 4.0,
+          "value": "D:min(b7)",
+          "confidence": 1
+        },
+        {
+          "time": 23.0,
           "duration": 4.0,
           "value": "G:(3,5,b7)",
           "confidence": 1
         },
         {
-<<<<<<< HEAD
-          "time": 9.0,
-=======
-          "time": 8.0,
->>>>>>> 5725112b
-          "duration": 4.0,
-          "value": "C:maj",
-          "confidence": 1
-        },
-        {
-<<<<<<< HEAD
-          "time": 10.0,
-=======
-          "time": 9.0,
->>>>>>> 5725112b
+          "time": 24.0,
+          "duration": 4.0,
+          "value": "C:maj",
+          "confidence": 1
+        },
+        {
+          "time": 25.0,
           "duration": 4.0,
           "value": "E:min/B",
           "confidence": 1
         },
         {
-<<<<<<< HEAD
-          "time": 11.0,
-=======
-          "time": 10.0,
->>>>>>> 5725112b
-          "duration": 4.0,
-          "value": "G:min(6)/Bb",
-          "confidence": 1
-        },
-        {
-<<<<<<< HEAD
-          "time": 12.0,
-=======
-          "time": 11.0,
->>>>>>> 5725112b
+          "time": 26.0,
+          "duration": 4.0,
+          "value": "G:min(6)/Bb",
+          "confidence": 1
+        },
+        {
+          "time": 27.0,
           "duration": 4.0,
           "value": "A:(3,5,b7,9)",
           "confidence": 1
         },
         {
-<<<<<<< HEAD
-          "time": 13.0,
-=======
-          "time": 12.0,
->>>>>>> 5725112b
+          "time": 28.0,
           "duration": 4.0,
           "value": "D:(3,5,b7,9)",
           "confidence": 1
         },
         {
-<<<<<<< HEAD
-          "time": 14.0,
-=======
-          "time": 13.0,
->>>>>>> 5725112b
-          "duration": 4.0,
-          "value": "D:(3,5,b7,9)",
-          "confidence": 1
-        },
-        {
-<<<<<<< HEAD
-          "time": 15.0,
-=======
-          "time": 14.0,
->>>>>>> 5725112b
-          "duration": 4.0,
-          "value": "D:min(b7)",
-          "confidence": 1
-        },
-        {
-<<<<<<< HEAD
-          "time": 16.0,
-=======
-          "time": 15.0,
->>>>>>> 5725112b
-          "duration": 4.0,
-          "value": "G:(3,#5,b7)",
-          "confidence": 1
-        },
-        {
-<<<<<<< HEAD
-          "time": 17.0,
-=======
-          "time": 16.0,
->>>>>>> 5725112b
-          "duration": 4.0,
-          "value": "C:maj",
-          "confidence": 1
-        },
-        {
-<<<<<<< HEAD
-          "time": 18.0,
-=======
-          "time": 17.0,
->>>>>>> 5725112b
-          "duration": 4.0,
-          "value": "G:maj/B",
-          "confidence": 1
-        },
-        {
-<<<<<<< HEAD
-          "time": 19.0,
-=======
-          "time": 18.0,
->>>>>>> 5725112b
-          "duration": 4.0,
-          "value": "G:min(6)/Bb",
-          "confidence": 1
-        },
-        {
-<<<<<<< HEAD
-          "time": 20.0,
-=======
-          "time": 19.0,
->>>>>>> 5725112b
-          "duration": 4.0,
-          "value": "A:(3,5,b7)",
-          "confidence": 1
-        },
-        {
-<<<<<<< HEAD
-          "time": 21.0,
-=======
-          "time": 20.0,
->>>>>>> 5725112b
-          "duration": 4.0,
-          "value": "D:min",
-          "confidence": 1
-        },
-        {
-<<<<<<< HEAD
-          "time": 22.0,
-=======
-          "time": 21.0,
->>>>>>> 5725112b
-          "duration": 4.0,
-          "value": "D:min/Db",
-          "confidence": 1
-        },
-        {
-<<<<<<< HEAD
-          "time": 23.0,
-=======
-          "time": 22.0,
->>>>>>> 5725112b
-          "duration": 4.0,
-          "value": "D:min(b7)",
-          "confidence": 1
-        },
-        {
-<<<<<<< HEAD
-          "time": 24.0,
-=======
-          "time": 23.0,
->>>>>>> 5725112b
-          "duration": 4.0,
-          "value": "G:(3,5,b7)",
-          "confidence": 1
-        },
-        {
-<<<<<<< HEAD
-          "time": 25.0,
-=======
-          "time": 24.0,
->>>>>>> 5725112b
-          "duration": 4.0,
-          "value": "C:maj",
-          "confidence": 1
-        },
-        {
-<<<<<<< HEAD
-          "time": 26.0,
-=======
-          "time": 25.0,
->>>>>>> 5725112b
-          "duration": 4.0,
-          "value": "E:min/B",
-          "confidence": 1
-        },
-        {
-<<<<<<< HEAD
-          "time": 27.0,
-=======
-          "time": 26.0,
->>>>>>> 5725112b
-          "duration": 4.0,
-          "value": "G:min(6)/Bb",
-          "confidence": 1
-        },
-        {
-<<<<<<< HEAD
-          "time": 28.0,
-=======
-          "time": 27.0,
->>>>>>> 5725112b
-          "duration": 4.0,
-          "value": "A:(3,5,b7,9)",
-          "confidence": 1
-        },
-        {
-<<<<<<< HEAD
           "time": 29.0,
-=======
-          "time": 28.0,
->>>>>>> 5725112b
-          "duration": 4.0,
-          "value": "D:(3,5,b7,9)",
-          "confidence": 1
-        },
-        {
-<<<<<<< HEAD
+          "duration": 4.0,
+          "value": "D:min(b7)",
+          "confidence": 1
+        },
+        {
           "time": 30.0,
-=======
-          "time": 29.0,
->>>>>>> 5725112b
-          "duration": 4.0,
-          "value": "D:min(b7)",
-          "confidence": 1
-        },
-        {
-<<<<<<< HEAD
+          "duration": 4.0,
+          "value": "G:min(b7)",
+          "confidence": 1
+        },
+        {
           "time": 31.0,
-=======
-          "time": 30.0,
->>>>>>> 5725112b
-          "duration": 4.0,
-          "value": "G:min(b7)",
-          "confidence": 1
-        },
-        {
-<<<<<<< HEAD
+          "duration": 4.0,
+          "value": "C:(3,5,b7)",
+          "confidence": 1
+        },
+        {
           "time": 32.0,
-=======
-          "time": 31.0,
->>>>>>> 5725112b
+          "duration": 4.0,
+          "value": "F:maj",
+          "confidence": 1
+        },
+        {
+          "time": 33.0,
+          "duration": 4.0,
+          "value": "A:min/E",
+          "confidence": 1
+        },
+        {
+          "time": 34.0,
+          "duration": 4.0,
+          "value": "C:min(6)/Eb",
+          "confidence": 1
+        },
+        {
+          "time": 35.0,
+          "duration": 4.0,
+          "value": "D:(3,5,b7)",
+          "confidence": 1
+        },
+        {
+          "time": 36.0,
+          "duration": 4.0,
+          "value": "Bb:min(6)/Db",
+          "confidence": 1
+        },
+        {
+          "time": 37.0,
           "duration": 4.0,
           "value": "C:(3,5,b7)",
           "confidence": 1
         },
         {
-<<<<<<< HEAD
-          "time": 33.0,
-=======
-          "time": 32.0,
->>>>>>> 5725112b
-          "duration": 4.0,
-          "value": "F:maj",
-          "confidence": 1
-        },
-        {
-<<<<<<< HEAD
-          "time": 34.0,
-=======
-          "time": 33.0,
->>>>>>> 5725112b
-          "duration": 4.0,
-          "value": "A:min/E",
-          "confidence": 1
-        },
-        {
-<<<<<<< HEAD
-          "time": 35.0,
-=======
-          "time": 34.0,
->>>>>>> 5725112b
-          "duration": 4.0,
-          "value": "C:min(6)/Eb",
-          "confidence": 1
-        },
-        {
-<<<<<<< HEAD
-          "time": 36.0,
-=======
-          "time": 35.0,
->>>>>>> 5725112b
-          "duration": 4.0,
-          "value": "D:(3,5,b7)",
-          "confidence": 1
-        },
-        {
-<<<<<<< HEAD
-          "time": 37.0,
-=======
-          "time": 36.0,
->>>>>>> 5725112b
-          "duration": 4.0,
-          "value": "Bb:min(6)/Db",
-          "confidence": 1
-        },
-        {
-<<<<<<< HEAD
           "time": 38.0,
-=======
-          "time": 37.0,
->>>>>>> 5725112b
-          "duration": 4.0,
-          "value": "C:(3,5,b7)",
-          "confidence": 1
-        },
-        {
-<<<<<<< HEAD
+          "duration": 4.0,
+          "value": "B:(b3,b5,b7)",
+          "confidence": 1
+        },
+        {
           "time": 39.0,
-=======
-          "time": 38.0,
->>>>>>> 5725112b
-          "duration": 4.0,
-          "value": "B:(b3,b5,b7)",
-          "confidence": 1
-        },
-        {
-<<<<<<< HEAD
+          "duration": 4.0,
+          "value": "E:(3,5,b7)",
+          "confidence": 1
+        },
+        {
           "time": 40.0,
-=======
-          "time": 39.0,
->>>>>>> 5725112b
-          "duration": 4.0,
-          "value": "E:(3,5,b7)",
-          "confidence": 1
-        },
-        {
-<<<<<<< HEAD
-          "time": 41.0,
-=======
-          "time": 40.0,
->>>>>>> 5725112b
           "duration": 2.0,
           "value": "A:min",
           "confidence": 1
         },
         {
-<<<<<<< HEAD
-          "time": 41.2,
-=======
           "time": 40.2,
->>>>>>> 5725112b
           "duration": 2.0,
           "value": "G#:dim/Eb",
           "confidence": 1
         },
         {
-<<<<<<< HEAD
+          "time": 41.0,
+          "duration": 4.0,
+          "value": "A:min(b7)/G",
+          "confidence": 1
+        },
+        {
           "time": 42.0,
-=======
-          "time": 41.0,
->>>>>>> 5725112b
-          "duration": 4.0,
-          "value": "A:min(b7)/G",
-          "confidence": 1
-        },
-        {
-<<<<<<< HEAD
+          "duration": 4.0,
+          "value": "F#:(b3,b5,b7)/D",
+          "confidence": 1
+        },
+        {
           "time": 43.0,
-=======
-          "time": 42.0,
->>>>>>> 5725112b
-          "duration": 4.0,
-          "value": "F#:(b3,b5,b7)/D",
-          "confidence": 1
-        },
-        {
-<<<<<<< HEAD
+          "duration": 4.0,
+          "value": "B:(3,5,b7,b9)",
+          "confidence": 1
+        },
+        {
           "time": 44.0,
-=======
-          "time": 43.0,
->>>>>>> 5725112b
-          "duration": 4.0,
-          "value": "B:(3,5,b7,b9)",
-          "confidence": 1
-        },
-        {
-<<<<<<< HEAD
+          "duration": 4.0,
+          "value": "E:min(b7)",
+          "confidence": 1
+        },
+        {
           "time": 45.0,
-=======
-          "time": 44.0,
->>>>>>> 5725112b
-          "duration": 4.0,
-          "value": "E:min(b7)",
-          "confidence": 1
-        },
-        {
-<<<<<<< HEAD
+          "duration": 4.0,
+          "value": "A:(3,5,b7)",
+          "confidence": 1
+        },
+        {
           "time": 46.0,
-=======
-          "time": 45.0,
->>>>>>> 5725112b
+          "duration": 4.0,
+          "value": "D:min(b7)",
+          "confidence": 1
+        },
+        {
+          "time": 47.0,
+          "duration": 4.0,
+          "value": "G:(3,5,b7)",
+          "confidence": 1
+        },
+        {
+          "time": 48.0,
+          "duration": 4.0,
+          "value": "C:maj",
+          "confidence": 1
+        },
+        {
+          "time": 49.0,
+          "duration": 4.0,
+          "value": "G:maj/B",
+          "confidence": 1
+        },
+        {
+          "time": 50.0,
+          "duration": 4.0,
+          "value": "G:min(6)/Bb",
+          "confidence": 1
+        },
+        {
+          "time": 51.0,
           "duration": 4.0,
           "value": "A:(3,5,b7)",
           "confidence": 1
         },
         {
-<<<<<<< HEAD
-          "time": 47.0,
-=======
-          "time": 46.0,
->>>>>>> 5725112b
-          "duration": 4.0,
-          "value": "D:min(b7)",
-          "confidence": 1
-        },
-        {
-<<<<<<< HEAD
-          "time": 48.0,
-=======
-          "time": 47.0,
->>>>>>> 5725112b
+          "time": 52.0,
+          "duration": 4.0,
+          "value": "D:min",
+          "confidence": 1
+        },
+        {
+          "time": 53.0,
+          "duration": 4.0,
+          "value": "D:min/Db",
+          "confidence": 1
+        },
+        {
+          "time": 54.0,
+          "duration": 4.0,
+          "value": "D:min(b7)",
+          "confidence": 1
+        },
+        {
+          "time": 55.0,
           "duration": 4.0,
           "value": "G:(3,5,b7)",
           "confidence": 1
         },
         {
-<<<<<<< HEAD
-          "time": 49.0,
-=======
-          "time": 48.0,
->>>>>>> 5725112b
-          "duration": 4.0,
-          "value": "C:maj",
-          "confidence": 1
-        },
-        {
-<<<<<<< HEAD
-          "time": 50.0,
-=======
-          "time": 49.0,
->>>>>>> 5725112b
-          "duration": 4.0,
-          "value": "G:maj/B",
-          "confidence": 1
-        },
-        {
-<<<<<<< HEAD
-          "time": 51.0,
-=======
-          "time": 50.0,
->>>>>>> 5725112b
-          "duration": 4.0,
-          "value": "G:min(6)/Bb",
-          "confidence": 1
-        },
-        {
-<<<<<<< HEAD
-          "time": 52.0,
-=======
-          "time": 51.0,
->>>>>>> 5725112b
-          "duration": 4.0,
-          "value": "A:(3,5,b7)",
-          "confidence": 1
-        },
-        {
-<<<<<<< HEAD
-          "time": 53.0,
-=======
-          "time": 52.0,
->>>>>>> 5725112b
-          "duration": 4.0,
-          "value": "D:min",
-          "confidence": 1
-        },
-        {
-<<<<<<< HEAD
-          "time": 54.0,
-=======
-          "time": 53.0,
->>>>>>> 5725112b
-          "duration": 4.0,
-          "value": "D:min/Db",
-          "confidence": 1
-        },
-        {
-<<<<<<< HEAD
-          "time": 55.0,
-=======
-          "time": 54.0,
->>>>>>> 5725112b
-          "duration": 4.0,
-          "value": "D:min(b7)",
-          "confidence": 1
-        },
-        {
-<<<<<<< HEAD
           "time": 56.0,
-=======
-          "time": 55.0,
->>>>>>> 5725112b
+          "duration": 4.0,
+          "value": "C:maj",
+          "confidence": 1
+        },
+        {
+          "time": 57.0,
+          "duration": 4.0,
+          "value": "E:min/B",
+          "confidence": 1
+        },
+        {
+          "time": 58.0,
+          "duration": 4.0,
+          "value": "G:min(6)/Bb",
+          "confidence": 1
+        },
+        {
+          "time": 59.0,
+          "duration": 4.0,
+          "value": "A:(3,5,b7,9)",
+          "confidence": 1
+        },
+        {
+          "time": 60.0,
+          "duration": 4.0,
+          "value": "D:(3,5,b7,9)",
+          "confidence": 1
+        },
+        {
+          "time": 61.0,
+          "duration": 4.0,
+          "value": "G:(3,5,b7,9)",
+          "confidence": 1
+        },
+        {
+          "time": 62.0,
+          "duration": 4.0,
+          "value": "C:maj",
+          "confidence": 1
+        },
+        {
+          "time": 63.0,
           "duration": 4.0,
           "value": "G:(3,5,b7)",
           "confidence": 1
         },
         {
-<<<<<<< HEAD
-          "time": 57.0,
-=======
-          "time": 56.0,
->>>>>>> 5725112b
-          "duration": 4.0,
-          "value": "C:maj",
-          "confidence": 1
-        },
-        {
-<<<<<<< HEAD
-          "time": 58.0,
-=======
-          "time": 57.0,
->>>>>>> 5725112b
-          "duration": 4.0,
-          "value": "E:min/B",
-          "confidence": 1
-        },
-        {
-<<<<<<< HEAD
-          "time": 59.0,
-=======
-          "time": 58.0,
->>>>>>> 5725112b
-          "duration": 4.0,
-          "value": "G:min(6)/Bb",
-          "confidence": 1
-        },
-        {
-<<<<<<< HEAD
-          "time": 60.0,
-=======
-          "time": 59.0,
->>>>>>> 5725112b
-          "duration": 4.0,
-          "value": "A:(3,5,b7,9)",
-          "confidence": 1
-        },
-        {
-<<<<<<< HEAD
-          "time": 61.0,
-=======
-          "time": 60.0,
->>>>>>> 5725112b
-          "duration": 4.0,
-          "value": "D:(3,5,b7,9)",
-          "confidence": 1
-        },
-        {
-<<<<<<< HEAD
-          "time": 62.0,
-=======
-          "time": 61.0,
->>>>>>> 5725112b
-          "duration": 4.0,
-          "value": "G:(3,5,b7,9)",
-          "confidence": 1
-        },
-        {
-<<<<<<< HEAD
-          "time": 63.0,
-=======
-          "time": 62.0,
->>>>>>> 5725112b
-          "duration": 4.0,
-          "value": "C:maj",
-          "confidence": 1
-        },
-        {
-<<<<<<< HEAD
           "time": 64.0,
-=======
-          "time": 63.0,
->>>>>>> 5725112b
-          "duration": 4.0,
-          "value": "G:(3,5,b7)",
-          "confidence": 1
-        },
-        {
-<<<<<<< HEAD
-          "time": 65.0,
-=======
-          "time": 64.0,
->>>>>>> 5725112b
           "duration": 4.0,
           "value": "C:maj",
           "confidence": 1
