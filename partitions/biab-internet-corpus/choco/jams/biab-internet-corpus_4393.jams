--- conflicted
+++ resolved
@@ -49,31 +49,19 @@
         {
           "time": 5.0,
           "duration": 4.0,
-<<<<<<< HEAD
-          "value": "D:min(b7)",
-=======
           "value": "Db:dim",
->>>>>>> 5725112b
           "confidence": 1
         },
         {
           "time": 6.0,
           "duration": 4.0,
-<<<<<<< HEAD
-          "value": "Db:dim",
-=======
-          "value": "C:min(b7)",
->>>>>>> 5725112b
+          "value": "C:min(b7)",
           "confidence": 1
         },
         {
           "time": 7.0,
           "duration": 4.0,
-<<<<<<< HEAD
-          "value": "C:min(b7)",
-=======
           "value": "F:(3,5,b7)",
->>>>>>> 5725112b
           "confidence": 1
         },
         {
@@ -91,11 +79,7 @@
         {
           "time": 10.0,
           "duration": 4.0,
-<<<<<<< HEAD
-          "value": "C:min(b7)",
-=======
           "value": "C:(b3,#5)",
->>>>>>> 5725112b
           "confidence": 1
         },
         {
@@ -113,15 +97,6 @@
         {
           "time": 13.0,
           "duration": 4.0,
-<<<<<<< HEAD
-          "value": "C:min(b7)",
-          "confidence": 1
-        },
-        {
-          "time": 14.0,
-          "duration": 4.0,
-=======
->>>>>>> 5725112b
           "value": "F:(3,5,b7,9)",
           "confidence": 1
         },
@@ -360,21 +335,13 @@
           "confidence": 1
         },
         {
-<<<<<<< HEAD
-          "time": 39.1,
-=======
           "time": 38.1,
->>>>>>> 5725112b
           "duration": 1.0,
           "value": "F:(3,5,b7)",
           "confidence": 1
         },
         {
-<<<<<<< HEAD
-          "time": 39.2,
-=======
           "time": 38.2,
->>>>>>> 5725112b
           "duration": 2.0,
           "value": "Bb:maj",
           "confidence": 1
