{
  "annotations": [
    {
      "annotation_metadata": {
        "curator": {
          "name": "",
          "email": ""
        },
        "annotator": {},
        "version": "",
        "corpus": "biab_internet_corpus",
        "annotation_tools": "",
        "annotation_rules": "",
        "validation": "",
        "data_source": ""
      },
      "namespace": "chord",
      "data": [
        {
          "time": 0.0,
          "duration": 2.0,
          "value": "C:maj",
          "confidence": 1
        },
        {
          "time": 0.2,
          "duration": 2.0,
          "value": "A:min(b7)",
          "confidence": 1
        },
        {
          "time": 1.0,
          "duration": 2.0,
          "value": "D:min(b7)",
          "confidence": 1
        },
        {
          "time": 1.2,
          "duration": 2.0,
<<<<<<< HEAD
          "value": "A:min(b7)",
=======
          "value": "G:(3,5,b7)",
>>>>>>> 5725112b
          "confidence": 1
        },
        {
          "time": 2.0,
          "duration": 2.0,
<<<<<<< HEAD
          "value": "D:min(b7)",
=======
          "value": "C:maj",
>>>>>>> 5725112b
          "confidence": 1
        },
        {
          "time": 2.2,
          "duration": 2.0,
          "value": "A:min(b7)",
          "confidence": 1
        },
        {
          "time": 3.0,
          "duration": 2.0,
          "value": "D:min(b7)",
          "confidence": 1
        },
        {
          "time": 3.2,
          "duration": 2.0,
<<<<<<< HEAD
          "value": "A:min(b7)",
=======
          "value": "G:(3,5,b7)",
>>>>>>> 5725112b
          "confidence": 1
        },
        {
          "time": 4.0,
          "duration": 2.0,
<<<<<<< HEAD
          "value": "D:min(b7)",
=======
          "value": "C:maj",
>>>>>>> 5725112b
          "confidence": 1
        },
        {
          "time": 4.2,
          "duration": 2.0,
          "value": "A:min(b7)",
          "confidence": 1
        },
        {
          "time": 5.0,
          "duration": 2.0,
          "value": "D:min(b7)",
          "confidence": 1
        },
        {
          "time": 5.2,
          "duration": 2.0,
<<<<<<< HEAD
          "value": "A:min(b7)",
=======
          "value": "G:(3,5,b7)",
>>>>>>> 5725112b
          "confidence": 1
        },
        {
          "time": 6.0,
          "duration": 2.0,
<<<<<<< HEAD
          "value": "D:min(b7)",
=======
          "value": "C:maj",
>>>>>>> 5725112b
          "confidence": 1
        },
        {
          "time": 6.2,
          "duration": 2.0,
          "value": "A:min",
          "confidence": 1
        },
        {
          "time": 7.0,
          "duration": 2.0,
          "value": "D:min(b7)",
          "confidence": 1
        },
        {
          "time": 7.2,
          "duration": 2.0,
          "value": "G:(3,5,b7)",
          "confidence": 1
        },
        {
          "time": 8.0,
          "duration": 2.0,
<<<<<<< HEAD
          "value": "D:min(b7)",
=======
          "value": "C:maj",
>>>>>>> 5725112b
          "confidence": 1
        },
        {
          "time": 8.2,
          "duration": 2.0,
          "value": "A:min(b7)",
          "confidence": 1
        },
        {
          "time": 9.0,
          "duration": 2.0,
          "value": "D:min(b7)",
          "confidence": 1
        },
        {
          "time": 9.2,
          "duration": 2.0,
<<<<<<< HEAD
          "value": "A:min(b7)",
=======
          "value": "G:(3,5,b7)",
>>>>>>> 5725112b
          "confidence": 1
        },
        {
          "time": 10.0,
          "duration": 2.0,
<<<<<<< HEAD
          "value": "D:min(b7)",
=======
          "value": "C:maj",
>>>>>>> 5725112b
          "confidence": 1
        },
        {
          "time": 10.2,
          "duration": 2.0,
          "value": "A:min(b7)",
          "confidence": 1
        },
        {
          "time": 11.0,
          "duration": 2.0,
          "value": "D:min(b7)",
          "confidence": 1
        },
        {
          "time": 11.2,
          "duration": 2.0,
<<<<<<< HEAD
          "value": "A:min(b7)",
=======
          "value": "G:(3,5,b7)",
>>>>>>> 5725112b
          "confidence": 1
        },
        {
          "time": 12.0,
          "duration": 2.0,
<<<<<<< HEAD
          "value": "D:min(b7)",
=======
          "value": "C:maj",
>>>>>>> 5725112b
          "confidence": 1
        },
        {
          "time": 12.2,
          "duration": 2.0,
          "value": "A:min(b7)",
          "confidence": 1
        },
        {
          "time": 13.0,
          "duration": 2.0,
          "value": "D:min(b7)",
          "confidence": 1
        },
        {
          "time": 13.2,
          "duration": 2.0,
<<<<<<< HEAD
          "value": "A:min(b7)",
=======
          "value": "G:(3,5,b7)",
>>>>>>> 5725112b
          "confidence": 1
        },
        {
          "time": 14.0,
          "duration": 2.0,
<<<<<<< HEAD
          "value": "D:min(b7)",
=======
          "value": "C:maj",
>>>>>>> 5725112b
          "confidence": 1
        },
        {
          "time": 14.2,
          "duration": 2.0,
          "value": "A:min",
          "confidence": 1
        },
        {
          "time": 15.0,
          "duration": 2.0,
          "value": "D:min(b7)",
          "confidence": 1
        },
        {
          "time": 15.2,
          "duration": 2.0,
          "value": "G:(3,5,b7)",
          "confidence": 1
        },
        {
          "time": 16.0,
          "duration": 2.0,
<<<<<<< HEAD
          "value": "D:min(b7)",
=======
          "value": "C:maj",
>>>>>>> 5725112b
          "confidence": 1
        },
        {
          "time": 16.2,
          "duration": 2.0,
          "value": "A:min(b7)",
          "confidence": 1
        },
        {
          "time": 17.0,
          "duration": 2.0,
          "value": "D:min(b7)",
          "confidence": 1
        },
        {
          "time": 17.2,
          "duration": 2.0,
<<<<<<< HEAD
          "value": "A:min(b7)",
=======
          "value": "G:(3,5,b7)",
>>>>>>> 5725112b
          "confidence": 1
        },
        {
          "time": 18.0,
          "duration": 2.0,
<<<<<<< HEAD
          "value": "D:min(b7)",
=======
          "value": "C:maj",
>>>>>>> 5725112b
          "confidence": 1
        },
        {
          "time": 18.2,
          "duration": 2.0,
          "value": "A:min(b7)",
          "confidence": 1
        },
        {
          "time": 19.0,
          "duration": 2.0,
          "value": "D:min(b7)",
          "confidence": 1
        },
        {
          "time": 19.2,
          "duration": 2.0,
<<<<<<< HEAD
          "value": "A:min(b7)",
=======
          "value": "G:(3,5,b7)",
>>>>>>> 5725112b
          "confidence": 1
        },
        {
          "time": 20.0,
          "duration": 2.0,
<<<<<<< HEAD
          "value": "D:min(b7)",
=======
          "value": "C:maj",
>>>>>>> 5725112b
          "confidence": 1
        },
        {
          "time": 20.2,
          "duration": 2.0,
          "value": "A:min(b7)",
          "confidence": 1
        },
        {
          "time": 21.0,
          "duration": 4.0,
          "value": "D:min(b7)",
          "confidence": 1
        },
        {
          "time": 22.0,
          "duration": 2.0,
<<<<<<< HEAD
          "value": "A:min(b7)",
          "confidence": 1
        },
        {
          "time": 22.0,
          "duration": 4.0,
          "value": "D:min(b7)",
=======
          "value": "D:min(b7)",
          "confidence": 1
        },
        {
          "time": 22.2,
          "duration": 2.0,
          "value": "Db:(3,5,b7,9)",
>>>>>>> 5725112b
          "confidence": 1
        },
        {
          "time": 23.0,
          "duration": 2.0,
<<<<<<< HEAD
          "value": "D:min(b7)",
=======
          "value": "C:maj",
>>>>>>> 5725112b
          "confidence": 1
        },
        {
          "time": 23.2,
          "duration": 2.0,
          "value": "A:min",
          "confidence": 1
        },
        {
          "time": 24.0,
          "duration": 2.0,
          "value": "D:min(b7)",
          "confidence": 1
        },
        {
          "time": 24.2,
          "duration": 2.0,
          "value": "G:(3,5,b7)",
          "confidence": 1
        },
        {
          "time": 25.0,
          "duration": 2.0,
<<<<<<< HEAD
          "value": "D:min(b7)",
=======
          "value": "C:maj",
>>>>>>> 5725112b
          "confidence": 1
        },
        {
          "time": 25.2,
          "duration": 2.0,
          "value": "A:min",
          "confidence": 1
        },
        {
          "time": 26.0,
          "duration": 2.0,
          "value": "D:min(b7)",
          "confidence": 1
        },
        {
          "time": 26.2,
          "duration": 2.0,
          "value": "G:(3,5,b7)",
          "confidence": 1
        },
        {
          "time": 27.0,
          "duration": 2.0,
<<<<<<< HEAD
          "value": "D:min(b7)",
=======
          "value": "C:maj",
>>>>>>> 5725112b
          "confidence": 1
        },
        {
          "time": 27.2,
          "duration": 2.0,
          "value": "G:(3,5,b7)",
          "confidence": 1
        },
        {
          "time": 28.0,
          "duration": 4.0,
          "value": "C:maj",
          "confidence": 1
        }
      ],
      "sandbox": {},
      "time": 0,
      "duration": 116.0
    },
    {
      "annotation_metadata": {
        "curator": {
          "name": "",
          "email": ""
        },
        "annotator": {},
        "version": "",
        "corpus": "biab_internet_corpus",
        "annotation_tools": "",
        "annotation_rules": "",
        "validation": "",
        "data_source": ""
      },
      "namespace": "key_mode",
      "data": [
        {
          "time": 0.0,
          "duration": 116.0,
          "value": "C",
          "confidence": 1
        }
      ],
      "sandbox": {},
      "time": 0,
      "duration": 116.0
    }
  ],
  "file_metadata": {
    "title": "Secretly (1958)",
    "artist": "",
    "release": "",
    "duration": 116.0,
    "identifiers": {},
    "jams_version": "0.3.4"
  },
  "sandbox": {
    "expanded": false
  }
}<|MERGE_RESOLUTION|>--- conflicted
+++ resolved
@@ -37,21 +37,13 @@
         {
           "time": 1.2,
           "duration": 2.0,
-<<<<<<< HEAD
-          "value": "A:min(b7)",
-=======
-          "value": "G:(3,5,b7)",
->>>>>>> 5725112b
+          "value": "G:(3,5,b7)",
           "confidence": 1
         },
         {
           "time": 2.0,
           "duration": 2.0,
-<<<<<<< HEAD
-          "value": "D:min(b7)",
-=======
-          "value": "C:maj",
->>>>>>> 5725112b
+          "value": "C:maj",
           "confidence": 1
         },
         {
@@ -69,21 +61,13 @@
         {
           "time": 3.2,
           "duration": 2.0,
-<<<<<<< HEAD
-          "value": "A:min(b7)",
-=======
-          "value": "G:(3,5,b7)",
->>>>>>> 5725112b
+          "value": "G:(3,5,b7)",
           "confidence": 1
         },
         {
           "time": 4.0,
           "duration": 2.0,
-<<<<<<< HEAD
-          "value": "D:min(b7)",
-=======
-          "value": "C:maj",
->>>>>>> 5725112b
+          "value": "C:maj",
           "confidence": 1
         },
         {
@@ -101,21 +85,13 @@
         {
           "time": 5.2,
           "duration": 2.0,
-<<<<<<< HEAD
-          "value": "A:min(b7)",
-=======
-          "value": "G:(3,5,b7)",
->>>>>>> 5725112b
+          "value": "G:(3,5,b7)",
           "confidence": 1
         },
         {
           "time": 6.0,
           "duration": 2.0,
-<<<<<<< HEAD
-          "value": "D:min(b7)",
-=======
-          "value": "C:maj",
->>>>>>> 5725112b
+          "value": "C:maj",
           "confidence": 1
         },
         {
@@ -139,11 +115,7 @@
         {
           "time": 8.0,
           "duration": 2.0,
-<<<<<<< HEAD
-          "value": "D:min(b7)",
-=======
-          "value": "C:maj",
->>>>>>> 5725112b
+          "value": "C:maj",
           "confidence": 1
         },
         {
@@ -161,21 +133,13 @@
         {
           "time": 9.2,
           "duration": 2.0,
-<<<<<<< HEAD
-          "value": "A:min(b7)",
-=======
-          "value": "G:(3,5,b7)",
->>>>>>> 5725112b
+          "value": "G:(3,5,b7)",
           "confidence": 1
         },
         {
           "time": 10.0,
           "duration": 2.0,
-<<<<<<< HEAD
-          "value": "D:min(b7)",
-=======
-          "value": "C:maj",
->>>>>>> 5725112b
+          "value": "C:maj",
           "confidence": 1
         },
         {
@@ -193,21 +157,13 @@
         {
           "time": 11.2,
           "duration": 2.0,
-<<<<<<< HEAD
-          "value": "A:min(b7)",
-=======
-          "value": "G:(3,5,b7)",
->>>>>>> 5725112b
+          "value": "G:(3,5,b7)",
           "confidence": 1
         },
         {
           "time": 12.0,
           "duration": 2.0,
-<<<<<<< HEAD
-          "value": "D:min(b7)",
-=======
-          "value": "C:maj",
->>>>>>> 5725112b
+          "value": "C:maj",
           "confidence": 1
         },
         {
@@ -225,21 +181,13 @@
         {
           "time": 13.2,
           "duration": 2.0,
-<<<<<<< HEAD
-          "value": "A:min(b7)",
-=======
-          "value": "G:(3,5,b7)",
->>>>>>> 5725112b
+          "value": "G:(3,5,b7)",
           "confidence": 1
         },
         {
           "time": 14.0,
           "duration": 2.0,
-<<<<<<< HEAD
-          "value": "D:min(b7)",
-=======
-          "value": "C:maj",
->>>>>>> 5725112b
+          "value": "C:maj",
           "confidence": 1
         },
         {
@@ -263,11 +211,7 @@
         {
           "time": 16.0,
           "duration": 2.0,
-<<<<<<< HEAD
-          "value": "D:min(b7)",
-=======
-          "value": "C:maj",
->>>>>>> 5725112b
+          "value": "C:maj",
           "confidence": 1
         },
         {
@@ -285,21 +229,13 @@
         {
           "time": 17.2,
           "duration": 2.0,
-<<<<<<< HEAD
-          "value": "A:min(b7)",
-=======
-          "value": "G:(3,5,b7)",
->>>>>>> 5725112b
+          "value": "G:(3,5,b7)",
           "confidence": 1
         },
         {
           "time": 18.0,
           "duration": 2.0,
-<<<<<<< HEAD
-          "value": "D:min(b7)",
-=======
-          "value": "C:maj",
->>>>>>> 5725112b
+          "value": "C:maj",
           "confidence": 1
         },
         {
@@ -317,21 +253,13 @@
         {
           "time": 19.2,
           "duration": 2.0,
-<<<<<<< HEAD
-          "value": "A:min(b7)",
-=======
-          "value": "G:(3,5,b7)",
->>>>>>> 5725112b
+          "value": "G:(3,5,b7)",
           "confidence": 1
         },
         {
           "time": 20.0,
           "duration": 2.0,
-<<<<<<< HEAD
-          "value": "D:min(b7)",
-=======
-          "value": "C:maj",
->>>>>>> 5725112b
+          "value": "C:maj",
           "confidence": 1
         },
         {
@@ -349,15 +277,6 @@
         {
           "time": 22.0,
           "duration": 2.0,
-<<<<<<< HEAD
-          "value": "A:min(b7)",
-          "confidence": 1
-        },
-        {
-          "time": 22.0,
-          "duration": 4.0,
-          "value": "D:min(b7)",
-=======
           "value": "D:min(b7)",
           "confidence": 1
         },
@@ -365,17 +284,12 @@
           "time": 22.2,
           "duration": 2.0,
           "value": "Db:(3,5,b7,9)",
->>>>>>> 5725112b
           "confidence": 1
         },
         {
           "time": 23.0,
           "duration": 2.0,
-<<<<<<< HEAD
-          "value": "D:min(b7)",
-=======
-          "value": "C:maj",
->>>>>>> 5725112b
+          "value": "C:maj",
           "confidence": 1
         },
         {
@@ -399,11 +313,7 @@
         {
           "time": 25.0,
           "duration": 2.0,
-<<<<<<< HEAD
-          "value": "D:min(b7)",
-=======
-          "value": "C:maj",
->>>>>>> 5725112b
+          "value": "C:maj",
           "confidence": 1
         },
         {
@@ -427,11 +337,7 @@
         {
           "time": 27.0,
           "duration": 2.0,
-<<<<<<< HEAD
-          "value": "D:min(b7)",
-=======
-          "value": "C:maj",
->>>>>>> 5725112b
+          "value": "C:maj",
           "confidence": 1
         },
         {
