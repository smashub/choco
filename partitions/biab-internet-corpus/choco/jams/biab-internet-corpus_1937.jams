{
  "annotations": [
    {
      "annotation_metadata": {
        "curator": {
          "name": "",
          "email": ""
        },
        "annotator": {},
        "version": "",
        "corpus": "biab_internet_corpus",
        "annotation_tools": "",
        "annotation_rules": "",
        "validation": "",
        "data_source": ""
      },
      "namespace": "chord",
      "data": [
        {
          "time": 0.0,
          "duration": 4.0,
          "value": "D:min(b7)",
          "confidence": 1
        },
        {
          "time": 1.0,
          "duration": 4.0,
<<<<<<< HEAD
          "value": "D:min(b7)",
=======
          "value": "G:(3,5,b7)",
>>>>>>> 5725112b
          "confidence": 1
        },
        {
          "time": 2.0,
<<<<<<< HEAD
          "duration": 4.0,
          "value": "G:(3,5,b7)",
=======
          "duration": 2.0,
          "value": "C:maj",
          "confidence": 1
        },
        {
          "time": 2.2,
          "duration": 2.0,
          "value": "C:dim",
>>>>>>> 5725112b
          "confidence": 1
        },
        {
          "time": 3.0,
          "duration": 2.0,
<<<<<<< HEAD
          "value": "C:maj",
=======
          "value": "D:min(b7)",
>>>>>>> 5725112b
          "confidence": 1
        },
        {
          "time": 3.2,
          "duration": 2.0,
<<<<<<< HEAD
          "value": "C:dim",
=======
          "value": "G:(3,5,b7)",
>>>>>>> 5725112b
          "confidence": 1
        },
        {
          "time": 4.0,
<<<<<<< HEAD
          "duration": 2.0,
          "value": "D:min(b7)",
          "confidence": 1
        },
        {
          "time": 4.2,
          "duration": 2.0,
          "value": "G:(3,5,b7)",
=======
          "duration": 4.0,
          "value": "C:maj",
>>>>>>> 5725112b
          "confidence": 1
        },
        {
          "time": 5.0,
<<<<<<< HEAD
          "duration": 4.0,
          "value": "C:maj",
=======
          "duration": 2.0,
          "value": "C:maj",
          "confidence": 1
        },
        {
          "time": 5.2,
          "duration": 2.0,
          "value": "C:dim",
>>>>>>> 5725112b
          "confidence": 1
        },
        {
          "time": 6.0,
<<<<<<< HEAD
          "duration": 2.0,
          "value": "C:maj",
          "confidence": 1
        },
        {
          "time": 6.2,
          "duration": 2.0,
          "value": "C:dim",
=======
          "duration": 4.0,
          "value": "G:(3,5,b7,9)",
>>>>>>> 5725112b
          "confidence": 1
        },
        {
          "time": 7.0,
          "duration": 4.0,
          "value": "G:(3,5,b7,9)",
          "confidence": 1
        },
        {
          "time": 8.0,
          "duration": 4.0,
          "value": "G:(3,5,b7,9)",
          "confidence": 1
        },
        {
          "time": 9.0,
          "duration": 4.0,
          "value": "G:(3,5,b7,9)",
          "confidence": 1
        },
        {
          "time": 10.0,
          "duration": 4.0,
<<<<<<< HEAD
          "value": "G:(3,5,b7,9)",
=======
          "value": "C:maj",
>>>>>>> 5725112b
          "confidence": 1
        },
        {
          "time": 11.0,
          "duration": 4.0,
          "value": "C:maj",
          "confidence": 1
        },
        {
          "time": 12.0,
          "duration": 4.0,
          "value": "C:maj",
          "confidence": 1
        },
        {
          "time": 13.0,
          "duration": 4.0,
<<<<<<< HEAD
          "value": "C:maj",
=======
          "value": "C:dim",
>>>>>>> 5725112b
          "confidence": 1
        },
        {
          "time": 14.0,
          "duration": 4.0,
<<<<<<< HEAD
          "value": "C:dim",
=======
          "value": "D:min(b7)",
>>>>>>> 5725112b
          "confidence": 1
        },
        {
          "time": 15.0,
          "duration": 4.0,
<<<<<<< HEAD
          "value": "D:min(b7)",
=======
          "value": "G:(3,5,b7)",
>>>>>>> 5725112b
          "confidence": 1
        },
        {
          "time": 16.0,
          "duration": 4.0,
<<<<<<< HEAD
          "value": "G:(3,5,b7)",
=======
          "value": "D:min(b7)",
>>>>>>> 5725112b
          "confidence": 1
        },
        {
          "time": 17.0,
          "duration": 4.0,
<<<<<<< HEAD
          "value": "D:min(b7)",
=======
          "value": "G:(3,5,b7)",
>>>>>>> 5725112b
          "confidence": 1
        },
        {
          "time": 18.0,
<<<<<<< HEAD
          "duration": 4.0,
          "value": "G:(3,5,b7)",
=======
          "duration": 2.0,
          "value": "C:maj",
          "confidence": 1
        },
        {
          "time": 18.2,
          "duration": 2.0,
          "value": "C:dim",
>>>>>>> 5725112b
          "confidence": 1
        },
        {
          "time": 19.0,
          "duration": 2.0,
<<<<<<< HEAD
          "value": "C:maj",
          "confidence": 1
        },
        {
          "time": 19.2,
          "duration": 2.0,
          "value": "C:dim",
          "confidence": 1
        },
        {
          "time": 20.0,
          "duration": 2.0,
          "value": "D:min(b7)",
          "confidence": 1
        },
        {
          "time": 20.2,
          "duration": 2.0,
          "value": "G:(3,5,b7)",
=======
          "value": "D:min(b7)",
          "confidence": 1
        },
        {
          "time": 19.2,
          "duration": 2.0,
          "value": "G:(3,5,b7)",
          "confidence": 1
        },
        {
          "time": 20.0,
          "duration": 4.0,
          "value": "C:maj",
>>>>>>> 5725112b
          "confidence": 1
        },
        {
          "time": 21.0,
<<<<<<< HEAD
          "duration": 4.0,
=======
          "duration": 2.0,
>>>>>>> 5725112b
          "value": "C:maj",
          "confidence": 1
        },
        {
<<<<<<< HEAD
          "time": 22.0,
          "duration": 2.0,
          "value": "C:maj",
          "confidence": 1
        },
        {
          "time": 22.2,
          "duration": 2.0,
          "value": "C:dim",
=======
          "time": 21.2,
          "duration": 2.0,
          "value": "C:dim",
          "confidence": 1
        },
        {
          "time": 22.0,
          "duration": 4.0,
          "value": "G:(3,5,b7,9)",
>>>>>>> 5725112b
          "confidence": 1
        },
        {
          "time": 23.0,
          "duration": 4.0,
          "value": "G:(3,5,b7,9)",
          "confidence": 1
        },
        {
          "time": 24.0,
          "duration": 4.0,
          "value": "G:(3,5,b7,9)",
          "confidence": 1
        },
        {
          "time": 25.0,
          "duration": 4.0,
          "value": "G:(3,5,b7,9)",
<<<<<<< HEAD
          "confidence": 1
        },
        {
          "time": 26.0,
          "duration": 4.0,
          "value": "G:(3,5,b7,9)",
          "confidence": 1
        },
        {
          "time": 27.0,
          "duration": 4.0,
          "value": "E:(3,5,b7)",
          "confidence": 1
        },
        {
          "time": 28.0,
          "duration": 4.0,
          "value": "E:(3,5,b7)",
          "confidence": 1
        },
        {
          "time": 29.0,
          "duration": 4.0,
=======
          "confidence": 1
        },
        {
          "time": 26.0,
          "duration": 4.0,
          "value": "E:(3,5,b7)",
          "confidence": 1
        },
        {
          "time": 27.0,
          "duration": 4.0,
          "value": "E:(3,5,b7)",
          "confidence": 1
        },
        {
          "time": 28.0,
          "duration": 4.0,
>>>>>>> 5725112b
          "value": "A:(3,#5,b7)",
          "confidence": 1
        },
        {
<<<<<<< HEAD
          "time": 30.0,
=======
          "time": 29.0,
>>>>>>> 5725112b
          "duration": 2.0,
          "value": "A:(3,#5,b7)",
          "confidence": 1
        },
        {
<<<<<<< HEAD
          "time": 30.2,
=======
          "time": 29.2,
>>>>>>> 5725112b
          "duration": 2.0,
          "value": "A:(3,5,b7)",
          "confidence": 1
        },
        {
<<<<<<< HEAD
          "time": 31.0,
=======
          "time": 30.0,
>>>>>>> 5725112b
          "duration": 4.0,
          "value": "D:(3,5,b7)",
          "confidence": 1
        },
        {
<<<<<<< HEAD
          "time": 32.0,
=======
          "time": 31.0,
>>>>>>> 5725112b
          "duration": 4.0,
          "value": "D:(3,5,b7)",
          "confidence": 1
        },
        {
<<<<<<< HEAD
          "time": 33.0,
=======
          "time": 32.0,
>>>>>>> 5725112b
          "duration": 4.0,
          "value": "D:min(b7)",
          "confidence": 1
        },
        {
<<<<<<< HEAD
          "time": 34.0,
=======
          "time": 33.0,
>>>>>>> 5725112b
          "duration": 4.0,
          "value": "G:(3,5,b7)",
          "confidence": 1
        },
        {
<<<<<<< HEAD
          "time": 35.0,
=======
          "time": 34.0,
>>>>>>> 5725112b
          "duration": 2.0,
          "value": "C:maj",
          "confidence": 1
        },
        {
<<<<<<< HEAD
          "time": 35.2,
=======
          "time": 34.2,
>>>>>>> 5725112b
          "duration": 2.0,
          "value": "C:dim",
          "confidence": 1
        },
        {
<<<<<<< HEAD
          "time": 36.0,
=======
          "time": 35.0,
>>>>>>> 5725112b
          "duration": 2.0,
          "value": "D:min(b7)",
          "confidence": 1
        },
        {
<<<<<<< HEAD
          "time": 36.2,
=======
          "time": 35.2,
>>>>>>> 5725112b
          "duration": 2.0,
          "value": "G:(3,5,b7)",
          "confidence": 1
        },
        {
<<<<<<< HEAD
          "time": 37.0,
=======
          "time": 36.0,
>>>>>>> 5725112b
          "duration": 4.0,
          "value": "C:maj",
          "confidence": 1
        },
        {
<<<<<<< HEAD
          "time": 38.0,
=======
          "time": 37.0,
>>>>>>> 5725112b
          "duration": 4.0,
          "value": "C:maj",
          "confidence": 1
        },
        {
<<<<<<< HEAD
          "time": 39.0,
=======
          "time": 38.0,
>>>>>>> 5725112b
          "duration": 4.0,
          "value": "C:maj",
          "confidence": 1
        },
        {
<<<<<<< HEAD
          "time": 40.0,
=======
          "time": 39.0,
>>>>>>> 5725112b
          "duration": 4.0,
          "value": "C:maj",
          "confidence": 1
        },
        {
<<<<<<< HEAD
          "time": 41.0,
=======
          "time": 40.0,
>>>>>>> 5725112b
          "duration": 4.0,
          "value": "D:min(b7)",
          "confidence": 1
        },
        {
<<<<<<< HEAD
          "time": 42.0,
=======
          "time": 41.0,
>>>>>>> 5725112b
          "duration": 4.0,
          "value": "G:(3,5,b7)",
          "confidence": 1
        },
        {
<<<<<<< HEAD
          "time": 43.0,
=======
          "time": 42.0,
>>>>>>> 5725112b
          "duration": 2.0,
          "value": "C:maj",
          "confidence": 1
        },
        {
<<<<<<< HEAD
          "time": 43.2,
=======
          "time": 42.2,
>>>>>>> 5725112b
          "duration": 2.0,
          "value": "C:dim",
          "confidence": 1
        },
        {
<<<<<<< HEAD
          "time": 44.0,
=======
          "time": 43.0,
>>>>>>> 5725112b
          "duration": 2.0,
          "value": "D:min(b7)",
          "confidence": 1
        },
        {
<<<<<<< HEAD
          "time": 44.2,
=======
          "time": 43.2,
>>>>>>> 5725112b
          "duration": 2.0,
          "value": "G:(3,5,b7)",
          "confidence": 1
        },
        {
<<<<<<< HEAD
          "time": 45.0,
=======
          "time": 44.0,
>>>>>>> 5725112b
          "duration": 4.0,
          "value": "D:min(b7)",
          "confidence": 1
        },
        {
<<<<<<< HEAD
          "time": 46.0,
=======
          "time": 45.0,
>>>>>>> 5725112b
          "duration": 4.0,
          "value": "G:(3,5,b7)",
          "confidence": 1
        },
        {
<<<<<<< HEAD
          "time": 47.0,
=======
          "time": 46.0,
>>>>>>> 5725112b
          "duration": 4.0,
          "value": "C:maj",
          "confidence": 1
        }
      ],
      "sandbox": {},
      "time": 0,
      "duration": 188.0
    },
    {
      "annotation_metadata": {
        "curator": {
          "name": "",
          "email": ""
        },
        "annotator": {},
        "version": "",
        "corpus": "biab_internet_corpus",
        "annotation_tools": "",
        "annotation_rules": "",
        "validation": "",
        "data_source": ""
      },
      "namespace": "key_mode",
      "data": [
        {
          "time": 0.0,
          "duration": 188.0,
          "value": "C",
          "confidence": 1
        }
      ],
      "sandbox": {},
      "time": 0,
      "duration": 188.0
    }
  ],
  "file_metadata": {
    "title": "The sheik of arabia (1st.4 measures intro)               ",
    "artist": "",
    "release": "",
    "duration": 188.0,
    "identifiers": {},
    "jams_version": "0.3.4"
  },
  "sandbox": {
    "expanded": false
  }
}<|MERGE_RESOLUTION|>--- conflicted
+++ resolved
@@ -25,19 +25,11 @@
         {
           "time": 1.0,
           "duration": 4.0,
-<<<<<<< HEAD
-          "value": "D:min(b7)",
-=======
-          "value": "G:(3,5,b7)",
->>>>>>> 5725112b
+          "value": "G:(3,5,b7)",
           "confidence": 1
         },
         {
           "time": 2.0,
-<<<<<<< HEAD
-          "duration": 4.0,
-          "value": "G:(3,5,b7)",
-=======
           "duration": 2.0,
           "value": "C:maj",
           "confidence": 1
@@ -46,52 +38,28 @@
           "time": 2.2,
           "duration": 2.0,
           "value": "C:dim",
->>>>>>> 5725112b
           "confidence": 1
         },
         {
           "time": 3.0,
           "duration": 2.0,
-<<<<<<< HEAD
-          "value": "C:maj",
-=======
-          "value": "D:min(b7)",
->>>>>>> 5725112b
+          "value": "D:min(b7)",
           "confidence": 1
         },
         {
           "time": 3.2,
           "duration": 2.0,
-<<<<<<< HEAD
-          "value": "C:dim",
-=======
-          "value": "G:(3,5,b7)",
->>>>>>> 5725112b
+          "value": "G:(3,5,b7)",
           "confidence": 1
         },
         {
           "time": 4.0,
-<<<<<<< HEAD
-          "duration": 2.0,
-          "value": "D:min(b7)",
-          "confidence": 1
-        },
-        {
-          "time": 4.2,
-          "duration": 2.0,
-          "value": "G:(3,5,b7)",
-=======
-          "duration": 4.0,
-          "value": "C:maj",
->>>>>>> 5725112b
+          "duration": 4.0,
+          "value": "C:maj",
           "confidence": 1
         },
         {
           "time": 5.0,
-<<<<<<< HEAD
-          "duration": 4.0,
-          "value": "C:maj",
-=======
           "duration": 2.0,
           "value": "C:maj",
           "confidence": 1
@@ -100,24 +68,12 @@
           "time": 5.2,
           "duration": 2.0,
           "value": "C:dim",
->>>>>>> 5725112b
           "confidence": 1
         },
         {
           "time": 6.0,
-<<<<<<< HEAD
-          "duration": 2.0,
-          "value": "C:maj",
-          "confidence": 1
-        },
-        {
-          "time": 6.2,
-          "duration": 2.0,
-          "value": "C:dim",
-=======
-          "duration": 4.0,
-          "value": "G:(3,5,b7,9)",
->>>>>>> 5725112b
+          "duration": 4.0,
+          "value": "G:(3,5,b7,9)",
           "confidence": 1
         },
         {
@@ -141,11 +97,7 @@
         {
           "time": 10.0,
           "duration": 4.0,
-<<<<<<< HEAD
-          "value": "G:(3,5,b7,9)",
-=======
-          "value": "C:maj",
->>>>>>> 5725112b
+          "value": "C:maj",
           "confidence": 1
         },
         {
@@ -163,59 +115,35 @@
         {
           "time": 13.0,
           "duration": 4.0,
-<<<<<<< HEAD
-          "value": "C:maj",
-=======
-          "value": "C:dim",
->>>>>>> 5725112b
+          "value": "C:dim",
           "confidence": 1
         },
         {
           "time": 14.0,
           "duration": 4.0,
-<<<<<<< HEAD
-          "value": "C:dim",
-=======
-          "value": "D:min(b7)",
->>>>>>> 5725112b
+          "value": "D:min(b7)",
           "confidence": 1
         },
         {
           "time": 15.0,
           "duration": 4.0,
-<<<<<<< HEAD
-          "value": "D:min(b7)",
-=======
-          "value": "G:(3,5,b7)",
->>>>>>> 5725112b
+          "value": "G:(3,5,b7)",
           "confidence": 1
         },
         {
           "time": 16.0,
           "duration": 4.0,
-<<<<<<< HEAD
-          "value": "G:(3,5,b7)",
-=======
-          "value": "D:min(b7)",
->>>>>>> 5725112b
+          "value": "D:min(b7)",
           "confidence": 1
         },
         {
           "time": 17.0,
           "duration": 4.0,
-<<<<<<< HEAD
-          "value": "D:min(b7)",
-=======
-          "value": "G:(3,5,b7)",
->>>>>>> 5725112b
+          "value": "G:(3,5,b7)",
           "confidence": 1
         },
         {
           "time": 18.0,
-<<<<<<< HEAD
-          "duration": 4.0,
-          "value": "G:(3,5,b7)",
-=======
           "duration": 2.0,
           "value": "C:maj",
           "confidence": 1
@@ -224,81 +152,42 @@
           "time": 18.2,
           "duration": 2.0,
           "value": "C:dim",
->>>>>>> 5725112b
           "confidence": 1
         },
         {
           "time": 19.0,
           "duration": 2.0,
-<<<<<<< HEAD
-          "value": "C:maj",
+          "value": "D:min(b7)",
           "confidence": 1
         },
         {
           "time": 19.2,
           "duration": 2.0,
-          "value": "C:dim",
+          "value": "G:(3,5,b7)",
           "confidence": 1
         },
         {
           "time": 20.0,
-          "duration": 2.0,
-          "value": "D:min(b7)",
-          "confidence": 1
-        },
-        {
-          "time": 20.2,
-          "duration": 2.0,
-          "value": "G:(3,5,b7)",
-=======
-          "value": "D:min(b7)",
-          "confidence": 1
-        },
-        {
-          "time": 19.2,
-          "duration": 2.0,
-          "value": "G:(3,5,b7)",
-          "confidence": 1
-        },
-        {
-          "time": 20.0,
-          "duration": 4.0,
-          "value": "C:maj",
->>>>>>> 5725112b
+          "duration": 4.0,
+          "value": "C:maj",
           "confidence": 1
         },
         {
           "time": 21.0,
-<<<<<<< HEAD
-          "duration": 4.0,
-=======
-          "duration": 2.0,
->>>>>>> 5725112b
-          "value": "C:maj",
-          "confidence": 1
-        },
-        {
-<<<<<<< HEAD
+          "duration": 2.0,
+          "value": "C:maj",
+          "confidence": 1
+        },
+        {
+          "time": 21.2,
+          "duration": 2.0,
+          "value": "C:dim",
+          "confidence": 1
+        },
+        {
           "time": 22.0,
-          "duration": 2.0,
-          "value": "C:maj",
-          "confidence": 1
-        },
-        {
-          "time": 22.2,
-          "duration": 2.0,
-          "value": "C:dim",
-=======
-          "time": 21.2,
-          "duration": 2.0,
-          "value": "C:dim",
-          "confidence": 1
-        },
-        {
-          "time": 22.0,
-          "duration": 4.0,
-          "value": "G:(3,5,b7,9)",
->>>>>>> 5725112b
+          "duration": 4.0,
+          "value": "G:(3,5,b7,9)",
           "confidence": 1
         },
         {
@@ -317,13 +206,12 @@
           "time": 25.0,
           "duration": 4.0,
           "value": "G:(3,5,b7,9)",
-<<<<<<< HEAD
           "confidence": 1
         },
         {
           "time": 26.0,
           "duration": 4.0,
-          "value": "G:(3,5,b7,9)",
+          "value": "E:(3,5,b7)",
           "confidence": 1
         },
         {
@@ -335,260 +223,143 @@
         {
           "time": 28.0,
           "duration": 4.0,
-          "value": "E:(3,5,b7)",
+          "value": "A:(3,#5,b7)",
           "confidence": 1
         },
         {
           "time": 29.0,
-          "duration": 4.0,
-=======
-          "confidence": 1
-        },
-        {
-          "time": 26.0,
-          "duration": 4.0,
-          "value": "E:(3,5,b7)",
-          "confidence": 1
-        },
-        {
-          "time": 27.0,
-          "duration": 4.0,
-          "value": "E:(3,5,b7)",
-          "confidence": 1
-        },
-        {
-          "time": 28.0,
-          "duration": 4.0,
->>>>>>> 5725112b
+          "duration": 2.0,
           "value": "A:(3,#5,b7)",
           "confidence": 1
         },
         {
-<<<<<<< HEAD
+          "time": 29.2,
+          "duration": 2.0,
+          "value": "A:(3,5,b7)",
+          "confidence": 1
+        },
+        {
           "time": 30.0,
-=======
-          "time": 29.0,
->>>>>>> 5725112b
-          "duration": 2.0,
-          "value": "A:(3,#5,b7)",
-          "confidence": 1
-        },
-        {
-<<<<<<< HEAD
-          "time": 30.2,
-=======
-          "time": 29.2,
->>>>>>> 5725112b
-          "duration": 2.0,
-          "value": "A:(3,5,b7)",
-          "confidence": 1
-        },
-        {
-<<<<<<< HEAD
+          "duration": 4.0,
+          "value": "D:(3,5,b7)",
+          "confidence": 1
+        },
+        {
           "time": 31.0,
-=======
-          "time": 30.0,
->>>>>>> 5725112b
           "duration": 4.0,
           "value": "D:(3,5,b7)",
           "confidence": 1
         },
         {
-<<<<<<< HEAD
           "time": 32.0,
-=======
-          "time": 31.0,
->>>>>>> 5725112b
-          "duration": 4.0,
-          "value": "D:(3,5,b7)",
-          "confidence": 1
-        },
-        {
-<<<<<<< HEAD
+          "duration": 4.0,
+          "value": "D:min(b7)",
+          "confidence": 1
+        },
+        {
           "time": 33.0,
-=======
-          "time": 32.0,
->>>>>>> 5725112b
-          "duration": 4.0,
-          "value": "D:min(b7)",
-          "confidence": 1
-        },
-        {
-<<<<<<< HEAD
+          "duration": 4.0,
+          "value": "G:(3,5,b7)",
+          "confidence": 1
+        },
+        {
           "time": 34.0,
-=======
-          "time": 33.0,
->>>>>>> 5725112b
-          "duration": 4.0,
-          "value": "G:(3,5,b7)",
-          "confidence": 1
-        },
-        {
-<<<<<<< HEAD
+          "duration": 2.0,
+          "value": "C:maj",
+          "confidence": 1
+        },
+        {
+          "time": 34.2,
+          "duration": 2.0,
+          "value": "C:dim",
+          "confidence": 1
+        },
+        {
           "time": 35.0,
-=======
-          "time": 34.0,
->>>>>>> 5725112b
-          "duration": 2.0,
-          "value": "C:maj",
-          "confidence": 1
-        },
-        {
-<<<<<<< HEAD
+          "duration": 2.0,
+          "value": "D:min(b7)",
+          "confidence": 1
+        },
+        {
           "time": 35.2,
-=======
-          "time": 34.2,
->>>>>>> 5725112b
-          "duration": 2.0,
-          "value": "C:dim",
-          "confidence": 1
-        },
-        {
-<<<<<<< HEAD
+          "duration": 2.0,
+          "value": "G:(3,5,b7)",
+          "confidence": 1
+        },
+        {
           "time": 36.0,
-=======
-          "time": 35.0,
->>>>>>> 5725112b
-          "duration": 2.0,
-          "value": "D:min(b7)",
-          "confidence": 1
-        },
-        {
-<<<<<<< HEAD
-          "time": 36.2,
-=======
-          "time": 35.2,
->>>>>>> 5725112b
-          "duration": 2.0,
-          "value": "G:(3,5,b7)",
-          "confidence": 1
-        },
-        {
-<<<<<<< HEAD
+          "duration": 4.0,
+          "value": "C:maj",
+          "confidence": 1
+        },
+        {
           "time": 37.0,
-=======
-          "time": 36.0,
->>>>>>> 5725112b
-          "duration": 4.0,
-          "value": "C:maj",
-          "confidence": 1
-        },
-        {
-<<<<<<< HEAD
+          "duration": 4.0,
+          "value": "C:maj",
+          "confidence": 1
+        },
+        {
           "time": 38.0,
-=======
-          "time": 37.0,
->>>>>>> 5725112b
-          "duration": 4.0,
-          "value": "C:maj",
-          "confidence": 1
-        },
-        {
-<<<<<<< HEAD
+          "duration": 4.0,
+          "value": "C:maj",
+          "confidence": 1
+        },
+        {
           "time": 39.0,
-=======
-          "time": 38.0,
->>>>>>> 5725112b
-          "duration": 4.0,
-          "value": "C:maj",
-          "confidence": 1
-        },
-        {
-<<<<<<< HEAD
+          "duration": 4.0,
+          "value": "C:maj",
+          "confidence": 1
+        },
+        {
           "time": 40.0,
-=======
-          "time": 39.0,
->>>>>>> 5725112b
-          "duration": 4.0,
-          "value": "C:maj",
-          "confidence": 1
-        },
-        {
-<<<<<<< HEAD
+          "duration": 4.0,
+          "value": "D:min(b7)",
+          "confidence": 1
+        },
+        {
           "time": 41.0,
-=======
-          "time": 40.0,
->>>>>>> 5725112b
-          "duration": 4.0,
-          "value": "D:min(b7)",
-          "confidence": 1
-        },
-        {
-<<<<<<< HEAD
+          "duration": 4.0,
+          "value": "G:(3,5,b7)",
+          "confidence": 1
+        },
+        {
           "time": 42.0,
-=======
-          "time": 41.0,
->>>>>>> 5725112b
-          "duration": 4.0,
-          "value": "G:(3,5,b7)",
-          "confidence": 1
-        },
-        {
-<<<<<<< HEAD
+          "duration": 2.0,
+          "value": "C:maj",
+          "confidence": 1
+        },
+        {
+          "time": 42.2,
+          "duration": 2.0,
+          "value": "C:dim",
+          "confidence": 1
+        },
+        {
           "time": 43.0,
-=======
-          "time": 42.0,
->>>>>>> 5725112b
-          "duration": 2.0,
-          "value": "C:maj",
-          "confidence": 1
-        },
-        {
-<<<<<<< HEAD
+          "duration": 2.0,
+          "value": "D:min(b7)",
+          "confidence": 1
+        },
+        {
           "time": 43.2,
-=======
-          "time": 42.2,
->>>>>>> 5725112b
-          "duration": 2.0,
-          "value": "C:dim",
-          "confidence": 1
-        },
-        {
-<<<<<<< HEAD
+          "duration": 2.0,
+          "value": "G:(3,5,b7)",
+          "confidence": 1
+        },
+        {
           "time": 44.0,
-=======
-          "time": 43.0,
->>>>>>> 5725112b
-          "duration": 2.0,
-          "value": "D:min(b7)",
-          "confidence": 1
-        },
-        {
-<<<<<<< HEAD
-          "time": 44.2,
-=======
-          "time": 43.2,
->>>>>>> 5725112b
-          "duration": 2.0,
-          "value": "G:(3,5,b7)",
-          "confidence": 1
-        },
-        {
-<<<<<<< HEAD
+          "duration": 4.0,
+          "value": "D:min(b7)",
+          "confidence": 1
+        },
+        {
           "time": 45.0,
-=======
-          "time": 44.0,
->>>>>>> 5725112b
-          "duration": 4.0,
-          "value": "D:min(b7)",
-          "confidence": 1
-        },
-        {
-<<<<<<< HEAD
+          "duration": 4.0,
+          "value": "G:(3,5,b7)",
+          "confidence": 1
+        },
+        {
           "time": 46.0,
-=======
-          "time": 45.0,
->>>>>>> 5725112b
-          "duration": 4.0,
-          "value": "G:(3,5,b7)",
-          "confidence": 1
-        },
-        {
-<<<<<<< HEAD
-          "time": 47.0,
-=======
-          "time": 46.0,
->>>>>>> 5725112b
           "duration": 4.0,
           "value": "C:maj",
           "confidence": 1
