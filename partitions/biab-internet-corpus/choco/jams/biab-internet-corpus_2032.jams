{
  "annotations": [
    {
      "annotation_metadata": {
        "curator": {
          "name": "",
          "email": ""
        },
        "annotator": {},
        "version": "",
        "corpus": "biab_internet_corpus",
        "annotation_tools": "",
        "annotation_rules": "",
        "validation": "",
        "data_source": ""
      },
      "namespace": "chord",
      "data": [
        {
          "time": 0.0,
          "duration": 2.0,
          "value": "F#:min/D",
          "confidence": 1
        },
        {
          "time": 0.2,
          "duration": 2.0,
          "value": "A:maj",
          "confidence": 1
        },
        {
          "time": 1.0,
          "duration": 2.0,
          "value": "F#:min/D",
          "confidence": 1
        },
        {
          "time": 1.2,
<<<<<<< HEAD
          "duration": 2.0,
=======
          "duration": 1.0,
          "value": "A:maj",
          "confidence": 1
        },
        {
          "time": 1.3,
          "duration": 1.0,
>>>>>>> 5725112b
          "value": "A:maj",
          "confidence": 1
        },
        {
          "time": 2.0,
          "duration": 2.0,
<<<<<<< HEAD
          "value": "F#:min/D",
=======
          "value": "A:maj",
>>>>>>> 5725112b
          "confidence": 1
        },
        {
          "time": 2.2,
<<<<<<< HEAD
          "duration": 1.0,
          "value": "A:maj",
          "confidence": 1
        },
        {
          "time": 2.3,
          "duration": 1.0,
          "value": "A:maj",
=======
          "duration": 2.0,
          "value": "F#:min/D",
>>>>>>> 5725112b
          "confidence": 1
        },
        {
          "time": 3.0,
          "duration": 2.0,
          "value": "A:maj",
          "confidence": 1
        },
        {
          "time": 3.2,
          "duration": 2.0,
          "value": "F#:min/D",
          "confidence": 1
        },
        {
          "time": 4.0,
          "duration": 2.0,
<<<<<<< HEAD
          "value": "A:maj",
=======
          "value": "D:maj",
>>>>>>> 5725112b
          "confidence": 1
        },
        {
          "time": 4.2,
          "duration": 2.0,
<<<<<<< HEAD
          "value": "F#:min/D",
=======
          "value": "B:min",
>>>>>>> 5725112b
          "confidence": 1
        },
        {
          "time": 5.0,
          "duration": 2.0,
<<<<<<< HEAD
          "value": "D:maj",
=======
          "value": "A:maj",
>>>>>>> 5725112b
          "confidence": 1
        },
        {
          "time": 5.2,
          "duration": 2.0,
<<<<<<< HEAD
          "value": "B:min",
=======
          "value": "F#:min/D",
>>>>>>> 5725112b
          "confidence": 1
        },
        {
          "time": 6.0,
          "duration": 2.0,
<<<<<<< HEAD
          "value": "A:maj",
=======
          "value": "D:maj",
>>>>>>> 5725112b
          "confidence": 1
        },
        {
          "time": 6.2,
          "duration": 2.0,
<<<<<<< HEAD
          "value": "F#:min/D",
=======
          "value": "A:maj",
>>>>>>> 5725112b
          "confidence": 1
        },
        {
          "time": 7.0,
          "duration": 2.0,
<<<<<<< HEAD
          "value": "D:maj",
=======
          "value": "F#:min/D",
>>>>>>> 5725112b
          "confidence": 1
        },
        {
          "time": 7.2,
          "duration": 2.0,
<<<<<<< HEAD
          "value": "A:maj",
=======
          "value": "D:maj",
>>>>>>> 5725112b
          "confidence": 1
        },
        {
          "time": 8.0,
          "duration": 2.0,
<<<<<<< HEAD
          "value": "F#:min/D",
=======
          "value": "A:maj",
>>>>>>> 5725112b
          "confidence": 1
        },
        {
          "time": 8.2,
<<<<<<< HEAD
          "duration": 2.0,
          "value": "D:maj",
          "confidence": 1
        },
        {
          "time": 9.0,
          "duration": 2.0,
          "value": "A:maj",
          "confidence": 1
        },
        {
          "time": 9.2,
=======
>>>>>>> 5725112b
          "duration": 1.0,
          "value": "F#:min/D",
          "confidence": 1
        },
        {
          "time": 8.3,
          "duration": 1.0,
          "value": "C#:min/C",
          "confidence": 1
        },
        {
<<<<<<< HEAD
          "time": 10.0,
=======
          "time": 9.0,
>>>>>>> 5725112b
          "duration": 1.0,
          "value": "D:maj",
          "confidence": 1
        },
        {
<<<<<<< HEAD
          "time": 10.1,
=======
          "time": 9.1,
>>>>>>> 5725112b
          "duration": 2.0,
          "value": "A:maj",
          "confidence": 1
        },
        {
<<<<<<< HEAD
          "time": 10.3,
=======
          "time": 9.3,
>>>>>>> 5725112b
          "duration": 1.0,
          "value": "E:maj",
          "confidence": 1
        },
        {
<<<<<<< HEAD
          "time": 11.0,
=======
          "time": 10.0,
>>>>>>> 5725112b
          "duration": 4.0,
          "value": "A:maj",
          "confidence": 1
        }
      ],
      "sandbox": {},
      "time": 0,
      "duration": 45.0
    },
    {
      "annotation_metadata": {
        "curator": {
          "name": "",
          "email": ""
        },
        "annotator": {},
        "version": "",
        "corpus": "biab_internet_corpus",
        "annotation_tools": "",
        "annotation_rules": "",
        "validation": "",
        "data_source": ""
      },
      "namespace": "key_mode",
      "data": [
        {
          "time": 0.0,
          "duration": 45.0,
          "value": "A",
          "confidence": 1
        }
      ],
      "sandbox": {},
      "time": 0,
      "duration": 45.0
    }
  ],
  "file_metadata": {
    "title": "Untitled Song",
    "artist": "",
    "release": "",
    "duration": 45.0,
    "identifiers": {},
    "jams_version": "0.3.4"
  },
  "sandbox": {
    "expanded": false
  }
}<|MERGE_RESOLUTION|>--- conflicted
+++ resolved
@@ -36,9 +36,6 @@
         },
         {
           "time": 1.2,
-<<<<<<< HEAD
-          "duration": 2.0,
-=======
           "duration": 1.0,
           "value": "A:maj",
           "confidence": 1
@@ -46,35 +43,19 @@
         {
           "time": 1.3,
           "duration": 1.0,
->>>>>>> 5725112b
           "value": "A:maj",
           "confidence": 1
         },
         {
           "time": 2.0,
           "duration": 2.0,
-<<<<<<< HEAD
-          "value": "F#:min/D",
-=======
-          "value": "A:maj",
->>>>>>> 5725112b
+          "value": "A:maj",
           "confidence": 1
         },
         {
           "time": 2.2,
-<<<<<<< HEAD
-          "duration": 1.0,
-          "value": "A:maj",
-          "confidence": 1
-        },
-        {
-          "time": 2.3,
-          "duration": 1.0,
-          "value": "A:maj",
-=======
-          "duration": 2.0,
-          "value": "F#:min/D",
->>>>>>> 5725112b
+          "duration": 2.0,
+          "value": "F#:min/D",
           "confidence": 1
         },
         {
@@ -92,156 +73,89 @@
         {
           "time": 4.0,
           "duration": 2.0,
-<<<<<<< HEAD
-          "value": "A:maj",
-=======
-          "value": "D:maj",
->>>>>>> 5725112b
+          "value": "D:maj",
           "confidence": 1
         },
         {
           "time": 4.2,
           "duration": 2.0,
-<<<<<<< HEAD
-          "value": "F#:min/D",
-=======
           "value": "B:min",
->>>>>>> 5725112b
           "confidence": 1
         },
         {
           "time": 5.0,
           "duration": 2.0,
-<<<<<<< HEAD
-          "value": "D:maj",
-=======
-          "value": "A:maj",
->>>>>>> 5725112b
+          "value": "A:maj",
           "confidence": 1
         },
         {
           "time": 5.2,
           "duration": 2.0,
-<<<<<<< HEAD
-          "value": "B:min",
-=======
-          "value": "F#:min/D",
->>>>>>> 5725112b
+          "value": "F#:min/D",
           "confidence": 1
         },
         {
           "time": 6.0,
           "duration": 2.0,
-<<<<<<< HEAD
-          "value": "A:maj",
-=======
-          "value": "D:maj",
->>>>>>> 5725112b
+          "value": "D:maj",
           "confidence": 1
         },
         {
           "time": 6.2,
           "duration": 2.0,
-<<<<<<< HEAD
-          "value": "F#:min/D",
-=======
-          "value": "A:maj",
->>>>>>> 5725112b
+          "value": "A:maj",
           "confidence": 1
         },
         {
           "time": 7.0,
           "duration": 2.0,
-<<<<<<< HEAD
-          "value": "D:maj",
-=======
-          "value": "F#:min/D",
->>>>>>> 5725112b
+          "value": "F#:min/D",
           "confidence": 1
         },
         {
           "time": 7.2,
           "duration": 2.0,
-<<<<<<< HEAD
-          "value": "A:maj",
-=======
-          "value": "D:maj",
->>>>>>> 5725112b
+          "value": "D:maj",
           "confidence": 1
         },
         {
           "time": 8.0,
           "duration": 2.0,
-<<<<<<< HEAD
-          "value": "F#:min/D",
-=======
-          "value": "A:maj",
->>>>>>> 5725112b
+          "value": "A:maj",
           "confidence": 1
         },
         {
           "time": 8.2,
-<<<<<<< HEAD
-          "duration": 2.0,
-          "value": "D:maj",
+          "duration": 1.0,
+          "value": "F#:min/D",
+          "confidence": 1
+        },
+        {
+          "time": 8.3,
+          "duration": 1.0,
+          "value": "C#:min/C",
           "confidence": 1
         },
         {
           "time": 9.0,
-          "duration": 2.0,
-          "value": "A:maj",
-          "confidence": 1
-        },
-        {
-          "time": 9.2,
-=======
->>>>>>> 5725112b
-          "duration": 1.0,
-          "value": "F#:min/D",
-          "confidence": 1
-        },
-        {
-          "time": 8.3,
-          "duration": 1.0,
-          "value": "C#:min/C",
-          "confidence": 1
-        },
-        {
-<<<<<<< HEAD
+          "duration": 1.0,
+          "value": "D:maj",
+          "confidence": 1
+        },
+        {
+          "time": 9.1,
+          "duration": 2.0,
+          "value": "A:maj",
+          "confidence": 1
+        },
+        {
+          "time": 9.3,
+          "duration": 1.0,
+          "value": "E:maj",
+          "confidence": 1
+        },
+        {
           "time": 10.0,
-=======
-          "time": 9.0,
->>>>>>> 5725112b
-          "duration": 1.0,
-          "value": "D:maj",
-          "confidence": 1
-        },
-        {
-<<<<<<< HEAD
-          "time": 10.1,
-=======
-          "time": 9.1,
->>>>>>> 5725112b
-          "duration": 2.0,
-          "value": "A:maj",
-          "confidence": 1
-        },
-        {
-<<<<<<< HEAD
-          "time": 10.3,
-=======
-          "time": 9.3,
->>>>>>> 5725112b
-          "duration": 1.0,
-          "value": "E:maj",
-          "confidence": 1
-        },
-        {
-<<<<<<< HEAD
-          "time": 11.0,
-=======
-          "time": 10.0,
->>>>>>> 5725112b
           "duration": 4.0,
           "value": "A:maj",
           "confidence": 1
