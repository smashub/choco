--- conflicted
+++ resolved
@@ -17,11 +17,6 @@
       "namespace": "chord",
       "data": [
         {
-<<<<<<< HEAD
-          "time": 1.0,
-          "duration": 4.0,
-          "value": "C:(2,5)",
-=======
           "time": 0.0,
           "duration": 4.0,
           "value": "C:(2,5)",
@@ -31,77 +26,48 @@
           "time": 1.0,
           "duration": 4.0,
           "value": "Eb:(2,5)",
->>>>>>> 5725112b
           "confidence": 1
         },
         {
           "time": 2.0,
           "duration": 4.0,
-<<<<<<< HEAD
-          "value": "Eb:(2,5)",
-=======
           "value": "F:(2,5)",
->>>>>>> 5725112b
           "confidence": 1
         },
         {
           "time": 3.0,
           "duration": 4.0,
-<<<<<<< HEAD
-          "value": "F:(2,5)",
-=======
           "value": "Bb:(2,5)",
->>>>>>> 5725112b
           "confidence": 1
         },
         {
           "time": 4.0,
           "duration": 4.0,
-<<<<<<< HEAD
-          "value": "Bb:(2,5)",
-=======
           "value": "C:(2,5)",
->>>>>>> 5725112b
           "confidence": 1
         },
         {
           "time": 5.0,
           "duration": 4.0,
-<<<<<<< HEAD
-          "value": "C:(2,5)",
-=======
           "value": "Eb:(2,5)",
->>>>>>> 5725112b
           "confidence": 1
         },
         {
           "time": 6.0,
           "duration": 4.0,
-<<<<<<< HEAD
-          "value": "Eb:(2,5)",
-=======
           "value": "F:(2,5)",
->>>>>>> 5725112b
           "confidence": 1
         },
         {
           "time": 7.0,
           "duration": 4.0,
-<<<<<<< HEAD
-          "value": "F:(2,5)",
-=======
           "value": "Bb:(2,5)",
->>>>>>> 5725112b
           "confidence": 1
         },
         {
           "time": 8.0,
           "duration": 4.0,
-<<<<<<< HEAD
-          "value": "Bb:(2,5)",
-=======
           "value": "F:maj",
->>>>>>> 5725112b
           "confidence": 1
         },
         {
@@ -113,11 +79,7 @@
         {
           "time": 10.0,
           "duration": 4.0,
-<<<<<<< HEAD
-          "value": "F:maj",
-=======
           "value": "A:min",
->>>>>>> 5725112b
           "confidence": 1
         },
         {
@@ -129,58 +91,17 @@
         {
           "time": 12.0,
           "duration": 4.0,
-<<<<<<< HEAD
-          "value": "A:min",
-=======
           "value": "D:(4,5,b7)",
->>>>>>> 5725112b
           "confidence": 1
         },
         {
           "time": 13.0,
           "duration": 4.0,
-<<<<<<< HEAD
-          "value": "D:(4,5,b7)",
-=======
           "value": "D:(3,5,b7)",
->>>>>>> 5725112b
           "confidence": 1
         },
         {
           "time": 14.0,
-<<<<<<< HEAD
-          "duration": 4.0,
-          "value": "D:(3,5,b7)",
-          "confidence": 1
-        },
-        {
-          "time": 15.0,
-          "duration": 1.0,
-          "value": "D:min",
-          "confidence": 1
-        },
-        {
-          "time": 15.1,
-          "duration": 1.0,
-          "value": "E:min",
-          "confidence": 1
-        },
-        {
-          "time": 15.2,
-          "duration": 1.0,
-          "value": "F:maj",
-          "confidence": 1
-        },
-        {
-          "time": 15.3,
-          "duration": 1.0,
-          "value": "F:maj/D",
-          "confidence": 1
-        },
-        {
-          "time": 16.0,
-          "duration": 4.0,
-=======
           "duration": 1.0,
           "value": "D:min",
           "confidence": 1
@@ -206,16 +127,11 @@
         {
           "time": 15.0,
           "duration": 4.0,
->>>>>>> 5725112b
           "value": "G:(4,5,b7)",
           "confidence": 1
         },
         {
-<<<<<<< HEAD
-          "time": 17.0,
-=======
           "time": 16.0,
->>>>>>> 5725112b
           "duration": 4.0,
           "value": "C:maj",
           "confidence": 1
