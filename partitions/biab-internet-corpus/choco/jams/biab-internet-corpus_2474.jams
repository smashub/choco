{
  "annotations": [
    {
      "annotation_metadata": {
        "curator": {
          "name": "",
          "email": ""
        },
        "annotator": {},
        "version": "",
        "corpus": "biab_internet_corpus",
        "annotation_tools": "",
        "annotation_rules": "",
        "validation": "",
        "data_source": ""
      },
      "namespace": "chord",
      "data": [
        {
          "time": 0.0,
          "duration": 4.0,
          "value": "A:min",
          "confidence": 1
        },
        {
          "time": 1.0,
          "duration": 4.0,
          "value": "D:min(b7)",
          "confidence": 1
        },
        {
          "time": 2.0,
          "duration": 2.0,
          "value": "F:maj7/G",
          "confidence": 1
        },
        {
          "time": 2.2,
          "duration": 2.0,
          "value": "G:maj",
          "confidence": 1
        },
        {
<<<<<<< HEAD
          "time": 4.0,
=======
          "time": 3.0,
>>>>>>> 5725112b
          "duration": 4.0,
          "value": "C:maj",
          "confidence": 1
        },
        {
          "time": 4.0,
          "duration": 2.0,
          "value": "C:(2,5)",
          "confidence": 1
        },
        {
          "time": 4.2,
          "duration": 2.0,
          "value": "C:maj7",
          "confidence": 1
        },
        {
          "time": 5.0,
          "duration": 4.0,
          "value": "D:min(b7)",
          "confidence": 1
        },
        {
<<<<<<< HEAD
          "time": 7.0,
          "duration": 2.0,
          "value": "G:(4,5,b7)",
          "confidence": 1
        },
        {
          "time": 7.2,
          "duration": 2.0,
          "value": "G:(3,5,b7)",
          "confidence": 1
        },
        {
          "time": 8.0,
          "duration": 3.0,
          "value": "C:maj",
          "confidence": 1
        },
        {
          "time": 8.3,
          "duration": 1.0,
          "value": "G:maj/B",
=======
          "time": 6.0,
          "duration": 2.0,
          "value": "G:(4,5,b7)",
          "confidence": 1
        },
        {
          "time": 6.2,
          "duration": 2.0,
          "value": "G:(3,5,b7)",
          "confidence": 1
        },
        {
          "time": 7.0,
          "duration": 3.0,
          "value": "C:maj",
          "confidence": 1
        },
        {
          "time": 7.3,
          "duration": 1.0,
          "value": "G:maj/B",
          "confidence": 1
        },
        {
          "time": 8.0,
          "duration": 4.0,
          "value": "A:min",
>>>>>>> 5725112b
          "confidence": 1
        },
        {
          "time": 9.0,
          "duration": 4.0,
<<<<<<< HEAD
          "value": "A:min",
=======
          "value": "D:min(b7)",
>>>>>>> 5725112b
          "confidence": 1
        },
        {
          "time": 10.0,
          "duration": 4.0,
<<<<<<< HEAD
          "value": "D:min(b7)",
=======
          "value": "F:maj7/G",
>>>>>>> 5725112b
          "confidence": 1
        },
        {
          "time": 11.0,
          "duration": 4.0,
<<<<<<< HEAD
          "value": "F:maj7/G",
=======
          "value": "D:min(b7)/G",
>>>>>>> 5725112b
          "confidence": 1
        },
        {
          "time": 12.0,
<<<<<<< HEAD
          "duration": 4.0,
          "value": "D:min(b7)/G",
=======
          "duration": 2.0,
          "value": "C:(2,5)",
          "confidence": 1
        },
        {
          "time": 12.2,
          "duration": 2.0,
          "value": "C:maj7",
>>>>>>> 5725112b
          "confidence": 1
        },
        {
          "time": 13.0,
<<<<<<< HEAD
          "duration": 2.0,
          "value": "C:(2,5)",
=======
          "duration": 4.0,
          "value": "D:min(b7)",
>>>>>>> 5725112b
          "confidence": 1
        },
        {
          "time": 14.0,
          "duration": 2.0,
<<<<<<< HEAD
          "value": "C:maj7",
          "confidence": 1
        },
        {
          "time": 14.0,
          "duration": 4.0,
          "value": "D:min(b7)",
=======
          "value": "G:(4,5,b7)",
          "confidence": 1
        },
        {
          "time": 14.2,
          "duration": 2.0,
          "value": "G:(3,5,b7)",
>>>>>>> 5725112b
          "confidence": 1
        },
        {
          "time": 15.0,
<<<<<<< HEAD
          "duration": 2.0,
          "value": "G:(4,5,b7)",
          "confidence": 1
        },
        {
          "time": 15.2,
          "duration": 2.0,
          "value": "G:(3,5,b7)",
=======
          "duration": 3.0,
          "value": "C:maj",
          "confidence": 1
        },
        {
          "time": 15.3,
          "duration": 1.0,
          "value": "G:maj/B",
>>>>>>> 5725112b
          "confidence": 1
        },
        {
          "time": 16.0,
<<<<<<< HEAD
          "duration": 3.0,
          "value": "C:maj",
          "confidence": 1
        },
        {
          "time": 16.3,
          "duration": 1.0,
          "value": "G:maj/B",
=======
          "duration": 4.0,
          "value": "A:min",
>>>>>>> 5725112b
          "confidence": 1
        },
        {
          "time": 17.0,
          "duration": 4.0,
<<<<<<< HEAD
          "value": "A:min",
=======
          "value": "D:min(b7)",
>>>>>>> 5725112b
          "confidence": 1
        },
        {
          "time": 18.0,
<<<<<<< HEAD
          "duration": 4.0,
          "value": "D:min(b7)",
          "confidence": 1
        },
        {
          "time": 19.0,
=======
>>>>>>> 5725112b
          "duration": 2.0,
          "value": "F:maj7/G",
          "confidence": 1
        },
        {
<<<<<<< HEAD
          "time": 19.2,
=======
          "time": 18.2,
>>>>>>> 5725112b
          "duration": 2.0,
          "value": "G:maj",
          "confidence": 1
        },
        {
<<<<<<< HEAD
          "time": 20.0,
=======
          "time": 19.0,
>>>>>>> 5725112b
          "duration": 4.0,
          "value": "C:maj",
          "confidence": 1
        }
      ],
      "sandbox": {},
      "time": 0,
      "duration": 80.0
    },
    {
      "annotation_metadata": {
        "curator": {
          "name": "",
          "email": ""
        },
        "annotator": {},
        "version": "",
        "corpus": "biab_internet_corpus",
        "annotation_tools": "",
        "annotation_rules": "",
        "validation": "",
        "data_source": ""
      },
      "namespace": "key_mode",
      "data": [
        {
          "time": 0.0,
          "duration": 80.0,
          "value": "C",
          "confidence": 1
        }
      ],
      "sandbox": {},
      "time": 0,
      "duration": 80.0
    }
  ],
  "file_metadata": {
    "title": "Draw Me Into Your Presence",
    "artist": "",
    "release": "",
    "duration": 80.0,
    "identifiers": {},
    "jams_version": "0.3.4"
  },
  "sandbox": {
    "expanded": false
  }
}<|MERGE_RESOLUTION|>--- conflicted
+++ resolved
@@ -41,17 +41,13 @@
           "confidence": 1
         },
         {
-<<<<<<< HEAD
+          "time": 3.0,
+          "duration": 4.0,
+          "value": "C:maj",
+          "confidence": 1
+        },
+        {
           "time": 4.0,
-=======
-          "time": 3.0,
->>>>>>> 5725112b
-          "duration": 4.0,
-          "value": "C:maj",
-          "confidence": 1
-        },
-        {
-          "time": 4.0,
           "duration": 2.0,
           "value": "C:(2,5)",
           "confidence": 1
@@ -69,29 +65,6 @@
           "confidence": 1
         },
         {
-<<<<<<< HEAD
-          "time": 7.0,
-          "duration": 2.0,
-          "value": "G:(4,5,b7)",
-          "confidence": 1
-        },
-        {
-          "time": 7.2,
-          "duration": 2.0,
-          "value": "G:(3,5,b7)",
-          "confidence": 1
-        },
-        {
-          "time": 8.0,
-          "duration": 3.0,
-          "value": "C:maj",
-          "confidence": 1
-        },
-        {
-          "time": 8.3,
-          "duration": 1.0,
-          "value": "G:maj/B",
-=======
           "time": 6.0,
           "duration": 2.0,
           "value": "G:(4,5,b7)",
@@ -119,45 +92,28 @@
           "time": 8.0,
           "duration": 4.0,
           "value": "A:min",
->>>>>>> 5725112b
           "confidence": 1
         },
         {
           "time": 9.0,
           "duration": 4.0,
-<<<<<<< HEAD
-          "value": "A:min",
-=======
-          "value": "D:min(b7)",
->>>>>>> 5725112b
+          "value": "D:min(b7)",
           "confidence": 1
         },
         {
           "time": 10.0,
           "duration": 4.0,
-<<<<<<< HEAD
-          "value": "D:min(b7)",
-=======
           "value": "F:maj7/G",
->>>>>>> 5725112b
           "confidence": 1
         },
         {
           "time": 11.0,
           "duration": 4.0,
-<<<<<<< HEAD
-          "value": "F:maj7/G",
-=======
           "value": "D:min(b7)/G",
->>>>>>> 5725112b
           "confidence": 1
         },
         {
           "time": 12.0,
-<<<<<<< HEAD
-          "duration": 4.0,
-          "value": "D:min(b7)/G",
-=======
           "duration": 2.0,
           "value": "C:(2,5)",
           "confidence": 1
@@ -166,32 +122,17 @@
           "time": 12.2,
           "duration": 2.0,
           "value": "C:maj7",
->>>>>>> 5725112b
           "confidence": 1
         },
         {
           "time": 13.0,
-<<<<<<< HEAD
-          "duration": 2.0,
-          "value": "C:(2,5)",
-=======
-          "duration": 4.0,
-          "value": "D:min(b7)",
->>>>>>> 5725112b
+          "duration": 4.0,
+          "value": "D:min(b7)",
           "confidence": 1
         },
         {
           "time": 14.0,
           "duration": 2.0,
-<<<<<<< HEAD
-          "value": "C:maj7",
-          "confidence": 1
-        },
-        {
-          "time": 14.0,
-          "duration": 4.0,
-          "value": "D:min(b7)",
-=======
           "value": "G:(4,5,b7)",
           "confidence": 1
         },
@@ -199,21 +140,10 @@
           "time": 14.2,
           "duration": 2.0,
           "value": "G:(3,5,b7)",
->>>>>>> 5725112b
           "confidence": 1
         },
         {
           "time": 15.0,
-<<<<<<< HEAD
-          "duration": 2.0,
-          "value": "G:(4,5,b7)",
-          "confidence": 1
-        },
-        {
-          "time": 15.2,
-          "duration": 2.0,
-          "value": "G:(3,5,b7)",
-=======
           "duration": 3.0,
           "value": "C:maj",
           "confidence": 1
@@ -222,67 +152,34 @@
           "time": 15.3,
           "duration": 1.0,
           "value": "G:maj/B",
->>>>>>> 5725112b
           "confidence": 1
         },
         {
           "time": 16.0,
-<<<<<<< HEAD
-          "duration": 3.0,
-          "value": "C:maj",
-          "confidence": 1
-        },
-        {
-          "time": 16.3,
-          "duration": 1.0,
-          "value": "G:maj/B",
-=======
           "duration": 4.0,
           "value": "A:min",
->>>>>>> 5725112b
           "confidence": 1
         },
         {
           "time": 17.0,
           "duration": 4.0,
-<<<<<<< HEAD
-          "value": "A:min",
-=======
-          "value": "D:min(b7)",
->>>>>>> 5725112b
+          "value": "D:min(b7)",
           "confidence": 1
         },
         {
           "time": 18.0,
-<<<<<<< HEAD
-          "duration": 4.0,
-          "value": "D:min(b7)",
+          "duration": 2.0,
+          "value": "F:maj7/G",
+          "confidence": 1
+        },
+        {
+          "time": 18.2,
+          "duration": 2.0,
+          "value": "G:maj",
           "confidence": 1
         },
         {
           "time": 19.0,
-=======
->>>>>>> 5725112b
-          "duration": 2.0,
-          "value": "F:maj7/G",
-          "confidence": 1
-        },
-        {
-<<<<<<< HEAD
-          "time": 19.2,
-=======
-          "time": 18.2,
->>>>>>> 5725112b
-          "duration": 2.0,
-          "value": "G:maj",
-          "confidence": 1
-        },
-        {
-<<<<<<< HEAD
-          "time": 20.0,
-=======
-          "time": 19.0,
->>>>>>> 5725112b
           "duration": 4.0,
           "value": "C:maj",
           "confidence": 1
