{
  "annotations": [
    {
      "annotation_metadata": {
        "curator": {
          "name": "",
          "email": ""
        },
        "annotator": {},
        "version": "",
        "corpus": "biab_internet_corpus",
        "annotation_tools": "",
        "annotation_rules": "",
        "validation": "",
        "data_source": ""
      },
      "namespace": "chord",
      "data": [
        {
          "time": 0.0,
          "duration": 4.0,
          "value": "G:maj",
          "confidence": 1
        },
        {
          "time": 1.0,
          "duration": 4.0,
          "value": "G:maj",
          "confidence": 1
        },
        {
          "time": 2.0,
          "duration": 4.0,
          "value": "A:min(b7)",
          "confidence": 1
        },
        {
          "time": 3.0,
          "duration": 4.0,
<<<<<<< HEAD
          "value": "A:min(b7)",
=======
          "value": "D:(3,5,b7)",
>>>>>>> 5725112b
          "confidence": 1
        },
        {
          "time": 4.0,
          "duration": 4.0,
          "value": "D:(3,5,b7)",
          "confidence": 1
        },
        {
          "time": 5.0,
          "duration": 4.0,
          "value": "D:(3,5,b7)",
          "confidence": 1
        },
        {
          "time": 6.0,
          "duration": 4.0,
          "value": "G:maj",
          "confidence": 1
        },
        {
          "time": 7.0,
          "duration": 4.0,
          "value": "G:maj",
          "confidence": 1
        },
        {
          "time": 8.0,
          "duration": 4.0,
          "value": "G:maj",
          "confidence": 1
        },
        {
          "time": 9.0,
          "duration": 4.0,
          "value": "Bb:dim",
          "confidence": 1
        },
        {
          "time": 10.0,
          "duration": 4.0,
<<<<<<< HEAD
          "value": "Bb:dim",
=======
          "value": "A:min(b7)",
>>>>>>> 5725112b
          "confidence": 1
        },
        {
          "time": 11.0,
          "duration": 4.0,
<<<<<<< HEAD
          "value": "A:min(b7)",
=======
          "value": "D:(3,5,b7)",
>>>>>>> 5725112b
          "confidence": 1
        },
        {
          "time": 12.0,
          "duration": 4.0,
          "value": "A:min(b7)",
          "confidence": 1
        },
        {
          "time": 13.0,
          "duration": 4.0,
<<<<<<< HEAD
          "value": "A:min(b7)",
=======
          "value": "D:(3,5,b7)",
>>>>>>> 5725112b
          "confidence": 1
        },
        {
          "time": 14.0,
          "duration": 4.0,
          "value": "G:maj",
          "confidence": 1
        },
        {
          "time": 15.0,
          "duration": 4.0,
          "value": "G:maj",
          "confidence": 1
        },
        {
          "time": 16.0,
          "duration": 4.0,
          "value": "G:maj",
          "confidence": 1
        },
        {
          "time": 17.0,
          "duration": 4.0,
          "value": "G:maj",
          "confidence": 1
        },
        {
          "time": 18.0,
          "duration": 4.0,
          "value": "A:min(b7)",
          "confidence": 1
        },
        {
          "time": 19.0,
<<<<<<< HEAD
          "duration": 4.0,
          "value": "A:min(b7)",
=======
          "duration": 2.0,
          "value": "D:(3,5,b7)",
>>>>>>> 5725112b
          "confidence": 1
        },
        {
          "time": 19.2,
          "duration": 2.0,
          "value": "D:(3,5,b7)/C",
          "confidence": 1
        },
        {
<<<<<<< HEAD
          "time": 20.2,
          "duration": 2.0,
          "value": "D:(3,5,b7)/C",
=======
          "time": 20.0,
          "duration": 4.0,
          "value": "B:(3,5,b7,b9)",
>>>>>>> 5725112b
          "confidence": 1
        },
        {
          "time": 21.0,
          "duration": 4.0,
          "value": "B:(3,5,b7,b9)",
          "confidence": 1
        },
        {
          "time": 22.0,
<<<<<<< HEAD
          "duration": 4.0,
          "value": "B:(3,5,b7,b9)",
=======
          "duration": 2.0,
          "value": "E:(3,5,b7)",
>>>>>>> 5725112b
          "confidence": 1
        },
        {
          "time": 22.2,
          "duration": 2.0,
<<<<<<< HEAD
          "value": "E:(3,5,b7)",
=======
          "value": "F:(3,5,b7)",
>>>>>>> 5725112b
          "confidence": 1
        },
        {
          "time": 23.0,
          "duration": 2.0,
<<<<<<< HEAD
          "value": "F:(3,5,b7)",
=======
          "value": "E:(3,5,b7)",
>>>>>>> 5725112b
          "confidence": 1
        },
        {
          "time": 23.2,
          "duration": 2.0,
          "value": "E:(3,5,b7)",
          "confidence": 1
        },
        {
<<<<<<< HEAD
          "time": 24.2,
          "duration": 2.0,
=======
          "time": 24.0,
          "duration": 4.0,
>>>>>>> 5725112b
          "value": "E:(3,5,b7)",
          "confidence": 1
        },
        {
          "time": 25.0,
          "duration": 4.0,
          "value": "E:(3,5,b7)",
          "confidence": 1
        },
        {
          "time": 26.0,
          "duration": 4.0,
<<<<<<< HEAD
          "value": "E:(3,5,b7)",
=======
          "value": "A:(3,5,b7,9)",
>>>>>>> 5725112b
          "confidence": 1
        },
        {
          "time": 27.0,
          "duration": 4.0,
<<<<<<< HEAD
          "value": "A:(3,5,b7,9)",
=======
          "value": "C#:dim/C",
>>>>>>> 5725112b
          "confidence": 1
        },
        {
          "time": 28.0,
          "duration": 4.0,
<<<<<<< HEAD
          "value": "C#:dim/C",
=======
          "value": "G:maj",
>>>>>>> 5725112b
          "confidence": 1
        },
        {
          "time": 29.0,
          "duration": 4.0,
<<<<<<< HEAD
          "value": "G:maj",
=======
          "value": "D:(3,5,b7)",
>>>>>>> 5725112b
          "confidence": 1
        },
        {
          "time": 30.0,
<<<<<<< HEAD
          "duration": 4.0,
          "value": "D:(3,5,b7)",
          "confidence": 1
        },
        {
          "time": 31.0,
=======
>>>>>>> 5725112b
          "duration": 2.0,
          "value": "G:maj",
          "confidence": 1
        },
        {
          "time": 30.2,
          "duration": 2.0,
          "value": "Bb:dim",
          "confidence": 1
        },
        {
          "time": 31.0,
          "duration": 2.0,
          "value": "A:min(b7)",
          "confidence": 1
        },
        {
          "time": 31.2,
          "duration": 2.0,
          "value": "D:(3,5,b7,b9)",
          "confidence": 1
        },
        {
          "time": 32.0,
          "duration": 2.0,
          "value": "A:min(b7)",
          "confidence": 1
        },
        {
          "time": 32.2,
          "duration": 2.0,
          "value": "A:min(b7)/D",
          "confidence": 1
        },
        {
          "time": 33.0,
          "duration": 4.0,
          "value": "G:maj",
          "confidence": 1
        }
      ],
      "sandbox": {},
      "time": 0,
      "duration": 136.0
    },
    {
      "annotation_metadata": {
        "curator": {
          "name": "",
          "email": ""
        },
        "annotator": {},
        "version": "",
        "corpus": "biab_internet_corpus",
        "annotation_tools": "",
        "annotation_rules": "",
        "validation": "",
        "data_source": ""
      },
      "namespace": "key_mode",
      "data": [
        {
          "time": 0.0,
          "duration": 136.0,
          "value": "G",
          "confidence": 1
        }
      ],
      "sandbox": {},
      "time": 0,
      "duration": 136.0
    }
  ],
  "file_metadata": {
    "title": "In A Little Spanish Town",
    "artist": "",
    "release": "",
    "duration": 136.0,
    "identifiers": {},
    "jams_version": "0.3.4"
  },
  "sandbox": {
    "expanded": false
  }
}<|MERGE_RESOLUTION|>--- conflicted
+++ resolved
@@ -37,11 +37,7 @@
         {
           "time": 3.0,
           "duration": 4.0,
-<<<<<<< HEAD
-          "value": "A:min(b7)",
-=======
-          "value": "D:(3,5,b7)",
->>>>>>> 5725112b
+          "value": "D:(3,5,b7)",
           "confidence": 1
         },
         {
@@ -83,21 +79,13 @@
         {
           "time": 10.0,
           "duration": 4.0,
-<<<<<<< HEAD
-          "value": "Bb:dim",
-=======
-          "value": "A:min(b7)",
->>>>>>> 5725112b
+          "value": "A:min(b7)",
           "confidence": 1
         },
         {
           "time": 11.0,
           "duration": 4.0,
-<<<<<<< HEAD
-          "value": "A:min(b7)",
-=======
-          "value": "D:(3,5,b7)",
->>>>>>> 5725112b
+          "value": "D:(3,5,b7)",
           "confidence": 1
         },
         {
@@ -109,11 +97,7 @@
         {
           "time": 13.0,
           "duration": 4.0,
-<<<<<<< HEAD
-          "value": "A:min(b7)",
-=======
-          "value": "D:(3,5,b7)",
->>>>>>> 5725112b
+          "value": "D:(3,5,b7)",
           "confidence": 1
         },
         {
@@ -148,13 +132,8 @@
         },
         {
           "time": 19.0,
-<<<<<<< HEAD
-          "duration": 4.0,
-          "value": "A:min(b7)",
-=======
-          "duration": 2.0,
-          "value": "D:(3,5,b7)",
->>>>>>> 5725112b
+          "duration": 2.0,
+          "value": "D:(3,5,b7)",
           "confidence": 1
         },
         {
@@ -164,15 +143,9 @@
           "confidence": 1
         },
         {
-<<<<<<< HEAD
-          "time": 20.2,
-          "duration": 2.0,
-          "value": "D:(3,5,b7)/C",
-=======
           "time": 20.0,
           "duration": 4.0,
           "value": "B:(3,5,b7,b9)",
->>>>>>> 5725112b
           "confidence": 1
         },
         {
@@ -183,33 +156,20 @@
         },
         {
           "time": 22.0,
-<<<<<<< HEAD
-          "duration": 4.0,
-          "value": "B:(3,5,b7,b9)",
-=======
-          "duration": 2.0,
-          "value": "E:(3,5,b7)",
->>>>>>> 5725112b
+          "duration": 2.0,
+          "value": "E:(3,5,b7)",
           "confidence": 1
         },
         {
           "time": 22.2,
           "duration": 2.0,
-<<<<<<< HEAD
-          "value": "E:(3,5,b7)",
-=======
           "value": "F:(3,5,b7)",
->>>>>>> 5725112b
           "confidence": 1
         },
         {
           "time": 23.0,
           "duration": 2.0,
-<<<<<<< HEAD
-          "value": "F:(3,5,b7)",
-=======
-          "value": "E:(3,5,b7)",
->>>>>>> 5725112b
+          "value": "E:(3,5,b7)",
           "confidence": 1
         },
         {
@@ -219,13 +179,8 @@
           "confidence": 1
         },
         {
-<<<<<<< HEAD
-          "time": 24.2,
-          "duration": 2.0,
-=======
           "time": 24.0,
           "duration": 4.0,
->>>>>>> 5725112b
           "value": "E:(3,5,b7)",
           "confidence": 1
         },
@@ -238,54 +193,29 @@
         {
           "time": 26.0,
           "duration": 4.0,
-<<<<<<< HEAD
-          "value": "E:(3,5,b7)",
-=======
           "value": "A:(3,5,b7,9)",
->>>>>>> 5725112b
           "confidence": 1
         },
         {
           "time": 27.0,
           "duration": 4.0,
-<<<<<<< HEAD
-          "value": "A:(3,5,b7,9)",
-=======
           "value": "C#:dim/C",
->>>>>>> 5725112b
           "confidence": 1
         },
         {
           "time": 28.0,
           "duration": 4.0,
-<<<<<<< HEAD
-          "value": "C#:dim/C",
-=======
-          "value": "G:maj",
->>>>>>> 5725112b
+          "value": "G:maj",
           "confidence": 1
         },
         {
           "time": 29.0,
           "duration": 4.0,
-<<<<<<< HEAD
-          "value": "G:maj",
-=======
-          "value": "D:(3,5,b7)",
->>>>>>> 5725112b
+          "value": "D:(3,5,b7)",
           "confidence": 1
         },
         {
           "time": 30.0,
-<<<<<<< HEAD
-          "duration": 4.0,
-          "value": "D:(3,5,b7)",
-          "confidence": 1
-        },
-        {
-          "time": 31.0,
-=======
->>>>>>> 5725112b
           "duration": 2.0,
           "value": "G:maj",
           "confidence": 1
