--- conflicted
+++ resolved
@@ -17,11 +17,6 @@
       "namespace": "chord",
       "data": [
         {
-<<<<<<< HEAD
-          "time": 1.0,
-          "duration": 4.0,
-          "value": "C:maj7",
-=======
           "time": 0.0,
           "duration": 4.0,
           "value": "C:maj7",
@@ -31,27 +26,18 @@
           "time": 1.0,
           "duration": 4.0,
           "value": "C:(3,5,6)",
->>>>>>> 5725112b
           "confidence": 1
         },
         {
           "time": 2.0,
           "duration": 4.0,
-<<<<<<< HEAD
-          "value": "C:(3,5,6)",
-=======
           "value": "C:maj7",
->>>>>>> 5725112b
           "confidence": 1
         },
         {
           "time": 3.0,
           "duration": 4.0,
-<<<<<<< HEAD
-          "value": "C:maj7",
-=======
           "value": "C:(3,5,6)",
->>>>>>> 5725112b
           "confidence": 1
         },
         {
@@ -63,11 +49,7 @@
         {
           "time": 5.0,
           "duration": 4.0,
-<<<<<<< HEAD
-          "value": "C:(3,5,6)",
-=======
           "value": "G:(3,5,b7)",
->>>>>>> 5725112b
           "confidence": 1
         },
         {
@@ -79,11 +61,7 @@
         {
           "time": 7.0,
           "duration": 4.0,
-<<<<<<< HEAD
-          "value": "G:(3,5,b7)",
-=======
           "value": "C:(3,5,6)",
->>>>>>> 5725112b
           "confidence": 1
         },
         {
@@ -95,11 +73,7 @@
         {
           "time": 9.0,
           "duration": 4.0,
-<<<<<<< HEAD
-          "value": "C:(3,5,6)",
-=======
           "value": "G:(3,5,b7)",
->>>>>>> 5725112b
           "confidence": 1
         },
         {
@@ -111,11 +85,7 @@
         {
           "time": 11.0,
           "duration": 4.0,
-<<<<<<< HEAD
-          "value": "G:(3,5,b7)",
-=======
           "value": "C:(3,5,6)",
->>>>>>> 5725112b
           "confidence": 1
         },
         {
@@ -127,11 +97,7 @@
         {
           "time": 13.0,
           "duration": 4.0,
-<<<<<<< HEAD
-          "value": "C:(3,5,6)",
-=======
           "value": "G:(3,5,b7)",
->>>>>>> 5725112b
           "confidence": 1
         },
         {
@@ -142,9 +108,6 @@
         },
         {
           "time": 15.0,
-<<<<<<< HEAD
-          "duration": 4.0,
-=======
           "duration": 4.0,
           "value": "C:(3,5,6)",
           "confidence": 1
@@ -158,21 +121,7 @@
         {
           "time": 17.0,
           "duration": 4.0,
->>>>>>> 5725112b
           "value": "G:(3,5,b7)",
-          "confidence": 1
-        },
-        {
-<<<<<<< HEAD
-          "time": 16.0,
-          "duration": 4.0,
-          "value": "C:(3,5,6)",
-          "confidence": 1
-        },
-        {
-          "time": 17.0,
-          "duration": 4.0,
-          "value": "C:(3,5,6)",
           "confidence": 1
         },
         {
@@ -183,29 +132,12 @@
         },
         {
           "time": 19.0,
-=======
-          "time": 18.0,
->>>>>>> 5725112b
-          "duration": 4.0,
-          "value": "G:(3,5,b7)",
-          "confidence": 1
-        },
-        {
-<<<<<<< HEAD
-          "time": 20.0,
-=======
-          "time": 19.0,
->>>>>>> 5725112b
           "duration": 4.0,
           "value": "C:(3,5,6)",
           "confidence": 1
         },
         {
-<<<<<<< HEAD
-          "time": 21.0,
-=======
           "time": 20.0,
->>>>>>> 5725112b
           "duration": 4.0,
           "value": "C:(3,5,6)",
           "confidence": 1
