--- conflicted
+++ resolved
@@ -31,11 +31,7 @@
         {
           "time": 2.0,
           "duration": 4.0,
-<<<<<<< HEAD
-          "value": "B:min",
-=======
           "value": "E:min/B",
->>>>>>> 5725112b
           "confidence": 1
         },
         {
@@ -47,11 +43,7 @@
         {
           "time": 4.0,
           "duration": 4.0,
-<<<<<<< HEAD
-          "value": "E:min/B",
-=======
-          "value": "F#:maj/D",
->>>>>>> 5725112b
+          "value": "F#:maj/D",
           "confidence": 1
         },
         {
@@ -63,11 +55,7 @@
         {
           "time": 6.0,
           "duration": 4.0,
-<<<<<<< HEAD
-          "value": "F#:maj/D",
-=======
-          "value": "B:min",
->>>>>>> 5725112b
+          "value": "B:min",
           "confidence": 1
         },
         {
@@ -79,79 +67,47 @@
         {
           "time": 8.0,
           "duration": 4.0,
-<<<<<<< HEAD
-          "value": "B:min",
-=======
           "value": "F#:(3,5,b7)/D",
->>>>>>> 5725112b
           "confidence": 1
         },
         {
           "time": 9.0,
           "duration": 4.0,
-<<<<<<< HEAD
-          "value": "F#:(3,5,b7)/D",
-=======
           "value": "A:maj",
->>>>>>> 5725112b
           "confidence": 1
         },
         {
           "time": 10.0,
           "duration": 4.0,
-<<<<<<< HEAD
-          "value": "A:maj",
-=======
           "value": "E:maj",
->>>>>>> 5725112b
           "confidence": 1
         },
         {
           "time": 11.0,
           "duration": 4.0,
-<<<<<<< HEAD
-          "value": "E:maj",
-=======
           "value": "G:maj",
->>>>>>> 5725112b
           "confidence": 1
         },
         {
           "time": 12.0,
           "duration": 4.0,
-<<<<<<< HEAD
-          "value": "G:maj",
-=======
-          "value": "B:min",
->>>>>>> 5725112b
+          "value": "B:min",
           "confidence": 1
         },
         {
           "time": 13.0,
           "duration": 4.0,
-<<<<<<< HEAD
-          "value": "B:min",
-=======
           "value": "Bb:aug",
->>>>>>> 5725112b
           "confidence": 1
         },
         {
           "time": 14.0,
           "duration": 4.0,
-<<<<<<< HEAD
-          "value": "Bb:aug",
-=======
-          "value": "F#:maj/D",
->>>>>>> 5725112b
+          "value": "F#:maj/D",
           "confidence": 1
         },
         {
           "time": 15.0,
-<<<<<<< HEAD
-          "duration": 4.0,
-          "value": "F#:maj/D",
-=======
           "duration": 2.0,
           "value": "C#:maj/E",
           "confidence": 1
@@ -160,86 +116,46 @@
           "time": 15.2,
           "duration": 2.0,
           "value": "E:(3,5,b7)",
->>>>>>> 5725112b
           "confidence": 1
         },
         {
           "time": 16.0,
           "duration": 2.0,
-<<<<<<< HEAD
-          "value": "C#:maj/E",
-=======
           "value": "F#:maj/C",
->>>>>>> 5725112b
           "confidence": 1
         },
         {
           "time": 16.2,
           "duration": 2.0,
-<<<<<<< HEAD
-          "value": "E:(3,5,b7)",
-=======
           "value": "B:min/D",
->>>>>>> 5725112b
           "confidence": 1
         },
         {
           "time": 17.0,
-<<<<<<< HEAD
-          "duration": 2.0,
-          "value": "F#:maj/C",
-          "confidence": 1
-        },
-        {
-          "time": 17.2,
-          "duration": 2.0,
-          "value": "B:min/D",
+          "duration": 4.0,
+          "value": "C:maj",
           "confidence": 1
         },
         {
           "time": 18.0,
-=======
->>>>>>> 5725112b
-          "duration": 4.0,
-          "value": "C:maj",
-          "confidence": 1
-        },
-        {
-<<<<<<< HEAD
+          "duration": 4.0,
+          "value": "B:min/Gb",
+          "confidence": 1
+        },
+        {
           "time": 19.0,
-=======
-          "time": 18.0,
->>>>>>> 5725112b
-          "duration": 4.0,
-          "value": "B:min/Gb",
-          "confidence": 1
-        },
-        {
-<<<<<<< HEAD
+          "duration": 4.0,
+          "value": "F#:maj/D",
+          "confidence": 1
+        },
+        {
           "time": 20.0,
-=======
-          "time": 19.0,
->>>>>>> 5725112b
-          "duration": 4.0,
-          "value": "F#:maj/D",
-          "confidence": 1
-        },
-        {
-<<<<<<< HEAD
+          "duration": 4.0,
+          "value": "B:min",
+          "confidence": 1
+        },
+        {
           "time": 21.0,
-=======
-          "time": 20.0,
->>>>>>> 5725112b
-          "duration": 4.0,
-          "value": "B:min",
-          "confidence": 1
-        },
-        {
-<<<<<<< HEAD
-          "time": 22.0,
-=======
-          "time": 21.0,
->>>>>>> 5725112b
           "duration": 4.0,
           "value": "B:min",
           "confidence": 1
