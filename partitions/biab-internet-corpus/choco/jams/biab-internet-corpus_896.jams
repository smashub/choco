{
  "annotations": [
    {
      "annotation_metadata": {
        "curator": {
          "name": "",
          "email": ""
        },
        "annotator": {},
        "version": "",
        "corpus": "biab_internet_corpus",
        "annotation_tools": "",
        "annotation_rules": "",
        "validation": "",
        "data_source": ""
      },
      "namespace": "chord",
      "data": [
        {
<<<<<<< HEAD
          "time": 1.0,
=======
          "time": 0.0,
>>>>>>> 5725112b
          "duration": 4.0,
          "value": "C:maj",
          "confidence": 1
        },
        {
<<<<<<< HEAD
=======
          "time": 1.0,
          "duration": 4.0,
          "value": "Eb:maj",
          "confidence": 1
        },
        {
>>>>>>> 5725112b
          "time": 2.0,
          "duration": 4.0,
          "value": "Eb:maj",
          "confidence": 1
        },
        {
          "time": 3.0,
          "duration": 4.0,
<<<<<<< HEAD
          "value": "Eb:maj",
=======
          "value": "C:min",
>>>>>>> 5725112b
          "confidence": 1
        },
        {
          "time": 4.0,
          "duration": 4.0,
          "value": "C:min",
          "confidence": 1
        },
        {
          "time": 5.0,
          "duration": 4.0,
          "value": "C:min",
          "confidence": 1
        },
        {
          "time": 6.0,
          "duration": 4.0,
<<<<<<< HEAD
          "value": "C:min",
=======
          "value": "Eb:maj",
>>>>>>> 5725112b
          "confidence": 1
        },
        {
          "time": 7.0,
          "duration": 4.0,
          "value": "Eb:maj",
          "confidence": 1
        },
        {
          "time": 8.0,
          "duration": 4.0,
          "value": "Eb:maj",
          "confidence": 1
        },
        {
          "time": 9.0,
          "duration": 4.0,
          "value": "Eb:maj",
          "confidence": 1
        },
        {
          "time": 10.0,
          "duration": 4.0,
          "value": "Eb:maj",
          "confidence": 1
        },
        {
          "time": 11.0,
          "duration": 4.0,
          "value": "Eb:maj",
          "confidence": 1
        },
        {
          "time": 12.0,
          "duration": 4.0,
          "value": "Eb:maj",
          "confidence": 1
        },
        {
          "time": 13.0,
          "duration": 4.0,
          "value": "Eb:maj",
          "confidence": 1
        },
        {
          "time": 14.0,
          "duration": 4.0,
<<<<<<< HEAD
          "value": "Eb:maj",
          "confidence": 1
        },
        {
          "time": 15.0,
          "duration": 4.0,
=======
>>>>>>> 5725112b
          "value": "C:min",
          "confidence": 1
        }
      ],
      "sandbox": {},
      "time": 0,
      "duration": 60.0
    },
    {
      "annotation_metadata": {
        "curator": {
          "name": "",
          "email": ""
        },
        "annotator": {},
        "version": "",
        "corpus": "biab_internet_corpus",
        "annotation_tools": "",
        "annotation_rules": "",
        "validation": "",
        "data_source": ""
      },
      "namespace": "key_mode",
      "data": [
        {
          "time": 0.0,
          "duration": 60.0,
          "value": "C",
          "confidence": 1
        }
      ],
      "sandbox": {},
      "time": 0,
      "duration": 60.0
    }
  ],
  "file_metadata": {
    "title": "Lady Gay                         DK/LH",
    "artist": "",
    "release": "",
    "duration": 60.0,
    "identifiers": {},
    "jams_version": "0.3.4"
  },
  "sandbox": {
    "expanded": false
  }
}<|MERGE_RESOLUTION|>--- conflicted
+++ resolved
@@ -17,25 +17,18 @@
       "namespace": "chord",
       "data": [
         {
-<<<<<<< HEAD
-          "time": 1.0,
-=======
           "time": 0.0,
->>>>>>> 5725112b
           "duration": 4.0,
           "value": "C:maj",
           "confidence": 1
         },
         {
-<<<<<<< HEAD
-=======
           "time": 1.0,
           "duration": 4.0,
           "value": "Eb:maj",
           "confidence": 1
         },
         {
->>>>>>> 5725112b
           "time": 2.0,
           "duration": 4.0,
           "value": "Eb:maj",
@@ -44,11 +37,7 @@
         {
           "time": 3.0,
           "duration": 4.0,
-<<<<<<< HEAD
-          "value": "Eb:maj",
-=======
           "value": "C:min",
->>>>>>> 5725112b
           "confidence": 1
         },
         {
@@ -66,11 +55,7 @@
         {
           "time": 6.0,
           "duration": 4.0,
-<<<<<<< HEAD
-          "value": "C:min",
-=======
           "value": "Eb:maj",
->>>>>>> 5725112b
           "confidence": 1
         },
         {
@@ -118,15 +103,6 @@
         {
           "time": 14.0,
           "duration": 4.0,
-<<<<<<< HEAD
-          "value": "Eb:maj",
-          "confidence": 1
-        },
-        {
-          "time": 15.0,
-          "duration": 4.0,
-=======
->>>>>>> 5725112b
           "value": "C:min",
           "confidence": 1
         }
