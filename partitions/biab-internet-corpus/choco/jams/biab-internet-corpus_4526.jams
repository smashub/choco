{
  "annotations": [
    {
      "annotation_metadata": {
        "curator": {
          "name": "",
          "email": ""
        },
        "annotator": {},
        "version": "",
        "corpus": "biab_internet_corpus",
        "annotation_tools": "",
        "annotation_rules": "",
        "validation": "",
        "data_source": ""
      },
      "namespace": "chord",
      "data": [
        {
          "time": 0.0,
          "duration": 4.0,
          "value": "D:(3,5,6)",
          "confidence": 1
        },
        {
          "time": 1.0,
          "duration": 4.0,
          "value": "D:maj",
          "confidence": 1
        },
        {
          "time": 2.0,
          "duration": 4.0,
          "value": "G:(3,5,6)",
          "confidence": 1
        },
        {
          "time": 3.0,
          "duration": 4.0,
          "value": "G:(3,5,b7)",
          "confidence": 1
        },
        {
          "time": 4.0,
          "duration": 4.0,
          "value": "A:(3,5,6)",
          "confidence": 1
        },
        {
          "time": 5.0,
          "duration": 4.0,
          "value": "A:(3,5,b7)",
          "confidence": 1
        },
        {
          "time": 6.0,
          "duration": 4.0,
          "value": "D:(3,5,6)",
          "confidence": 1
        },
        {
          "time": 7.0,
          "duration": 4.0,
          "value": "D:maj",
          "confidence": 1
        },
        {
          "time": 8.0,
          "duration": 4.0,
          "value": "F#:(3,5,b7)/D",
          "confidence": 1
        },
        {
          "time": 9.0,
          "duration": 4.0,
          "value": "F#:(3,5,b7)/D",
          "confidence": 1
        },
        {
          "time": 10.0,
          "duration": 4.0,
<<<<<<< HEAD
          "value": "F#:(3,5,b7)/D",
=======
          "value": "E:(3,5,b7)",
>>>>>>> 5725112b
          "confidence": 1
        },
        {
          "time": 11.0,
          "duration": 4.0,
          "value": "E:(3,5,b7)",
          "confidence": 1
        },
        {
          "time": 12.0,
          "duration": 4.0,
<<<<<<< HEAD
          "value": "E:(3,5,b7)",
=======
          "value": "B:dim/A",
>>>>>>> 5725112b
          "confidence": 1
        },
        {
          "time": 13.0,
          "duration": 4.0,
<<<<<<< HEAD
          "value": "B:dim/A",
=======
          "value": "A:(3,5,b7)",
>>>>>>> 5725112b
          "confidence": 1
        },
        {
          "time": 14.0,
          "duration": 4.0,
<<<<<<< HEAD
          "value": "A:(3,5,b7)",
=======
          "value": "D:maj",
>>>>>>> 5725112b
          "confidence": 1
        },
        {
          "time": 15.0,
          "duration": 4.0,
          "value": "D:maj",
          "confidence": 1
        },
        {
          "time": 16.0,
          "duration": 4.0,
<<<<<<< HEAD
          "value": "D:maj",
=======
          "value": "F#:(3,5,b7)/D",
>>>>>>> 5725112b
          "confidence": 1
        },
        {
          "time": 17.0,
          "duration": 4.0,
<<<<<<< HEAD
          "value": "F#:(3,5,b7)/D",
=======
          "value": "A:maj",
>>>>>>> 5725112b
          "confidence": 1
        },
        {
          "time": 18.0,
          "duration": 4.0,
<<<<<<< HEAD
          "value": "A:maj",
=======
          "value": "D:maj",
>>>>>>> 5725112b
          "confidence": 1
        },
        {
          "time": 19.0,
          "duration": 4.0,
          "value": "D:maj",
          "confidence": 1
        },
        {
          "time": 20.0,
          "duration": 4.0,
<<<<<<< HEAD
          "value": "D:maj",
=======
          "value": "G:min",
>>>>>>> 5725112b
          "confidence": 1
        },
        {
          "time": 21.0,
          "duration": 4.0,
          "value": "G:min",
          "confidence": 1
        },
        {
          "time": 22.0,
          "duration": 4.0,
<<<<<<< HEAD
          "value": "G:min",
=======
          "value": "A:(3,5,b7)",
>>>>>>> 5725112b
          "confidence": 1
        },
        {
          "time": 23.0,
          "duration": 4.0,
          "value": "A:(3,5,b7)",
          "confidence": 1
        },
        {
          "time": 24.0,
          "duration": 4.0,
<<<<<<< HEAD
          "value": "A:(3,5,b7)",
=======
          "value": "D:(3,5,6)",
>>>>>>> 5725112b
          "confidence": 1
        },
        {
          "time": 25.0,
          "duration": 4.0,
<<<<<<< HEAD
          "value": "D:(3,5,6)",
=======
          "value": "D:maj",
>>>>>>> 5725112b
          "confidence": 1
        },
        {
          "time": 26.0,
          "duration": 4.0,
<<<<<<< HEAD
          "value": "D:maj",
=======
          "value": "G:(3,5,6)",
>>>>>>> 5725112b
          "confidence": 1
        },
        {
          "time": 27.0,
          "duration": 4.0,
<<<<<<< HEAD
          "value": "G:(3,5,6)",
=======
          "value": "G:(3,5,b7)",
>>>>>>> 5725112b
          "confidence": 1
        },
        {
          "time": 28.0,
          "duration": 4.0,
<<<<<<< HEAD
          "value": "G:(3,5,b7)",
=======
          "value": "A:(3,5,6)",
>>>>>>> 5725112b
          "confidence": 1
        },
        {
          "time": 29.0,
          "duration": 4.0,
<<<<<<< HEAD
          "value": "A:(3,5,6)",
=======
          "value": "A:(3,5,b7)",
>>>>>>> 5725112b
          "confidence": 1
        },
        {
          "time": 30.0,
          "duration": 4.0,
<<<<<<< HEAD
          "value": "A:(3,5,b7)",
=======
          "value": "D:(3,5,6)",
>>>>>>> 5725112b
          "confidence": 1
        },
        {
          "time": 31.0,
          "duration": 4.0,
<<<<<<< HEAD
          "value": "D:(3,5,6)",
=======
          "value": "A:(3,5,b7)",
>>>>>>> 5725112b
          "confidence": 1
        },
        {
          "time": 32.0,
          "duration": 4.0,
<<<<<<< HEAD
          "value": "A:(3,5,b7)",
=======
          "value": "D:(3,5,6)",
>>>>>>> 5725112b
          "confidence": 1
        },
        {
          "time": 33.0,
          "duration": 4.0,
<<<<<<< HEAD
          "value": "D:(3,5,6)",
=======
          "value": "D:maj",
>>>>>>> 5725112b
          "confidence": 1
        },
        {
          "time": 34.0,
          "duration": 4.0,
<<<<<<< HEAD
          "value": "D:maj",
=======
          "value": "G:(3,5,6)",
>>>>>>> 5725112b
          "confidence": 1
        },
        {
          "time": 35.0,
          "duration": 4.0,
<<<<<<< HEAD
          "value": "G:(3,5,6)",
=======
          "value": "G:(3,5,b7)",
>>>>>>> 5725112b
          "confidence": 1
        },
        {
          "time": 36.0,
          "duration": 4.0,
<<<<<<< HEAD
          "value": "G:(3,5,b7)",
=======
          "value": "A:(3,5,6)",
>>>>>>> 5725112b
          "confidence": 1
        },
        {
          "time": 37.0,
          "duration": 4.0,
<<<<<<< HEAD
          "value": "A:(3,5,6)",
=======
          "value": "A:(3,5,b7)",
>>>>>>> 5725112b
          "confidence": 1
        },
        {
          "time": 38.0,
          "duration": 4.0,
<<<<<<< HEAD
          "value": "A:(3,5,b7)",
=======
          "value": "D:(3,5,6)",
>>>>>>> 5725112b
          "confidence": 1
        },
        {
          "time": 39.0,
          "duration": 4.0,
<<<<<<< HEAD
          "value": "D:(3,5,6)",
=======
          "value": "D:maj",
>>>>>>> 5725112b
          "confidence": 1
        },
        {
          "time": 40.0,
          "duration": 4.0,
<<<<<<< HEAD
          "value": "D:maj",
=======
          "value": "F#:(3,5,b7)/D",
>>>>>>> 5725112b
          "confidence": 1
        },
        {
          "time": 41.0,
          "duration": 4.0,
          "value": "F#:(3,5,b7)/D",
          "confidence": 1
        },
        {
          "time": 42.0,
          "duration": 4.0,
<<<<<<< HEAD
          "value": "F#:(3,5,b7)/D",
=======
          "value": "E:(3,5,b7)",
>>>>>>> 5725112b
          "confidence": 1
        },
        {
          "time": 43.0,
          "duration": 4.0,
          "value": "E:(3,5,b7)",
          "confidence": 1
        },
        {
          "time": 44.0,
          "duration": 4.0,
<<<<<<< HEAD
          "value": "E:(3,5,b7)",
=======
          "value": "B:dim/A",
>>>>>>> 5725112b
          "confidence": 1
        },
        {
          "time": 45.0,
          "duration": 4.0,
<<<<<<< HEAD
          "value": "B:dim/A",
=======
          "value": "A:(3,5,b7)",
>>>>>>> 5725112b
          "confidence": 1
        },
        {
          "time": 46.0,
          "duration": 4.0,
<<<<<<< HEAD
          "value": "A:(3,5,b7)",
=======
          "value": "D:maj",
>>>>>>> 5725112b
          "confidence": 1
        },
        {
          "time": 47.0,
          "duration": 4.0,
          "value": "D:maj",
          "confidence": 1
        },
        {
          "time": 48.0,
          "duration": 4.0,
<<<<<<< HEAD
          "value": "D:maj",
=======
          "value": "F#:(3,5,b7)/D",
>>>>>>> 5725112b
          "confidence": 1
        },
        {
          "time": 49.0,
          "duration": 4.0,
<<<<<<< HEAD
          "value": "F#:(3,5,b7)/D",
=======
          "value": "A:maj",
>>>>>>> 5725112b
          "confidence": 1
        },
        {
          "time": 50.0,
          "duration": 4.0,
<<<<<<< HEAD
          "value": "A:maj",
=======
          "value": "D:maj",
>>>>>>> 5725112b
          "confidence": 1
        },
        {
          "time": 51.0,
          "duration": 4.0,
          "value": "D:maj",
          "confidence": 1
        },
        {
          "time": 52.0,
          "duration": 4.0,
<<<<<<< HEAD
          "value": "D:maj",
=======
          "value": "G:min",
>>>>>>> 5725112b
          "confidence": 1
        },
        {
          "time": 53.0,
          "duration": 4.0,
          "value": "G:min",
          "confidence": 1
        },
        {
          "time": 54.0,
          "duration": 4.0,
<<<<<<< HEAD
          "value": "G:min",
=======
          "value": "A:(3,5,b7)",
>>>>>>> 5725112b
          "confidence": 1
        },
        {
          "time": 55.0,
          "duration": 4.0,
          "value": "A:(3,5,b7)",
          "confidence": 1
        },
        {
          "time": 56.0,
          "duration": 4.0,
<<<<<<< HEAD
          "value": "A:(3,5,b7)",
=======
          "value": "D:(3,5,6)",
>>>>>>> 5725112b
          "confidence": 1
        },
        {
          "time": 57.0,
          "duration": 4.0,
<<<<<<< HEAD
          "value": "D:(3,5,6)",
=======
          "value": "D:maj",
>>>>>>> 5725112b
          "confidence": 1
        },
        {
          "time": 58.0,
          "duration": 4.0,
<<<<<<< HEAD
          "value": "D:maj",
=======
          "value": "G:(3,5,6)",
>>>>>>> 5725112b
          "confidence": 1
        },
        {
          "time": 59.0,
          "duration": 4.0,
<<<<<<< HEAD
          "value": "G:(3,5,6)",
=======
          "value": "G:(3,5,b7)",
>>>>>>> 5725112b
          "confidence": 1
        },
        {
          "time": 60.0,
          "duration": 4.0,
<<<<<<< HEAD
          "value": "G:(3,5,b7)",
=======
          "value": "A:(3,5,6)",
>>>>>>> 5725112b
          "confidence": 1
        },
        {
          "time": 61.0,
          "duration": 4.0,
<<<<<<< HEAD
          "value": "A:(3,5,6)",
=======
          "value": "A:(3,5,b7)",
>>>>>>> 5725112b
          "confidence": 1
        },
        {
          "time": 62.0,
          "duration": 4.0,
<<<<<<< HEAD
          "value": "A:(3,5,b7)",
=======
          "value": "A:(3,5,b7,b9)",
>>>>>>> 5725112b
          "confidence": 1
        },
        {
          "time": 63.0,
          "duration": 4.0,
<<<<<<< HEAD
          "value": "A:(3,5,b7,b9)",
          "confidence": 1
        },
        {
          "time": 64.0,
          "duration": 4.0,
=======
>>>>>>> 5725112b
          "value": "D:maj7",
          "confidence": 1
        }
      ],
      "sandbox": {},
      "time": 0,
      "duration": 256.0
    },
    {
      "annotation_metadata": {
        "curator": {
          "name": "",
          "email": ""
        },
        "annotator": {},
        "version": "",
        "corpus": "biab_internet_corpus",
        "annotation_tools": "",
        "annotation_rules": "",
        "validation": "",
        "data_source": ""
      },
      "namespace": "key_mode",
      "data": [
        {
          "time": 0.0,
          "duration": 256.0,
          "value": "D",
          "confidence": 1
        }
      ],
      "sandbox": {},
      "time": 0,
      "duration": 256.0
    }
  ],
  "file_metadata": {
    "title": "My Sweet    by Django Reinhardt",
    "artist": "",
    "release": "",
    "duration": 256.0,
    "identifiers": {},
    "jams_version": "0.3.4"
  },
  "sandbox": {
    "expanded": false
  }
}<|MERGE_RESOLUTION|>--- conflicted
+++ resolved
@@ -79,11 +79,7 @@
         {
           "time": 10.0,
           "duration": 4.0,
-<<<<<<< HEAD
-          "value": "F#:(3,5,b7)/D",
-=======
           "value": "E:(3,5,b7)",
->>>>>>> 5725112b
           "confidence": 1
         },
         {
@@ -95,485 +91,312 @@
         {
           "time": 12.0,
           "duration": 4.0,
-<<<<<<< HEAD
+          "value": "B:dim/A",
+          "confidence": 1
+        },
+        {
+          "time": 13.0,
+          "duration": 4.0,
+          "value": "A:(3,5,b7)",
+          "confidence": 1
+        },
+        {
+          "time": 14.0,
+          "duration": 4.0,
+          "value": "D:maj",
+          "confidence": 1
+        },
+        {
+          "time": 15.0,
+          "duration": 4.0,
+          "value": "D:maj",
+          "confidence": 1
+        },
+        {
+          "time": 16.0,
+          "duration": 4.0,
+          "value": "F#:(3,5,b7)/D",
+          "confidence": 1
+        },
+        {
+          "time": 17.0,
+          "duration": 4.0,
+          "value": "A:maj",
+          "confidence": 1
+        },
+        {
+          "time": 18.0,
+          "duration": 4.0,
+          "value": "D:maj",
+          "confidence": 1
+        },
+        {
+          "time": 19.0,
+          "duration": 4.0,
+          "value": "D:maj",
+          "confidence": 1
+        },
+        {
+          "time": 20.0,
+          "duration": 4.0,
+          "value": "G:min",
+          "confidence": 1
+        },
+        {
+          "time": 21.0,
+          "duration": 4.0,
+          "value": "G:min",
+          "confidence": 1
+        },
+        {
+          "time": 22.0,
+          "duration": 4.0,
+          "value": "A:(3,5,b7)",
+          "confidence": 1
+        },
+        {
+          "time": 23.0,
+          "duration": 4.0,
+          "value": "A:(3,5,b7)",
+          "confidence": 1
+        },
+        {
+          "time": 24.0,
+          "duration": 4.0,
+          "value": "D:(3,5,6)",
+          "confidence": 1
+        },
+        {
+          "time": 25.0,
+          "duration": 4.0,
+          "value": "D:maj",
+          "confidence": 1
+        },
+        {
+          "time": 26.0,
+          "duration": 4.0,
+          "value": "G:(3,5,6)",
+          "confidence": 1
+        },
+        {
+          "time": 27.0,
+          "duration": 4.0,
+          "value": "G:(3,5,b7)",
+          "confidence": 1
+        },
+        {
+          "time": 28.0,
+          "duration": 4.0,
+          "value": "A:(3,5,6)",
+          "confidence": 1
+        },
+        {
+          "time": 29.0,
+          "duration": 4.0,
+          "value": "A:(3,5,b7)",
+          "confidence": 1
+        },
+        {
+          "time": 30.0,
+          "duration": 4.0,
+          "value": "D:(3,5,6)",
+          "confidence": 1
+        },
+        {
+          "time": 31.0,
+          "duration": 4.0,
+          "value": "A:(3,5,b7)",
+          "confidence": 1
+        },
+        {
+          "time": 32.0,
+          "duration": 4.0,
+          "value": "D:(3,5,6)",
+          "confidence": 1
+        },
+        {
+          "time": 33.0,
+          "duration": 4.0,
+          "value": "D:maj",
+          "confidence": 1
+        },
+        {
+          "time": 34.0,
+          "duration": 4.0,
+          "value": "G:(3,5,6)",
+          "confidence": 1
+        },
+        {
+          "time": 35.0,
+          "duration": 4.0,
+          "value": "G:(3,5,b7)",
+          "confidence": 1
+        },
+        {
+          "time": 36.0,
+          "duration": 4.0,
+          "value": "A:(3,5,6)",
+          "confidence": 1
+        },
+        {
+          "time": 37.0,
+          "duration": 4.0,
+          "value": "A:(3,5,b7)",
+          "confidence": 1
+        },
+        {
+          "time": 38.0,
+          "duration": 4.0,
+          "value": "D:(3,5,6)",
+          "confidence": 1
+        },
+        {
+          "time": 39.0,
+          "duration": 4.0,
+          "value": "D:maj",
+          "confidence": 1
+        },
+        {
+          "time": 40.0,
+          "duration": 4.0,
+          "value": "F#:(3,5,b7)/D",
+          "confidence": 1
+        },
+        {
+          "time": 41.0,
+          "duration": 4.0,
+          "value": "F#:(3,5,b7)/D",
+          "confidence": 1
+        },
+        {
+          "time": 42.0,
+          "duration": 4.0,
           "value": "E:(3,5,b7)",
-=======
+          "confidence": 1
+        },
+        {
+          "time": 43.0,
+          "duration": 4.0,
+          "value": "E:(3,5,b7)",
+          "confidence": 1
+        },
+        {
+          "time": 44.0,
+          "duration": 4.0,
           "value": "B:dim/A",
->>>>>>> 5725112b
-          "confidence": 1
-        },
-        {
-          "time": 13.0,
-          "duration": 4.0,
-<<<<<<< HEAD
-          "value": "B:dim/A",
-=======
-          "value": "A:(3,5,b7)",
->>>>>>> 5725112b
-          "confidence": 1
-        },
-        {
-          "time": 14.0,
-          "duration": 4.0,
-<<<<<<< HEAD
-          "value": "A:(3,5,b7)",
-=======
-          "value": "D:maj",
->>>>>>> 5725112b
-          "confidence": 1
-        },
-        {
-          "time": 15.0,
-          "duration": 4.0,
-          "value": "D:maj",
-          "confidence": 1
-        },
-        {
-          "time": 16.0,
-          "duration": 4.0,
-<<<<<<< HEAD
-          "value": "D:maj",
-=======
-          "value": "F#:(3,5,b7)/D",
->>>>>>> 5725112b
-          "confidence": 1
-        },
-        {
-          "time": 17.0,
-          "duration": 4.0,
-<<<<<<< HEAD
-          "value": "F#:(3,5,b7)/D",
-=======
+          "confidence": 1
+        },
+        {
+          "time": 45.0,
+          "duration": 4.0,
+          "value": "A:(3,5,b7)",
+          "confidence": 1
+        },
+        {
+          "time": 46.0,
+          "duration": 4.0,
+          "value": "D:maj",
+          "confidence": 1
+        },
+        {
+          "time": 47.0,
+          "duration": 4.0,
+          "value": "D:maj",
+          "confidence": 1
+        },
+        {
+          "time": 48.0,
+          "duration": 4.0,
+          "value": "F#:(3,5,b7)/D",
+          "confidence": 1
+        },
+        {
+          "time": 49.0,
+          "duration": 4.0,
           "value": "A:maj",
->>>>>>> 5725112b
-          "confidence": 1
-        },
-        {
-          "time": 18.0,
-          "duration": 4.0,
-<<<<<<< HEAD
-          "value": "A:maj",
-=======
-          "value": "D:maj",
->>>>>>> 5725112b
-          "confidence": 1
-        },
-        {
-          "time": 19.0,
-          "duration": 4.0,
-          "value": "D:maj",
-          "confidence": 1
-        },
-        {
-          "time": 20.0,
-          "duration": 4.0,
-<<<<<<< HEAD
-          "value": "D:maj",
-=======
+          "confidence": 1
+        },
+        {
+          "time": 50.0,
+          "duration": 4.0,
+          "value": "D:maj",
+          "confidence": 1
+        },
+        {
+          "time": 51.0,
+          "duration": 4.0,
+          "value": "D:maj",
+          "confidence": 1
+        },
+        {
+          "time": 52.0,
+          "duration": 4.0,
           "value": "G:min",
->>>>>>> 5725112b
-          "confidence": 1
-        },
-        {
-          "time": 21.0,
+          "confidence": 1
+        },
+        {
+          "time": 53.0,
           "duration": 4.0,
           "value": "G:min",
           "confidence": 1
         },
         {
-          "time": 22.0,
-          "duration": 4.0,
-<<<<<<< HEAD
-          "value": "G:min",
-=======
-          "value": "A:(3,5,b7)",
->>>>>>> 5725112b
-          "confidence": 1
-        },
-        {
-          "time": 23.0,
-          "duration": 4.0,
-          "value": "A:(3,5,b7)",
-          "confidence": 1
-        },
-        {
-          "time": 24.0,
-          "duration": 4.0,
-<<<<<<< HEAD
-          "value": "A:(3,5,b7)",
-=======
-          "value": "D:(3,5,6)",
->>>>>>> 5725112b
-          "confidence": 1
-        },
-        {
-          "time": 25.0,
-          "duration": 4.0,
-<<<<<<< HEAD
-          "value": "D:(3,5,6)",
-=======
-          "value": "D:maj",
->>>>>>> 5725112b
-          "confidence": 1
-        },
-        {
-          "time": 26.0,
-          "duration": 4.0,
-<<<<<<< HEAD
-          "value": "D:maj",
-=======
+          "time": 54.0,
+          "duration": 4.0,
+          "value": "A:(3,5,b7)",
+          "confidence": 1
+        },
+        {
+          "time": 55.0,
+          "duration": 4.0,
+          "value": "A:(3,5,b7)",
+          "confidence": 1
+        },
+        {
+          "time": 56.0,
+          "duration": 4.0,
+          "value": "D:(3,5,6)",
+          "confidence": 1
+        },
+        {
+          "time": 57.0,
+          "duration": 4.0,
+          "value": "D:maj",
+          "confidence": 1
+        },
+        {
+          "time": 58.0,
+          "duration": 4.0,
           "value": "G:(3,5,6)",
->>>>>>> 5725112b
-          "confidence": 1
-        },
-        {
-          "time": 27.0,
-          "duration": 4.0,
-<<<<<<< HEAD
-          "value": "G:(3,5,6)",
-=======
+          "confidence": 1
+        },
+        {
+          "time": 59.0,
+          "duration": 4.0,
           "value": "G:(3,5,b7)",
->>>>>>> 5725112b
-          "confidence": 1
-        },
-        {
-          "time": 28.0,
-          "duration": 4.0,
-<<<<<<< HEAD
-          "value": "G:(3,5,b7)",
-=======
+          "confidence": 1
+        },
+        {
+          "time": 60.0,
+          "duration": 4.0,
           "value": "A:(3,5,6)",
->>>>>>> 5725112b
-          "confidence": 1
-        },
-        {
-          "time": 29.0,
-          "duration": 4.0,
-<<<<<<< HEAD
-          "value": "A:(3,5,6)",
-=======
-          "value": "A:(3,5,b7)",
->>>>>>> 5725112b
-          "confidence": 1
-        },
-        {
-          "time": 30.0,
-          "duration": 4.0,
-<<<<<<< HEAD
-          "value": "A:(3,5,b7)",
-=======
-          "value": "D:(3,5,6)",
->>>>>>> 5725112b
-          "confidence": 1
-        },
-        {
-          "time": 31.0,
-          "duration": 4.0,
-<<<<<<< HEAD
-          "value": "D:(3,5,6)",
-=======
-          "value": "A:(3,5,b7)",
->>>>>>> 5725112b
-          "confidence": 1
-        },
-        {
-          "time": 32.0,
-          "duration": 4.0,
-<<<<<<< HEAD
-          "value": "A:(3,5,b7)",
-=======
-          "value": "D:(3,5,6)",
->>>>>>> 5725112b
-          "confidence": 1
-        },
-        {
-          "time": 33.0,
-          "duration": 4.0,
-<<<<<<< HEAD
-          "value": "D:(3,5,6)",
-=======
-          "value": "D:maj",
->>>>>>> 5725112b
-          "confidence": 1
-        },
-        {
-          "time": 34.0,
-          "duration": 4.0,
-<<<<<<< HEAD
-          "value": "D:maj",
-=======
-          "value": "G:(3,5,6)",
->>>>>>> 5725112b
-          "confidence": 1
-        },
-        {
-          "time": 35.0,
-          "duration": 4.0,
-<<<<<<< HEAD
-          "value": "G:(3,5,6)",
-=======
-          "value": "G:(3,5,b7)",
->>>>>>> 5725112b
-          "confidence": 1
-        },
-        {
-          "time": 36.0,
-          "duration": 4.0,
-<<<<<<< HEAD
-          "value": "G:(3,5,b7)",
-=======
-          "value": "A:(3,5,6)",
->>>>>>> 5725112b
-          "confidence": 1
-        },
-        {
-          "time": 37.0,
-          "duration": 4.0,
-<<<<<<< HEAD
-          "value": "A:(3,5,6)",
-=======
-          "value": "A:(3,5,b7)",
->>>>>>> 5725112b
-          "confidence": 1
-        },
-        {
-          "time": 38.0,
-          "duration": 4.0,
-<<<<<<< HEAD
-          "value": "A:(3,5,b7)",
-=======
-          "value": "D:(3,5,6)",
->>>>>>> 5725112b
-          "confidence": 1
-        },
-        {
-          "time": 39.0,
-          "duration": 4.0,
-<<<<<<< HEAD
-          "value": "D:(3,5,6)",
-=======
-          "value": "D:maj",
->>>>>>> 5725112b
-          "confidence": 1
-        },
-        {
-          "time": 40.0,
-          "duration": 4.0,
-<<<<<<< HEAD
-          "value": "D:maj",
-=======
-          "value": "F#:(3,5,b7)/D",
->>>>>>> 5725112b
-          "confidence": 1
-        },
-        {
-          "time": 41.0,
-          "duration": 4.0,
-          "value": "F#:(3,5,b7)/D",
-          "confidence": 1
-        },
-        {
-          "time": 42.0,
-          "duration": 4.0,
-<<<<<<< HEAD
-          "value": "F#:(3,5,b7)/D",
-=======
-          "value": "E:(3,5,b7)",
->>>>>>> 5725112b
-          "confidence": 1
-        },
-        {
-          "time": 43.0,
-          "duration": 4.0,
-          "value": "E:(3,5,b7)",
-          "confidence": 1
-        },
-        {
-          "time": 44.0,
-          "duration": 4.0,
-<<<<<<< HEAD
-          "value": "E:(3,5,b7)",
-=======
-          "value": "B:dim/A",
->>>>>>> 5725112b
-          "confidence": 1
-        },
-        {
-          "time": 45.0,
-          "duration": 4.0,
-<<<<<<< HEAD
-          "value": "B:dim/A",
-=======
-          "value": "A:(3,5,b7)",
->>>>>>> 5725112b
-          "confidence": 1
-        },
-        {
-          "time": 46.0,
-          "duration": 4.0,
-<<<<<<< HEAD
-          "value": "A:(3,5,b7)",
-=======
-          "value": "D:maj",
->>>>>>> 5725112b
-          "confidence": 1
-        },
-        {
-          "time": 47.0,
-          "duration": 4.0,
-          "value": "D:maj",
-          "confidence": 1
-        },
-        {
-          "time": 48.0,
-          "duration": 4.0,
-<<<<<<< HEAD
-          "value": "D:maj",
-=======
-          "value": "F#:(3,5,b7)/D",
->>>>>>> 5725112b
-          "confidence": 1
-        },
-        {
-          "time": 49.0,
-          "duration": 4.0,
-<<<<<<< HEAD
-          "value": "F#:(3,5,b7)/D",
-=======
-          "value": "A:maj",
->>>>>>> 5725112b
-          "confidence": 1
-        },
-        {
-          "time": 50.0,
-          "duration": 4.0,
-<<<<<<< HEAD
-          "value": "A:maj",
-=======
-          "value": "D:maj",
->>>>>>> 5725112b
-          "confidence": 1
-        },
-        {
-          "time": 51.0,
-          "duration": 4.0,
-          "value": "D:maj",
-          "confidence": 1
-        },
-        {
-          "time": 52.0,
-          "duration": 4.0,
-<<<<<<< HEAD
-          "value": "D:maj",
-=======
-          "value": "G:min",
->>>>>>> 5725112b
-          "confidence": 1
-        },
-        {
-          "time": 53.0,
-          "duration": 4.0,
-          "value": "G:min",
-          "confidence": 1
-        },
-        {
-          "time": 54.0,
-          "duration": 4.0,
-<<<<<<< HEAD
-          "value": "G:min",
-=======
-          "value": "A:(3,5,b7)",
->>>>>>> 5725112b
-          "confidence": 1
-        },
-        {
-          "time": 55.0,
-          "duration": 4.0,
-          "value": "A:(3,5,b7)",
-          "confidence": 1
-        },
-        {
-          "time": 56.0,
-          "duration": 4.0,
-<<<<<<< HEAD
-          "value": "A:(3,5,b7)",
-=======
-          "value": "D:(3,5,6)",
->>>>>>> 5725112b
-          "confidence": 1
-        },
-        {
-          "time": 57.0,
-          "duration": 4.0,
-<<<<<<< HEAD
-          "value": "D:(3,5,6)",
-=======
-          "value": "D:maj",
->>>>>>> 5725112b
-          "confidence": 1
-        },
-        {
-          "time": 58.0,
-          "duration": 4.0,
-<<<<<<< HEAD
-          "value": "D:maj",
-=======
-          "value": "G:(3,5,6)",
->>>>>>> 5725112b
-          "confidence": 1
-        },
-        {
-          "time": 59.0,
-          "duration": 4.0,
-<<<<<<< HEAD
-          "value": "G:(3,5,6)",
-=======
-          "value": "G:(3,5,b7)",
->>>>>>> 5725112b
-          "confidence": 1
-        },
-        {
-          "time": 60.0,
-          "duration": 4.0,
-<<<<<<< HEAD
-          "value": "G:(3,5,b7)",
-=======
-          "value": "A:(3,5,6)",
->>>>>>> 5725112b
           "confidence": 1
         },
         {
           "time": 61.0,
           "duration": 4.0,
-<<<<<<< HEAD
-          "value": "A:(3,5,6)",
-=======
-          "value": "A:(3,5,b7)",
->>>>>>> 5725112b
+          "value": "A:(3,5,b7)",
           "confidence": 1
         },
         {
           "time": 62.0,
           "duration": 4.0,
-<<<<<<< HEAD
-          "value": "A:(3,5,b7)",
-=======
           "value": "A:(3,5,b7,b9)",
->>>>>>> 5725112b
           "confidence": 1
         },
         {
           "time": 63.0,
           "duration": 4.0,
-<<<<<<< HEAD
-          "value": "A:(3,5,b7,b9)",
-          "confidence": 1
-        },
-        {
-          "time": 64.0,
-          "duration": 4.0,
-=======
->>>>>>> 5725112b
           "value": "D:maj7",
           "confidence": 1
         }
