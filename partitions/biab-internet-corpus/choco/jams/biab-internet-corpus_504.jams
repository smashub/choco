--- conflicted
+++ resolved
@@ -31,11 +31,7 @@
         {
           "time": 2.0,
           "duration": 4.0,
-<<<<<<< HEAD
-          "value": "D:min(6)",
-=======
           "value": "F:(3,5,6)",
->>>>>>> 5725112b
           "confidence": 1
         },
         {
@@ -59,11 +55,7 @@
         {
           "time": 6.0,
           "duration": 4.0,
-<<<<<<< HEAD
-          "value": "D:min(6)",
-=======
           "value": "F:(3,5,6)",
->>>>>>> 5725112b
           "confidence": 1
         },
         {
@@ -134,162 +126,98 @@
         },
         {
           "time": 18.0,
-<<<<<<< HEAD
-          "duration": 4.0,
-          "value": "G:maj/F",
-=======
           "duration": 2.0,
           "value": "D:min",
->>>>>>> 5725112b
           "confidence": 1
         },
         {
           "time": 18.2,
           "duration": 2.0,
-<<<<<<< HEAD
+          "value": "D:min(6)",
+          "confidence": 1
+        },
+        {
+          "time": 19.0,
+          "duration": 2.0,
+          "value": "G:maj",
+          "confidence": 1
+        },
+        {
+          "time": 19.2,
+          "duration": 2.0,
+          "value": "A:(3,5,b7)",
+          "confidence": 1
+        },
+        {
+          "time": 20.0,
+          "duration": 4.0,
+          "value": "C:maj",
+          "confidence": 1
+        },
+        {
+          "time": 21.0,
+          "duration": 4.0,
+          "value": "E:maj",
+          "confidence": 1
+        },
+        {
+          "time": 22.0,
+          "duration": 4.0,
+          "value": "F:maj",
+          "confidence": 1
+        },
+        {
+          "time": 23.0,
+          "duration": 4.0,
+          "value": "G:maj",
+          "confidence": 1
+        },
+        {
+          "time": 24.0,
+          "duration": 4.0,
+          "value": "C:maj",
+          "confidence": 1
+        },
+        {
+          "time": 25.0,
+          "duration": 4.0,
+          "value": "E:min",
+          "confidence": 1
+        },
+        {
+          "time": 26.0,
+          "duration": 4.0,
+          "value": "E:min",
+          "confidence": 1
+        },
+        {
+          "time": 27.0,
+          "duration": 4.0,
           "value": "D:min",
-=======
-          "value": "D:min(6)",
->>>>>>> 5725112b
-          "confidence": 1
-        },
-        {
-          "time": 19.0,
-          "duration": 2.0,
-<<<<<<< HEAD
-          "value": "D:min(6)",
-=======
-          "value": "G:maj",
->>>>>>> 5725112b
-          "confidence": 1
-        },
-        {
-          "time": 19.2,
-          "duration": 2.0,
-<<<<<<< HEAD
-          "value": "G:maj",
-          "confidence": 1
-        },
-        {
-          "time": 20.2,
-          "duration": 2.0,
-          "value": "A:(3,5,b7)",
-=======
-          "value": "A:(3,5,b7)",
-          "confidence": 1
-        },
-        {
-          "time": 20.0,
-          "duration": 4.0,
-          "value": "C:maj",
->>>>>>> 5725112b
-          "confidence": 1
-        },
-        {
-          "time": 21.0,
-          "duration": 4.0,
-<<<<<<< HEAD
-          "value": "C:maj",
-=======
-          "value": "E:maj",
->>>>>>> 5725112b
-          "confidence": 1
-        },
-        {
-          "time": 22.0,
-          "duration": 4.0,
-<<<<<<< HEAD
-          "value": "E:maj",
-=======
-          "value": "F:maj",
->>>>>>> 5725112b
-          "confidence": 1
-        },
-        {
-          "time": 23.0,
-          "duration": 4.0,
-<<<<<<< HEAD
-          "value": "F:maj",
-=======
-          "value": "G:maj",
->>>>>>> 5725112b
-          "confidence": 1
-        },
-        {
-          "time": 24.0,
-          "duration": 4.0,
-<<<<<<< HEAD
-          "value": "G:maj",
-=======
-          "value": "C:maj",
->>>>>>> 5725112b
-          "confidence": 1
-        },
-        {
-          "time": 25.0,
-          "duration": 4.0,
-<<<<<<< HEAD
-          "value": "C:maj",
-=======
-          "value": "E:min",
->>>>>>> 5725112b
-          "confidence": 1
-        },
-        {
-          "time": 26.0,
-          "duration": 4.0,
-          "value": "E:min",
-          "confidence": 1
-        },
-        {
-          "time": 27.0,
-          "duration": 4.0,
-<<<<<<< HEAD
-          "value": "E:min",
-=======
-          "value": "D:min",
->>>>>>> 5725112b
           "confidence": 1
         },
         {
           "time": 28.0,
           "duration": 4.0,
-<<<<<<< HEAD
-          "value": "D:min",
-=======
-          "value": "C:maj",
->>>>>>> 5725112b
+          "value": "C:maj",
           "confidence": 1
         },
         {
           "time": 29.0,
           "duration": 4.0,
-<<<<<<< HEAD
-          "value": "C:maj",
-=======
-          "value": "E:min",
->>>>>>> 5725112b
+          "value": "E:min",
           "confidence": 1
         },
         {
           "time": 30.0,
           "duration": 4.0,
-<<<<<<< HEAD
-          "value": "E:min",
-=======
-          "value": "D:min(6)",
->>>>>>> 5725112b
+          "value": "D:min(6)",
           "confidence": 1
         },
         {
           "time": 31.0,
-<<<<<<< HEAD
-          "duration": 4.0,
-          "value": "D:min(6)",
-=======
-          "duration": 2.0,
-          "value": "C:maj",
->>>>>>> 5725112b
+          "duration": 2.0,
+          "value": "C:maj",
           "confidence": 1
         },
         {
@@ -299,48 +227,26 @@
           "confidence": 1
         },
         {
-<<<<<<< HEAD
-          "time": 32.2,
-          "duration": 2.0,
-=======
           "time": 32.0,
           "duration": 4.0,
->>>>>>> 5725112b
           "value": "C:maj",
           "confidence": 1
         },
         {
           "time": 33.0,
           "duration": 4.0,
-<<<<<<< HEAD
-          "value": "C:maj",
-=======
-          "value": "E:min",
->>>>>>> 5725112b
+          "value": "E:min",
           "confidence": 1
         },
         {
           "time": 34.0,
           "duration": 4.0,
-<<<<<<< HEAD
-          "value": "E:min",
-=======
-          "value": "D:min(6)",
->>>>>>> 5725112b
+          "value": "D:min(6)",
           "confidence": 1
         },
         {
           "time": 35.0,
           "duration": 4.0,
-<<<<<<< HEAD
-          "value": "D:min(6)",
-          "confidence": 1
-        },
-        {
-          "time": 36.0,
-          "duration": 4.0,
-=======
->>>>>>> 5725112b
           "value": "C:maj",
           "confidence": 1
         }
