{
  "annotations": [
    {
      "annotation_metadata": {
        "curator": {
          "name": "",
          "email": ""
        },
        "annotator": {},
        "version": "",
        "corpus": "biab_internet_corpus",
        "annotation_tools": "",
        "annotation_rules": "",
        "validation": "",
        "data_source": ""
      },
      "namespace": "chord",
      "data": [
        {
          "time": 0.0,
          "duration": 4.0,
          "value": "Bb:(3,5,6)",
          "confidence": 1
        },
        {
          "time": 1.0,
          "duration": 4.0,
          "value": "Bb:(3,5,6)",
          "confidence": 1
        },
        {
          "time": 2.0,
          "duration": 4.0,
          "value": "Bb:(3,5,6)",
          "confidence": 1
        },
        {
          "time": 3.0,
          "duration": 4.0,
<<<<<<< HEAD
          "value": "Bb:(3,5,6)",
=======
          "value": "Bb:(3,5,b7)",
>>>>>>> 5725112b
          "confidence": 1
        },
        {
          "time": 4.0,
          "duration": 4.0,
<<<<<<< HEAD
          "value": "Bb:(3,5,b7)",
=======
          "value": "Eb:(3,5,6)",
>>>>>>> 5725112b
          "confidence": 1
        },
        {
          "time": 5.0,
<<<<<<< HEAD
          "duration": 4.0,
          "value": "Eb:(3,5,6)",
=======
          "duration": 1.0,
          "value": "Eb:(3,5,6)",
          "confidence": 1
        },
        {
          "time": 5.1,
          "duration": 3.0,
          "value": "B:(3,5,6)",
>>>>>>> 5725112b
          "confidence": 1
        },
        {
          "time": 6.0,
<<<<<<< HEAD
          "duration": 1.0,
          "value": "Eb:(3,5,6)",
          "confidence": 1
        },
        {
          "time": 6.1,
          "duration": 3.0,
          "value": "B:(3,5,6)",
=======
          "duration": 4.0,
          "value": "Bb:maj",
>>>>>>> 5725112b
          "confidence": 1
        },
        {
          "time": 7.0,
          "duration": 4.0,
          "value": "Bb:maj",
          "confidence": 1
        },
        {
          "time": 8.0,
          "duration": 4.0,
<<<<<<< HEAD
          "value": "Bb:maj",
=======
          "value": "F:(3,5,b7)",
>>>>>>> 5725112b
          "confidence": 1
        },
        {
          "time": 9.0,
          "duration": 4.0,
          "value": "F:(3,5,b7)",
          "confidence": 1
        },
        {
          "time": 10.0,
          "duration": 4.0,
<<<<<<< HEAD
          "value": "F:(3,5,b7)",
          "confidence": 1
        },
        {
          "time": 11.0,
          "duration": 4.0,
=======
>>>>>>> 5725112b
          "value": "Bb:maj",
          "confidence": 1
        }
      ],
      "sandbox": {},
      "time": 0,
      "duration": 44.0
    },
    {
      "annotation_metadata": {
        "curator": {
          "name": "",
          "email": ""
        },
        "annotator": {},
        "version": "",
        "corpus": "biab_internet_corpus",
        "annotation_tools": "",
        "annotation_rules": "",
        "validation": "",
        "data_source": ""
      },
      "namespace": "key_mode",
      "data": [
        {
          "time": 0.0,
          "duration": 44.0,
          "value": "Bb",
          "confidence": 1
        }
      ],
      "sandbox": {},
      "time": 0,
      "duration": 44.0
    }
  ],
  "file_metadata": {
    "title": "Sweet & Pungent - Strayhorn",
    "artist": "",
    "release": "",
    "duration": 44.0,
    "identifiers": {},
    "jams_version": "0.3.4"
  },
  "sandbox": {
    "expanded": false
  }
}<|MERGE_RESOLUTION|>--- conflicted
+++ resolved
@@ -37,29 +37,17 @@
         {
           "time": 3.0,
           "duration": 4.0,
-<<<<<<< HEAD
-          "value": "Bb:(3,5,6)",
-=======
           "value": "Bb:(3,5,b7)",
->>>>>>> 5725112b
           "confidence": 1
         },
         {
           "time": 4.0,
           "duration": 4.0,
-<<<<<<< HEAD
-          "value": "Bb:(3,5,b7)",
-=======
           "value": "Eb:(3,5,6)",
->>>>>>> 5725112b
           "confidence": 1
         },
         {
           "time": 5.0,
-<<<<<<< HEAD
-          "duration": 4.0,
-          "value": "Eb:(3,5,6)",
-=======
           "duration": 1.0,
           "value": "Eb:(3,5,6)",
           "confidence": 1
@@ -68,24 +56,12 @@
           "time": 5.1,
           "duration": 3.0,
           "value": "B:(3,5,6)",
->>>>>>> 5725112b
           "confidence": 1
         },
         {
           "time": 6.0,
-<<<<<<< HEAD
-          "duration": 1.0,
-          "value": "Eb:(3,5,6)",
-          "confidence": 1
-        },
-        {
-          "time": 6.1,
-          "duration": 3.0,
-          "value": "B:(3,5,6)",
-=======
           "duration": 4.0,
           "value": "Bb:maj",
->>>>>>> 5725112b
           "confidence": 1
         },
         {
@@ -97,11 +73,7 @@
         {
           "time": 8.0,
           "duration": 4.0,
-<<<<<<< HEAD
-          "value": "Bb:maj",
-=======
           "value": "F:(3,5,b7)",
->>>>>>> 5725112b
           "confidence": 1
         },
         {
@@ -113,15 +85,6 @@
         {
           "time": 10.0,
           "duration": 4.0,
-<<<<<<< HEAD
-          "value": "F:(3,5,b7)",
-          "confidence": 1
-        },
-        {
-          "time": 11.0,
-          "duration": 4.0,
-=======
->>>>>>> 5725112b
           "value": "Bb:maj",
           "confidence": 1
         }
