{
  "annotations": [
    {
      "annotation_metadata": {
        "curator": {
          "name": "",
          "email": ""
        },
        "annotator": {},
        "version": "",
        "corpus": "biab_internet_corpus",
        "annotation_tools": "",
        "annotation_rules": "",
        "validation": "",
        "data_source": ""
      },
      "namespace": "chord",
      "data": [
        {
          "time": 0.0,
          "duration": 4.0,
          "value": "C:(3,5,b7)",
          "confidence": 1
        },
        {
          "time": 1.0,
<<<<<<< HEAD
          "duration": 4.0,
          "value": "C:(3,5,b7)",
          "confidence": 1
        },
        {
          "time": 2.0,
          "duration": 2.0,
          "value": "Bb:(3,5,b7)",
          "confidence": 1
        },
        {
          "time": 2.2,
          "duration": 1.0,
          "value": "Ab:dim",
          "confidence": 1
        },
        {
          "time": 2.3,
          "duration": 1.0,
          "value": "G:min(b7)",
          "confidence": 1
        },
        {
          "time": 3.0,
          "duration": 2.0,
          "value": "F:maj",
          "confidence": 1
        },
        {
          "time": 3.2,
          "duration": 1.0,
          "value": "Bb:(3,5,6)",
          "confidence": 1
        },
        {
          "time": 3.3,
          "duration": 1.0,
          "value": "B:dim",
=======
          "duration": 2.0,
          "value": "Bb:(3,5,b7)",
          "confidence": 1
        },
        {
          "time": 1.2,
          "duration": 1.0,
          "value": "Ab:dim",
          "confidence": 1
        },
        {
          "time": 1.3,
          "duration": 1.0,
          "value": "G:min(b7)",
          "confidence": 1
        },
        {
          "time": 2.0,
          "duration": 2.0,
          "value": "F:maj",
          "confidence": 1
        },
        {
          "time": 2.2,
          "duration": 1.0,
          "value": "Bb:(3,5,6)",
          "confidence": 1
        },
        {
          "time": 2.3,
          "duration": 1.0,
          "value": "B:dim",
          "confidence": 1
        },
        {
          "time": 3.0,
          "duration": 2.0,
          "value": "F:maj",
          "confidence": 1
        },
        {
          "time": 3.2,
          "duration": 2.0,
          "value": "C:(3,5,b7)",
>>>>>>> 5725112b
          "confidence": 1
        },
        {
          "time": 4.0,
<<<<<<< HEAD
          "duration": 2.0,
=======
          "duration": 4.0,
>>>>>>> 5725112b
          "value": "F:maj",
          "confidence": 1
        },
        {
          "time": 4.2,
          "duration": 2.0,
<<<<<<< HEAD
          "value": "C:(3,5,b7)",
          "confidence": 1
        },
        {
          "time": 5.0,
          "duration": 4.0,
          "value": "F:maj",
=======
          "value": "Bb:maj",
          "confidence": 1
        },
        {
          "time": 5.2,
          "duration": 2.0,
          "value": "B:dim",
>>>>>>> 5725112b
          "confidence": 1
        },
        {
          "time": 6.0,
<<<<<<< HEAD
          "duration": 2.0,
          "value": "Bb:maj",
          "confidence": 1
        },
        {
          "time": 6.2,
          "duration": 2.0,
          "value": "B:dim",
=======
          "duration": 4.0,
          "value": "F:maj",
>>>>>>> 5725112b
          "confidence": 1
        },
        {
          "time": 7.0,
          "duration": 4.0,
<<<<<<< HEAD
          "value": "F:maj",
=======
          "value": "F:(3,5,b7)",
>>>>>>> 5725112b
          "confidence": 1
        },
        {
          "time": 8.0,
          "duration": 4.0,
<<<<<<< HEAD
          "value": "F:(3,5,b7)",
=======
          "value": "Bb:maj",
>>>>>>> 5725112b
          "confidence": 1
        },
        {
          "time": 9.0,
          "duration": 4.0,
          "value": "Bb:maj",
          "confidence": 1
        },
        {
          "time": 10.0,
          "duration": 4.0,
<<<<<<< HEAD
          "value": "Bb:maj",
=======
          "value": "F:maj",
>>>>>>> 5725112b
          "confidence": 1
        },
        {
          "time": 11.0,
          "duration": 4.0,
          "value": "F:maj",
          "confidence": 1
        },
        {
          "time": 12.0,
          "duration": 4.0,
<<<<<<< HEAD
          "value": "F:maj",
=======
          "value": "C:(3,5,b7)",
>>>>>>> 5725112b
          "confidence": 1
        },
        {
          "time": 13.0,
<<<<<<< HEAD
          "duration": 4.0,
          "value": "C:(3,5,b7)",
          "confidence": 1
        },
        {
          "time": 14.0,
          "duration": 2.0,
          "value": "F:maj",
          "confidence": 1
        },
        {
          "time": 14.2,
          "duration": 1.0,
          "value": "Ab:dim",
          "confidence": 1
        },
        {
          "time": 14.3,
          "duration": 1.0,
          "value": "Bb:maj",
=======
          "duration": 2.0,
          "value": "F:maj",
          "confidence": 1
        },
        {
          "time": 13.2,
          "duration": 1.0,
          "value": "Ab:dim",
          "confidence": 1
        },
        {
          "time": 13.3,
          "duration": 1.0,
          "value": "Bb:maj",
          "confidence": 1
        },
        {
          "time": 14.0,
          "duration": 2.0,
          "value": "F:maj",
          "confidence": 1
        },
        {
          "time": 14.2,
          "duration": 1.0,
          "value": "Bb:maj",
          "confidence": 1
        },
        {
          "time": 14.3,
          "duration": 1.0,
          "value": "B:dim",
>>>>>>> 5725112b
          "confidence": 1
        },
        {
          "time": 15.0,
          "duration": 2.0,
          "value": "F:maj",
          "confidence": 1
        },
        {
          "time": 15.2,
<<<<<<< HEAD
          "duration": 1.0,
          "value": "Bb:maj",
          "confidence": 1
        },
        {
          "time": 15.3,
          "duration": 1.0,
          "value": "B:dim",
=======
          "duration": 2.0,
          "value": "C:(3,5,b7)",
          "confidence": 1
        },
        {
          "time": 16.0,
          "duration": 4.0,
          "value": "F:maj",
>>>>>>> 5725112b
          "confidence": 1
        },
        {
          "time": 16.0,
          "duration": 2.0,
<<<<<<< HEAD
          "value": "F:maj",
          "confidence": 1
        },
        {
          "time": 16.2,
          "duration": 2.0,
          "value": "C:(3,5,b7)",
          "confidence": 1
        },
        {
          "time": 17.0,
          "duration": 4.0,
          "value": "F:maj",
=======
          "value": "G:min(b7)",
          "confidence": 1
        },
        {
          "time": 17.2,
          "duration": 2.0,
          "value": "Ab:dim",
>>>>>>> 5725112b
          "confidence": 1
        },
        {
          "time": 18.0,
<<<<<<< HEAD
          "duration": 2.0,
          "value": "G:min(b7)",
          "confidence": 1
        },
        {
          "time": 18.2,
          "duration": 2.0,
          "value": "Ab:dim",
          "confidence": 1
        },
        {
          "time": 19.0,
=======
>>>>>>> 5725112b
          "duration": 2.0,
          "value": "F:maj/A",
          "confidence": 1
        },
        {
          "time": 18.2,
          "duration": 1.0,
          "value": "Ab:dim",
          "confidence": 1
        },
        {
          "time": 18.3,
          "duration": 1.0,
          "value": "G:min(b7)",
          "confidence": 1
        },
        {
<<<<<<< HEAD
          "time": 20.0,
=======
          "time": 19.0,
>>>>>>> 5725112b
          "duration": 2.0,
          "value": "F:maj",
          "confidence": 1
        },
        {
<<<<<<< HEAD
          "time": 20.2,
=======
          "time": 19.2,
>>>>>>> 5725112b
          "duration": 2.0,
          "value": "F:(3,5,b7)",
          "confidence": 1
        },
        {
<<<<<<< HEAD
          "time": 21.0,
=======
          "time": 20.0,
>>>>>>> 5725112b
          "duration": 4.0,
          "value": "Bb:maj",
          "confidence": 1
        },
        {
<<<<<<< HEAD
          "time": 22.0,
=======
          "time": 21.0,
>>>>>>> 5725112b
          "duration": 4.0,
          "value": "Bb:maj",
          "confidence": 1
        },
        {
<<<<<<< HEAD
=======
          "time": 22.0,
          "duration": 4.0,
          "value": "F:maj",
          "confidence": 1
        },
        {
>>>>>>> 5725112b
          "time": 23.0,
          "duration": 4.0,
          "value": "F:maj",
          "confidence": 1
        },
        {
          "time": 24.0,
          "duration": 4.0,
<<<<<<< HEAD
          "value": "F:maj",
=======
          "value": "C:(3,5,b7)",
>>>>>>> 5725112b
          "confidence": 1
        },
        {
          "time": 25.0,
<<<<<<< HEAD
          "duration": 4.0,
          "value": "C:(3,5,b7)",
          "confidence": 1
        },
        {
          "time": 26.0,
          "duration": 2.0,
          "value": "F:maj",
=======
          "duration": 2.0,
          "value": "F:maj",
          "confidence": 1
        },
        {
          "time": 25.2,
          "duration": 1.0,
          "value": "Ab:dim",
>>>>>>> 5725112b
          "confidence": 1
        },
        {
          "time": 26.2,
          "duration": 1.0,
<<<<<<< HEAD
          "value": "Ab:dim",
          "confidence": 1
        },
        {
          "time": 26.3,
          "duration": 1.0,
          "value": "G:min(b7)",
          "confidence": 1
        },
        {
          "time": 27.0,
=======
          "value": "G:min(b7)",
          "confidence": 1
        },
        {
          "time": 26.0,
>>>>>>> 5725112b
          "duration": 2.0,
          "value": "F:maj",
          "confidence": 1
        },
        {
          "time": 26.2,
          "duration": 1.0,
          "value": "Bb:(3,5,6)",
          "confidence": 1
        },
        {
          "time": 26.3,
          "duration": 1.0,
          "value": "B:dim",
          "confidence": 1
        },
        {
          "time": 27.0,
          "duration": 4.0,
          "value": "F:maj",
          "confidence": 1
        }
      ],
      "sandbox": {},
      "time": 0,
      "duration": 112.0
    },
    {
      "annotation_metadata": {
        "curator": {
          "name": "",
          "email": ""
        },
        "annotator": {},
        "version": "",
        "corpus": "biab_internet_corpus",
        "annotation_tools": "",
        "annotation_rules": "",
        "validation": "",
        "data_source": ""
      },
      "namespace": "key_mode",
      "data": [
        {
          "time": 0.0,
          "duration": 112.0,
          "value": "C",
          "confidence": 1
        }
      ],
      "sandbox": {},
      "time": 0,
      "duration": 112.0
    }
  ],
  "file_metadata": {
    "title": "Deep Fried - Little Brother Montgomery(12/8)",
    "artist": "",
    "release": "",
    "duration": 112.0,
    "identifiers": {},
    "jams_version": "0.3.4"
  },
  "sandbox": {
    "expanded": false
  }
}<|MERGE_RESOLUTION|>--- conflicted
+++ resolved
@@ -24,453 +24,258 @@
         },
         {
           "time": 1.0,
-<<<<<<< HEAD
-          "duration": 4.0,
-          "value": "C:(3,5,b7)",
+          "duration": 2.0,
+          "value": "Bb:(3,5,b7)",
+          "confidence": 1
+        },
+        {
+          "time": 1.2,
+          "duration": 1.0,
+          "value": "Ab:dim",
+          "confidence": 1
+        },
+        {
+          "time": 1.3,
+          "duration": 1.0,
+          "value": "G:min(b7)",
           "confidence": 1
         },
         {
           "time": 2.0,
           "duration": 2.0,
-          "value": "Bb:(3,5,b7)",
+          "value": "F:maj",
           "confidence": 1
         },
         {
           "time": 2.2,
           "duration": 1.0,
-          "value": "Ab:dim",
+          "value": "Bb:(3,5,6)",
           "confidence": 1
         },
         {
           "time": 2.3,
           "duration": 1.0,
+          "value": "B:dim",
+          "confidence": 1
+        },
+        {
+          "time": 3.0,
+          "duration": 2.0,
+          "value": "F:maj",
+          "confidence": 1
+        },
+        {
+          "time": 3.2,
+          "duration": 2.0,
+          "value": "C:(3,5,b7)",
+          "confidence": 1
+        },
+        {
+          "time": 4.0,
+          "duration": 4.0,
+          "value": "F:maj",
+          "confidence": 1
+        },
+        {
+          "time": 5.0,
+          "duration": 2.0,
+          "value": "Bb:maj",
+          "confidence": 1
+        },
+        {
+          "time": 5.2,
+          "duration": 2.0,
+          "value": "B:dim",
+          "confidence": 1
+        },
+        {
+          "time": 6.0,
+          "duration": 4.0,
+          "value": "F:maj",
+          "confidence": 1
+        },
+        {
+          "time": 7.0,
+          "duration": 4.0,
+          "value": "F:(3,5,b7)",
+          "confidence": 1
+        },
+        {
+          "time": 8.0,
+          "duration": 4.0,
+          "value": "Bb:maj",
+          "confidence": 1
+        },
+        {
+          "time": 9.0,
+          "duration": 4.0,
+          "value": "Bb:maj",
+          "confidence": 1
+        },
+        {
+          "time": 10.0,
+          "duration": 4.0,
+          "value": "F:maj",
+          "confidence": 1
+        },
+        {
+          "time": 11.0,
+          "duration": 4.0,
+          "value": "F:maj",
+          "confidence": 1
+        },
+        {
+          "time": 12.0,
+          "duration": 4.0,
+          "value": "C:(3,5,b7)",
+          "confidence": 1
+        },
+        {
+          "time": 13.0,
+          "duration": 2.0,
+          "value": "F:maj",
+          "confidence": 1
+        },
+        {
+          "time": 13.2,
+          "duration": 1.0,
+          "value": "Ab:dim",
+          "confidence": 1
+        },
+        {
+          "time": 13.3,
+          "duration": 1.0,
+          "value": "Bb:maj",
+          "confidence": 1
+        },
+        {
+          "time": 14.0,
+          "duration": 2.0,
+          "value": "F:maj",
+          "confidence": 1
+        },
+        {
+          "time": 14.2,
+          "duration": 1.0,
+          "value": "Bb:maj",
+          "confidence": 1
+        },
+        {
+          "time": 14.3,
+          "duration": 1.0,
+          "value": "B:dim",
+          "confidence": 1
+        },
+        {
+          "time": 15.0,
+          "duration": 2.0,
+          "value": "F:maj",
+          "confidence": 1
+        },
+        {
+          "time": 15.2,
+          "duration": 2.0,
+          "value": "C:(3,5,b7)",
+          "confidence": 1
+        },
+        {
+          "time": 16.0,
+          "duration": 4.0,
+          "value": "F:maj",
+          "confidence": 1
+        },
+        {
+          "time": 17.0,
+          "duration": 2.0,
           "value": "G:min(b7)",
           "confidence": 1
         },
         {
-          "time": 3.0,
-          "duration": 2.0,
-          "value": "F:maj",
-          "confidence": 1
-        },
-        {
-          "time": 3.2,
-          "duration": 1.0,
-          "value": "Bb:(3,5,6)",
-          "confidence": 1
-        },
-        {
-          "time": 3.3,
-          "duration": 1.0,
-          "value": "B:dim",
-=======
-          "duration": 2.0,
-          "value": "Bb:(3,5,b7)",
-          "confidence": 1
-        },
-        {
-          "time": 1.2,
-          "duration": 1.0,
-          "value": "Ab:dim",
-          "confidence": 1
-        },
-        {
-          "time": 1.3,
+          "time": 17.2,
+          "duration": 2.0,
+          "value": "Ab:dim",
+          "confidence": 1
+        },
+        {
+          "time": 18.0,
+          "duration": 2.0,
+          "value": "F:maj/A",
+          "confidence": 1
+        },
+        {
+          "time": 18.2,
+          "duration": 1.0,
+          "value": "Ab:dim",
+          "confidence": 1
+        },
+        {
+          "time": 18.3,
           "duration": 1.0,
           "value": "G:min(b7)",
           "confidence": 1
         },
         {
-          "time": 2.0,
-          "duration": 2.0,
-          "value": "F:maj",
-          "confidence": 1
-        },
-        {
-          "time": 2.2,
-          "duration": 1.0,
-          "value": "Bb:(3,5,6)",
-          "confidence": 1
-        },
-        {
-          "time": 2.3,
-          "duration": 1.0,
-          "value": "B:dim",
-          "confidence": 1
-        },
-        {
-          "time": 3.0,
-          "duration": 2.0,
-          "value": "F:maj",
-          "confidence": 1
-        },
-        {
-          "time": 3.2,
-          "duration": 2.0,
-          "value": "C:(3,5,b7)",
->>>>>>> 5725112b
-          "confidence": 1
-        },
-        {
-          "time": 4.0,
-<<<<<<< HEAD
-          "duration": 2.0,
-=======
-          "duration": 4.0,
->>>>>>> 5725112b
-          "value": "F:maj",
-          "confidence": 1
-        },
-        {
-          "time": 4.2,
-          "duration": 2.0,
-<<<<<<< HEAD
-          "value": "C:(3,5,b7)",
-          "confidence": 1
-        },
-        {
-          "time": 5.0,
-          "duration": 4.0,
-          "value": "F:maj",
-=======
-          "value": "Bb:maj",
-          "confidence": 1
-        },
-        {
-          "time": 5.2,
-          "duration": 2.0,
-          "value": "B:dim",
->>>>>>> 5725112b
-          "confidence": 1
-        },
-        {
-          "time": 6.0,
-<<<<<<< HEAD
-          "duration": 2.0,
-          "value": "Bb:maj",
-          "confidence": 1
-        },
-        {
-          "time": 6.2,
-          "duration": 2.0,
-          "value": "B:dim",
-=======
-          "duration": 4.0,
-          "value": "F:maj",
->>>>>>> 5725112b
-          "confidence": 1
-        },
-        {
-          "time": 7.0,
-          "duration": 4.0,
-<<<<<<< HEAD
-          "value": "F:maj",
-=======
+          "time": 19.0,
+          "duration": 2.0,
+          "value": "F:maj",
+          "confidence": 1
+        },
+        {
+          "time": 19.2,
+          "duration": 2.0,
           "value": "F:(3,5,b7)",
->>>>>>> 5725112b
-          "confidence": 1
-        },
-        {
-          "time": 8.0,
-          "duration": 4.0,
-<<<<<<< HEAD
-          "value": "F:(3,5,b7)",
-=======
-          "value": "Bb:maj",
->>>>>>> 5725112b
-          "confidence": 1
-        },
-        {
-          "time": 9.0,
-          "duration": 4.0,
-          "value": "Bb:maj",
-          "confidence": 1
-        },
-        {
-          "time": 10.0,
-          "duration": 4.0,
-<<<<<<< HEAD
-          "value": "Bb:maj",
-=======
-          "value": "F:maj",
->>>>>>> 5725112b
-          "confidence": 1
-        },
-        {
-          "time": 11.0,
-          "duration": 4.0,
-          "value": "F:maj",
-          "confidence": 1
-        },
-        {
-          "time": 12.0,
-          "duration": 4.0,
-<<<<<<< HEAD
-          "value": "F:maj",
-=======
-          "value": "C:(3,5,b7)",
->>>>>>> 5725112b
-          "confidence": 1
-        },
-        {
-          "time": 13.0,
-<<<<<<< HEAD
-          "duration": 4.0,
-          "value": "C:(3,5,b7)",
-          "confidence": 1
-        },
-        {
-          "time": 14.0,
-          "duration": 2.0,
-          "value": "F:maj",
-          "confidence": 1
-        },
-        {
-          "time": 14.2,
-          "duration": 1.0,
-          "value": "Ab:dim",
-          "confidence": 1
-        },
-        {
-          "time": 14.3,
-          "duration": 1.0,
-          "value": "Bb:maj",
-=======
-          "duration": 2.0,
-          "value": "F:maj",
-          "confidence": 1
-        },
-        {
-          "time": 13.2,
-          "duration": 1.0,
-          "value": "Ab:dim",
-          "confidence": 1
-        },
-        {
-          "time": 13.3,
-          "duration": 1.0,
-          "value": "Bb:maj",
-          "confidence": 1
-        },
-        {
-          "time": 14.0,
-          "duration": 2.0,
-          "value": "F:maj",
-          "confidence": 1
-        },
-        {
-          "time": 14.2,
-          "duration": 1.0,
-          "value": "Bb:maj",
-          "confidence": 1
-        },
-        {
-          "time": 14.3,
-          "duration": 1.0,
-          "value": "B:dim",
->>>>>>> 5725112b
-          "confidence": 1
-        },
-        {
-          "time": 15.0,
-          "duration": 2.0,
-          "value": "F:maj",
-          "confidence": 1
-        },
-        {
-          "time": 15.2,
-<<<<<<< HEAD
-          "duration": 1.0,
-          "value": "Bb:maj",
-          "confidence": 1
-        },
-        {
-          "time": 15.3,
-          "duration": 1.0,
-          "value": "B:dim",
-=======
-          "duration": 2.0,
-          "value": "C:(3,5,b7)",
-          "confidence": 1
-        },
-        {
-          "time": 16.0,
-          "duration": 4.0,
-          "value": "F:maj",
->>>>>>> 5725112b
-          "confidence": 1
-        },
-        {
-          "time": 16.0,
-          "duration": 2.0,
-<<<<<<< HEAD
-          "value": "F:maj",
-          "confidence": 1
-        },
-        {
-          "time": 16.2,
-          "duration": 2.0,
-          "value": "C:(3,5,b7)",
-          "confidence": 1
-        },
-        {
-          "time": 17.0,
-          "duration": 4.0,
-          "value": "F:maj",
-=======
+          "confidence": 1
+        },
+        {
+          "time": 20.0,
+          "duration": 4.0,
+          "value": "Bb:maj",
+          "confidence": 1
+        },
+        {
+          "time": 21.0,
+          "duration": 4.0,
+          "value": "Bb:maj",
+          "confidence": 1
+        },
+        {
+          "time": 22.0,
+          "duration": 4.0,
+          "value": "F:maj",
+          "confidence": 1
+        },
+        {
+          "time": 23.0,
+          "duration": 4.0,
+          "value": "F:maj",
+          "confidence": 1
+        },
+        {
+          "time": 24.0,
+          "duration": 4.0,
+          "value": "C:(3,5,b7)",
+          "confidence": 1
+        },
+        {
+          "time": 25.0,
+          "duration": 2.0,
+          "value": "F:maj",
+          "confidence": 1
+        },
+        {
+          "time": 25.2,
+          "duration": 1.0,
+          "value": "Ab:dim",
+          "confidence": 1
+        },
+        {
+          "time": 25.3,
+          "duration": 1.0,
           "value": "G:min(b7)",
           "confidence": 1
         },
         {
-          "time": 17.2,
-          "duration": 2.0,
-          "value": "Ab:dim",
->>>>>>> 5725112b
-          "confidence": 1
-        },
-        {
-          "time": 18.0,
-<<<<<<< HEAD
-          "duration": 2.0,
-          "value": "G:min(b7)",
-          "confidence": 1
-        },
-        {
-          "time": 18.2,
-          "duration": 2.0,
-          "value": "Ab:dim",
-          "confidence": 1
-        },
-        {
-          "time": 19.0,
-=======
->>>>>>> 5725112b
-          "duration": 2.0,
-          "value": "F:maj/A",
-          "confidence": 1
-        },
-        {
-          "time": 18.2,
-          "duration": 1.0,
-          "value": "Ab:dim",
-          "confidence": 1
-        },
-        {
-          "time": 18.3,
-          "duration": 1.0,
-          "value": "G:min(b7)",
-          "confidence": 1
-        },
-        {
-<<<<<<< HEAD
-          "time": 20.0,
-=======
-          "time": 19.0,
->>>>>>> 5725112b
-          "duration": 2.0,
-          "value": "F:maj",
-          "confidence": 1
-        },
-        {
-<<<<<<< HEAD
-          "time": 20.2,
-=======
-          "time": 19.2,
->>>>>>> 5725112b
-          "duration": 2.0,
-          "value": "F:(3,5,b7)",
-          "confidence": 1
-        },
-        {
-<<<<<<< HEAD
-          "time": 21.0,
-=======
-          "time": 20.0,
->>>>>>> 5725112b
-          "duration": 4.0,
-          "value": "Bb:maj",
-          "confidence": 1
-        },
-        {
-<<<<<<< HEAD
-          "time": 22.0,
-=======
-          "time": 21.0,
->>>>>>> 5725112b
-          "duration": 4.0,
-          "value": "Bb:maj",
-          "confidence": 1
-        },
-        {
-<<<<<<< HEAD
-=======
-          "time": 22.0,
-          "duration": 4.0,
-          "value": "F:maj",
-          "confidence": 1
-        },
-        {
->>>>>>> 5725112b
-          "time": 23.0,
-          "duration": 4.0,
-          "value": "F:maj",
-          "confidence": 1
-        },
-        {
-          "time": 24.0,
-          "duration": 4.0,
-<<<<<<< HEAD
-          "value": "F:maj",
-=======
-          "value": "C:(3,5,b7)",
->>>>>>> 5725112b
-          "confidence": 1
-        },
-        {
-          "time": 25.0,
-<<<<<<< HEAD
-          "duration": 4.0,
-          "value": "C:(3,5,b7)",
-          "confidence": 1
-        },
-        {
           "time": 26.0,
-          "duration": 2.0,
-          "value": "F:maj",
-=======
-          "duration": 2.0,
-          "value": "F:maj",
-          "confidence": 1
-        },
-        {
-          "time": 25.2,
-          "duration": 1.0,
-          "value": "Ab:dim",
->>>>>>> 5725112b
-          "confidence": 1
-        },
-        {
-          "time": 26.2,
-          "duration": 1.0,
-<<<<<<< HEAD
-          "value": "Ab:dim",
-          "confidence": 1
-        },
-        {
-          "time": 26.3,
-          "duration": 1.0,
-          "value": "G:min(b7)",
-          "confidence": 1
-        },
-        {
-          "time": 27.0,
-=======
-          "value": "G:min(b7)",
-          "confidence": 1
-        },
-        {
-          "time": 26.0,
->>>>>>> 5725112b
           "duration": 2.0,
           "value": "F:maj",
           "confidence": 1
