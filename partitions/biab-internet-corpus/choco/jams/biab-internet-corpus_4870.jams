{
  "annotations": [
    {
      "annotation_metadata": {
        "curator": {
          "name": "",
          "email": ""
        },
        "annotator": {},
        "version": "",
        "corpus": "biab_internet_corpus",
        "annotation_tools": "",
        "annotation_rules": "",
        "validation": "",
        "data_source": ""
      },
      "namespace": "chord",
      "data": [
        {
          "time": 0.0,
          "duration": 4.0,
          "value": "F:min(b7)",
          "confidence": 1
        },
        {
          "time": 1.0,
          "duration": 4.0,
<<<<<<< HEAD
          "value": "F:min(b7)",
=======
          "value": "Bb:(3,5,b7,9)",
>>>>>>> 5725112b
          "confidence": 1
        },
        {
          "time": 2.0,
          "duration": 4.0,
          "value": "F:min(b7)",
          "confidence": 1
        },
        {
          "time": 3.0,
          "duration": 4.0,
<<<<<<< HEAD
          "value": "F:min(b7)",
=======
          "value": "Bb:(3,5,b7,9)",
>>>>>>> 5725112b
          "confidence": 1
        },
        {
          "time": 4.0,
          "duration": 4.0,
          "value": "Eb:min(b7)",
          "confidence": 1
        },
        {
          "time": 5.0,
          "duration": 4.0,
<<<<<<< HEAD
          "value": "Eb:min(b7)",
=======
          "value": "Ab:(3,5,b7,9)",
>>>>>>> 5725112b
          "confidence": 1
        },
        {
          "time": 6.0,
          "duration": 4.0,
          "value": "Eb:min(b7)",
          "confidence": 1
        },
        {
          "time": 7.0,
          "duration": 4.0,
<<<<<<< HEAD
          "value": "Eb:min(b7)",
=======
          "value": "Ab:(3,5,b7,9)",
>>>>>>> 5725112b
          "confidence": 1
        },
        {
          "time": 8.0,
          "duration": 4.0,
          "value": "G:maj7",
          "confidence": 1
        },
        {
          "time": 9.0,
          "duration": 4.0,
          "value": "G:maj7",
          "confidence": 1
        },
        {
          "time": 10.0,
          "duration": 4.0,
          "value": "C:maj7",
          "confidence": 1
        },
        {
          "time": 11.0,
          "duration": 4.0,
          "value": "C:maj7",
          "confidence": 1
        },
        {
          "time": 12.0,
          "duration": 4.0,
          "value": "F:maj7",
          "confidence": 1
        },
        {
          "time": 13.0,
          "duration": 4.0,
          "value": "F:maj7",
          "confidence": 1
        },
        {
          "time": 14.0,
          "duration": 4.0,
          "value": "Eb:maj7",
          "confidence": 1
        },
        {
          "time": 15.0,
          "duration": 4.0,
          "value": "C:(3,b5,#5,b7,b9,#9)",
          "confidence": 1
        },
        {
          "time": 16.0,
          "duration": 4.0,
          "value": "F:min(b7)",
          "confidence": 1
        },
        {
          "time": 17.0,
          "duration": 4.0,
<<<<<<< HEAD
          "value": "F:min(b7)",
=======
          "value": "Bb:(3,5,b7,9)",
>>>>>>> 5725112b
          "confidence": 1
        },
        {
          "time": 18.0,
          "duration": 4.0,
          "value": "F:min(b7)",
          "confidence": 1
        },
        {
          "time": 19.0,
          "duration": 4.0,
<<<<<<< HEAD
          "value": "F:min(b7)",
=======
          "value": "Bb:(3,5,b7,9)",
>>>>>>> 5725112b
          "confidence": 1
        },
        {
          "time": 20.0,
          "duration": 4.0,
          "value": "Eb:min(b7)",
          "confidence": 1
        },
        {
          "time": 21.0,
          "duration": 4.0,
<<<<<<< HEAD
          "value": "Eb:min(b7)",
=======
          "value": "Ab:(3,5,b7,9)",
>>>>>>> 5725112b
          "confidence": 1
        },
        {
          "time": 22.0,
          "duration": 4.0,
          "value": "Eb:min(b7)",
          "confidence": 1
        },
        {
          "time": 23.0,
          "duration": 4.0,
<<<<<<< HEAD
          "value": "Eb:min(b7)",
=======
          "value": "Ab:(3,5,b7,9)",
>>>>>>> 5725112b
          "confidence": 1
        },
        {
          "time": 24.0,
          "duration": 4.0,
          "value": "G:maj7",
          "confidence": 1
        },
        {
          "time": 25.0,
          "duration": 4.0,
          "value": "G:maj7",
          "confidence": 1
        },
        {
          "time": 26.0,
          "duration": 4.0,
          "value": "C:maj7",
          "confidence": 1
        },
        {
          "time": 27.0,
          "duration": 4.0,
          "value": "C:maj7",
          "confidence": 1
        },
        {
          "time": 28.0,
          "duration": 4.0,
          "value": "F:maj7",
          "confidence": 1
        },
        {
          "time": 29.0,
          "duration": 4.0,
          "value": "F:maj7",
          "confidence": 1
        },
        {
          "time": 30.0,
          "duration": 4.0,
          "value": "Eb:maj7",
          "confidence": 1
        },
        {
          "time": 31.0,
          "duration": 4.0,
          "value": "C:(3,b5,#5,b7,b9,#9)",
          "confidence": 1
        },
        {
          "time": 32.0,
          "duration": 4.0,
          "value": "F:min(b7)",
          "confidence": 1
        }
      ],
      "sandbox": {},
      "time": 0,
      "duration": 132.0
    },
    {
      "annotation_metadata": {
        "curator": {
          "name": "",
          "email": ""
        },
        "annotator": {},
        "version": "",
        "corpus": "biab_internet_corpus",
        "annotation_tools": "",
        "annotation_rules": "",
        "validation": "",
        "data_source": ""
      },
      "namespace": "key_mode",
      "data": [
        {
          "time": 0.0,
          "duration": 132.0,
          "value": "Bb",
          "confidence": 1
        }
      ],
      "sandbox": {},
      "time": 0,
      "duration": 132.0
    }
  ],
  "file_metadata": {
    "title": "Windows",
    "artist": "",
    "release": "",
    "duration": 132.0,
    "identifiers": {},
    "jams_version": "0.3.4"
  },
  "sandbox": {
    "expanded": false
  }
}<|MERGE_RESOLUTION|>--- conflicted
+++ resolved
@@ -25,11 +25,7 @@
         {
           "time": 1.0,
           "duration": 4.0,
-<<<<<<< HEAD
-          "value": "F:min(b7)",
-=======
-          "value": "Bb:(3,5,b7,9)",
->>>>>>> 5725112b
+          "value": "Bb:(3,5,b7,9)",
           "confidence": 1
         },
         {
@@ -41,11 +37,7 @@
         {
           "time": 3.0,
           "duration": 4.0,
-<<<<<<< HEAD
-          "value": "F:min(b7)",
-=======
-          "value": "Bb:(3,5,b7,9)",
->>>>>>> 5725112b
+          "value": "Bb:(3,5,b7,9)",
           "confidence": 1
         },
         {
@@ -57,11 +49,7 @@
         {
           "time": 5.0,
           "duration": 4.0,
-<<<<<<< HEAD
-          "value": "Eb:min(b7)",
-=======
-          "value": "Ab:(3,5,b7,9)",
->>>>>>> 5725112b
+          "value": "Ab:(3,5,b7,9)",
           "confidence": 1
         },
         {
@@ -73,11 +61,7 @@
         {
           "time": 7.0,
           "duration": 4.0,
-<<<<<<< HEAD
-          "value": "Eb:min(b7)",
-=======
-          "value": "Ab:(3,5,b7,9)",
->>>>>>> 5725112b
+          "value": "Ab:(3,5,b7,9)",
           "confidence": 1
         },
         {
@@ -137,11 +121,7 @@
         {
           "time": 17.0,
           "duration": 4.0,
-<<<<<<< HEAD
-          "value": "F:min(b7)",
-=======
-          "value": "Bb:(3,5,b7,9)",
->>>>>>> 5725112b
+          "value": "Bb:(3,5,b7,9)",
           "confidence": 1
         },
         {
@@ -153,11 +133,7 @@
         {
           "time": 19.0,
           "duration": 4.0,
-<<<<<<< HEAD
-          "value": "F:min(b7)",
-=======
-          "value": "Bb:(3,5,b7,9)",
->>>>>>> 5725112b
+          "value": "Bb:(3,5,b7,9)",
           "confidence": 1
         },
         {
@@ -169,11 +145,7 @@
         {
           "time": 21.0,
           "duration": 4.0,
-<<<<<<< HEAD
-          "value": "Eb:min(b7)",
-=======
-          "value": "Ab:(3,5,b7,9)",
->>>>>>> 5725112b
+          "value": "Ab:(3,5,b7,9)",
           "confidence": 1
         },
         {
@@ -185,11 +157,7 @@
         {
           "time": 23.0,
           "duration": 4.0,
-<<<<<<< HEAD
-          "value": "Eb:min(b7)",
-=======
-          "value": "Ab:(3,5,b7,9)",
->>>>>>> 5725112b
+          "value": "Ab:(3,5,b7,9)",
           "confidence": 1
         },
         {
