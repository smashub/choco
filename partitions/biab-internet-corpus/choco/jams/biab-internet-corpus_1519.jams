{
  "annotations": [
    {
      "annotation_metadata": {
        "curator": {
          "name": "",
          "email": ""
        },
        "annotator": {},
        "version": "",
        "corpus": "biab_internet_corpus",
        "annotation_tools": "",
        "annotation_rules": "",
        "validation": "",
        "data_source": ""
      },
      "namespace": "chord",
      "data": [
        {
          "time": 0.0,
          "duration": 4.0,
          "value": "Bb:maj",
          "confidence": 1
        },
        {
          "time": 1.0,
          "duration": 4.0,
          "value": "Bb:maj",
          "confidence": 1
        },
        {
          "time": 2.0,
          "duration": 4.0,
<<<<<<< HEAD
          "value": "Bb:maj",
=======
          "value": "C:(3,5,b7)",
>>>>>>> 5725112b
          "confidence": 1
        },
        {
          "time": 3.0,
          "duration": 4.0,
          "value": "C:(3,5,b7)",
          "confidence": 1
        },
        {
          "time": 4.0,
          "duration": 4.0,
<<<<<<< HEAD
          "value": "C:(3,5,b7)",
=======
          "value": "F:(3,5,b7)",
>>>>>>> 5725112b
          "confidence": 1
        },
        {
          "time": 5.0,
          "duration": 4.0,
          "value": "F:(3,5,b7)",
          "confidence": 1
        },
        {
          "time": 6.0,
<<<<<<< HEAD
          "duration": 4.0,
          "value": "F:(3,5,b7)",
=======
          "duration": 3.0,
          "value": "Bb:maj",
          "confidence": 1
        },
        {
          "time": 6.3,
          "duration": 1.0,
          "value": "G:dim",
>>>>>>> 5725112b
          "confidence": 1
        },
        {
          "time": 7.0,
<<<<<<< HEAD
          "duration": 3.0,
          "value": "Bb:maj",
          "confidence": 1
        },
        {
          "time": 7.3,
          "duration": 1.0,
          "value": "G:dim",
=======
          "duration": 4.0,
          "value": "F:(3,5,b7)",
>>>>>>> 5725112b
          "confidence": 1
        },
        {
          "time": 8.0,
          "duration": 4.0,
<<<<<<< HEAD
          "value": "F:(3,5,b7)",
=======
          "value": "Bb:maj",
>>>>>>> 5725112b
          "confidence": 1
        },
        {
          "time": 9.0,
          "duration": 4.0,
          "value": "Bb:maj",
          "confidence": 1
        },
        {
          "time": 10.0,
          "duration": 4.0,
<<<<<<< HEAD
          "value": "Bb:maj",
=======
          "value": "C:(3,5,b7)",
>>>>>>> 5725112b
          "confidence": 1
        },
        {
          "time": 11.0,
          "duration": 4.0,
          "value": "C:(3,5,b7)",
          "confidence": 1
        },
        {
          "time": 12.0,
          "duration": 4.0,
<<<<<<< HEAD
          "value": "C:(3,5,b7)",
=======
          "value": "F:(3,5,b7)",
>>>>>>> 5725112b
          "confidence": 1
        },
        {
          "time": 13.0,
          "duration": 4.0,
          "value": "F:(3,5,b7)",
          "confidence": 1
        },
        {
          "time": 14.0,
          "duration": 4.0,
<<<<<<< HEAD
          "value": "F:(3,5,b7)",
          "confidence": 1
        },
        {
          "time": 15.0,
          "duration": 4.0,
=======
>>>>>>> 5725112b
          "value": "Bb:maj",
          "confidence": 1
        }
      ],
      "sandbox": {},
      "time": 0,
      "duration": 60.0
    },
    {
      "annotation_metadata": {
        "curator": {
          "name": "",
          "email": ""
        },
        "annotator": {},
        "version": "",
        "corpus": "biab_internet_corpus",
        "annotation_tools": "",
        "annotation_rules": "",
        "validation": "",
        "data_source": ""
      },
      "namespace": "key_mode",
      "data": [
        {
          "time": 0.0,
          "duration": 60.0,
          "value": "Bb",
          "confidence": 1
        }
      ],
      "sandbox": {},
      "time": 0,
      "duration": 60.0
    }
  ],
  "file_metadata": {
    "title": "Peg o' My Heart",
    "artist": "",
    "release": "",
    "duration": 60.0,
    "identifiers": {},
    "jams_version": "0.3.4"
  },
  "sandbox": {
    "expanded": false
  }
}<|MERGE_RESOLUTION|>--- conflicted
+++ resolved
@@ -31,11 +31,7 @@
         {
           "time": 2.0,
           "duration": 4.0,
-<<<<<<< HEAD
-          "value": "Bb:maj",
-=======
           "value": "C:(3,5,b7)",
->>>>>>> 5725112b
           "confidence": 1
         },
         {
@@ -47,11 +43,7 @@
         {
           "time": 4.0,
           "duration": 4.0,
-<<<<<<< HEAD
-          "value": "C:(3,5,b7)",
-=======
           "value": "F:(3,5,b7)",
->>>>>>> 5725112b
           "confidence": 1
         },
         {
@@ -62,10 +54,6 @@
         },
         {
           "time": 6.0,
-<<<<<<< HEAD
-          "duration": 4.0,
-          "value": "F:(3,5,b7)",
-=======
           "duration": 3.0,
           "value": "Bb:maj",
           "confidence": 1
@@ -74,34 +62,18 @@
           "time": 6.3,
           "duration": 1.0,
           "value": "G:dim",
->>>>>>> 5725112b
           "confidence": 1
         },
         {
           "time": 7.0,
-<<<<<<< HEAD
-          "duration": 3.0,
-          "value": "Bb:maj",
-          "confidence": 1
-        },
-        {
-          "time": 7.3,
-          "duration": 1.0,
-          "value": "G:dim",
-=======
           "duration": 4.0,
           "value": "F:(3,5,b7)",
->>>>>>> 5725112b
           "confidence": 1
         },
         {
           "time": 8.0,
           "duration": 4.0,
-<<<<<<< HEAD
-          "value": "F:(3,5,b7)",
-=======
           "value": "Bb:maj",
->>>>>>> 5725112b
           "confidence": 1
         },
         {
@@ -113,11 +85,7 @@
         {
           "time": 10.0,
           "duration": 4.0,
-<<<<<<< HEAD
-          "value": "Bb:maj",
-=======
           "value": "C:(3,5,b7)",
->>>>>>> 5725112b
           "confidence": 1
         },
         {
@@ -129,11 +97,7 @@
         {
           "time": 12.0,
           "duration": 4.0,
-<<<<<<< HEAD
-          "value": "C:(3,5,b7)",
-=======
           "value": "F:(3,5,b7)",
->>>>>>> 5725112b
           "confidence": 1
         },
         {
@@ -145,15 +109,6 @@
         {
           "time": 14.0,
           "duration": 4.0,
-<<<<<<< HEAD
-          "value": "F:(3,5,b7)",
-          "confidence": 1
-        },
-        {
-          "time": 15.0,
-          "duration": 4.0,
-=======
->>>>>>> 5725112b
           "value": "Bb:maj",
           "confidence": 1
         }
