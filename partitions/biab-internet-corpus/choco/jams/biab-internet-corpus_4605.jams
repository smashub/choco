--- conflicted
+++ resolved
@@ -23,21 +23,13 @@
           "confidence": 1
         },
         {
-<<<<<<< HEAD
-          "time": 1.1,
-=======
           "time": 0.1,
->>>>>>> 5725112b
-          "duration": 1.0,
-          "value": "C:maj",
-          "confidence": 1
-        },
-        {
-<<<<<<< HEAD
-          "time": 1.2,
-=======
+          "duration": 1.0,
+          "value": "C:maj",
+          "confidence": 1
+        },
+        {
           "time": 0.2,
->>>>>>> 5725112b
           "duration": 1.0,
           "value": "D:maj",
           "confidence": 1
@@ -61,21 +53,13 @@
           "confidence": 1
         },
         {
-<<<<<<< HEAD
-          "time": 3.1,
-=======
           "time": 2.1,
->>>>>>> 5725112b
-          "duration": 1.0,
-          "value": "C:maj",
-          "confidence": 1
-        },
-        {
-<<<<<<< HEAD
-          "time": 3.2,
-=======
+          "duration": 1.0,
+          "value": "C:maj",
+          "confidence": 1
+        },
+        {
           "time": 2.2,
->>>>>>> 5725112b
           "duration": 1.0,
           "value": "D:maj",
           "confidence": 1
@@ -99,21 +83,13 @@
           "confidence": 1
         },
         {
-<<<<<<< HEAD
-          "time": 5.1,
-=======
           "time": 4.1,
->>>>>>> 5725112b
-          "duration": 1.0,
-          "value": "C:maj",
-          "confidence": 1
-        },
-        {
-<<<<<<< HEAD
-          "time": 5.2,
-=======
+          "duration": 1.0,
+          "value": "C:maj",
+          "confidence": 1
+        },
+        {
           "time": 4.2,
->>>>>>> 5725112b
           "duration": 1.0,
           "value": "D:maj",
           "confidence": 1
@@ -137,21 +113,13 @@
           "confidence": 1
         },
         {
-<<<<<<< HEAD
-          "time": 7.1,
-=======
           "time": 6.1,
->>>>>>> 5725112b
-          "duration": 1.0,
-          "value": "C:maj",
-          "confidence": 1
-        },
-        {
-<<<<<<< HEAD
-          "time": 7.2,
-=======
+          "duration": 1.0,
+          "value": "C:maj",
+          "confidence": 1
+        },
+        {
           "time": 6.2,
->>>>>>> 5725112b
           "duration": 1.0,
           "value": "D:maj",
           "confidence": 1
@@ -175,21 +143,13 @@
           "confidence": 1
         },
         {
-<<<<<<< HEAD
-          "time": 9.1,
-=======
           "time": 8.1,
->>>>>>> 5725112b
-          "duration": 1.0,
-          "value": "G:maj",
-          "confidence": 1
-        },
-        {
-<<<<<<< HEAD
-          "time": 9.2,
-=======
+          "duration": 1.0,
+          "value": "G:maj",
+          "confidence": 1
+        },
+        {
           "time": 8.2,
->>>>>>> 5725112b
           "duration": 1.0,
           "value": "D:maj",
           "confidence": 1
@@ -213,21 +173,13 @@
           "confidence": 1
         },
         {
-<<<<<<< HEAD
-          "time": 11.1,
-=======
           "time": 10.1,
->>>>>>> 5725112b
-          "duration": 1.0,
-          "value": "G:maj",
-          "confidence": 1
-        },
-        {
-<<<<<<< HEAD
-          "time": 11.2,
-=======
+          "duration": 1.0,
+          "value": "G:maj",
+          "confidence": 1
+        },
+        {
           "time": 10.2,
->>>>>>> 5725112b
           "duration": 1.0,
           "value": "D:maj",
           "confidence": 1
@@ -251,21 +203,13 @@
           "confidence": 1
         },
         {
-<<<<<<< HEAD
-          "time": 13.1,
-=======
           "time": 12.1,
->>>>>>> 5725112b
-          "duration": 1.0,
-          "value": "G:maj",
-          "confidence": 1
-        },
-        {
-<<<<<<< HEAD
-          "time": 13.2,
-=======
+          "duration": 1.0,
+          "value": "G:maj",
+          "confidence": 1
+        },
+        {
           "time": 12.2,
->>>>>>> 5725112b
           "duration": 1.0,
           "value": "D:maj",
           "confidence": 1
@@ -289,21 +233,13 @@
           "confidence": 1
         },
         {
-<<<<<<< HEAD
-          "time": 15.1,
-=======
           "time": 14.1,
->>>>>>> 5725112b
-          "duration": 1.0,
-          "value": "G:maj",
-          "confidence": 1
-        },
-        {
-<<<<<<< HEAD
-          "time": 15.2,
-=======
+          "duration": 1.0,
+          "value": "G:maj",
+          "confidence": 1
+        },
+        {
           "time": 14.2,
->>>>>>> 5725112b
           "duration": 1.0,
           "value": "D:maj",
           "confidence": 1
