{
  "annotations": [
    {
      "annotation_metadata": {
        "curator": {
          "name": "",
          "email": ""
        },
        "annotator": {},
        "version": "",
        "corpus": "biab_internet_corpus",
        "annotation_tools": "",
        "annotation_rules": "",
        "validation": "",
        "data_source": ""
      },
      "namespace": "chord",
      "data": [
        {
<<<<<<< HEAD
=======
          "time": 0.0,
          "duration": 4.0,
          "value": "C:(3,5,6)",
          "confidence": 1
        },
        {
>>>>>>> 5725112b
          "time": 1.0,
          "duration": 4.0,
          "value": "C:(3,5,6)",
          "confidence": 1
        },
        {
          "time": 2.0,
          "duration": 4.0,
          "value": "C:(3,5,6)",
          "confidence": 1
        },
        {
          "time": 3.0,
          "duration": 4.0,
<<<<<<< HEAD
          "value": "C:(3,5,6)",
=======
          "value": "C:(3,5,b7)",
>>>>>>> 5725112b
          "confidence": 1
        },
        {
          "time": 4.0,
          "duration": 4.0,
<<<<<<< HEAD
          "value": "C:(3,5,b7)",
=======
          "value": "F:(3,5,b7)",
>>>>>>> 5725112b
          "confidence": 1
        },
        {
          "time": 5.0,
          "duration": 4.0,
          "value": "F:(3,5,b7)",
          "confidence": 1
        },
        {
          "time": 6.0,
          "duration": 4.0,
<<<<<<< HEAD
          "value": "F:(3,5,b7)",
=======
          "value": "C:(3,5,6)",
>>>>>>> 5725112b
          "confidence": 1
        },
        {
          "time": 7.0,
          "duration": 4.0,
          "value": "C:(3,5,6)",
<<<<<<< HEAD
          "confidence": 1
        },
        {
          "time": 8.0,
          "duration": 4.0,
          "value": "C:(3,5,6)",
=======
          "confidence": 1
        },
        {
          "time": 8.0,
          "duration": 3.0,
          "value": "G:(3,5,b7)",
          "confidence": 1
        },
        {
          "time": 8.3,
          "duration": 1.0,
          "value": "G:(3,#5,b7)",
>>>>>>> 5725112b
          "confidence": 1
        },
        {
          "time": 9.0,
<<<<<<< HEAD
          "duration": 3.0,
          "value": "G:(3,5,b7)",
          "confidence": 1
        },
        {
          "time": 9.3,
          "duration": 1.0,
          "value": "G:(3,#5,b7)",
          "confidence": 1
        },
        {
          "time": 10.0,
          "duration": 4.0,
          "value": "F:(3,b5,b7,#9)",
=======
          "duration": 4.0,
          "value": "F:(3,b5,b7,#9)",
          "confidence": 1
        },
        {
          "time": 10.0,
          "duration": 2.0,
          "value": "C:(3,5,6)",
          "confidence": 1
        },
        {
          "time": 10.2,
          "duration": 2.0,
          "value": "C:(3,5,b7)",
>>>>>>> 5725112b
          "confidence": 1
        },
        {
          "time": 11.0,
          "duration": 2.0,
<<<<<<< HEAD
          "value": "C:(3,5,6)",
=======
          "value": "G:(3,5,b7)",
>>>>>>> 5725112b
          "confidence": 1
        },
        {
          "time": 11.2,
          "duration": 2.0,
<<<<<<< HEAD
          "value": "C:(3,5,b7)",
=======
          "value": "C:(3,5,6)",
>>>>>>> 5725112b
          "confidence": 1
        },
        {
          "time": 12.0,
<<<<<<< HEAD
          "duration": 2.0,
          "value": "G:(3,5,b7)",
          "confidence": 1
        },
        {
          "time": 12.2,
          "duration": 2.0,
=======
          "duration": 4.0,
          "value": "C:(3,5,6)",
          "confidence": 1
        },
        {
          "time": 13.0,
          "duration": 4.0,
>>>>>>> 5725112b
          "value": "C:(3,5,6)",
          "confidence": 1
        },
        {
<<<<<<< HEAD
          "time": 13.0,
          "duration": 4.0,
          "value": "C:(3,5,6)",
          "confidence": 1
        },
        {
          "time": 14.0,
          "duration": 4.0,
          "value": "C:(3,5,6)",
=======
          "time": 14.0,
          "duration": 4.0,
          "value": "C:(3,5,b7)",
>>>>>>> 5725112b
          "confidence": 1
        },
        {
          "time": 15.0,
          "duration": 4.0,
<<<<<<< HEAD
          "value": "C:(3,5,b7)",
=======
          "value": "F:(3,5,b7)",
>>>>>>> 5725112b
          "confidence": 1
        },
        {
          "time": 16.0,
          "duration": 4.0,
          "value": "F:(3,5,b7)",
          "confidence": 1
        },
        {
          "time": 17.0,
          "duration": 4.0,
<<<<<<< HEAD
          "value": "F:(3,5,b7)",
=======
          "value": "C:(3,5,6)",
>>>>>>> 5725112b
          "confidence": 1
        },
        {
          "time": 18.0,
          "duration": 4.0,
          "value": "C:(3,5,6)",
          "confidence": 1
        },
        {
          "time": 19.0,
<<<<<<< HEAD
          "duration": 4.0,
          "value": "C:(3,5,6)",
=======
          "duration": 3.0,
          "value": "G:(3,5,b7)",
          "confidence": 1
        },
        {
          "time": 19.3,
          "duration": 1.0,
          "value": "G:(3,#5,b7)",
>>>>>>> 5725112b
          "confidence": 1
        },
        {
          "time": 20.0,
<<<<<<< HEAD
          "duration": 3.0,
          "value": "G:(3,5,b7)",
          "confidence": 1
        },
        {
          "time": 20.3,
          "duration": 1.0,
          "value": "G:(3,#5,b7)",
          "confidence": 1
        },
        {
          "time": 21.0,
=======
>>>>>>> 5725112b
          "duration": 4.0,
          "value": "F:(3,b5,b7,#9)",
          "confidence": 1
        },
        {
<<<<<<< HEAD
          "time": 22.0,
=======
          "time": 21.0,
>>>>>>> 5725112b
          "duration": 2.0,
          "value": "C:(3,5,6)",
          "confidence": 1
        },
        {
<<<<<<< HEAD
          "time": 22.2,
=======
          "time": 21.2,
>>>>>>> 5725112b
          "duration": 2.0,
          "value": "C:(3,5,b7)",
          "confidence": 1
        },
        {
<<<<<<< HEAD
          "time": 23.0,
=======
          "time": 22.0,
>>>>>>> 5725112b
          "duration": 2.0,
          "value": "G:(3,5,b7)",
          "confidence": 1
        },
        {
<<<<<<< HEAD
          "time": 23.2,
=======
          "time": 22.2,
>>>>>>> 5725112b
          "duration": 2.0,
          "value": "C:(3,5,b7)",
          "confidence": 1
        },
        {
<<<<<<< HEAD
          "time": 24.0,
=======
          "time": 23.0,
>>>>>>> 5725112b
          "duration": 2.0,
          "value": "C:(3,5,b7)",
          "confidence": 1
        },
        {
<<<<<<< HEAD
          "time": 24.2,
=======
          "time": 23.2,
>>>>>>> 5725112b
          "duration": 2.0,
          "value": "C:(3,5,6)",
          "confidence": 1
        }
      ],
      "sandbox": {},
      "time": 0,
      "duration": 104.0
    },
    {
      "annotation_metadata": {
        "curator": {
          "name": "",
          "email": ""
        },
        "annotator": {},
        "version": "",
        "corpus": "biab_internet_corpus",
        "annotation_tools": "",
        "annotation_rules": "",
        "validation": "",
        "data_source": ""
      },
      "namespace": "key_mode",
      "data": [
        {
          "time": 0.0,
          "duration": 104.0,
          "value": "C",
          "confidence": 1
        }
      ],
      "sandbox": {},
      "time": 0,
      "duration": 104.0
    }
  ],
  "file_metadata": {
    "title": "What Comes Around",
    "artist": "",
    "release": "",
    "duration": 104.0,
    "identifiers": {},
    "jams_version": "0.3.4"
  },
  "sandbox": {
    "expanded": false
  }
}<|MERGE_RESOLUTION|>--- conflicted
+++ resolved
@@ -17,15 +17,12 @@
       "namespace": "chord",
       "data": [
         {
-<<<<<<< HEAD
-=======
           "time": 0.0,
           "duration": 4.0,
           "value": "C:(3,5,6)",
           "confidence": 1
         },
         {
->>>>>>> 5725112b
           "time": 1.0,
           "duration": 4.0,
           "value": "C:(3,5,6)",
@@ -40,21 +37,13 @@
         {
           "time": 3.0,
           "duration": 4.0,
-<<<<<<< HEAD
-          "value": "C:(3,5,6)",
-=======
-          "value": "C:(3,5,b7)",
->>>>>>> 5725112b
+          "value": "C:(3,5,b7)",
           "confidence": 1
         },
         {
           "time": 4.0,
           "duration": 4.0,
-<<<<<<< HEAD
-          "value": "C:(3,5,b7)",
-=======
-          "value": "F:(3,5,b7)",
->>>>>>> 5725112b
+          "value": "F:(3,5,b7)",
           "confidence": 1
         },
         {
@@ -66,25 +55,13 @@
         {
           "time": 6.0,
           "duration": 4.0,
-<<<<<<< HEAD
-          "value": "F:(3,5,b7)",
-=======
-          "value": "C:(3,5,6)",
->>>>>>> 5725112b
+          "value": "C:(3,5,6)",
           "confidence": 1
         },
         {
           "time": 7.0,
           "duration": 4.0,
           "value": "C:(3,5,6)",
-<<<<<<< HEAD
-          "confidence": 1
-        },
-        {
-          "time": 8.0,
-          "duration": 4.0,
-          "value": "C:(3,5,6)",
-=======
           "confidence": 1
         },
         {
@@ -97,33 +74,16 @@
           "time": 8.3,
           "duration": 1.0,
           "value": "G:(3,#5,b7)",
->>>>>>> 5725112b
           "confidence": 1
         },
         {
           "time": 9.0,
-<<<<<<< HEAD
-          "duration": 3.0,
-          "value": "G:(3,5,b7)",
-          "confidence": 1
-        },
-        {
-          "time": 9.3,
-          "duration": 1.0,
-          "value": "G:(3,#5,b7)",
+          "duration": 4.0,
+          "value": "F:(3,b5,b7,#9)",
           "confidence": 1
         },
         {
           "time": 10.0,
-          "duration": 4.0,
-          "value": "F:(3,b5,b7,#9)",
-=======
-          "duration": 4.0,
-          "value": "F:(3,b5,b7,#9)",
-          "confidence": 1
-        },
-        {
-          "time": 10.0,
           "duration": 2.0,
           "value": "C:(3,5,6)",
           "confidence": 1
@@ -132,40 +92,22 @@
           "time": 10.2,
           "duration": 2.0,
           "value": "C:(3,5,b7)",
->>>>>>> 5725112b
           "confidence": 1
         },
         {
           "time": 11.0,
           "duration": 2.0,
-<<<<<<< HEAD
-          "value": "C:(3,5,6)",
-=======
-          "value": "G:(3,5,b7)",
->>>>>>> 5725112b
+          "value": "G:(3,5,b7)",
           "confidence": 1
         },
         {
           "time": 11.2,
           "duration": 2.0,
-<<<<<<< HEAD
-          "value": "C:(3,5,b7)",
-=======
-          "value": "C:(3,5,6)",
->>>>>>> 5725112b
+          "value": "C:(3,5,6)",
           "confidence": 1
         },
         {
           "time": 12.0,
-<<<<<<< HEAD
-          "duration": 2.0,
-          "value": "G:(3,5,b7)",
-          "confidence": 1
-        },
-        {
-          "time": 12.2,
-          "duration": 2.0,
-=======
           "duration": 4.0,
           "value": "C:(3,5,6)",
           "confidence": 1
@@ -173,36 +115,19 @@
         {
           "time": 13.0,
           "duration": 4.0,
->>>>>>> 5725112b
-          "value": "C:(3,5,6)",
-          "confidence": 1
-        },
-        {
-<<<<<<< HEAD
-          "time": 13.0,
-          "duration": 4.0,
           "value": "C:(3,5,6)",
           "confidence": 1
         },
         {
           "time": 14.0,
           "duration": 4.0,
-          "value": "C:(3,5,6)",
-=======
-          "time": 14.0,
-          "duration": 4.0,
-          "value": "C:(3,5,b7)",
->>>>>>> 5725112b
+          "value": "C:(3,5,b7)",
           "confidence": 1
         },
         {
           "time": 15.0,
           "duration": 4.0,
-<<<<<<< HEAD
-          "value": "C:(3,5,b7)",
-=======
-          "value": "F:(3,5,b7)",
->>>>>>> 5725112b
+          "value": "F:(3,5,b7)",
           "confidence": 1
         },
         {
@@ -214,11 +139,7 @@
         {
           "time": 17.0,
           "duration": 4.0,
-<<<<<<< HEAD
-          "value": "F:(3,5,b7)",
-=======
-          "value": "C:(3,5,6)",
->>>>>>> 5725112b
+          "value": "C:(3,5,6)",
           "confidence": 1
         },
         {
@@ -229,10 +150,6 @@
         },
         {
           "time": 19.0,
-<<<<<<< HEAD
-          "duration": 4.0,
-          "value": "C:(3,5,6)",
-=======
           "duration": 3.0,
           "value": "G:(3,5,b7)",
           "confidence": 1
@@ -241,86 +158,46 @@
           "time": 19.3,
           "duration": 1.0,
           "value": "G:(3,#5,b7)",
->>>>>>> 5725112b
           "confidence": 1
         },
         {
           "time": 20.0,
-<<<<<<< HEAD
-          "duration": 3.0,
-          "value": "G:(3,5,b7)",
-          "confidence": 1
-        },
-        {
-          "time": 20.3,
-          "duration": 1.0,
-          "value": "G:(3,#5,b7)",
+          "duration": 4.0,
+          "value": "F:(3,b5,b7,#9)",
           "confidence": 1
         },
         {
           "time": 21.0,
-=======
->>>>>>> 5725112b
-          "duration": 4.0,
-          "value": "F:(3,b5,b7,#9)",
-          "confidence": 1
-        },
-        {
-<<<<<<< HEAD
+          "duration": 2.0,
+          "value": "C:(3,5,6)",
+          "confidence": 1
+        },
+        {
+          "time": 21.2,
+          "duration": 2.0,
+          "value": "C:(3,5,b7)",
+          "confidence": 1
+        },
+        {
           "time": 22.0,
-=======
-          "time": 21.0,
->>>>>>> 5725112b
-          "duration": 2.0,
-          "value": "C:(3,5,6)",
-          "confidence": 1
-        },
-        {
-<<<<<<< HEAD
+          "duration": 2.0,
+          "value": "G:(3,5,b7)",
+          "confidence": 1
+        },
+        {
           "time": 22.2,
-=======
-          "time": 21.2,
->>>>>>> 5725112b
-          "duration": 2.0,
-          "value": "C:(3,5,b7)",
-          "confidence": 1
-        },
-        {
-<<<<<<< HEAD
+          "duration": 2.0,
+          "value": "C:(3,5,b7)",
+          "confidence": 1
+        },
+        {
           "time": 23.0,
-=======
-          "time": 22.0,
->>>>>>> 5725112b
-          "duration": 2.0,
-          "value": "G:(3,5,b7)",
-          "confidence": 1
-        },
-        {
-<<<<<<< HEAD
+          "duration": 2.0,
+          "value": "C:(3,5,b7)",
+          "confidence": 1
+        },
+        {
           "time": 23.2,
-=======
-          "time": 22.2,
->>>>>>> 5725112b
-          "duration": 2.0,
-          "value": "C:(3,5,b7)",
-          "confidence": 1
-        },
-        {
-<<<<<<< HEAD
-          "time": 24.0,
-=======
-          "time": 23.0,
->>>>>>> 5725112b
-          "duration": 2.0,
-          "value": "C:(3,5,b7)",
-          "confidence": 1
-        },
-        {
-<<<<<<< HEAD
-          "time": 24.2,
-=======
-          "time": 23.2,
->>>>>>> 5725112b
           "duration": 2.0,
           "value": "C:(3,5,6)",
           "confidence": 1
