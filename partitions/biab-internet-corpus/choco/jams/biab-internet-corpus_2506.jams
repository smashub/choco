--- conflicted
+++ resolved
@@ -17,21 +17,13 @@
       "namespace": "chord",
       "data": [
         {
-<<<<<<< HEAD
-          "time": 1.0,
-=======
           "time": 0.0,
->>>>>>> 5725112b
           "duration": 3.0,
           "value": "C:maj",
           "confidence": 1
         },
         {
-<<<<<<< HEAD
-          "time": 1.3,
-=======
           "time": 0.3,
->>>>>>> 5725112b
           "duration": 1.0,
           "value": "C:(3,5,b7)",
           "confidence": 1
@@ -43,41 +35,27 @@
           "confidence": 1
         },
         {
-<<<<<<< HEAD
-          "time": 3.0,
-=======
           "time": 2.0,
->>>>>>> 5725112b
           "duration": 3.0,
           "value": "C:maj",
           "confidence": 1
         },
         {
-<<<<<<< HEAD
-          "time": 3.3,
-=======
           "time": 2.3,
->>>>>>> 5725112b
           "duration": 1.0,
           "value": "C:(3,5,b7)",
           "confidence": 1
         },
         {
-<<<<<<< HEAD
+          "time": 3.0,
+          "duration": 4.0,
+          "value": "G:min(b7)",
+          "confidence": 1
+        },
+        {
           "time": 4.0,
           "duration": 4.0,
-          "value": "G:min(b7)",
-=======
-          "time": 3.0,
-          "duration": 4.0,
-          "value": "G:min(b7)",
-          "confidence": 1
-        },
-        {
-          "time": 4.0,
-          "duration": 4.0,
-          "value": "C:maj",
->>>>>>> 5725112b
+          "value": "C:maj",
           "confidence": 1
         },
         {
@@ -118,39 +96,23 @@
         },
         {
           "time": 11.0,
-<<<<<<< HEAD
-          "duration": 4.0,
-          "value": "C:maj",
-          "confidence": 1
-        },
-        {
-          "time": 12.0,
-=======
->>>>>>> 5725112b
           "duration": 3.0,
           "value": "C:maj",
           "confidence": 1
         },
         {
-<<<<<<< HEAD
-          "time": 12.3,
-=======
           "time": 11.3,
->>>>>>> 5725112b
           "duration": 1.0,
           "value": "F:(3,5,b7,9)",
           "confidence": 1
         },
         {
-<<<<<<< HEAD
-=======
           "time": 12.0,
           "duration": 4.0,
           "value": "F:maj",
           "confidence": 1
         },
         {
->>>>>>> 5725112b
           "time": 13.0,
           "duration": 4.0,
           "value": "F:maj",
@@ -171,11 +133,7 @@
         {
           "time": 16.0,
           "duration": 4.0,
-<<<<<<< HEAD
-          "value": "F:maj",
-=======
-          "value": "C:maj",
->>>>>>> 5725112b
+          "value": "C:maj",
           "confidence": 1
         },
         {
@@ -199,90 +157,58 @@
         {
           "time": 20.0,
           "duration": 4.0,
-<<<<<<< HEAD
-          "value": "C:maj",
+          "value": "G:maj",
           "confidence": 1
         },
         {
           "time": 21.0,
           "duration": 4.0,
-=======
->>>>>>> 5725112b
           "value": "G:maj",
           "confidence": 1
         },
         {
-<<<<<<< HEAD
           "time": 22.0,
-=======
-          "time": 21.0,
->>>>>>> 5725112b
-          "duration": 4.0,
-          "value": "G:maj",
-          "confidence": 1
-        },
-        {
-<<<<<<< HEAD
+          "duration": 4.0,
+          "value": "F:maj",
+          "confidence": 1
+        },
+        {
           "time": 23.0,
-=======
-          "time": 22.0,
->>>>>>> 5725112b
-          "duration": 4.0,
-          "value": "F:maj",
-          "confidence": 1
-        },
-        {
-<<<<<<< HEAD
+          "duration": 4.0,
+          "value": "F:maj",
+          "confidence": 1
+        },
+        {
           "time": 24.0,
-=======
-          "time": 23.0,
->>>>>>> 5725112b
-          "duration": 4.0,
-          "value": "F:maj",
-          "confidence": 1
-        },
-        {
-<<<<<<< HEAD
+          "duration": 4.0,
+          "value": "C:maj",
+          "confidence": 1
+        },
+        {
           "time": 25.0,
-=======
-          "time": 24.0,
->>>>>>> 5725112b
-          "duration": 4.0,
-          "value": "C:maj",
-          "confidence": 1
-        },
-        {
-<<<<<<< HEAD
+          "duration": 4.0,
+          "value": "C:maj",
+          "confidence": 1
+        },
+        {
           "time": 26.0,
-=======
-          "time": 25.0,
->>>>>>> 5725112b
-          "duration": 4.0,
-          "value": "C:maj",
-          "confidence": 1
-        },
-        {
-<<<<<<< HEAD
+          "duration": 4.0,
+          "value": "G:(3,5,b7)",
+          "confidence": 1
+        },
+        {
           "time": 27.0,
-=======
-          "time": 26.0,
->>>>>>> 5725112b
           "duration": 4.0,
           "value": "G:(3,5,b7)",
           "confidence": 1
         },
         {
-<<<<<<< HEAD
           "time": 28.0,
-=======
-          "time": 27.0,
->>>>>>> 5725112b
-          "duration": 4.0,
-          "value": "G:(3,5,b7)",
-          "confidence": 1
-        },
-        {
-<<<<<<< HEAD
+          "duration": 4.0,
+          "value": "C:maj",
+          "confidence": 1
+        },
+        {
           "time": 29.0,
           "duration": 4.0,
           "value": "C:maj",
@@ -308,67 +234,23 @@
         },
         {
           "time": 33.0,
-=======
-          "time": 28.0,
->>>>>>> 5725112b
-          "duration": 4.0,
-          "value": "C:maj",
-          "confidence": 1
-        },
-        {
-<<<<<<< HEAD
+          "duration": 4.0,
+          "value": "C:maj",
+          "confidence": 1
+        },
+        {
           "time": 34.0,
-=======
-          "time": 29.0,
->>>>>>> 5725112b
-          "duration": 4.0,
-          "value": "C:maj",
-          "confidence": 1
-        },
-        {
-<<<<<<< HEAD
+          "duration": 4.0,
+          "value": "C:maj",
+          "confidence": 1
+        },
+        {
           "time": 35.0,
-=======
-          "time": 30.0,
->>>>>>> 5725112b
-          "duration": 4.0,
-          "value": "C:maj",
-          "confidence": 1
-        },
-        {
-<<<<<<< HEAD
-=======
-          "time": 31.0,
-          "duration": 4.0,
-          "value": "C:maj",
-          "confidence": 1
-        },
-        {
-          "time": 32.0,
-          "duration": 4.0,
-          "value": "C:maj",
-          "confidence": 1
-        },
-        {
-          "time": 33.0,
-          "duration": 4.0,
-          "value": "C:maj",
-          "confidence": 1
-        },
-        {
-          "time": 34.0,
-          "duration": 4.0,
-          "value": "C:maj",
-          "confidence": 1
-        },
-        {
-          "time": 35.0,
-          "duration": 4.0,
-          "value": "C:maj",
-          "confidence": 1
-        },
-        {
->>>>>>> 5725112b
+          "duration": 4.0,
+          "value": "C:maj",
+          "confidence": 1
+        },
+        {
           "time": 36.0,
           "duration": 4.0,
           "value": "C:maj",
@@ -412,39 +294,23 @@
         },
         {
           "time": 43.0,
-<<<<<<< HEAD
-          "duration": 4.0,
-          "value": "C:maj",
-          "confidence": 1
-        },
-        {
-          "time": 44.0,
-=======
->>>>>>> 5725112b
           "duration": 3.0,
           "value": "C:maj",
           "confidence": 1
         },
         {
-<<<<<<< HEAD
-          "time": 44.3,
-=======
           "time": 43.3,
->>>>>>> 5725112b
           "duration": 1.0,
           "value": "F:(3,5,b7,9)",
           "confidence": 1
         },
         {
-<<<<<<< HEAD
-=======
           "time": 44.0,
           "duration": 4.0,
           "value": "F:maj",
           "confidence": 1
         },
         {
->>>>>>> 5725112b
           "time": 45.0,
           "duration": 4.0,
           "value": "F:maj",
@@ -465,11 +331,7 @@
         {
           "time": 48.0,
           "duration": 4.0,
-<<<<<<< HEAD
-          "value": "F:maj",
-=======
-          "value": "C:maj",
->>>>>>> 5725112b
+          "value": "C:maj",
           "confidence": 1
         },
         {
@@ -493,11 +355,7 @@
         {
           "time": 52.0,
           "duration": 4.0,
-<<<<<<< HEAD
-          "value": "C:maj",
-=======
           "value": "G:maj",
->>>>>>> 5725112b
           "confidence": 1
         },
         {
@@ -509,11 +367,7 @@
         {
           "time": 54.0,
           "duration": 4.0,
-<<<<<<< HEAD
-          "value": "G:maj",
-=======
-          "value": "F:maj",
->>>>>>> 5725112b
+          "value": "F:maj",
           "confidence": 1
         },
         {
@@ -525,11 +379,7 @@
         {
           "time": 56.0,
           "duration": 4.0,
-<<<<<<< HEAD
-          "value": "F:maj",
-=======
-          "value": "C:maj",
->>>>>>> 5725112b
+          "value": "C:maj",
           "confidence": 1
         },
         {
@@ -540,25 +390,12 @@
         },
         {
           "time": 58.0,
-<<<<<<< HEAD
-          "duration": 4.0,
-          "value": "C:maj",
-          "confidence": 1
-        },
-        {
-          "time": 59.0,
-=======
->>>>>>> 5725112b
           "duration": 3.0,
           "value": "C:maj/G",
           "confidence": 1
         },
         {
-<<<<<<< HEAD
-          "time": 59.3,
-=======
           "time": 58.3,
->>>>>>> 5725112b
           "duration": 1.0,
           "value": "C:maj",
           "confidence": 1
