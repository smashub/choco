--- conflicted
+++ resolved
@@ -323,53 +323,37 @@
           "confidence": 1
         },
         {
-<<<<<<< HEAD
+          "time": 40.1,
+          "duration": 1.0,
+          "value": "A:min",
+          "confidence": 1
+        },
+        {
+          "time": 40.2,
+          "duration": 1.0,
+          "value": "A:min",
+          "confidence": 1
+        },
+        {
+          "time": 40.3,
+          "duration": 1.0,
+          "value": "A:min",
+          "confidence": 1
+        },
+        {
+          "time": 41.0,
+          "duration": 1.0,
+          "value": "A:min",
+          "confidence": 1
+        },
+        {
           "time": 41.1,
-=======
-          "time": 40.1,
->>>>>>> 5725112b
-          "duration": 1.0,
-          "value": "A:min",
-          "confidence": 1
-        },
-        {
-<<<<<<< HEAD
+          "duration": 1.0,
+          "value": "A:min",
+          "confidence": 1
+        },
+        {
           "time": 41.2,
-=======
-          "time": 40.2,
->>>>>>> 5725112b
-          "duration": 1.0,
-          "value": "A:min",
-          "confidence": 1
-        },
-        {
-          "time": 40.3,
-          "duration": 1.0,
-          "value": "A:min",
-          "confidence": 1
-        },
-        {
-          "time": 41.0,
-          "duration": 1.0,
-          "value": "A:min",
-          "confidence": 1
-        },
-        {
-<<<<<<< HEAD
-          "time": 42.1,
-=======
-          "time": 41.1,
->>>>>>> 5725112b
-          "duration": 1.0,
-          "value": "A:min",
-          "confidence": 1
-        },
-        {
-<<<<<<< HEAD
-          "time": 42.2,
-=======
-          "time": 41.2,
->>>>>>> 5725112b
           "duration": 1.0,
           "value": "A:min",
           "confidence": 1
