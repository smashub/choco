{
  "annotations": [
    {
      "annotation_metadata": {
        "curator": {
          "name": "",
          "email": ""
        },
        "annotator": {},
        "version": "",
        "corpus": "biab_internet_corpus",
        "annotation_tools": "",
        "annotation_rules": "",
        "validation": "",
        "data_source": ""
      },
      "namespace": "chord",
      "data": [
        {
<<<<<<< HEAD
=======
          "time": 0.0,
          "duration": 4.0,
          "value": "G:maj",
          "confidence": 1
        },
        {
>>>>>>> 5725112b
          "time": 1.0,
          "duration": 4.0,
          "value": "G:maj",
          "confidence": 1
        },
        {
          "time": 2.0,
          "duration": 4.0,
<<<<<<< HEAD
          "value": "G:maj",
=======
          "value": "C:maj",
>>>>>>> 5725112b
          "confidence": 1
        },
        {
          "time": 3.0,
          "duration": 4.0,
          "value": "C:maj",
          "confidence": 1
        },
        {
          "time": 4.0,
          "duration": 4.0,
<<<<<<< HEAD
          "value": "C:maj",
=======
          "value": "G:maj",
>>>>>>> 5725112b
          "confidence": 1
        },
        {
          "time": 5.0,
          "duration": 4.0,
<<<<<<< HEAD
          "value": "G:maj",
=======
          "value": "A:maj",
>>>>>>> 5725112b
          "confidence": 1
        },
        {
          "time": 6.0,
          "duration": 4.0,
<<<<<<< HEAD
          "value": "A:maj",
=======
          "value": "D:maj",
>>>>>>> 5725112b
          "confidence": 1
        },
        {
          "time": 7.0,
          "duration": 4.0,
          "value": "D:maj",
          "confidence": 1
        },
        {
          "time": 8.0,
          "duration": 4.0,
<<<<<<< HEAD
          "value": "D:maj",
=======
          "value": "G:maj",
>>>>>>> 5725112b
          "confidence": 1
        },
        {
          "time": 9.0,
          "duration": 4.0,
          "value": "G:maj",
          "confidence": 1
        },
        {
          "time": 10.0,
          "duration": 4.0,
<<<<<<< HEAD
          "value": "G:maj",
=======
          "value": "C:maj",
>>>>>>> 5725112b
          "confidence": 1
        },
        {
          "time": 11.0,
          "duration": 4.0,
          "value": "C:maj",
          "confidence": 1
        },
        {
          "time": 12.0,
          "duration": 4.0,
<<<<<<< HEAD
          "value": "C:maj",
=======
          "value": "G:maj",
>>>>>>> 5725112b
          "confidence": 1
        },
        {
          "time": 13.0,
          "duration": 4.0,
<<<<<<< HEAD
          "value": "G:maj",
=======
          "value": "D:maj",
>>>>>>> 5725112b
          "confidence": 1
        },
        {
          "time": 14.0,
          "duration": 4.0,
<<<<<<< HEAD
          "value": "D:maj",
=======
          "value": "G:maj",
>>>>>>> 5725112b
          "confidence": 1
        },
        {
          "time": 15.0,
          "duration": 4.0,
          "value": "G:maj",
          "confidence": 1
        },
        {
          "time": 16.0,
          "duration": 4.0,
          "value": "G:maj",
          "confidence": 1
        },
        {
          "time": 17.0,
          "duration": 4.0,
<<<<<<< HEAD
          "value": "G:maj",
=======
          "value": "D:maj",
>>>>>>> 5725112b
          "confidence": 1
        },
        {
          "time": 18.0,
          "duration": 4.0,
<<<<<<< HEAD
          "value": "D:maj",
=======
          "value": "G:maj",
>>>>>>> 5725112b
          "confidence": 1
        },
        {
          "time": 19.0,
          "duration": 4.0,
          "value": "G:maj",
          "confidence": 1
        },
        {
          "time": 20.0,
          "duration": 4.0,
          "value": "G:maj",
          "confidence": 1
        },
        {
          "time": 21.0,
          "duration": 4.0,
<<<<<<< HEAD
          "value": "G:maj",
=======
          "value": "A:maj",
>>>>>>> 5725112b
          "confidence": 1
        },
        {
          "time": 22.0,
          "duration": 4.0,
<<<<<<< HEAD
          "value": "A:maj",
=======
          "value": "D:maj",
>>>>>>> 5725112b
          "confidence": 1
        },
        {
          "time": 23.0,
          "duration": 4.0,
          "value": "D:maj",
          "confidence": 1
        },
        {
          "time": 24.0,
          "duration": 4.0,
<<<<<<< HEAD
          "value": "D:maj",
=======
          "value": "G:maj",
>>>>>>> 5725112b
          "confidence": 1
        },
        {
          "time": 25.0,
          "duration": 4.0,
          "value": "G:maj",
          "confidence": 1
        },
        {
          "time": 26.0,
          "duration": 4.0,
<<<<<<< HEAD
          "value": "G:maj",
=======
          "value": "C:maj",
>>>>>>> 5725112b
          "confidence": 1
        },
        {
          "time": 27.0,
          "duration": 4.0,
<<<<<<< HEAD
          "value": "C:maj",
=======
          "value": "A:maj",
>>>>>>> 5725112b
          "confidence": 1
        },
        {
          "time": 28.0,
          "duration": 4.0,
          "value": "A:maj",
          "confidence": 1
        },
        {
          "time": 29.0,
          "duration": 4.0,
<<<<<<< HEAD
          "value": "A:maj",
=======
          "value": "G:maj",
>>>>>>> 5725112b
          "confidence": 1
        },
        {
          "time": 30.0,
          "duration": 4.0,
<<<<<<< HEAD
          "value": "G:maj",
=======
          "value": "D:maj",
>>>>>>> 5725112b
          "confidence": 1
        },
        {
          "time": 31.0,
          "duration": 4.0,
<<<<<<< HEAD
          "value": "D:maj",
          "confidence": 1
        },
        {
          "time": 32.0,
          "duration": 4.0,
=======
>>>>>>> 5725112b
          "value": "G:maj",
          "confidence": 1
        }
      ],
      "sandbox": {},
      "time": 0,
      "duration": 128.0
    },
    {
      "annotation_metadata": {
        "curator": {
          "name": "",
          "email": ""
        },
        "annotator": {},
        "version": "",
        "corpus": "biab_internet_corpus",
        "annotation_tools": "",
        "annotation_rules": "",
        "validation": "",
        "data_source": ""
      },
      "namespace": "key_mode",
      "data": [
        {
          "time": 0.0,
          "duration": 128.0,
          "value": "G",
          "confidence": 1
        }
      ],
      "sandbox": {},
      "time": 0,
      "duration": 128.0
    }
  ],
  "file_metadata": {
    "title": "AM Sunrise",
    "artist": "",
    "release": "",
    "duration": 128.0,
    "identifiers": {},
    "jams_version": "0.3.4"
  },
  "sandbox": {
    "expanded": false
  }
}<|MERGE_RESOLUTION|>--- conflicted
+++ resolved
@@ -17,15 +17,12 @@
       "namespace": "chord",
       "data": [
         {
-<<<<<<< HEAD
-=======
           "time": 0.0,
           "duration": 4.0,
           "value": "G:maj",
           "confidence": 1
         },
         {
->>>>>>> 5725112b
           "time": 1.0,
           "duration": 4.0,
           "value": "G:maj",
@@ -34,11 +31,7 @@
         {
           "time": 2.0,
           "duration": 4.0,
-<<<<<<< HEAD
-          "value": "G:maj",
-=======
-          "value": "C:maj",
->>>>>>> 5725112b
+          "value": "C:maj",
           "confidence": 1
         },
         {
@@ -50,31 +43,19 @@
         {
           "time": 4.0,
           "duration": 4.0,
-<<<<<<< HEAD
-          "value": "C:maj",
-=======
-          "value": "G:maj",
->>>>>>> 5725112b
+          "value": "G:maj",
           "confidence": 1
         },
         {
           "time": 5.0,
           "duration": 4.0,
-<<<<<<< HEAD
-          "value": "G:maj",
-=======
-          "value": "A:maj",
->>>>>>> 5725112b
+          "value": "A:maj",
           "confidence": 1
         },
         {
           "time": 6.0,
           "duration": 4.0,
-<<<<<<< HEAD
-          "value": "A:maj",
-=======
-          "value": "D:maj",
->>>>>>> 5725112b
+          "value": "D:maj",
           "confidence": 1
         },
         {
@@ -86,11 +67,7 @@
         {
           "time": 8.0,
           "duration": 4.0,
-<<<<<<< HEAD
-          "value": "D:maj",
-=======
-          "value": "G:maj",
->>>>>>> 5725112b
+          "value": "G:maj",
           "confidence": 1
         },
         {
@@ -102,11 +79,7 @@
         {
           "time": 10.0,
           "duration": 4.0,
-<<<<<<< HEAD
-          "value": "G:maj",
-=======
-          "value": "C:maj",
->>>>>>> 5725112b
+          "value": "C:maj",
           "confidence": 1
         },
         {
@@ -118,31 +91,19 @@
         {
           "time": 12.0,
           "duration": 4.0,
-<<<<<<< HEAD
-          "value": "C:maj",
-=======
-          "value": "G:maj",
->>>>>>> 5725112b
+          "value": "G:maj",
           "confidence": 1
         },
         {
           "time": 13.0,
           "duration": 4.0,
-<<<<<<< HEAD
-          "value": "G:maj",
-=======
-          "value": "D:maj",
->>>>>>> 5725112b
+          "value": "D:maj",
           "confidence": 1
         },
         {
           "time": 14.0,
           "duration": 4.0,
-<<<<<<< HEAD
-          "value": "D:maj",
-=======
-          "value": "G:maj",
->>>>>>> 5725112b
+          "value": "G:maj",
           "confidence": 1
         },
         {
@@ -160,21 +121,13 @@
         {
           "time": 17.0,
           "duration": 4.0,
-<<<<<<< HEAD
-          "value": "G:maj",
-=======
-          "value": "D:maj",
->>>>>>> 5725112b
+          "value": "D:maj",
           "confidence": 1
         },
         {
           "time": 18.0,
           "duration": 4.0,
-<<<<<<< HEAD
-          "value": "D:maj",
-=======
-          "value": "G:maj",
->>>>>>> 5725112b
+          "value": "G:maj",
           "confidence": 1
         },
         {
@@ -192,21 +145,13 @@
         {
           "time": 21.0,
           "duration": 4.0,
-<<<<<<< HEAD
-          "value": "G:maj",
-=======
-          "value": "A:maj",
->>>>>>> 5725112b
+          "value": "A:maj",
           "confidence": 1
         },
         {
           "time": 22.0,
           "duration": 4.0,
-<<<<<<< HEAD
-          "value": "A:maj",
-=======
-          "value": "D:maj",
->>>>>>> 5725112b
+          "value": "D:maj",
           "confidence": 1
         },
         {
@@ -218,11 +163,7 @@
         {
           "time": 24.0,
           "duration": 4.0,
-<<<<<<< HEAD
-          "value": "D:maj",
-=======
-          "value": "G:maj",
->>>>>>> 5725112b
+          "value": "G:maj",
           "confidence": 1
         },
         {
@@ -234,21 +175,13 @@
         {
           "time": 26.0,
           "duration": 4.0,
-<<<<<<< HEAD
-          "value": "G:maj",
-=======
-          "value": "C:maj",
->>>>>>> 5725112b
+          "value": "C:maj",
           "confidence": 1
         },
         {
           "time": 27.0,
           "duration": 4.0,
-<<<<<<< HEAD
-          "value": "C:maj",
-=======
-          "value": "A:maj",
->>>>>>> 5725112b
+          "value": "A:maj",
           "confidence": 1
         },
         {
@@ -260,35 +193,18 @@
         {
           "time": 29.0,
           "duration": 4.0,
-<<<<<<< HEAD
-          "value": "A:maj",
-=======
-          "value": "G:maj",
->>>>>>> 5725112b
+          "value": "G:maj",
           "confidence": 1
         },
         {
           "time": 30.0,
           "duration": 4.0,
-<<<<<<< HEAD
-          "value": "G:maj",
-=======
-          "value": "D:maj",
->>>>>>> 5725112b
+          "value": "D:maj",
           "confidence": 1
         },
         {
           "time": 31.0,
           "duration": 4.0,
-<<<<<<< HEAD
-          "value": "D:maj",
-          "confidence": 1
-        },
-        {
-          "time": 32.0,
-          "duration": 4.0,
-=======
->>>>>>> 5725112b
           "value": "G:maj",
           "confidence": 1
         }
