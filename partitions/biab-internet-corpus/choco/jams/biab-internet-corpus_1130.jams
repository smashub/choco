{
  "annotations": [
    {
      "annotation_metadata": {
        "curator": {
          "name": "",
          "email": ""
        },
        "annotator": {},
        "version": "",
        "corpus": "biab_internet_corpus",
        "annotation_tools": "",
        "annotation_rules": "",
        "validation": "",
        "data_source": ""
      },
      "namespace": "chord",
      "data": [
        {
          "time": 0.0,
          "duration": 2.0,
          "value": "A:min",
          "confidence": 1
        },
        {
          "time": 0.2,
          "duration": 2.0,
          "value": "E:min",
          "confidence": 1
        },
        {
          "time": 1.0,
<<<<<<< HEAD
          "duration": 2.0,
          "value": "A:min",
=======
          "duration": 4.0,
          "value": "G:(4,5,b7)",
>>>>>>> 5725112b
          "confidence": 1
        },
        {
          "time": 1.2,
          "duration": 2.0,
<<<<<<< HEAD
          "value": "E:min",
          "confidence": 1
        },
        {
          "time": 2.0,
          "duration": 4.0,
          "value": "G:(4,5,b7)",
=======
          "value": "C:maj",
          "confidence": 1
        },
        {
          "time": 2.2,
          "duration": 2.0,
          "value": "C:maj/Bb",
>>>>>>> 5725112b
          "confidence": 1
        },
        {
          "time": 3.0,
          "duration": 2.0,
<<<<<<< HEAD
          "value": "C:maj",
=======
          "value": "F:maj",
          "confidence": 1
        },
        {
          "time": 3.2,
          "duration": 1.0,
          "value": "F:maj/E",
          "confidence": 1
        },
        {
          "time": 3.3,
          "duration": 1.0,
          "value": "F:maj/C",
>>>>>>> 5725112b
          "confidence": 1
        },
        {
          "time": 3.2,
          "duration": 2.0,
          "value": "C:maj/Bb",
          "confidence": 1
        },
        {
          "time": 4.0,
          "duration": 2.0,
          "value": "F:maj",
          "confidence": 1
        },
        {
          "time": 4.2,
<<<<<<< HEAD
          "duration": 1.0,
          "value": "F:maj/E",
          "confidence": 1
        },
        {
          "time": 4.3,
          "duration": 1.0,
          "value": "F:maj/C",
=======
          "duration": 2.0,
          "value": "C:maj/E",
          "confidence": 1
        },
        {
          "time": 5.0,
          "duration": 4.0,
          "value": "A:min",
>>>>>>> 5725112b
          "confidence": 1
        },
        {
          "time": 5.0,
          "duration": 2.0,
          "value": "D:min",
          "confidence": 1
        },
        {
<<<<<<< HEAD
          "time": 5.2,
          "duration": 2.0,
          "value": "C:maj/E",
          "confidence": 1
        },
        {
          "time": 6.0,
          "duration": 4.0,
          "value": "A:min",
=======
          "time": 6.2,
          "duration": 1.0,
          "value": "G:(4,5,b7)",
          "confidence": 1
        },
        {
          "time": 6.3,
          "duration": 1.0,
          "value": "G:(3,5,b7,9)",
          "confidence": 1
        },
        {
          "time": 7.0,
          "duration": 1.0,
          "value": "C:(4,5,b7)",
          "confidence": 1
        },
        {
          "time": 7.1,
          "duration": 3.0,
          "value": "C:(3,5,b7)",
>>>>>>> 5725112b
          "confidence": 1
        },
        {
          "time": 7.0,
          "duration": 2.0,
          "value": "D:min",
          "confidence": 1
        },
        {
<<<<<<< HEAD
          "time": 7.2,
          "duration": 1.0,
          "value": "G:(4,5,b7)",
          "confidence": 1
        },
        {
          "time": 7.3,
          "duration": 1.0,
          "value": "G:(3,5,b7,9)",
          "confidence": 1
        },
        {
          "time": 8.0,
          "duration": 1.0,
          "value": "C:(4,5,b7)",
          "confidence": 1
        },
        {
          "time": 8.1,
          "duration": 3.0,
          "value": "C:(3,5,b7)",
=======
          "time": 8.2,
          "duration": 2.0,
          "value": "C:maj/E",
>>>>>>> 5725112b
          "confidence": 1
        },
        {
          "time": 9.0,
<<<<<<< HEAD
          "duration": 2.0,
          "value": "F:maj",
          "confidence": 1
        },
        {
          "time": 9.2,
          "duration": 2.0,
          "value": "C:maj/E",
          "confidence": 1
        },
        {
          "time": 10.0,
          "duration": 4.0,
          "value": "A:min",
          "confidence": 1
        },
        {
          "time": 11.0,
          "duration": 2.0,
          "value": "D:min(b7)",
          "confidence": 1
        },
        {
          "time": 11.2,
          "duration": 2.0,
          "value": "G:(3,5,b7)",
=======
          "duration": 4.0,
          "value": "A:min",
          "confidence": 1
        },
        {
          "time": 10.0,
          "duration": 2.0,
          "value": "D:min(b7)",
          "confidence": 1
        },
        {
          "time": 10.2,
          "duration": 2.0,
          "value": "G:(3,5,b7)",
          "confidence": 1
        },
        {
          "time": 11.0,
          "duration": 4.0,
          "value": "C:maj",
>>>>>>> 5725112b
          "confidence": 1
        },
        {
          "time": 12.0,
<<<<<<< HEAD
          "duration": 4.0,
          "value": "C:maj",
=======
          "duration": 2.0,
          "value": "A:min",
          "confidence": 1
        },
        {
          "time": 12.2,
          "duration": 2.0,
          "value": "E:min",
>>>>>>> 5725112b
          "confidence": 1
        },
        {
          "time": 13.0,
<<<<<<< HEAD
          "duration": 2.0,
          "value": "A:min",
=======
          "duration": 4.0,
          "value": "G:(4,5,b7)",
>>>>>>> 5725112b
          "confidence": 1
        },
        {
          "time": 14.0,
          "duration": 2.0,
<<<<<<< HEAD
          "value": "E:min",
          "confidence": 1
        },
        {
          "time": 14.0,
          "duration": 4.0,
          "value": "G:(4,5,b7)",
          "confidence": 1
        },
        {
          "time": 15.0,
          "duration": 2.0,
          "value": "C:maj",
          "confidence": 1
        },
        {
          "time": 15.2,
          "duration": 2.0,
          "value": "C:maj/Bb",
=======
          "value": "C:maj",
          "confidence": 1
        },
        {
          "time": 14.2,
          "duration": 2.0,
          "value": "C:maj/Bb",
          "confidence": 1
        },
        {
          "time": 15.0,
          "duration": 2.0,
          "value": "F:maj",
          "confidence": 1
        },
        {
          "time": 15.2,
          "duration": 1.0,
          "value": "F:maj/E",
          "confidence": 1
        },
        {
          "time": 15.3,
          "duration": 1.0,
          "value": "F:maj/C",
>>>>>>> 5725112b
          "confidence": 1
        },
        {
          "time": 16.0,
          "duration": 2.0,
          "value": "F:maj",
          "confidence": 1
        },
        {
          "time": 16.2,
<<<<<<< HEAD
          "duration": 1.0,
          "value": "F:maj/E",
          "confidence": 1
        },
        {
          "time": 16.3,
          "duration": 1.0,
          "value": "F:maj/C",
=======
          "duration": 2.0,
          "value": "C:maj/E",
          "confidence": 1
        },
        {
          "time": 17.0,
          "duration": 4.0,
          "value": "A:min",
>>>>>>> 5725112b
          "confidence": 1
        },
        {
          "time": 17.0,
          "duration": 2.0,
          "value": "D:min",
          "confidence": 1
        },
        {
<<<<<<< HEAD
          "time": 17.2,
          "duration": 2.0,
          "value": "C:maj/E",
          "confidence": 1
        },
        {
          "time": 18.0,
          "duration": 4.0,
          "value": "A:min",
=======
          "time": 18.2,
          "duration": 1.0,
          "value": "G:(4,5,b7)",
          "confidence": 1
        },
        {
          "time": 18.3,
          "duration": 1.0,
          "value": "G:(3,5,b7,9)",
>>>>>>> 5725112b
          "confidence": 1
        },
        {
          "time": 19.0,
<<<<<<< HEAD
          "duration": 2.0,
          "value": "D:min",
          "confidence": 1
        },
        {
          "time": 19.2,
          "duration": 1.0,
          "value": "G:(4,5,b7)",
          "confidence": 1
        },
        {
          "time": 19.3,
          "duration": 1.0,
          "value": "G:(3,5,b7,9)",
=======
          "duration": 1.0,
          "value": "C:(4,5,b7)",
          "confidence": 1
        },
        {
          "time": 19.1,
          "duration": 3.0,
          "value": "C:(3,5,b7)",
>>>>>>> 5725112b
          "confidence": 1
        },
        {
          "time": 20.0,
<<<<<<< HEAD
          "duration": 1.0,
          "value": "C:(4,5,b7)",
          "confidence": 1
        },
        {
          "time": 20.1,
          "duration": 3.0,
          "value": "C:(3,5,b7)",
=======
          "duration": 2.0,
          "value": "F:maj",
          "confidence": 1
        },
        {
          "time": 20.2,
          "duration": 2.0,
          "value": "C:maj/E",
>>>>>>> 5725112b
          "confidence": 1
        },
        {
          "time": 21.0,
<<<<<<< HEAD
          "duration": 2.0,
          "value": "F:maj",
          "confidence": 1
        },
        {
          "time": 21.2,
          "duration": 2.0,
          "value": "C:maj/E",
=======
          "duration": 4.0,
          "value": "A:min",
>>>>>>> 5725112b
          "confidence": 1
        },
        {
          "time": 22.0,
          "duration": 4.0,
          "value": "A:min",
          "confidence": 1
        },
        {
          "time": 23.0,
          "duration": 2.0,
          "value": "D:min(b7)",
          "confidence": 1
        },
        {
          "time": 23.2,
          "duration": 2.0,
          "value": "G:(3,5,b7)",
          "confidence": 1
        },
        {
<<<<<<< HEAD
          "time": 24.0,
=======
          "time": 23.0,
>>>>>>> 5725112b
          "duration": 4.0,
          "value": "C:maj",
          "confidence": 1
        },
        {
<<<<<<< HEAD
          "time": 25.0,
=======
          "time": 24.0,
>>>>>>> 5725112b
          "duration": 2.0,
          "value": "C:maj/G",
          "confidence": 1
        },
        {
<<<<<<< HEAD
          "time": 25.2,
=======
          "time": 24.2,
>>>>>>> 5725112b
          "duration": 2.0,
          "value": "F:maj",
          "confidence": 1
        },
        {
<<<<<<< HEAD
          "time": 26.0,
=======
          "time": 25.0,
>>>>>>> 5725112b
          "duration": 2.0,
          "value": "C:maj/G",
          "confidence": 1
        },
        {
<<<<<<< HEAD
          "time": 26.2,
=======
          "time": 25.2,
>>>>>>> 5725112b
          "duration": 1.0,
          "value": "D:min(b7)",
          "confidence": 1
        },
        {
<<<<<<< HEAD
          "time": 26.3,
=======
          "time": 25.3,
>>>>>>> 5725112b
          "duration": 1.0,
          "value": "G:(3,5,b7)",
          "confidence": 1
        },
        {
<<<<<<< HEAD
          "time": 27.0,
=======
          "time": 26.0,
>>>>>>> 5725112b
          "duration": 2.0,
          "value": "C:maj/G",
          "confidence": 1
        },
        {
<<<<<<< HEAD
          "time": 27.2,
=======
          "time": 26.2,
>>>>>>> 5725112b
          "duration": 2.0,
          "value": "F:maj",
          "confidence": 1
        },
        {
<<<<<<< HEAD
          "time": 28.0,
=======
          "time": 27.0,
>>>>>>> 5725112b
          "duration": 2.0,
          "value": "C:maj/G",
          "confidence": 1
        },
        {
<<<<<<< HEAD
          "time": 28.2,
=======
          "time": 27.2,
>>>>>>> 5725112b
          "duration": 2.0,
          "value": "D:min(b7)",
          "confidence": 1
        },
        {
<<<<<<< HEAD
          "time": 29.0,
          "duration": 2.0,
          "value": "A:min(b7)",
          "confidence": 1
        },
        {
          "time": 29.2,
          "duration": 2.0,
          "value": "E:min",
=======
          "time": 28.0,
          "duration": 2.0,
          "value": "A:min(b7)",
          "confidence": 1
        },
        {
          "time": 28.2,
          "duration": 2.0,
          "value": "E:min",
          "confidence": 1
        },
        {
          "time": 29.0,
          "duration": 4.0,
          "value": "G:(4,5,b7)",
>>>>>>> 5725112b
          "confidence": 1
        },
        {
          "time": 30.0,
<<<<<<< HEAD
          "duration": 4.0,
          "value": "G:(4,5,b7)",
=======
          "duration": 2.0,
          "value": "C:maj",
          "confidence": 1
        },
        {
          "time": 30.2,
          "duration": 2.0,
          "value": "C:maj/Bb",
>>>>>>> 5725112b
          "confidence": 1
        },
        {
          "time": 31.0,
          "duration": 2.0,
<<<<<<< HEAD
          "value": "C:maj",
=======
          "value": "F:maj",
>>>>>>> 5725112b
          "confidence": 1
        },
        {
          "time": 31.2,
<<<<<<< HEAD
          "duration": 2.0,
          "value": "C:maj/Bb",
=======
          "duration": 1.0,
          "value": "F:maj/E",
          "confidence": 1
        },
        {
          "time": 31.3,
          "duration": 1.0,
          "value": "F:maj/C",
>>>>>>> 5725112b
          "confidence": 1
        },
        {
          "time": 32.0,
          "duration": 2.0,
          "value": "F:maj",
<<<<<<< HEAD
          "confidence": 1
        },
        {
          "time": 32.2,
          "duration": 1.0,
          "value": "F:maj/E",
=======
          "confidence": 1
        },
        {
          "time": 32.2,
          "duration": 2.0,
          "value": "C:maj/E",
          "confidence": 1
        },
        {
          "time": 33.0,
          "duration": 4.0,
          "value": "A:min",
>>>>>>> 5725112b
          "confidence": 1
        },
        {
          "time": 32.3,
          "duration": 1.0,
          "value": "F:maj/C",
          "confidence": 1
        },
        {
          "time": 33.0,
          "duration": 2.0,
          "value": "D:min",
          "confidence": 1
        },
        {
<<<<<<< HEAD
          "time": 33.2,
          "duration": 2.0,
          "value": "C:maj/E",
          "confidence": 1
        },
        {
          "time": 34.0,
          "duration": 4.0,
          "value": "A:min",
          "confidence": 1
        },
        {
          "time": 35.0,
          "duration": 2.0,
          "value": "D:min",
          "confidence": 1
        },
        {
          "time": 35.2,
          "duration": 1.0,
          "value": "G:(4,5,b7)",
          "confidence": 1
        },
        {
          "time": 35.3,
          "duration": 1.0,
          "value": "G:(3,5,b7,9)",
=======
          "time": 34.2,
          "duration": 1.0,
          "value": "G:(4,5,b7)",
          "confidence": 1
        },
        {
          "time": 34.3,
          "duration": 1.0,
          "value": "G:(3,5,b7,9)",
          "confidence": 1
        },
        {
          "time": 35.0,
          "duration": 1.0,
          "value": "C:(4,5,b7)",
          "confidence": 1
        },
        {
          "time": 35.1,
          "duration": 3.0,
          "value": "C:(3,5,b7)",
>>>>>>> 5725112b
          "confidence": 1
        },
        {
          "time": 36.0,
          "duration": 1.0,
          "value": "C:(4,5,b7)",
          "confidence": 1
        },
        {
          "time": 36.1,
          "duration": 3.0,
          "value": "C:(3,5,b7)",
          "confidence": 1
        },
        {
          "time": 37.0,
          "duration": 2.0,
          "value": "F:maj",
          "confidence": 1
        },
        {
          "time": 37.2,
          "duration": 2.0,
          "value": "C:maj/E",
          "confidence": 1
        },
        {
          "time": 38.0,
          "duration": 4.0,
          "value": "A:min",
          "confidence": 1
        },
        {
          "time": 39.0,
          "duration": 2.0,
          "value": "D:min(b7)",
          "confidence": 1
        },
        {
          "time": 39.2,
          "duration": 2.0,
          "value": "G:(3,5,b7)",
          "confidence": 1
        },
        {
          "time": 40.0,
          "duration": 4.0,
          "value": "C:maj",
          "confidence": 1
        }
      ],
      "sandbox": {},
      "time": 0,
      "duration": 160.0
    },
    {
      "annotation_metadata": {
        "curator": {
          "name": "",
          "email": ""
        },
        "annotator": {},
        "version": "",
        "corpus": "biab_internet_corpus",
        "annotation_tools": "",
        "annotation_rules": "",
        "validation": "",
        "data_source": ""
      },
      "namespace": "key_mode",
      "data": [
        {
          "time": 0.0,
          "duration": 160.0,
          "value": "C",
          "confidence": 1
        }
      ],
      "sandbox": {},
      "time": 0,
      "duration": 160.0
    }
  ],
  "file_metadata": {
    "title": "The Long And Winding Road/ M55 T55",
    "artist": "",
    "release": "",
    "duration": 160.0,
    "identifiers": {},
    "jams_version": "0.3.4"
  },
  "sandbox": {
    "expanded": false
  }
}<|MERGE_RESOLUTION|>--- conflicted
+++ resolved
@@ -30,27 +30,13 @@
         },
         {
           "time": 1.0,
-<<<<<<< HEAD
-          "duration": 2.0,
-          "value": "A:min",
-=======
           "duration": 4.0,
           "value": "G:(4,5,b7)",
->>>>>>> 5725112b
-          "confidence": 1
-        },
-        {
-          "time": 1.2,
-          "duration": 2.0,
-<<<<<<< HEAD
-          "value": "E:min",
           "confidence": 1
         },
         {
           "time": 2.0,
-          "duration": 4.0,
-          "value": "G:(4,5,b7)",
-=======
+          "duration": 2.0,
           "value": "C:maj",
           "confidence": 1
         },
@@ -58,15 +44,11 @@
           "time": 2.2,
           "duration": 2.0,
           "value": "C:maj/Bb",
->>>>>>> 5725112b
           "confidence": 1
         },
         {
           "time": 3.0,
           "duration": 2.0,
-<<<<<<< HEAD
-          "value": "C:maj",
-=======
           "value": "F:maj",
           "confidence": 1
         },
@@ -80,13 +62,6 @@
           "time": 3.3,
           "duration": 1.0,
           "value": "F:maj/C",
->>>>>>> 5725112b
-          "confidence": 1
-        },
-        {
-          "time": 3.2,
-          "duration": 2.0,
-          "value": "C:maj/Bb",
           "confidence": 1
         },
         {
@@ -97,16 +72,6 @@
         },
         {
           "time": 4.2,
-<<<<<<< HEAD
-          "duration": 1.0,
-          "value": "F:maj/E",
-          "confidence": 1
-        },
-        {
-          "time": 4.3,
-          "duration": 1.0,
-          "value": "F:maj/C",
-=======
           "duration": 2.0,
           "value": "C:maj/E",
           "confidence": 1
@@ -115,27 +80,15 @@
           "time": 5.0,
           "duration": 4.0,
           "value": "A:min",
->>>>>>> 5725112b
-          "confidence": 1
-        },
-        {
-          "time": 5.0,
+          "confidence": 1
+        },
+        {
+          "time": 6.0,
           "duration": 2.0,
           "value": "D:min",
           "confidence": 1
         },
         {
-<<<<<<< HEAD
-          "time": 5.2,
-          "duration": 2.0,
-          "value": "C:maj/E",
-          "confidence": 1
-        },
-        {
-          "time": 6.0,
-          "duration": 4.0,
-          "value": "A:min",
-=======
           "time": 6.2,
           "duration": 1.0,
           "value": "G:(4,5,b7)",
@@ -157,255 +110,130 @@
           "time": 7.1,
           "duration": 3.0,
           "value": "C:(3,5,b7)",
->>>>>>> 5725112b
-          "confidence": 1
-        },
-        {
-          "time": 7.0,
+          "confidence": 1
+        },
+        {
+          "time": 8.0,
+          "duration": 2.0,
+          "value": "F:maj",
+          "confidence": 1
+        },
+        {
+          "time": 8.2,
+          "duration": 2.0,
+          "value": "C:maj/E",
+          "confidence": 1
+        },
+        {
+          "time": 9.0,
+          "duration": 4.0,
+          "value": "A:min",
+          "confidence": 1
+        },
+        {
+          "time": 10.0,
+          "duration": 2.0,
+          "value": "D:min(b7)",
+          "confidence": 1
+        },
+        {
+          "time": 10.2,
+          "duration": 2.0,
+          "value": "G:(3,5,b7)",
+          "confidence": 1
+        },
+        {
+          "time": 11.0,
+          "duration": 4.0,
+          "value": "C:maj",
+          "confidence": 1
+        },
+        {
+          "time": 12.0,
+          "duration": 2.0,
+          "value": "A:min",
+          "confidence": 1
+        },
+        {
+          "time": 12.2,
+          "duration": 2.0,
+          "value": "E:min",
+          "confidence": 1
+        },
+        {
+          "time": 13.0,
+          "duration": 4.0,
+          "value": "G:(4,5,b7)",
+          "confidence": 1
+        },
+        {
+          "time": 14.0,
+          "duration": 2.0,
+          "value": "C:maj",
+          "confidence": 1
+        },
+        {
+          "time": 14.2,
+          "duration": 2.0,
+          "value": "C:maj/Bb",
+          "confidence": 1
+        },
+        {
+          "time": 15.0,
+          "duration": 2.0,
+          "value": "F:maj",
+          "confidence": 1
+        },
+        {
+          "time": 15.2,
+          "duration": 1.0,
+          "value": "F:maj/E",
+          "confidence": 1
+        },
+        {
+          "time": 15.3,
+          "duration": 1.0,
+          "value": "F:maj/C",
+          "confidence": 1
+        },
+        {
+          "time": 16.0,
+          "duration": 2.0,
+          "value": "F:maj",
+          "confidence": 1
+        },
+        {
+          "time": 16.2,
+          "duration": 2.0,
+          "value": "C:maj/E",
+          "confidence": 1
+        },
+        {
+          "time": 17.0,
+          "duration": 4.0,
+          "value": "A:min",
+          "confidence": 1
+        },
+        {
+          "time": 18.0,
           "duration": 2.0,
           "value": "D:min",
           "confidence": 1
         },
         {
-<<<<<<< HEAD
-          "time": 7.2,
+          "time": 18.2,
           "duration": 1.0,
           "value": "G:(4,5,b7)",
           "confidence": 1
         },
         {
-          "time": 7.3,
+          "time": 18.3,
           "duration": 1.0,
           "value": "G:(3,5,b7,9)",
           "confidence": 1
         },
         {
-          "time": 8.0,
-          "duration": 1.0,
-          "value": "C:(4,5,b7)",
-          "confidence": 1
-        },
-        {
-          "time": 8.1,
-          "duration": 3.0,
-          "value": "C:(3,5,b7)",
-=======
-          "time": 8.2,
-          "duration": 2.0,
-          "value": "C:maj/E",
->>>>>>> 5725112b
-          "confidence": 1
-        },
-        {
-          "time": 9.0,
-<<<<<<< HEAD
-          "duration": 2.0,
-          "value": "F:maj",
-          "confidence": 1
-        },
-        {
-          "time": 9.2,
-          "duration": 2.0,
-          "value": "C:maj/E",
-          "confidence": 1
-        },
-        {
-          "time": 10.0,
-          "duration": 4.0,
-          "value": "A:min",
-          "confidence": 1
-        },
-        {
-          "time": 11.0,
-          "duration": 2.0,
-          "value": "D:min(b7)",
-          "confidence": 1
-        },
-        {
-          "time": 11.2,
-          "duration": 2.0,
-          "value": "G:(3,5,b7)",
-=======
-          "duration": 4.0,
-          "value": "A:min",
-          "confidence": 1
-        },
-        {
-          "time": 10.0,
-          "duration": 2.0,
-          "value": "D:min(b7)",
-          "confidence": 1
-        },
-        {
-          "time": 10.2,
-          "duration": 2.0,
-          "value": "G:(3,5,b7)",
-          "confidence": 1
-        },
-        {
-          "time": 11.0,
-          "duration": 4.0,
-          "value": "C:maj",
->>>>>>> 5725112b
-          "confidence": 1
-        },
-        {
-          "time": 12.0,
-<<<<<<< HEAD
-          "duration": 4.0,
-          "value": "C:maj",
-=======
-          "duration": 2.0,
-          "value": "A:min",
-          "confidence": 1
-        },
-        {
-          "time": 12.2,
-          "duration": 2.0,
-          "value": "E:min",
->>>>>>> 5725112b
-          "confidence": 1
-        },
-        {
-          "time": 13.0,
-<<<<<<< HEAD
-          "duration": 2.0,
-          "value": "A:min",
-=======
-          "duration": 4.0,
-          "value": "G:(4,5,b7)",
->>>>>>> 5725112b
-          "confidence": 1
-        },
-        {
-          "time": 14.0,
-          "duration": 2.0,
-<<<<<<< HEAD
-          "value": "E:min",
-          "confidence": 1
-        },
-        {
-          "time": 14.0,
-          "duration": 4.0,
-          "value": "G:(4,5,b7)",
-          "confidence": 1
-        },
-        {
-          "time": 15.0,
-          "duration": 2.0,
-          "value": "C:maj",
-          "confidence": 1
-        },
-        {
-          "time": 15.2,
-          "duration": 2.0,
-          "value": "C:maj/Bb",
-=======
-          "value": "C:maj",
-          "confidence": 1
-        },
-        {
-          "time": 14.2,
-          "duration": 2.0,
-          "value": "C:maj/Bb",
-          "confidence": 1
-        },
-        {
-          "time": 15.0,
-          "duration": 2.0,
-          "value": "F:maj",
-          "confidence": 1
-        },
-        {
-          "time": 15.2,
-          "duration": 1.0,
-          "value": "F:maj/E",
-          "confidence": 1
-        },
-        {
-          "time": 15.3,
-          "duration": 1.0,
-          "value": "F:maj/C",
->>>>>>> 5725112b
-          "confidence": 1
-        },
-        {
-          "time": 16.0,
-          "duration": 2.0,
-          "value": "F:maj",
-          "confidence": 1
-        },
-        {
-          "time": 16.2,
-<<<<<<< HEAD
-          "duration": 1.0,
-          "value": "F:maj/E",
-          "confidence": 1
-        },
-        {
-          "time": 16.3,
-          "duration": 1.0,
-          "value": "F:maj/C",
-=======
-          "duration": 2.0,
-          "value": "C:maj/E",
-          "confidence": 1
-        },
-        {
-          "time": 17.0,
-          "duration": 4.0,
-          "value": "A:min",
->>>>>>> 5725112b
-          "confidence": 1
-        },
-        {
-          "time": 17.0,
-          "duration": 2.0,
-          "value": "D:min",
-          "confidence": 1
-        },
-        {
-<<<<<<< HEAD
-          "time": 17.2,
-          "duration": 2.0,
-          "value": "C:maj/E",
-          "confidence": 1
-        },
-        {
-          "time": 18.0,
-          "duration": 4.0,
-          "value": "A:min",
-=======
-          "time": 18.2,
-          "duration": 1.0,
-          "value": "G:(4,5,b7)",
-          "confidence": 1
-        },
-        {
-          "time": 18.3,
-          "duration": 1.0,
-          "value": "G:(3,5,b7,9)",
->>>>>>> 5725112b
-          "confidence": 1
-        },
-        {
           "time": 19.0,
-<<<<<<< HEAD
-          "duration": 2.0,
-          "value": "D:min",
-          "confidence": 1
-        },
-        {
-          "time": 19.2,
-          "duration": 1.0,
-          "value": "G:(4,5,b7)",
-          "confidence": 1
-        },
-        {
-          "time": 19.3,
-          "duration": 1.0,
-          "value": "G:(3,5,b7,9)",
-=======
           "duration": 1.0,
           "value": "C:(4,5,b7)",
           "confidence": 1
@@ -414,21 +242,10 @@
           "time": 19.1,
           "duration": 3.0,
           "value": "C:(3,5,b7)",
->>>>>>> 5725112b
           "confidence": 1
         },
         {
           "time": 20.0,
-<<<<<<< HEAD
-          "duration": 1.0,
-          "value": "C:(4,5,b7)",
-          "confidence": 1
-        },
-        {
-          "time": 20.1,
-          "duration": 3.0,
-          "value": "C:(3,5,b7)",
-=======
           "duration": 2.0,
           "value": "F:maj",
           "confidence": 1
@@ -437,287 +254,159 @@
           "time": 20.2,
           "duration": 2.0,
           "value": "C:maj/E",
->>>>>>> 5725112b
           "confidence": 1
         },
         {
           "time": 21.0,
-<<<<<<< HEAD
-          "duration": 2.0,
-          "value": "F:maj",
-          "confidence": 1
-        },
-        {
-          "time": 21.2,
+          "duration": 4.0,
+          "value": "A:min",
+          "confidence": 1
+        },
+        {
+          "time": 22.0,
+          "duration": 2.0,
+          "value": "D:min(b7)",
+          "confidence": 1
+        },
+        {
+          "time": 22.2,
+          "duration": 2.0,
+          "value": "G:(3,5,b7)",
+          "confidence": 1
+        },
+        {
+          "time": 23.0,
+          "duration": 4.0,
+          "value": "C:maj",
+          "confidence": 1
+        },
+        {
+          "time": 24.0,
+          "duration": 2.0,
+          "value": "C:maj/G",
+          "confidence": 1
+        },
+        {
+          "time": 24.2,
+          "duration": 2.0,
+          "value": "F:maj",
+          "confidence": 1
+        },
+        {
+          "time": 25.0,
+          "duration": 2.0,
+          "value": "C:maj/G",
+          "confidence": 1
+        },
+        {
+          "time": 25.2,
+          "duration": 1.0,
+          "value": "D:min(b7)",
+          "confidence": 1
+        },
+        {
+          "time": 25.3,
+          "duration": 1.0,
+          "value": "G:(3,5,b7)",
+          "confidence": 1
+        },
+        {
+          "time": 26.0,
+          "duration": 2.0,
+          "value": "C:maj/G",
+          "confidence": 1
+        },
+        {
+          "time": 26.2,
+          "duration": 2.0,
+          "value": "F:maj",
+          "confidence": 1
+        },
+        {
+          "time": 27.0,
+          "duration": 2.0,
+          "value": "C:maj/G",
+          "confidence": 1
+        },
+        {
+          "time": 27.2,
+          "duration": 2.0,
+          "value": "D:min(b7)",
+          "confidence": 1
+        },
+        {
+          "time": 28.0,
+          "duration": 2.0,
+          "value": "A:min(b7)",
+          "confidence": 1
+        },
+        {
+          "time": 28.2,
+          "duration": 2.0,
+          "value": "E:min",
+          "confidence": 1
+        },
+        {
+          "time": 29.0,
+          "duration": 4.0,
+          "value": "G:(4,5,b7)",
+          "confidence": 1
+        },
+        {
+          "time": 30.0,
+          "duration": 2.0,
+          "value": "C:maj",
+          "confidence": 1
+        },
+        {
+          "time": 30.2,
+          "duration": 2.0,
+          "value": "C:maj/Bb",
+          "confidence": 1
+        },
+        {
+          "time": 31.0,
+          "duration": 2.0,
+          "value": "F:maj",
+          "confidence": 1
+        },
+        {
+          "time": 31.2,
+          "duration": 1.0,
+          "value": "F:maj/E",
+          "confidence": 1
+        },
+        {
+          "time": 31.3,
+          "duration": 1.0,
+          "value": "F:maj/C",
+          "confidence": 1
+        },
+        {
+          "time": 32.0,
+          "duration": 2.0,
+          "value": "F:maj",
+          "confidence": 1
+        },
+        {
+          "time": 32.2,
           "duration": 2.0,
           "value": "C:maj/E",
-=======
-          "duration": 4.0,
-          "value": "A:min",
->>>>>>> 5725112b
-          "confidence": 1
-        },
-        {
-          "time": 22.0,
-          "duration": 4.0,
-          "value": "A:min",
-          "confidence": 1
-        },
-        {
-          "time": 23.0,
-          "duration": 2.0,
-          "value": "D:min(b7)",
-          "confidence": 1
-        },
-        {
-          "time": 23.2,
-          "duration": 2.0,
-          "value": "G:(3,5,b7)",
-          "confidence": 1
-        },
-        {
-<<<<<<< HEAD
-          "time": 24.0,
-=======
-          "time": 23.0,
->>>>>>> 5725112b
-          "duration": 4.0,
-          "value": "C:maj",
-          "confidence": 1
-        },
-        {
-<<<<<<< HEAD
-          "time": 25.0,
-=======
-          "time": 24.0,
->>>>>>> 5725112b
-          "duration": 2.0,
-          "value": "C:maj/G",
-          "confidence": 1
-        },
-        {
-<<<<<<< HEAD
-          "time": 25.2,
-=======
-          "time": 24.2,
->>>>>>> 5725112b
-          "duration": 2.0,
-          "value": "F:maj",
-          "confidence": 1
-        },
-        {
-<<<<<<< HEAD
-          "time": 26.0,
-=======
-          "time": 25.0,
->>>>>>> 5725112b
-          "duration": 2.0,
-          "value": "C:maj/G",
-          "confidence": 1
-        },
-        {
-<<<<<<< HEAD
-          "time": 26.2,
-=======
-          "time": 25.2,
->>>>>>> 5725112b
-          "duration": 1.0,
-          "value": "D:min(b7)",
-          "confidence": 1
-        },
-        {
-<<<<<<< HEAD
-          "time": 26.3,
-=======
-          "time": 25.3,
->>>>>>> 5725112b
-          "duration": 1.0,
-          "value": "G:(3,5,b7)",
-          "confidence": 1
-        },
-        {
-<<<<<<< HEAD
-          "time": 27.0,
-=======
-          "time": 26.0,
->>>>>>> 5725112b
-          "duration": 2.0,
-          "value": "C:maj/G",
-          "confidence": 1
-        },
-        {
-<<<<<<< HEAD
-          "time": 27.2,
-=======
-          "time": 26.2,
->>>>>>> 5725112b
-          "duration": 2.0,
-          "value": "F:maj",
-          "confidence": 1
-        },
-        {
-<<<<<<< HEAD
-          "time": 28.0,
-=======
-          "time": 27.0,
->>>>>>> 5725112b
-          "duration": 2.0,
-          "value": "C:maj/G",
-          "confidence": 1
-        },
-        {
-<<<<<<< HEAD
-          "time": 28.2,
-=======
-          "time": 27.2,
->>>>>>> 5725112b
-          "duration": 2.0,
-          "value": "D:min(b7)",
-          "confidence": 1
-        },
-        {
-<<<<<<< HEAD
-          "time": 29.0,
-          "duration": 2.0,
-          "value": "A:min(b7)",
-          "confidence": 1
-        },
-        {
-          "time": 29.2,
-          "duration": 2.0,
-          "value": "E:min",
-=======
-          "time": 28.0,
-          "duration": 2.0,
-          "value": "A:min(b7)",
-          "confidence": 1
-        },
-        {
-          "time": 28.2,
-          "duration": 2.0,
-          "value": "E:min",
-          "confidence": 1
-        },
-        {
-          "time": 29.0,
-          "duration": 4.0,
-          "value": "G:(4,5,b7)",
->>>>>>> 5725112b
-          "confidence": 1
-        },
-        {
-          "time": 30.0,
-<<<<<<< HEAD
-          "duration": 4.0,
-          "value": "G:(4,5,b7)",
-=======
-          "duration": 2.0,
-          "value": "C:maj",
-          "confidence": 1
-        },
-        {
-          "time": 30.2,
-          "duration": 2.0,
-          "value": "C:maj/Bb",
->>>>>>> 5725112b
-          "confidence": 1
-        },
-        {
-          "time": 31.0,
-          "duration": 2.0,
-<<<<<<< HEAD
-          "value": "C:maj",
-=======
-          "value": "F:maj",
->>>>>>> 5725112b
-          "confidence": 1
-        },
-        {
-          "time": 31.2,
-<<<<<<< HEAD
-          "duration": 2.0,
-          "value": "C:maj/Bb",
-=======
-          "duration": 1.0,
-          "value": "F:maj/E",
-          "confidence": 1
-        },
-        {
-          "time": 31.3,
-          "duration": 1.0,
-          "value": "F:maj/C",
->>>>>>> 5725112b
-          "confidence": 1
-        },
-        {
-          "time": 32.0,
-          "duration": 2.0,
-          "value": "F:maj",
-<<<<<<< HEAD
-          "confidence": 1
-        },
-        {
-          "time": 32.2,
-          "duration": 1.0,
-          "value": "F:maj/E",
-=======
-          "confidence": 1
-        },
-        {
-          "time": 32.2,
-          "duration": 2.0,
-          "value": "C:maj/E",
           "confidence": 1
         },
         {
           "time": 33.0,
           "duration": 4.0,
           "value": "A:min",
->>>>>>> 5725112b
-          "confidence": 1
-        },
-        {
-          "time": 32.3,
-          "duration": 1.0,
-          "value": "F:maj/C",
-          "confidence": 1
-        },
-        {
-          "time": 33.0,
+          "confidence": 1
+        },
+        {
+          "time": 34.0,
           "duration": 2.0,
           "value": "D:min",
           "confidence": 1
         },
         {
-<<<<<<< HEAD
-          "time": 33.2,
-          "duration": 2.0,
-          "value": "C:maj/E",
-          "confidence": 1
-        },
-        {
-          "time": 34.0,
-          "duration": 4.0,
-          "value": "A:min",
-          "confidence": 1
-        },
-        {
-          "time": 35.0,
-          "duration": 2.0,
-          "value": "D:min",
-          "confidence": 1
-        },
-        {
-          "time": 35.2,
-          "duration": 1.0,
-          "value": "G:(4,5,b7)",
-          "confidence": 1
-        },
-        {
-          "time": 35.3,
-          "duration": 1.0,
-          "value": "G:(3,5,b7,9)",
-=======
           "time": 34.2,
           "duration": 1.0,
           "value": "G:(4,5,b7)",
@@ -739,53 +428,40 @@
           "time": 35.1,
           "duration": 3.0,
           "value": "C:(3,5,b7)",
->>>>>>> 5725112b
           "confidence": 1
         },
         {
           "time": 36.0,
-          "duration": 1.0,
-          "value": "C:(4,5,b7)",
-          "confidence": 1
-        },
-        {
-          "time": 36.1,
-          "duration": 3.0,
-          "value": "C:(3,5,b7)",
+          "duration": 2.0,
+          "value": "F:maj",
+          "confidence": 1
+        },
+        {
+          "time": 36.2,
+          "duration": 2.0,
+          "value": "C:maj/E",
           "confidence": 1
         },
         {
           "time": 37.0,
-          "duration": 2.0,
-          "value": "F:maj",
-          "confidence": 1
-        },
-        {
-          "time": 37.2,
-          "duration": 2.0,
-          "value": "C:maj/E",
+          "duration": 4.0,
+          "value": "A:min",
           "confidence": 1
         },
         {
           "time": 38.0,
-          "duration": 4.0,
-          "value": "A:min",
+          "duration": 2.0,
+          "value": "D:min(b7)",
+          "confidence": 1
+        },
+        {
+          "time": 38.2,
+          "duration": 2.0,
+          "value": "G:(3,5,b7)",
           "confidence": 1
         },
         {
           "time": 39.0,
-          "duration": 2.0,
-          "value": "D:min(b7)",
-          "confidence": 1
-        },
-        {
-          "time": 39.2,
-          "duration": 2.0,
-          "value": "G:(3,5,b7)",
-          "confidence": 1
-        },
-        {
-          "time": 40.0,
           "duration": 4.0,
           "value": "C:maj",
           "confidence": 1
