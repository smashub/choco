{
  "annotations": [
    {
      "annotation_metadata": {
        "curator": {
          "name": "",
          "email": ""
        },
        "annotator": {},
        "version": "",
        "corpus": "biab_internet_corpus",
        "annotation_tools": "",
        "annotation_rules": "",
        "validation": "",
        "data_source": ""
      },
      "namespace": "chord",
      "data": [
        {
<<<<<<< HEAD
          "time": 1.0,
          "duration": 4.0,
          "value": "G:maj",
=======
          "time": 0.0,
          "duration": 4.0,
          "value": "G:maj",
          "confidence": 1
        },
        {
          "time": 1.0,
          "duration": 2.0,
          "value": "G:maj",
>>>>>>> 5725112b
          "confidence": 1
        },
        {
          "time": 1.2,
          "duration": 2.0,
<<<<<<< HEAD
          "value": "G:maj",
          "confidence": 1
        },
        {
          "time": 2.2,
          "duration": 2.0,
          "value": "A:min",
=======
          "value": "A:min",
          "confidence": 1
        },
        {
          "time": 2.0,
          "duration": 4.0,
          "value": "D:(3,5,b7)",
>>>>>>> 5725112b
          "confidence": 1
        },
        {
          "time": 3.0,
<<<<<<< HEAD
          "duration": 4.0,
          "value": "D:(3,5,b7)",
=======
          "duration": 2.0,
          "value": "D:(3,5,b7)",
          "confidence": 1
        },
        {
          "time": 3.2,
          "duration": 2.0,
          "value": "G:maj",
>>>>>>> 5725112b
          "confidence": 1
        },
        {
          "time": 4.0,
<<<<<<< HEAD
          "duration": 2.0,
          "value": "D:(3,5,b7)",
=======
          "duration": 4.0,
          "value": "G:maj",
>>>>>>> 5725112b
          "confidence": 1
        },
        {
          "time": 4.2,
          "duration": 2.0,
          "value": "G:maj",
          "confidence": 1
        },
        {
<<<<<<< HEAD
          "time": 5.0,
          "duration": 4.0,
          "value": "G:maj",
=======
          "time": 5.2,
          "duration": 2.0,
          "value": "A:min",
>>>>>>> 5725112b
          "confidence": 1
        },
        {
          "time": 6.0,
<<<<<<< HEAD
          "duration": 2.0,
          "value": "G:maj",
          "confidence": 1
        },
        {
          "time": 6.2,
          "duration": 2.0,
          "value": "A:min",
=======
          "duration": 4.0,
          "value": "D:(3,5,b7)",
>>>>>>> 5725112b
          "confidence": 1
        },
        {
          "time": 7.0,
<<<<<<< HEAD
          "duration": 4.0,
          "value": "D:(3,5,b7)",
          "confidence": 1
        },
        {
          "time": 8.0,
=======
>>>>>>> 5725112b
          "duration": 2.0,
          "value": "D:(3,5,b7)",
          "confidence": 1
        },
        {
<<<<<<< HEAD
          "time": 8.2,
=======
          "time": 7.2,
>>>>>>> 5725112b
          "duration": 2.0,
          "value": "G:maj",
          "confidence": 1
        }
      ],
      "sandbox": {},
      "time": 0,
      "duration": 34.0
    },
    {
      "annotation_metadata": {
        "curator": {
          "name": "",
          "email": ""
        },
        "annotator": {},
        "version": "",
        "corpus": "biab_internet_corpus",
        "annotation_tools": "",
        "annotation_rules": "",
        "validation": "",
        "data_source": ""
      },
      "namespace": "key_mode",
      "data": [
        {
          "time": 0.0,
          "duration": 34.0,
          "value": "G",
          "confidence": 1
        }
      ],
      "sandbox": {},
      "time": 0,
      "duration": 34.0
    }
  ],
  "file_metadata": {
    "title": "Bonnie Wee Jeannie McColl",
    "artist": "",
    "release": "",
    "duration": 34.0,
    "identifiers": {},
    "jams_version": "0.3.4"
  },
  "sandbox": {
    "expanded": false
  }
}<|MERGE_RESOLUTION|>--- conflicted
+++ resolved
@@ -17,11 +17,6 @@
       "namespace": "chord",
       "data": [
         {
-<<<<<<< HEAD
-          "time": 1.0,
-          "duration": 4.0,
-          "value": "G:maj",
-=======
           "time": 0.0,
           "duration": 4.0,
           "value": "G:maj",
@@ -31,21 +26,11 @@
           "time": 1.0,
           "duration": 2.0,
           "value": "G:maj",
->>>>>>> 5725112b
           "confidence": 1
         },
         {
           "time": 1.2,
           "duration": 2.0,
-<<<<<<< HEAD
-          "value": "G:maj",
-          "confidence": 1
-        },
-        {
-          "time": 2.2,
-          "duration": 2.0,
-          "value": "A:min",
-=======
           "value": "A:min",
           "confidence": 1
         },
@@ -53,15 +38,10 @@
           "time": 2.0,
           "duration": 4.0,
           "value": "D:(3,5,b7)",
->>>>>>> 5725112b
           "confidence": 1
         },
         {
           "time": 3.0,
-<<<<<<< HEAD
-          "duration": 4.0,
-          "value": "D:(3,5,b7)",
-=======
           "duration": 2.0,
           "value": "D:(3,5,b7)",
           "confidence": 1
@@ -70,76 +50,40 @@
           "time": 3.2,
           "duration": 2.0,
           "value": "G:maj",
->>>>>>> 5725112b
           "confidence": 1
         },
         {
           "time": 4.0,
-<<<<<<< HEAD
-          "duration": 2.0,
-          "value": "D:(3,5,b7)",
-=======
           "duration": 4.0,
           "value": "G:maj",
->>>>>>> 5725112b
           "confidence": 1
         },
         {
-          "time": 4.2,
+          "time": 5.0,
           "duration": 2.0,
           "value": "G:maj",
           "confidence": 1
         },
         {
-<<<<<<< HEAD
-          "time": 5.0,
-          "duration": 4.0,
-          "value": "G:maj",
-=======
           "time": 5.2,
           "duration": 2.0,
           "value": "A:min",
->>>>>>> 5725112b
           "confidence": 1
         },
         {
           "time": 6.0,
-<<<<<<< HEAD
-          "duration": 2.0,
-          "value": "G:maj",
-          "confidence": 1
-        },
-        {
-          "time": 6.2,
-          "duration": 2.0,
-          "value": "A:min",
-=======
-          "duration": 4.0,
-          "value": "D:(3,5,b7)",
->>>>>>> 5725112b
-          "confidence": 1
-        },
-        {
-          "time": 7.0,
-<<<<<<< HEAD
           "duration": 4.0,
           "value": "D:(3,5,b7)",
           "confidence": 1
         },
         {
-          "time": 8.0,
-=======
->>>>>>> 5725112b
+          "time": 7.0,
           "duration": 2.0,
           "value": "D:(3,5,b7)",
           "confidence": 1
         },
         {
-<<<<<<< HEAD
-          "time": 8.2,
-=======
           "time": 7.2,
->>>>>>> 5725112b
           "duration": 2.0,
           "value": "G:maj",
           "confidence": 1
