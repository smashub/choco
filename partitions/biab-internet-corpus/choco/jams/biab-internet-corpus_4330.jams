{
  "annotations": [
    {
      "annotation_metadata": {
        "curator": {
          "name": "",
          "email": ""
        },
        "annotator": {},
        "version": "",
        "corpus": "biab_internet_corpus",
        "annotation_tools": "",
        "annotation_rules": "",
        "validation": "",
        "data_source": ""
      },
      "namespace": "chord",
      "data": [
        {
          "time": 0.0,
          "duration": 4.0,
          "value": "G:min",
          "confidence": 1
        },
        {
          "time": 1.0,
          "duration": 4.0,
          "value": "G:min",
          "confidence": 1
        },
        {
          "time": 2.0,
          "duration": 4.0,
          "value": "G:min(6)",
          "confidence": 1
        },
        {
          "time": 3.0,
          "duration": 2.0,
          "value": "G:min(6)",
          "confidence": 1
        },
        {
          "time": 3.2,
          "duration": 2.0,
          "value": "G:min",
          "confidence": 1
        },
        {
          "time": 4.0,
          "duration": 4.0,
          "value": "D:(3,5,b7)",
          "confidence": 1
        },
        {
          "time": 5.0,
          "duration": 4.0,
          "value": "D:(3,5,b7)",
          "confidence": 1
        },
        {
          "time": 6.0,
          "duration": 4.0,
          "value": "G:maj",
          "confidence": 1
        },
        {
          "time": 7.0,
          "duration": 1.0,
          "value": "G:maj",
          "confidence": 1
        },
        {
<<<<<<< HEAD
          "time": 8.1,
=======
          "time": 7.1,
>>>>>>> 5725112b
          "duration": 1.0,
          "value": "C:min",
          "confidence": 1
        },
        {
<<<<<<< HEAD
          "time": 8.2,
=======
          "time": 7.2,
>>>>>>> 5725112b
          "duration": 1.0,
          "value": "D:(3,#5)",
          "confidence": 1
        },
        {
          "time": 7.3,
          "duration": 1.0,
          "value": "D:(3,5,b7)",
          "confidence": 1
        },
        {
          "time": 8.0,
          "duration": 4.0,
          "value": "G:min",
          "confidence": 1
        },
        {
          "time": 9.0,
          "duration": 4.0,
          "value": "G:min",
          "confidence": 1
        },
        {
          "time": 10.0,
          "duration": 4.0,
          "value": "G:min(6)",
          "confidence": 1
        },
        {
          "time": 11.0,
          "duration": 2.0,
          "value": "G:min(6)",
          "confidence": 1
        },
        {
          "time": 11.2,
          "duration": 2.0,
          "value": "G:min",
          "confidence": 1
        },
        {
          "time": 12.0,
          "duration": 4.0,
          "value": "D:(3,5,b7)",
          "confidence": 1
        },
        {
          "time": 13.0,
          "duration": 4.0,
          "value": "D:(3,5,b7)",
          "confidence": 1
        },
        {
          "time": 14.0,
          "duration": 4.0,
          "value": "G:maj",
          "confidence": 1
        },
        {
          "time": 15.0,
          "duration": 4.0,
          "value": "G:(3,5,b7)",
          "confidence": 1
        },
        {
          "time": 16.0,
          "duration": 4.0,
          "value": "C:(3,5,b7)",
          "confidence": 1
        },
        {
          "time": 17.0,
          "duration": 4.0,
          "value": "C:(3,5,b7)",
          "confidence": 1
        },
        {
          "time": 18.0,
          "duration": 4.0,
          "value": "C:(3,5,b7)",
          "confidence": 1
        },
        {
          "time": 19.0,
          "duration": 4.0,
          "value": "C:(3,5,b7)",
          "confidence": 1
        },
        {
          "time": 20.0,
          "duration": 4.0,
          "value": "C:(3,5,b7)",
          "confidence": 1
        },
        {
          "time": 21.0,
          "duration": 4.0,
          "value": "C:min(b7)",
          "confidence": 1
        },
        {
          "time": 22.0,
          "duration": 4.0,
          "value": "C:min(b7)",
          "confidence": 1
        },
        {
          "time": 23.0,
          "duration": 4.0,
<<<<<<< HEAD
          "value": "C:min(b7)",
=======
          "value": "Eb:min",
>>>>>>> 5725112b
          "confidence": 1
        },
        {
          "time": 24.0,
          "duration": 4.0,
          "value": "G:min",
          "confidence": 1
        },
        {
          "time": 25.0,
          "duration": 4.0,
          "value": "G:min",
          "confidence": 1
        },
        {
          "time": 26.0,
          "duration": 4.0,
          "value": "G:min(6)",
          "confidence": 1
        },
        {
          "time": 27.0,
<<<<<<< HEAD
          "duration": 4.0,
          "value": "G:min(6)",
          "confidence": 1
        },
        {
          "time": 28.0,
=======
>>>>>>> 5725112b
          "duration": 2.0,
          "value": "G:min(6)",
          "confidence": 1
        },
        {
          "time": 27.2,
          "duration": 2.0,
          "value": "G:min",
          "confidence": 1
        },
        {
          "time": 28.0,
          "duration": 4.0,
          "value": "D:(3,5,b7)",
          "confidence": 1
        },
        {
          "time": 29.0,
          "duration": 4.0,
          "value": "D:(3,5,b7)",
          "confidence": 1
        },
        {
          "time": 30.0,
          "duration": 4.0,
          "value": "G:maj",
          "confidence": 1
        },
        {
          "time": 31.0,
          "duration": 1.0,
          "value": "G:maj",
          "confidence": 1
        },
        {
<<<<<<< HEAD
          "time": 32.1,
=======
          "time": 31.1,
>>>>>>> 5725112b
          "duration": 1.0,
          "value": "C:min/D",
          "confidence": 1
        },
        {
<<<<<<< HEAD
          "time": 32.2,
=======
          "time": 31.2,
>>>>>>> 5725112b
          "duration": 1.0,
          "value": "D:(3,#5)",
          "confidence": 1
        },
        {
          "time": 31.3,
          "duration": 1.0,
          "value": "D:(3,5,b7)",
          "confidence": 1
        },
        {
          "time": 32.0,
          "duration": 4.0,
          "value": "D:(3,5,b7)",
          "confidence": 1
        },
        {
          "time": 33.0,
          "duration": 4.0,
          "value": "G:maj",
          "confidence": 1
        }
      ],
      "sandbox": {},
      "time": 0,
      "duration": 136.0
    },
    {
      "annotation_metadata": {
        "curator": {
          "name": "",
          "email": ""
        },
        "annotator": {},
        "version": "",
        "corpus": "biab_internet_corpus",
        "annotation_tools": "",
        "annotation_rules": "",
        "validation": "",
        "data_source": ""
      },
      "namespace": "key_mode",
      "data": [
        {
          "time": 0.0,
          "duration": 136.0,
          "value": "G",
          "confidence": 1
        }
      ],
      "sandbox": {},
      "time": 0,
      "duration": 136.0
    }
  ],
  "file_metadata": {
    "title": "Let Yourself Go - Irving Berlin",
    "artist": "",
    "release": "",
    "duration": 136.0,
    "identifiers": {},
    "jams_version": "0.3.4"
  },
  "sandbox": {
    "expanded": false
  }
}<|MERGE_RESOLUTION|>--- conflicted
+++ resolved
@@ -71,21 +71,13 @@
           "confidence": 1
         },
         {
-<<<<<<< HEAD
-          "time": 8.1,
-=======
           "time": 7.1,
->>>>>>> 5725112b
           "duration": 1.0,
           "value": "C:min",
           "confidence": 1
         },
         {
-<<<<<<< HEAD
-          "time": 8.2,
-=======
           "time": 7.2,
->>>>>>> 5725112b
           "duration": 1.0,
           "value": "D:(3,#5)",
           "confidence": 1
@@ -195,11 +187,7 @@
         {
           "time": 23.0,
           "duration": 4.0,
-<<<<<<< HEAD
-          "value": "C:min(b7)",
-=======
           "value": "Eb:min",
->>>>>>> 5725112b
           "confidence": 1
         },
         {
@@ -222,27 +210,18 @@
         },
         {
           "time": 27.0,
-<<<<<<< HEAD
-          "duration": 4.0,
-          "value": "G:min(6)",
+          "duration": 2.0,
+          "value": "G:min(6)",
+          "confidence": 1
+        },
+        {
+          "time": 27.2,
+          "duration": 2.0,
+          "value": "G:min",
           "confidence": 1
         },
         {
           "time": 28.0,
-=======
->>>>>>> 5725112b
-          "duration": 2.0,
-          "value": "G:min(6)",
-          "confidence": 1
-        },
-        {
-          "time": 27.2,
-          "duration": 2.0,
-          "value": "G:min",
-          "confidence": 1
-        },
-        {
-          "time": 28.0,
           "duration": 4.0,
           "value": "D:(3,5,b7)",
           "confidence": 1
@@ -266,21 +245,13 @@
           "confidence": 1
         },
         {
-<<<<<<< HEAD
-          "time": 32.1,
-=======
           "time": 31.1,
->>>>>>> 5725112b
           "duration": 1.0,
           "value": "C:min/D",
           "confidence": 1
         },
         {
-<<<<<<< HEAD
-          "time": 32.2,
-=======
           "time": 31.2,
->>>>>>> 5725112b
           "duration": 1.0,
           "value": "D:(3,#5)",
           "confidence": 1
