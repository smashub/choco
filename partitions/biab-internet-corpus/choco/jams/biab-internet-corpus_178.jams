--- conflicted
+++ resolved
@@ -179,11 +179,7 @@
           "confidence": 1
         },
         {
-<<<<<<< HEAD
-          "time": 16.3,
-=======
           "time": 15.3,
->>>>>>> 5725112b
           "duration": 1.0,
           "value": "F:maj",
           "confidence": 1
@@ -207,11 +203,7 @@
           "confidence": 1
         },
         {
-<<<<<<< HEAD
-          "time": 19.3,
-=======
           "time": 18.3,
->>>>>>> 5725112b
           "duration": 1.0,
           "value": "Ab:dim",
           "confidence": 1
@@ -379,21 +371,13 @@
           "confidence": 1
         },
         {
-<<<<<<< HEAD
-          "time": 34.1,
-=======
           "time": 33.1,
->>>>>>> 5725112b
-          "duration": 1.0,
-          "value": "C:(3,5,b7)",
-          "confidence": 1
-        },
-        {
-<<<<<<< HEAD
-          "time": 34.2,
-=======
+          "duration": 1.0,
+          "value": "C:(3,5,b7)",
+          "confidence": 1
+        },
+        {
           "time": 33.2,
->>>>>>> 5725112b
           "duration": 1.0,
           "value": "G:min(b7)",
           "confidence": 1
