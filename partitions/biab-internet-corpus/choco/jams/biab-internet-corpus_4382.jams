{
  "annotations": [
    {
      "annotation_metadata": {
        "curator": {
          "name": "",
          "email": ""
        },
        "annotator": {},
        "version": "",
        "corpus": "biab_internet_corpus",
        "annotation_tools": "",
        "annotation_rules": "",
        "validation": "",
        "data_source": ""
      },
      "namespace": "chord",
      "data": [
        {
          "time": 0.0,
          "duration": 2.0,
          "value": "Eb:maj7",
          "confidence": 1
        },
        {
          "time": 0.2,
          "duration": 2.0,
          "value": "F:min(b7)",
          "confidence": 1
        },
        {
          "time": 1.0,
          "duration": 2.0,
          "value": "G:min(b7)",
          "confidence": 1
        },
        {
          "time": 1.2,
          "duration": 2.0,
          "value": "F:min(b7)",
          "confidence": 1
        },
        {
          "time": 2.0,
          "duration": 2.0,
          "value": "Eb:maj7",
          "confidence": 1
        },
        {
          "time": 2.2,
          "duration": 2.0,
          "value": "F:min(b7)",
          "confidence": 1
        },
        {
          "time": 3.0,
          "duration": 2.0,
          "value": "G:min(b7)",
          "confidence": 1
        },
        {
          "time": 3.2,
          "duration": 2.0,
          "value": "F:min(b7)",
          "confidence": 1
        },
        {
          "time": 4.0,
          "duration": 2.0,
          "value": "Eb:maj7",
          "confidence": 1
        },
        {
          "time": 4.2,
          "duration": 2.0,
          "value": "Eb:maj",
          "confidence": 1
        },
        {
          "time": 5.0,
          "duration": 4.0,
          "value": "Eb:maj",
          "confidence": 1
        },
        {
          "time": 6.0,
          "duration": 2.0,
          "value": "Eb:(3,5,6)",
          "confidence": 1
        },
        {
          "time": 6.2,
          "duration": 2.0,
          "value": "Eb:maj7",
          "confidence": 1
        },
        {
          "time": 7.0,
          "duration": 4.0,
          "value": "Eb:maj7",
          "confidence": 1
        },
        {
          "time": 8.0,
          "duration": 2.0,
          "value": "Eb:maj",
          "confidence": 1
        },
        {
          "time": 8.2,
          "duration": 2.0,
          "value": "Eb:(3,5,6)",
          "confidence": 1
        },
        {
          "time": 9.0,
          "duration": 4.0,
          "value": "E:dim",
          "confidence": 1
        },
        {
          "time": 10.0,
          "duration": 4.0,
          "value": "Bb:(3,5,b7)",
          "confidence": 1
        },
        {
          "time": 11.0,
          "duration": 4.0,
          "value": "Bb:(3,5,b7)",
          "confidence": 1
        },
        {
          "time": 12.0,
          "duration": 2.0,
          "value": "Bb:(3,5,b7)",
          "confidence": 1
        },
        {
          "time": 12.2,
          "duration": 2.0,
          "value": "Ab:maj/Bb",
          "confidence": 1
        },
        {
          "time": 13.0,
          "duration": 4.0,
          "value": "Ab:maj/Bb",
          "confidence": 1
        },
        {
          "time": 14.0,
          "duration": 4.0,
          "value": "Bb:(3,5,b7)",
          "confidence": 1
        },
        {
          "time": 15.0,
          "duration": 4.0,
          "value": "Bb:(3,5,b7)",
          "confidence": 1
        },
        {
          "time": 16.0,
          "duration": 2.0,
          "value": "C:(3,#5)",
          "confidence": 1
        },
        {
          "time": 16.2,
          "duration": 2.0,
          "value": "C:(3,5,b7)",
          "confidence": 1
        },
        {
          "time": 17.0,
          "duration": 4.0,
          "value": "F:(3,5,b7)",
          "confidence": 1
        },
        {
          "time": 18.0,
          "duration": 4.0,
          "value": "Bb:(3,5,b7)",
          "confidence": 1
        },
        {
          "time": 19.0,
          "duration": 4.0,
          "value": "Bb:(3,5,b7)",
          "confidence": 1
        },
        {
          "time": 20.0,
          "duration": 2.0,
          "value": "Eb:maj7",
          "confidence": 1
        },
        {
          "time": 20.2,
          "duration": 2.0,
          "value": "Eb:maj",
          "confidence": 1
        },
        {
          "time": 21.0,
          "duration": 4.0,
          "value": "Eb:maj",
          "confidence": 1
        },
        {
          "time": 22.0,
          "duration": 2.0,
          "value": "Eb:(3,5,6)",
          "confidence": 1
        },
        {
          "time": 22.2,
          "duration": 2.0,
          "value": "Eb:maj7",
          "confidence": 1
        },
        {
          "time": 23.0,
          "duration": 4.0,
          "value": "Eb:maj7",
          "confidence": 1
        },
        {
          "time": 24.0,
          "duration": 2.0,
          "value": "E:dim",
          "confidence": 1
        },
        {
          "time": 24.2,
          "duration": 2.0,
          "value": "C:(3,5,b7)/E",
          "confidence": 1
        },
        {
          "time": 25.0,
          "duration": 4.0,
          "value": "C:(3,5,b7)",
          "confidence": 1
        },
        {
          "time": 26.0,
          "duration": 2.0,
          "value": "F:min",
          "confidence": 1
        },
        {
          "time": 26.2,
          "duration": 2.0,
          "value": "C:(3,5,b7)",
          "confidence": 1
        },
        {
          "time": 27.0,
          "duration": 4.0,
          "value": "F:min",
          "confidence": 1
        },
        {
          "time": 28.0,
          "duration": 2.0,
          "value": "Ab:(3,5,6)",
          "confidence": 1
        },
        {
          "time": 28.2,
          "duration": 2.0,
          "value": "Ab:maj7",
          "confidence": 1
        },
        {
          "time": 29.0,
          "duration": 3.0,
          "value": "Ab:maj7",
          "confidence": 1
        },
        {
<<<<<<< HEAD
          "time": 30.3,
=======
          "time": 29.3,
>>>>>>> 5725112b
          "duration": 1.0,
          "value": "A:dim",
          "confidence": 1
        },
        {
          "time": 30.0,
          "duration": 3.0,
          "value": "Eb:maj/Bb",
          "confidence": 1
        },
        {
<<<<<<< HEAD
          "time": 31.3,
=======
          "time": 30.3,
>>>>>>> 5725112b
          "duration": 1.0,
          "value": "Bb:min(6)/Db",
          "confidence": 1
        },
        {
          "time": 31.0,
          "duration": 4.0,
          "value": "C:(3,5,b7)",
          "confidence": 1
        },
        {
          "time": 32.0,
          "duration": 4.0,
          "value": "F:(3,5,b7)",
          "confidence": 1
        },
        {
          "time": 33.0,
          "duration": 4.0,
          "value": "Bb:(3,5,b7)",
          "confidence": 1
        },
        {
          "time": 34.0,
          "duration": 4.0,
          "value": "Eb:maj",
          "confidence": 1
        },
        {
          "time": 35.0,
          "duration": 2.0,
          "value": "Eb:maj",
          "confidence": 1
        },
        {
          "time": 35.2,
          "duration": 2.0,
          "value": "Bb:(3,5,b7)",
          "confidence": 1
        },
        {
          "time": 36.0,
          "duration": 4.0,
          "value": "Eb:maj",
          "confidence": 1
        }
      ],
      "sandbox": {},
      "time": 0,
      "duration": 148.0
    },
    {
      "annotation_metadata": {
        "curator": {
          "name": "",
          "email": ""
        },
        "annotator": {},
        "version": "",
        "corpus": "biab_internet_corpus",
        "annotation_tools": "",
        "annotation_rules": "",
        "validation": "",
        "data_source": ""
      },
      "namespace": "key_mode",
      "data": [
        {
          "time": 0.0,
          "duration": 148.0,
          "value": "Eb",
          "confidence": 1
        }
      ],
      "sandbox": {},
      "time": 0,
      "duration": 148.0
    }
  ],
  "file_metadata": {
    "title": "GREEN EYES",
    "artist": "",
    "release": "",
    "duration": 148.0,
    "identifiers": {},
    "jams_version": "0.3.4"
  },
  "sandbox": {
    "expanded": false
  }
}<|MERGE_RESOLUTION|>--- conflicted
+++ resolved
@@ -281,11 +281,7 @@
           "confidence": 1
         },
         {
-<<<<<<< HEAD
-          "time": 30.3,
-=======
           "time": 29.3,
->>>>>>> 5725112b
           "duration": 1.0,
           "value": "A:dim",
           "confidence": 1
@@ -297,11 +293,7 @@
           "confidence": 1
         },
         {
-<<<<<<< HEAD
-          "time": 31.3,
-=======
           "time": 30.3,
->>>>>>> 5725112b
           "duration": 1.0,
           "value": "Bb:min(6)/Db",
           "confidence": 1
