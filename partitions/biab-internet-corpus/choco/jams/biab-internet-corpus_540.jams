{
  "annotations": [
    {
      "annotation_metadata": {
        "curator": {
          "name": "",
          "email": ""
        },
        "annotator": {},
        "version": "",
        "corpus": "biab_internet_corpus",
        "annotation_tools": "",
        "annotation_rules": "",
        "validation": "",
        "data_source": ""
      },
      "namespace": "chord",
      "data": [
        {
          "time": 0.0,
          "duration": 1.0,
          "value": "F#:min/D",
          "confidence": 1
        },
        {
          "time": 0.1,
          "duration": 1.0,
          "value": "F#:min/D",
          "confidence": 1
        },
        {
          "time": 0.2,
          "duration": 1.0,
          "value": "F#:min/D",
          "confidence": 1
        },
        {
<<<<<<< HEAD
          "time": 1.1,
=======
          "time": 0.3,
>>>>>>> 5725112b
          "duration": 1.0,
          "value": "F#:min/D",
          "confidence": 1
        },
        {
<<<<<<< HEAD
          "time": 1.2,
=======
          "time": 1.0,
>>>>>>> 5725112b
          "duration": 1.0,
          "value": "D:maj7",
          "confidence": 1
        },
        {
          "time": 1.1,
          "duration": 1.0,
          "value": "D:(2,5)",
          "confidence": 1
        },
        {
          "time": 1.2,
          "duration": 1.0,
          "value": "A:maj",
          "confidence": 1
        },
        {
<<<<<<< HEAD
          "time": 2.1,
=======
          "time": 1.3,
>>>>>>> 5725112b
          "duration": 1.0,
          "value": "A:maj",
          "confidence": 1
        },
        {
<<<<<<< HEAD
          "time": 2.2,
          "duration": 1.0,
          "value": "E:maj",
=======
          "time": 2.0,
          "duration": 1.0,
          "value": "F#:min/D",
          "confidence": 1
        },
        {
          "time": 2.1,
          "duration": 1.0,
          "value": "F#:min/D",
          "confidence": 1
        },
        {
          "time": 2.2,
          "duration": 1.0,
          "value": "D:maj7",
>>>>>>> 5725112b
          "confidence": 1
        },
        {
          "time": 2.3,
          "duration": 1.0,
<<<<<<< HEAD
          "value": "E:(2,5)",
=======
          "value": "D:(2,5)",
>>>>>>> 5725112b
          "confidence": 1
        },
        {
          "time": 3.0,
          "duration": 1.0,
<<<<<<< HEAD
          "value": "F#:min/D",
=======
          "value": "A:maj",
>>>>>>> 5725112b
          "confidence": 1
        },
        {
          "time": 3.1,
          "duration": 1.0,
<<<<<<< HEAD
          "value": "F#:min/D",
=======
          "value": "A:maj",
>>>>>>> 5725112b
          "confidence": 1
        },
        {
          "time": 3.2,
          "duration": 1.0,
<<<<<<< HEAD
          "value": "D:maj7",
=======
          "value": "E:maj",
>>>>>>> 5725112b
          "confidence": 1
        },
        {
          "time": 3.3,
          "duration": 1.0,
<<<<<<< HEAD
          "value": "D:(2,5)",
=======
          "value": "E:(2,5)",
>>>>>>> 5725112b
          "confidence": 1
        },
        {
          "time": 4.0,
          "duration": 1.0,
<<<<<<< HEAD
          "value": "A:maj",
=======
          "value": "F#:min/D",
>>>>>>> 5725112b
          "confidence": 1
        },
        {
          "time": 4.1,
          "duration": 1.0,
<<<<<<< HEAD
          "value": "A:maj",
=======
          "value": "F#:min/D",
>>>>>>> 5725112b
          "confidence": 1
        },
        {
          "time": 4.2,
          "duration": 1.0,
<<<<<<< HEAD
          "value": "E:maj",
=======
          "value": "D:maj7",
>>>>>>> 5725112b
          "confidence": 1
        },
        {
          "time": 4.3,
          "duration": 1.0,
<<<<<<< HEAD
          "value": "E:(2,5)",
=======
          "value": "D:(2,5)",
>>>>>>> 5725112b
          "confidence": 1
        },
        {
          "time": 5.0,
          "duration": 1.0,
<<<<<<< HEAD
          "value": "F#:min/D",
=======
          "value": "A:maj",
>>>>>>> 5725112b
          "confidence": 1
        },
        {
          "time": 5.1,
          "duration": 1.0,
<<<<<<< HEAD
          "value": "F#:min/D",
=======
          "value": "A:maj",
>>>>>>> 5725112b
          "confidence": 1
        },
        {
          "time": 5.2,
          "duration": 1.0,
<<<<<<< HEAD
          "value": "D:maj7",
=======
          "value": "E:maj",
>>>>>>> 5725112b
          "confidence": 1
        },
        {
          "time": 5.3,
          "duration": 1.0,
<<<<<<< HEAD
          "value": "D:(2,5)",
=======
          "value": "E:(2,5)",
>>>>>>> 5725112b
          "confidence": 1
        },
        {
          "time": 6.0,
          "duration": 1.0,
<<<<<<< HEAD
          "value": "A:maj",
=======
          "value": "F#:min/D",
>>>>>>> 5725112b
          "confidence": 1
        },
        {
          "time": 6.1,
          "duration": 1.0,
<<<<<<< HEAD
          "value": "A:maj",
=======
          "value": "F#:min/D",
>>>>>>> 5725112b
          "confidence": 1
        },
        {
          "time": 6.2,
          "duration": 1.0,
<<<<<<< HEAD
          "value": "E:maj",
=======
          "value": "D:maj7",
>>>>>>> 5725112b
          "confidence": 1
        },
        {
          "time": 6.3,
          "duration": 1.0,
<<<<<<< HEAD
          "value": "E:(2,5)",
=======
          "value": "D:(2,5)",
>>>>>>> 5725112b
          "confidence": 1
        },
        {
          "time": 7.0,
          "duration": 1.0,
<<<<<<< HEAD
          "value": "F#:min/D",
=======
          "value": "A:maj",
>>>>>>> 5725112b
          "confidence": 1
        },
        {
          "time": 7.1,
          "duration": 1.0,
<<<<<<< HEAD
          "value": "F#:min/D",
=======
          "value": "A:maj",
>>>>>>> 5725112b
          "confidence": 1
        },
        {
          "time": 7.2,
          "duration": 1.0,
<<<<<<< HEAD
          "value": "D:maj7",
=======
          "value": "E:maj",
>>>>>>> 5725112b
          "confidence": 1
        },
        {
          "time": 7.3,
          "duration": 1.0,
<<<<<<< HEAD
          "value": "D:(2,5)",
=======
          "value": "E:(2,5)",
>>>>>>> 5725112b
          "confidence": 1
        },
        {
          "time": 8.0,
          "duration": 1.0,
<<<<<<< HEAD
          "value": "A:maj",
=======
          "value": "F#:min/D",
>>>>>>> 5725112b
          "confidence": 1
        },
        {
          "time": 8.1,
          "duration": 1.0,
<<<<<<< HEAD
          "value": "A:maj",
          "confidence": 1
        },
        {
          "time": 8.2,
          "duration": 1.0,
          "value": "E:maj",
=======
          "value": "F#:min/D",
          "confidence": 1
        },
        {
          "time": 8.2,
          "duration": 2.0,
          "value": "D:maj",
          "confidence": 1
        },
        {
          "time": 9.0,
          "duration": 1.0,
          "value": "A:maj",
>>>>>>> 5725112b
          "confidence": 1
        },
        {
          "time": 9.1,
          "duration": 1.0,
<<<<<<< HEAD
          "value": "E:(2,5)",
          "confidence": 1
        },
        {
          "time": 9.0,
=======
          "value": "A:maj",
          "confidence": 1
        },
        {
          "time": 9.2,
          "duration": 2.0,
          "value": "E:maj",
          "confidence": 1
        },
        {
          "time": 10.0,
>>>>>>> 5725112b
          "duration": 1.0,
          "value": "F#:min/D",
          "confidence": 1
        },
        {
<<<<<<< HEAD
          "time": 9.1,
=======
          "time": 10.1,
>>>>>>> 5725112b
          "duration": 1.0,
          "value": "F#:min/D",
          "confidence": 1
        },
        {
<<<<<<< HEAD
          "time": 9.2,
=======
          "time": 10.2,
>>>>>>> 5725112b
          "duration": 2.0,
          "value": "D:maj",
          "confidence": 1
        },
        {
<<<<<<< HEAD
          "time": 10.0,
=======
          "time": 11.0,
>>>>>>> 5725112b
          "duration": 1.0,
          "value": "A:maj",
          "confidence": 1
        },
        {
<<<<<<< HEAD
          "time": 10.1,
=======
          "time": 11.1,
>>>>>>> 5725112b
          "duration": 1.0,
          "value": "A:maj",
          "confidence": 1
        },
        {
<<<<<<< HEAD
          "time": 10.2,
=======
          "time": 11.2,
>>>>>>> 5725112b
          "duration": 2.0,
          "value": "E:maj",
          "confidence": 1
        },
        {
<<<<<<< HEAD
          "time": 11.0,
=======
          "time": 12.0,
>>>>>>> 5725112b
          "duration": 1.0,
          "value": "F#:min/D",
          "confidence": 1
        },
        {
<<<<<<< HEAD
          "time": 11.1,
=======
          "time": 12.1,
>>>>>>> 5725112b
          "duration": 1.0,
          "value": "F#:min/D",
          "confidence": 1
        },
        {
<<<<<<< HEAD
          "time": 11.2,
=======
          "time": 12.2,
>>>>>>> 5725112b
          "duration": 2.0,
          "value": "D:maj",
          "confidence": 1
        },
        {
<<<<<<< HEAD
          "time": 12.0,
=======
          "time": 13.0,
>>>>>>> 5725112b
          "duration": 1.0,
          "value": "A:maj",
          "confidence": 1
        },
        {
<<<<<<< HEAD
          "time": 12.1,
=======
          "time": 13.1,
>>>>>>> 5725112b
          "duration": 1.0,
          "value": "A:maj",
          "confidence": 1
        },
        {
<<<<<<< HEAD
          "time": 12.2,
=======
          "time": 13.2,
>>>>>>> 5725112b
          "duration": 2.0,
          "value": "E:maj",
          "confidence": 1
        },
        {
<<<<<<< HEAD
          "time": 13.0,
=======
          "time": 14.0,
>>>>>>> 5725112b
          "duration": 1.0,
          "value": "F#:min/D",
          "confidence": 1
        },
        {
<<<<<<< HEAD
          "time": 13.1,
          "duration": 1.0,
          "value": "F#:min/D",
          "confidence": 1
        },
        {
          "time": 13.2,
          "duration": 2.0,
          "value": "D:maj",
          "confidence": 1
        },
        {
          "time": 14.0,
          "duration": 1.0,
          "value": "A:maj",
          "confidence": 1
        },
        {
          "time": 14.1,
=======
          "time": 14.1,
          "duration": 1.0,
          "value": "F#:min/D",
          "confidence": 1
        },
        {
          "time": 14.2,
          "duration": 2.0,
          "value": "D:maj",
          "confidence": 1
        },
        {
          "time": 15.0,
>>>>>>> 5725112b
          "duration": 1.0,
          "value": "A:maj",
          "confidence": 1
        },
        {
<<<<<<< HEAD
          "time": 14.2,
          "duration": 2.0,
=======
          "time": 15.1,
          "duration": 3.0,
>>>>>>> 5725112b
          "value": "E:maj",
          "confidence": 1
        },
        {
<<<<<<< HEAD
          "time": 15.0,
=======
          "time": 16.0,
>>>>>>> 5725112b
          "duration": 1.0,
          "value": "F#:min/D",
          "confidence": 1
        },
        {
<<<<<<< HEAD
          "time": 15.1,
=======
          "time": 16.1,
>>>>>>> 5725112b
          "duration": 1.0,
          "value": "F#:min/D",
          "confidence": 1
        },
        {
<<<<<<< HEAD
          "time": 15.2,
=======
          "time": 16.2,
>>>>>>> 5725112b
          "duration": 2.0,
          "value": "D:maj",
          "confidence": 1
        },
        {
<<<<<<< HEAD
          "time": 16.0,
=======
          "time": 17.0,
>>>>>>> 5725112b
          "duration": 1.0,
          "value": "A:maj",
          "confidence": 1
        },
        {
<<<<<<< HEAD
          "time": 16.1,
          "duration": 3.0,
          "value": "E:maj",
          "confidence": 1
        },
        {
          "time": 17.0,
=======
          "time": 17.1,
          "duration": 1.0,
          "value": "A:maj",
          "confidence": 1
        },
        {
          "time": 17.2,
          "duration": 2.0,
          "value": "E:maj",
          "confidence": 1
        },
        {
          "time": 18.0,
>>>>>>> 5725112b
          "duration": 1.0,
          "value": "F#:min/D",
          "confidence": 1
        },
        {
<<<<<<< HEAD
          "time": 17.1,
=======
          "time": 18.1,
>>>>>>> 5725112b
          "duration": 1.0,
          "value": "F#:min/D",
          "confidence": 1
        },
        {
<<<<<<< HEAD
          "time": 17.2,
=======
          "time": 18.2,
>>>>>>> 5725112b
          "duration": 2.0,
          "value": "D:maj",
          "confidence": 1
        },
        {
<<<<<<< HEAD
          "time": 18.0,
=======
          "time": 19.0,
>>>>>>> 5725112b
          "duration": 1.0,
          "value": "A:maj",
          "confidence": 1
        },
        {
<<<<<<< HEAD
          "time": 18.1,
=======
          "time": 19.1,
>>>>>>> 5725112b
          "duration": 1.0,
          "value": "A:maj",
          "confidence": 1
        },
        {
<<<<<<< HEAD
          "time": 18.2,
=======
          "time": 19.2,
>>>>>>> 5725112b
          "duration": 2.0,
          "value": "E:maj",
          "confidence": 1
        },
        {
<<<<<<< HEAD
          "time": 19.0,
=======
          "time": 20.0,
>>>>>>> 5725112b
          "duration": 1.0,
          "value": "F#:min/D",
          "confidence": 1
        },
        {
<<<<<<< HEAD
          "time": 19.1,
=======
          "time": 20.1,
>>>>>>> 5725112b
          "duration": 1.0,
          "value": "F#:min/D",
          "confidence": 1
        },
        {
<<<<<<< HEAD
          "time": 19.2,
=======
          "time": 20.2,
>>>>>>> 5725112b
          "duration": 2.0,
          "value": "D:maj",
          "confidence": 1
        },
        {
<<<<<<< HEAD
          "time": 20.0,
=======
          "time": 21.0,
>>>>>>> 5725112b
          "duration": 1.0,
          "value": "A:maj",
          "confidence": 1
        },
        {
<<<<<<< HEAD
          "time": 20.1,
=======
          "time": 21.1,
>>>>>>> 5725112b
          "duration": 1.0,
          "value": "A:maj",
          "confidence": 1
        },
        {
<<<<<<< HEAD
          "time": 20.2,
=======
          "time": 21.2,
>>>>>>> 5725112b
          "duration": 2.0,
          "value": "E:maj",
          "confidence": 1
        },
        {
<<<<<<< HEAD
          "time": 21.0,
=======
          "time": 22.0,
>>>>>>> 5725112b
          "duration": 1.0,
          "value": "F#:min/D",
          "confidence": 1
        },
        {
<<<<<<< HEAD
          "time": 21.1,
=======
          "time": 22.1,
>>>>>>> 5725112b
          "duration": 1.0,
          "value": "F#:min/D",
          "confidence": 1
        },
        {
<<<<<<< HEAD
          "time": 21.2,
=======
          "time": 22.2,
>>>>>>> 5725112b
          "duration": 2.0,
          "value": "D:maj",
          "confidence": 1
        },
        {
<<<<<<< HEAD
          "time": 22.0,
=======
          "time": 23.0,
>>>>>>> 5725112b
          "duration": 1.0,
          "value": "A:maj",
          "confidence": 1
        },
        {
<<<<<<< HEAD
          "time": 22.1,
=======
          "time": 23.1,
>>>>>>> 5725112b
          "duration": 1.0,
          "value": "A:maj",
          "confidence": 1
        },
        {
<<<<<<< HEAD
          "time": 22.2,
=======
          "time": 23.2,
>>>>>>> 5725112b
          "duration": 2.0,
          "value": "E:maj",
          "confidence": 1
        },
        {
<<<<<<< HEAD
          "time": 23.0,
=======
          "time": 24.0,
>>>>>>> 5725112b
          "duration": 1.0,
          "value": "F#:min/D",
          "confidence": 1
        },
        {
<<<<<<< HEAD
          "time": 23.1,
=======
          "time": 24.1,
>>>>>>> 5725112b
          "duration": 1.0,
          "value": "F#:min/D",
          "confidence": 1
        },
        {
<<<<<<< HEAD
          "time": 23.2,
=======
          "time": 24.2,
>>>>>>> 5725112b
          "duration": 2.0,
          "value": "D:maj",
          "confidence": 1
        },
        {
<<<<<<< HEAD
          "time": 24.0,
=======
          "time": 25.0,
>>>>>>> 5725112b
          "duration": 1.0,
          "value": "A:maj",
          "confidence": 1
        },
        {
<<<<<<< HEAD
          "time": 24.1,
=======
          "time": 25.1,
>>>>>>> 5725112b
          "duration": 1.0,
          "value": "A:maj",
          "confidence": 1
        },
        {
<<<<<<< HEAD
          "time": 24.2,
=======
          "time": 25.2,
>>>>>>> 5725112b
          "duration": 2.0,
          "value": "E:maj",
          "confidence": 1
        },
        {
<<<<<<< HEAD
          "time": 25.0,
=======
          "time": 26.0,
>>>>>>> 5725112b
          "duration": 1.0,
          "value": "F#:min/D",
          "confidence": 1
        },
        {
<<<<<<< HEAD
          "time": 25.1,
=======
          "time": 26.1,
>>>>>>> 5725112b
          "duration": 1.0,
          "value": "F#:min/D",
          "confidence": 1
        },
        {
<<<<<<< HEAD
          "time": 25.2,
=======
          "time": 26.2,
>>>>>>> 5725112b
          "duration": 2.0,
          "value": "D:maj",
          "confidence": 1
        },
        {
<<<<<<< HEAD
          "time": 26.0,
=======
          "time": 27.0,
>>>>>>> 5725112b
          "duration": 1.0,
          "value": "A:maj",
          "confidence": 1
        },
        {
<<<<<<< HEAD
          "time": 26.1,
=======
          "time": 27.1,
>>>>>>> 5725112b
          "duration": 1.0,
          "value": "A:maj",
          "confidence": 1
        },
        {
<<<<<<< HEAD
          "time": 26.2,
=======
          "time": 27.2,
>>>>>>> 5725112b
          "duration": 2.0,
          "value": "E:maj",
          "confidence": 1
        },
        {
<<<<<<< HEAD
          "time": 27.0,
=======
          "time": 28.0,
>>>>>>> 5725112b
          "duration": 1.0,
          "value": "F#:min/D",
          "confidence": 1
        },
        {
<<<<<<< HEAD
          "time": 27.1,
=======
          "time": 28.1,
>>>>>>> 5725112b
          "duration": 1.0,
          "value": "F#:min/D",
          "confidence": 1
        },
        {
<<<<<<< HEAD
          "time": 27.2,
=======
          "time": 28.2,
>>>>>>> 5725112b
          "duration": 2.0,
          "value": "D:maj",
          "confidence": 1
        },
        {
<<<<<<< HEAD
          "time": 28.0,
=======
          "time": 29.0,
>>>>>>> 5725112b
          "duration": 1.0,
          "value": "A:maj",
          "confidence": 1
        },
        {
<<<<<<< HEAD
          "time": 28.1,
=======
          "time": 29.1,
>>>>>>> 5725112b
          "duration": 1.0,
          "value": "A:maj",
          "confidence": 1
        },
        {
<<<<<<< HEAD
          "time": 28.2,
=======
          "time": 29.2,
>>>>>>> 5725112b
          "duration": 2.0,
          "value": "E:maj",
          "confidence": 1
        },
        {
<<<<<<< HEAD
          "time": 29.0,
=======
          "time": 30.0,
>>>>>>> 5725112b
          "duration": 1.0,
          "value": "F#:min/D",
          "confidence": 1
        },
        {
<<<<<<< HEAD
          "time": 29.1,
=======
          "time": 30.1,
>>>>>>> 5725112b
          "duration": 1.0,
          "value": "F#:min/D",
          "confidence": 1
        },
        {
<<<<<<< HEAD
          "time": 29.2,
=======
          "time": 30.2,
>>>>>>> 5725112b
          "duration": 2.0,
          "value": "D:maj",
          "confidence": 1
        },
        {
<<<<<<< HEAD
          "time": 30.0,
=======
          "time": 31.0,
>>>>>>> 5725112b
          "duration": 1.0,
          "value": "A:maj",
          "confidence": 1
        },
        {
<<<<<<< HEAD
          "time": 30.1,
=======
          "time": 31.1,
>>>>>>> 5725112b
          "duration": 1.0,
          "value": "A:maj",
          "confidence": 1
        },
        {
<<<<<<< HEAD
          "time": 30.2,
=======
          "time": 31.2,
>>>>>>> 5725112b
          "duration": 2.0,
          "value": "E:maj",
          "confidence": 1
        },
        {
<<<<<<< HEAD
          "time": 31.0,
=======
          "time": 32.0,
>>>>>>> 5725112b
          "duration": 1.0,
          "value": "F#:min/D",
          "confidence": 1
        },
        {
<<<<<<< HEAD
          "time": 31.1,
=======
          "time": 32.1,
>>>>>>> 5725112b
          "duration": 1.0,
          "value": "F#:min/D",
          "confidence": 1
        },
        {
<<<<<<< HEAD
          "time": 31.2,
=======
          "time": 32.2,
>>>>>>> 5725112b
          "duration": 2.0,
          "value": "D:maj",
          "confidence": 1
        },
        {
<<<<<<< HEAD
          "time": 32.0,
=======
          "time": 33.0,
>>>>>>> 5725112b
          "duration": 1.0,
          "value": "A:maj",
          "confidence": 1
        },
        {
<<<<<<< HEAD
          "time": 32.1,
=======
          "time": 33.1,
>>>>>>> 5725112b
          "duration": 1.0,
          "value": "A:maj",
          "confidence": 1
        },
        {
<<<<<<< HEAD
          "time": 32.2,
=======
          "time": 33.2,
>>>>>>> 5725112b
          "duration": 2.0,
          "value": "E:maj",
          "confidence": 1
        },
        {
<<<<<<< HEAD
          "time": 33.0,
=======
          "time": 34.0,
>>>>>>> 5725112b
          "duration": 1.0,
          "value": "F#:min/D",
          "confidence": 1
        },
        {
<<<<<<< HEAD
          "time": 33.1,
=======
          "time": 34.1,
>>>>>>> 5725112b
          "duration": 1.0,
          "value": "F#:min/D",
          "confidence": 1
        },
        {
<<<<<<< HEAD
          "time": 33.2,
=======
          "time": 34.2,
>>>>>>> 5725112b
          "duration": 2.0,
          "value": "D:maj",
          "confidence": 1
        },
        {
<<<<<<< HEAD
          "time": 34.0,
=======
          "time": 35.0,
>>>>>>> 5725112b
          "duration": 1.0,
          "value": "A:maj",
          "confidence": 1
        },
        {
<<<<<<< HEAD
          "time": 34.1,
=======
          "time": 35.1,
>>>>>>> 5725112b
          "duration": 1.0,
          "value": "A:maj",
          "confidence": 1
        },
        {
<<<<<<< HEAD
          "time": 34.2,
=======
          "time": 35.2,
>>>>>>> 5725112b
          "duration": 2.0,
          "value": "E:maj",
          "confidence": 1
        },
        {
<<<<<<< HEAD
          "time": 35.0,
=======
          "time": 36.0,
>>>>>>> 5725112b
          "duration": 1.0,
          "value": "F#:min/D",
          "confidence": 1
        },
        {
<<<<<<< HEAD
          "time": 35.1,
=======
          "time": 36.1,
>>>>>>> 5725112b
          "duration": 1.0,
          "value": "F#:min/D",
          "confidence": 1
        },
        {
<<<<<<< HEAD
          "time": 35.2,
=======
          "time": 36.2,
>>>>>>> 5725112b
          "duration": 2.0,
          "value": "D:maj",
          "confidence": 1
        },
        {
<<<<<<< HEAD
          "time": 36.0,
=======
          "time": 37.0,
>>>>>>> 5725112b
          "duration": 1.0,
          "value": "A:maj",
          "confidence": 1
        },
        {
<<<<<<< HEAD
          "time": 36.1,
=======
          "time": 37.1,
>>>>>>> 5725112b
          "duration": 1.0,
          "value": "A:maj",
          "confidence": 1
        },
        {
<<<<<<< HEAD
          "time": 36.2,
=======
          "time": 37.2,
>>>>>>> 5725112b
          "duration": 2.0,
          "value": "E:maj",
          "confidence": 1
        },
        {
<<<<<<< HEAD
          "time": 37.0,
=======
          "time": 38.0,
>>>>>>> 5725112b
          "duration": 1.0,
          "value": "F#:min/D",
          "confidence": 1
        },
        {
<<<<<<< HEAD
          "time": 37.1,
=======
          "time": 38.1,
>>>>>>> 5725112b
          "duration": 1.0,
          "value": "F#:min/D",
          "confidence": 1
        },
        {
<<<<<<< HEAD
          "time": 37.2,
=======
          "time": 38.2,
>>>>>>> 5725112b
          "duration": 2.0,
          "value": "D:maj",
          "confidence": 1
        },
        {
<<<<<<< HEAD
          "time": 38.0,
=======
          "time": 39.0,
>>>>>>> 5725112b
          "duration": 1.0,
          "value": "A:maj",
          "confidence": 1
        },
        {
<<<<<<< HEAD
          "time": 38.1,
=======
          "time": 39.1,
>>>>>>> 5725112b
          "duration": 1.0,
          "value": "A:maj",
          "confidence": 1
        },
        {
<<<<<<< HEAD
          "time": 38.2,
=======
          "time": 39.2,
>>>>>>> 5725112b
          "duration": 2.0,
          "value": "E:maj",
          "confidence": 1
        },
        {
<<<<<<< HEAD
          "time": 39.0,
=======
          "time": 40.0,
>>>>>>> 5725112b
          "duration": 1.0,
          "value": "F#:min/D",
          "confidence": 1
        },
        {
<<<<<<< HEAD
          "time": 39.1,
=======
          "time": 40.1,
>>>>>>> 5725112b
          "duration": 1.0,
          "value": "F#:min/D",
          "confidence": 1
        },
        {
<<<<<<< HEAD
          "time": 39.2,
=======
          "time": 40.2,
>>>>>>> 5725112b
          "duration": 2.0,
          "value": "D:maj",
          "confidence": 1
        },
        {
<<<<<<< HEAD
          "time": 40.0,
=======
          "time": 41.0,
>>>>>>> 5725112b
          "duration": 1.0,
          "value": "A:maj",
          "confidence": 1
        },
        {
<<<<<<< HEAD
          "time": 40.1,
=======
          "time": 41.1,
>>>>>>> 5725112b
          "duration": 1.0,
          "value": "A:maj",
          "confidence": 1
        },
        {
<<<<<<< HEAD
          "time": 40.2,
=======
          "time": 41.2,
>>>>>>> 5725112b
          "duration": 2.0,
          "value": "E:maj",
          "confidence": 1
        },
        {
<<<<<<< HEAD
          "time": 41.0,
=======
          "time": 42.0,
>>>>>>> 5725112b
          "duration": 1.0,
          "value": "F#:min/D",
          "confidence": 1
        },
        {
<<<<<<< HEAD
          "time": 41.1,
=======
          "time": 42.1,
>>>>>>> 5725112b
          "duration": 1.0,
          "value": "F#:min/D",
          "confidence": 1
        },
        {
<<<<<<< HEAD
          "time": 41.2,
=======
          "time": 42.2,
>>>>>>> 5725112b
          "duration": 2.0,
          "value": "D:maj",
          "confidence": 1
        },
        {
<<<<<<< HEAD
          "time": 42.0,
=======
          "time": 43.0,
>>>>>>> 5725112b
          "duration": 1.0,
          "value": "A:maj",
          "confidence": 1
        },
        {
<<<<<<< HEAD
          "time": 42.1,
=======
          "time": 43.1,
>>>>>>> 5725112b
          "duration": 1.0,
          "value": "A:maj",
          "confidence": 1
        },
        {
<<<<<<< HEAD
          "time": 42.2,
=======
          "time": 43.2,
>>>>>>> 5725112b
          "duration": 2.0,
          "value": "E:maj",
          "confidence": 1
        },
        {
<<<<<<< HEAD
          "time": 43.0,
=======
          "time": 44.0,
>>>>>>> 5725112b
          "duration": 1.0,
          "value": "F#:min/D",
          "confidence": 1
        },
        {
<<<<<<< HEAD
          "time": 43.1,
=======
          "time": 44.1,
>>>>>>> 5725112b
          "duration": 1.0,
          "value": "F#:min/D",
          "confidence": 1
        },
        {
<<<<<<< HEAD
          "time": 43.2,
=======
          "time": 44.2,
>>>>>>> 5725112b
          "duration": 2.0,
          "value": "D:maj",
          "confidence": 1
        },
        {
<<<<<<< HEAD
          "time": 44.0,
=======
          "time": 45.0,
>>>>>>> 5725112b
          "duration": 1.0,
          "value": "A:maj",
          "confidence": 1
        },
        {
<<<<<<< HEAD
          "time": 44.1,
=======
          "time": 45.1,
>>>>>>> 5725112b
          "duration": 1.0,
          "value": "A:maj",
          "confidence": 1
        },
        {
<<<<<<< HEAD
          "time": 44.2,
=======
          "time": 45.2,
>>>>>>> 5725112b
          "duration": 2.0,
          "value": "E:maj",
          "confidence": 1
        },
        {
<<<<<<< HEAD
          "time": 45.0,
=======
          "time": 46.0,
>>>>>>> 5725112b
          "duration": 1.0,
          "value": "F#:min/D",
          "confidence": 1
        },
        {
<<<<<<< HEAD
          "time": 45.1,
=======
          "time": 46.1,
>>>>>>> 5725112b
          "duration": 1.0,
          "value": "F#:min/D",
          "confidence": 1
        },
        {
<<<<<<< HEAD
          "time": 45.2,
=======
          "time": 46.2,
>>>>>>> 5725112b
          "duration": 2.0,
          "value": "D:maj",
          "confidence": 1
        },
        {
<<<<<<< HEAD
          "time": 46.0,
=======
          "time": 47.0,
>>>>>>> 5725112b
          "duration": 1.0,
          "value": "A:maj",
          "confidence": 1
        },
        {
<<<<<<< HEAD
          "time": 46.1,
=======
          "time": 47.1,
>>>>>>> 5725112b
          "duration": 1.0,
          "value": "A:maj",
          "confidence": 1
        },
        {
<<<<<<< HEAD
          "time": 46.2,
=======
          "time": 47.2,
>>>>>>> 5725112b
          "duration": 2.0,
          "value": "E:maj",
          "confidence": 1
        },
        {
<<<<<<< HEAD
          "time": 47.0,
=======
          "time": 48.0,
>>>>>>> 5725112b
          "duration": 1.0,
          "value": "F#:min/D",
          "confidence": 1
        },
        {
<<<<<<< HEAD
          "time": 47.1,
=======
          "time": 48.1,
>>>>>>> 5725112b
          "duration": 1.0,
          "value": "F#:min/D",
          "confidence": 1
        },
        {
<<<<<<< HEAD
          "time": 47.2,
=======
          "time": 48.2,
>>>>>>> 5725112b
          "duration": 2.0,
          "value": "D:maj",
          "confidence": 1
        },
        {
<<<<<<< HEAD
          "time": 48.0,
=======
          "time": 49.0,
>>>>>>> 5725112b
          "duration": 1.0,
          "value": "A:maj",
          "confidence": 1
        },
        {
<<<<<<< HEAD
          "time": 48.1,
=======
          "time": 49.1,
>>>>>>> 5725112b
          "duration": 1.0,
          "value": "A:maj",
          "confidence": 1
        },
        {
<<<<<<< HEAD
          "time": 48.2,
=======
          "time": 49.2,
>>>>>>> 5725112b
          "duration": 2.0,
          "value": "E:maj",
          "confidence": 1
        },
        {
<<<<<<< HEAD
          "time": 49.0,
=======
          "time": 50.0,
>>>>>>> 5725112b
          "duration": 1.0,
          "value": "F#:min/D",
          "confidence": 1
        },
        {
<<<<<<< HEAD
          "time": 49.1,
=======
          "time": 50.1,
>>>>>>> 5725112b
          "duration": 1.0,
          "value": "F#:min/D",
          "confidence": 1
        },
        {
<<<<<<< HEAD
          "time": 49.2,
=======
          "time": 50.2,
>>>>>>> 5725112b
          "duration": 2.0,
          "value": "D:maj",
          "confidence": 1
        },
        {
<<<<<<< HEAD
          "time": 50.0,
=======
          "time": 51.0,
>>>>>>> 5725112b
          "duration": 1.0,
          "value": "A:maj",
          "confidence": 1
        },
        {
<<<<<<< HEAD
          "time": 50.1,
=======
          "time": 51.1,
>>>>>>> 5725112b
          "duration": 1.0,
          "value": "A:maj",
          "confidence": 1
        },
        {
<<<<<<< HEAD
          "time": 50.2,
=======
          "time": 51.2,
>>>>>>> 5725112b
          "duration": 2.0,
          "value": "E:maj",
          "confidence": 1
        },
        {
<<<<<<< HEAD
          "time": 51.0,
=======
          "time": 52.0,
>>>>>>> 5725112b
          "duration": 1.0,
          "value": "F#:min/D",
          "confidence": 1
        },
        {
<<<<<<< HEAD
          "time": 51.1,
=======
          "time": 52.1,
>>>>>>> 5725112b
          "duration": 1.0,
          "value": "F#:min/D",
          "confidence": 1
        },
        {
<<<<<<< HEAD
          "time": 51.2,
=======
          "time": 52.2,
>>>>>>> 5725112b
          "duration": 2.0,
          "value": "D:maj",
          "confidence": 1
        },
        {
<<<<<<< HEAD
          "time": 52.0,
=======
          "time": 53.0,
>>>>>>> 5725112b
          "duration": 1.0,
          "value": "A:maj",
          "confidence": 1
        },
        {
<<<<<<< HEAD
          "time": 52.1,
=======
          "time": 53.1,
>>>>>>> 5725112b
          "duration": 1.0,
          "value": "A:maj",
          "confidence": 1
        },
        {
<<<<<<< HEAD
          "time": 52.2,
=======
          "time": 53.2,
>>>>>>> 5725112b
          "duration": 2.0,
          "value": "E:maj",
          "confidence": 1
        },
        {
<<<<<<< HEAD
          "time": 53.0,
=======
          "time": 54.0,
>>>>>>> 5725112b
          "duration": 1.0,
          "value": "F#:min/D",
          "confidence": 1
        },
        {
<<<<<<< HEAD
          "time": 53.1,
=======
          "time": 54.1,
>>>>>>> 5725112b
          "duration": 1.0,
          "value": "F#:min/D",
          "confidence": 1
        },
        {
<<<<<<< HEAD
          "time": 53.2,
=======
          "time": 54.2,
>>>>>>> 5725112b
          "duration": 2.0,
          "value": "D:maj",
          "confidence": 1
        },
        {
<<<<<<< HEAD
          "time": 54.0,
=======
          "time": 55.0,
>>>>>>> 5725112b
          "duration": 1.0,
          "value": "A:maj",
          "confidence": 1
        },
        {
<<<<<<< HEAD
          "time": 54.1,
=======
          "time": 55.1,
>>>>>>> 5725112b
          "duration": 1.0,
          "value": "A:maj",
          "confidence": 1
        },
        {
<<<<<<< HEAD
          "time": 54.2,
=======
          "time": 55.2,
>>>>>>> 5725112b
          "duration": 2.0,
          "value": "E:maj",
          "confidence": 1
        },
        {
<<<<<<< HEAD
          "time": 55.0,
=======
          "time": 56.0,
>>>>>>> 5725112b
          "duration": 1.0,
          "value": "F#:min/D",
          "confidence": 1
        },
        {
<<<<<<< HEAD
          "time": 55.1,
=======
          "time": 56.1,
>>>>>>> 5725112b
          "duration": 1.0,
          "value": "F#:min/D",
          "confidence": 1
        },
        {
<<<<<<< HEAD
          "time": 55.2,
=======
          "time": 56.2,
>>>>>>> 5725112b
          "duration": 2.0,
          "value": "D:maj",
          "confidence": 1
        },
        {
<<<<<<< HEAD
          "time": 56.0,
=======
          "time": 57.0,
>>>>>>> 5725112b
          "duration": 1.0,
          "value": "A:maj",
          "confidence": 1
        },
        {
<<<<<<< HEAD
          "time": 56.1,
=======
          "time": 57.1,
>>>>>>> 5725112b
          "duration": 1.0,
          "value": "A:maj",
          "confidence": 1
        },
        {
<<<<<<< HEAD
          "time": 56.2,
=======
          "time": 57.2,
>>>>>>> 5725112b
          "duration": 2.0,
          "value": "E:maj",
          "confidence": 1
        },
        {
<<<<<<< HEAD
          "time": 57.0,
=======
          "time": 58.0,
>>>>>>> 5725112b
          "duration": 1.0,
          "value": "F#:min/D",
          "confidence": 1
        },
        {
<<<<<<< HEAD
          "time": 57.1,
=======
          "time": 58.1,
>>>>>>> 5725112b
          "duration": 1.0,
          "value": "F#:min/D",
          "confidence": 1
        },
        {
<<<<<<< HEAD
          "time": 57.2,
=======
          "time": 58.2,
>>>>>>> 5725112b
          "duration": 2.0,
          "value": "D:maj",
          "confidence": 1
        },
        {
<<<<<<< HEAD
          "time": 58.0,
=======
          "time": 59.0,
>>>>>>> 5725112b
          "duration": 1.0,
          "value": "A:maj",
          "confidence": 1
        },
        {
<<<<<<< HEAD
          "time": 58.1,
=======
          "time": 59.1,
>>>>>>> 5725112b
          "duration": 1.0,
          "value": "A:maj",
          "confidence": 1
        },
        {
<<<<<<< HEAD
          "time": 58.2,
=======
          "time": 59.2,
>>>>>>> 5725112b
          "duration": 2.0,
          "value": "E:maj",
          "confidence": 1
        },
        {
<<<<<<< HEAD
          "time": 59.0,
=======
          "time": 60.0,
>>>>>>> 5725112b
          "duration": 1.0,
          "value": "F#:min/D",
          "confidence": 1
        },
        {
<<<<<<< HEAD
          "time": 59.1,
=======
          "time": 60.1,
>>>>>>> 5725112b
          "duration": 1.0,
          "value": "F#:min/D",
          "confidence": 1
        },
        {
<<<<<<< HEAD
          "time": 59.2,
=======
          "time": 60.2,
>>>>>>> 5725112b
          "duration": 2.0,
          "value": "D:maj",
          "confidence": 1
        },
        {
<<<<<<< HEAD
          "time": 60.0,
=======
          "time": 61.0,
>>>>>>> 5725112b
          "duration": 1.0,
          "value": "A:maj",
          "confidence": 1
        },
        {
<<<<<<< HEAD
          "time": 60.1,
=======
          "time": 61.1,
>>>>>>> 5725112b
          "duration": 1.0,
          "value": "A:maj",
          "confidence": 1
        },
        {
<<<<<<< HEAD
          "time": 60.2,
=======
          "time": 61.2,
>>>>>>> 5725112b
          "duration": 2.0,
          "value": "E:maj",
          "confidence": 1
        },
        {
<<<<<<< HEAD
          "time": 61.0,
=======
          "time": 62.0,
>>>>>>> 5725112b
          "duration": 1.0,
          "value": "F#:min/D",
          "confidence": 1
        },
        {
<<<<<<< HEAD
          "time": 61.1,
=======
          "time": 62.1,
>>>>>>> 5725112b
          "duration": 1.0,
          "value": "F#:min/D",
          "confidence": 1
        },
        {
<<<<<<< HEAD
          "time": 61.2,
=======
          "time": 62.2,
>>>>>>> 5725112b
          "duration": 2.0,
          "value": "D:maj",
          "confidence": 1
        },
        {
<<<<<<< HEAD
          "time": 62.0,
=======
          "time": 63.0,
>>>>>>> 5725112b
          "duration": 1.0,
          "value": "A:maj",
          "confidence": 1
        },
        {
<<<<<<< HEAD
          "time": 62.1,
=======
          "time": 63.1,
>>>>>>> 5725112b
          "duration": 1.0,
          "value": "A:maj",
          "confidence": 1
        },
        {
<<<<<<< HEAD
          "time": 62.2,
=======
          "time": 63.2,
>>>>>>> 5725112b
          "duration": 2.0,
          "value": "E:maj",
          "confidence": 1
        },
        {
<<<<<<< HEAD
          "time": 63.0,
=======
          "time": 64.0,
>>>>>>> 5725112b
          "duration": 1.0,
          "value": "F#:min/D",
          "confidence": 1
        },
        {
<<<<<<< HEAD
          "time": 63.1,
=======
          "time": 64.1,
>>>>>>> 5725112b
          "duration": 1.0,
          "value": "F#:min/D",
          "confidence": 1
        },
        {
<<<<<<< HEAD
          "time": 63.2,
=======
          "time": 64.2,
>>>>>>> 5725112b
          "duration": 2.0,
          "value": "D:maj",
          "confidence": 1
        },
        {
<<<<<<< HEAD
          "time": 64.0,
=======
          "time": 65.0,
>>>>>>> 5725112b
          "duration": 1.0,
          "value": "A:maj",
          "confidence": 1
        },
        {
<<<<<<< HEAD
          "time": 64.1,
=======
          "time": 65.1,
>>>>>>> 5725112b
          "duration": 1.0,
          "value": "A:maj",
          "confidence": 1
        },
        {
<<<<<<< HEAD
          "time": 64.2,
=======
          "time": 65.2,
>>>>>>> 5725112b
          "duration": 2.0,
          "value": "E:maj",
          "confidence": 1
        },
        {
<<<<<<< HEAD
          "time": 65.0,
=======
          "time": 66.0,
>>>>>>> 5725112b
          "duration": 1.0,
          "value": "F#:min/D",
          "confidence": 1
        },
        {
<<<<<<< HEAD
          "time": 65.1,
=======
          "time": 66.1,
>>>>>>> 5725112b
          "duration": 1.0,
          "value": "F#:min/D",
          "confidence": 1
        },
        {
<<<<<<< HEAD
          "time": 65.2,
=======
          "time": 66.2,
>>>>>>> 5725112b
          "duration": 2.0,
          "value": "D:maj",
          "confidence": 1
        },
        {
<<<<<<< HEAD
          "time": 66.0,
=======
          "time": 67.0,
>>>>>>> 5725112b
          "duration": 1.0,
          "value": "A:maj",
          "confidence": 1
        },
        {
<<<<<<< HEAD
          "time": 66.1,
=======
          "time": 67.1,
>>>>>>> 5725112b
          "duration": 1.0,
          "value": "A:maj",
          "confidence": 1
        },
        {
<<<<<<< HEAD
          "time": 66.2,
=======
          "time": 67.2,
>>>>>>> 5725112b
          "duration": 2.0,
          "value": "E:maj",
          "confidence": 1
        },
        {
<<<<<<< HEAD
          "time": 67.0,
=======
          "time": 68.0,
>>>>>>> 5725112b
          "duration": 1.0,
          "value": "F#:min/D",
          "confidence": 1
        },
        {
<<<<<<< HEAD
          "time": 67.1,
=======
          "time": 68.1,
>>>>>>> 5725112b
          "duration": 1.0,
          "value": "F#:min/D",
          "confidence": 1
        },
        {
<<<<<<< HEAD
          "time": 67.2,
=======
          "time": 68.2,
>>>>>>> 5725112b
          "duration": 2.0,
          "value": "D:maj",
          "confidence": 1
        },
        {
<<<<<<< HEAD
          "time": 68.0,
=======
          "time": 69.0,
>>>>>>> 5725112b
          "duration": 1.0,
          "value": "A:maj",
          "confidence": 1
        },
        {
<<<<<<< HEAD
          "time": 68.1,
=======
          "time": 69.1,
>>>>>>> 5725112b
          "duration": 1.0,
          "value": "A:maj",
          "confidence": 1
        },
        {
<<<<<<< HEAD
          "time": 68.2,
=======
          "time": 69.2,
>>>>>>> 5725112b
          "duration": 2.0,
          "value": "E:maj",
          "confidence": 1
        },
        {
<<<<<<< HEAD
          "time": 69.0,
=======
          "time": 70.0,
>>>>>>> 5725112b
          "duration": 1.0,
          "value": "F#:min/D",
          "confidence": 1
        },
        {
<<<<<<< HEAD
          "time": 69.1,
=======
          "time": 70.1,
>>>>>>> 5725112b
          "duration": 1.0,
          "value": "F#:min/D",
          "confidence": 1
        },
        {
<<<<<<< HEAD
          "time": 69.2,
=======
          "time": 70.2,
>>>>>>> 5725112b
          "duration": 2.0,
          "value": "D:maj",
          "confidence": 1
        },
        {
<<<<<<< HEAD
          "time": 70.0,
=======
          "time": 71.0,
>>>>>>> 5725112b
          "duration": 1.0,
          "value": "A:maj",
          "confidence": 1
        },
        {
<<<<<<< HEAD
          "time": 70.1,
=======
          "time": 71.1,
>>>>>>> 5725112b
          "duration": 1.0,
          "value": "A:maj",
          "confidence": 1
        },
        {
<<<<<<< HEAD
          "time": 70.2,
=======
          "time": 71.2,
>>>>>>> 5725112b
          "duration": 2.0,
          "value": "E:maj",
          "confidence": 1
        },
        {
<<<<<<< HEAD
          "time": 71.0,
=======
          "time": 72.0,
>>>>>>> 5725112b
          "duration": 1.0,
          "value": "F#:min/D",
          "confidence": 1
        },
        {
<<<<<<< HEAD
          "time": 71.1,
=======
          "time": 72.1,
>>>>>>> 5725112b
          "duration": 1.0,
          "value": "F#:min/D",
          "confidence": 1
        },
        {
<<<<<<< HEAD
          "time": 71.2,
=======
          "time": 72.2,
>>>>>>> 5725112b
          "duration": 2.0,
          "value": "D:maj",
          "confidence": 1
        },
        {
<<<<<<< HEAD
          "time": 72.0,
=======
          "time": 73.0,
>>>>>>> 5725112b
          "duration": 1.0,
          "value": "A:maj",
          "confidence": 1
        },
        {
<<<<<<< HEAD
          "time": 72.1,
=======
          "time": 73.1,
>>>>>>> 5725112b
          "duration": 1.0,
          "value": "A:maj",
          "confidence": 1
        },
        {
<<<<<<< HEAD
          "time": 72.2,
=======
          "time": 73.2,
>>>>>>> 5725112b
          "duration": 2.0,
          "value": "E:maj",
          "confidence": 1
        },
        {
<<<<<<< HEAD
          "time": 73.0,
=======
          "time": 74.0,
>>>>>>> 5725112b
          "duration": 1.0,
          "value": "F#:min/D",
          "confidence": 1
        },
        {
<<<<<<< HEAD
          "time": 73.1,
=======
          "time": 74.1,
>>>>>>> 5725112b
          "duration": 1.0,
          "value": "F#:min/D",
          "confidence": 1
        },
        {
<<<<<<< HEAD
          "time": 73.2,
=======
          "time": 74.2,
>>>>>>> 5725112b
          "duration": 2.0,
          "value": "D:maj",
          "confidence": 1
        },
        {
<<<<<<< HEAD
          "time": 74.0,
=======
          "time": 75.0,
>>>>>>> 5725112b
          "duration": 1.0,
          "value": "A:maj",
          "confidence": 1
        },
        {
<<<<<<< HEAD
          "time": 74.1,
=======
          "time": 75.1,
>>>>>>> 5725112b
          "duration": 1.0,
          "value": "A:maj",
          "confidence": 1
        },
        {
<<<<<<< HEAD
          "time": 74.2,
=======
          "time": 75.2,
>>>>>>> 5725112b
          "duration": 2.0,
          "value": "E:maj",
          "confidence": 1
        },
        {
<<<<<<< HEAD
          "time": 75.0,
=======
          "time": 76.0,
>>>>>>> 5725112b
          "duration": 1.0,
          "value": "F#:min/D",
          "confidence": 1
        },
        {
<<<<<<< HEAD
          "time": 75.1,
=======
          "time": 76.1,
>>>>>>> 5725112b
          "duration": 1.0,
          "value": "F#:min/D",
          "confidence": 1
        },
        {
<<<<<<< HEAD
          "time": 75.2,
=======
          "time": 76.2,
>>>>>>> 5725112b
          "duration": 2.0,
          "value": "D:maj",
          "confidence": 1
        },
        {
<<<<<<< HEAD
          "time": 76.0,
=======
          "time": 77.0,
>>>>>>> 5725112b
          "duration": 1.0,
          "value": "A:maj",
          "confidence": 1
        },
        {
<<<<<<< HEAD
          "time": 76.1,
=======
          "time": 77.1,
>>>>>>> 5725112b
          "duration": 1.0,
          "value": "A:maj",
          "confidence": 1
        },
        {
<<<<<<< HEAD
          "time": 76.2,
=======
          "time": 77.2,
>>>>>>> 5725112b
          "duration": 2.0,
          "value": "E:maj",
          "confidence": 1
        },
        {
<<<<<<< HEAD
          "time": 77.0,
=======
          "time": 78.0,
>>>>>>> 5725112b
          "duration": 1.0,
          "value": "F#:min/D",
          "confidence": 1
        },
        {
<<<<<<< HEAD
          "time": 77.1,
=======
          "time": 78.1,
>>>>>>> 5725112b
          "duration": 1.0,
          "value": "F#:min/D",
          "confidence": 1
        },
        {
<<<<<<< HEAD
          "time": 77.2,
=======
          "time": 78.2,
>>>>>>> 5725112b
          "duration": 2.0,
          "value": "D:maj",
          "confidence": 1
        },
        {
<<<<<<< HEAD
          "time": 78.0,
=======
          "time": 79.0,
>>>>>>> 5725112b
          "duration": 1.0,
          "value": "A:maj",
          "confidence": 1
        },
        {
<<<<<<< HEAD
          "time": 78.1,
=======
          "time": 79.1,
>>>>>>> 5725112b
          "duration": 1.0,
          "value": "A:maj",
          "confidence": 1
        },
        {
<<<<<<< HEAD
          "time": 78.2,
=======
          "time": 79.2,
>>>>>>> 5725112b
          "duration": 2.0,
          "value": "E:maj",
          "confidence": 1
        },
        {
<<<<<<< HEAD
          "time": 79.0,
=======
          "time": 80.0,
>>>>>>> 5725112b
          "duration": 1.0,
          "value": "F#:min/D",
          "confidence": 1
        },
        {
<<<<<<< HEAD
          "time": 79.1,
=======
          "time": 80.1,
>>>>>>> 5725112b
          "duration": 1.0,
          "value": "F#:min/D",
          "confidence": 1
        },
        {
<<<<<<< HEAD
          "time": 79.2,
=======
          "time": 80.2,
>>>>>>> 5725112b
          "duration": 2.0,
          "value": "D:maj",
          "confidence": 1
        },
        {
<<<<<<< HEAD
          "time": 80.0,
=======
          "time": 81.0,
>>>>>>> 5725112b
          "duration": 1.0,
          "value": "A:maj",
          "confidence": 1
        },
        {
<<<<<<< HEAD
          "time": 80.1,
=======
          "time": 81.1,
>>>>>>> 5725112b
          "duration": 1.0,
          "value": "A:maj",
          "confidence": 1
        },
        {
<<<<<<< HEAD
          "time": 80.2,
=======
          "time": 81.2,
>>>>>>> 5725112b
          "duration": 2.0,
          "value": "E:maj",
          "confidence": 1
        },
        {
<<<<<<< HEAD
          "time": 81.0,
=======
          "time": 82.0,
>>>>>>> 5725112b
          "duration": 1.0,
          "value": "F#:min/D",
          "confidence": 1
        },
        {
<<<<<<< HEAD
          "time": 81.1,
=======
          "time": 82.1,
>>>>>>> 5725112b
          "duration": 1.0,
          "value": "F#:min/D",
          "confidence": 1
        },
        {
<<<<<<< HEAD
          "time": 81.2,
=======
          "time": 82.2,
>>>>>>> 5725112b
          "duration": 2.0,
          "value": "D:maj",
          "confidence": 1
        },
        {
<<<<<<< HEAD
          "time": 82.0,
=======
          "time": 83.0,
>>>>>>> 5725112b
          "duration": 1.0,
          "value": "A:maj",
          "confidence": 1
        },
        {
<<<<<<< HEAD
          "time": 82.1,
=======
          "time": 83.1,
>>>>>>> 5725112b
          "duration": 1.0,
          "value": "A:maj",
          "confidence": 1
        },
        {
<<<<<<< HEAD
          "time": 82.2,
=======
          "time": 83.2,
>>>>>>> 5725112b
          "duration": 2.0,
          "value": "E:maj",
          "confidence": 1
        },
        {
<<<<<<< HEAD
          "time": 83.0,
=======
          "time": 84.0,
>>>>>>> 5725112b
          "duration": 1.0,
          "value": "F#:min/D",
          "confidence": 1
        },
        {
<<<<<<< HEAD
          "time": 83.1,
=======
          "time": 84.1,
>>>>>>> 5725112b
          "duration": 1.0,
          "value": "F#:min/D",
          "confidence": 1
        },
        {
<<<<<<< HEAD
          "time": 83.2,
=======
          "time": 84.2,
>>>>>>> 5725112b
          "duration": 2.0,
          "value": "D:maj",
          "confidence": 1
        },
        {
<<<<<<< HEAD
          "time": 84.0,
=======
          "time": 85.0,
>>>>>>> 5725112b
          "duration": 1.0,
          "value": "A:maj",
          "confidence": 1
        },
        {
<<<<<<< HEAD
          "time": 84.1,
=======
          "time": 85.1,
>>>>>>> 5725112b
          "duration": 1.0,
          "value": "A:maj",
          "confidence": 1
        },
        {
<<<<<<< HEAD
          "time": 84.2,
=======
          "time": 85.2,
>>>>>>> 5725112b
          "duration": 2.0,
          "value": "E:maj",
          "confidence": 1
        },
        {
<<<<<<< HEAD
          "time": 85.0,
=======
          "time": 86.0,
>>>>>>> 5725112b
          "duration": 1.0,
          "value": "F#:min/D",
          "confidence": 1
        },
        {
<<<<<<< HEAD
          "time": 85.1,
=======
          "time": 86.1,
>>>>>>> 5725112b
          "duration": 1.0,
          "value": "F#:min/D",
          "confidence": 1
        },
        {
<<<<<<< HEAD
          "time": 85.2,
=======
          "time": 86.2,
>>>>>>> 5725112b
          "duration": 2.0,
          "value": "D:maj",
          "confidence": 1
        },
        {
<<<<<<< HEAD
          "time": 86.0,
=======
          "time": 87.0,
>>>>>>> 5725112b
          "duration": 1.0,
          "value": "A:maj",
          "confidence": 1
        },
        {
<<<<<<< HEAD
          "time": 86.1,
=======
          "time": 87.1,
>>>>>>> 5725112b
          "duration": 1.0,
          "value": "A:maj",
          "confidence": 1
        },
        {
<<<<<<< HEAD
          "time": 86.2,
=======
          "time": 87.2,
>>>>>>> 5725112b
          "duration": 2.0,
          "value": "E:maj",
          "confidence": 1
        },
        {
<<<<<<< HEAD
          "time": 87.0,
=======
          "time": 88.0,
>>>>>>> 5725112b
          "duration": 1.0,
          "value": "F#:min/D",
          "confidence": 1
        },
        {
<<<<<<< HEAD
          "time": 87.1,
=======
          "time": 88.1,
>>>>>>> 5725112b
          "duration": 1.0,
          "value": "F#:min/D",
          "confidence": 1
        },
        {
<<<<<<< HEAD
          "time": 87.2,
=======
          "time": 88.2,
>>>>>>> 5725112b
          "duration": 2.0,
          "value": "D:maj",
          "confidence": 1
        },
        {
<<<<<<< HEAD
          "time": 88.0,
=======
          "time": 89.0,
>>>>>>> 5725112b
          "duration": 1.0,
          "value": "A:maj",
          "confidence": 1
        },
        {
<<<<<<< HEAD
          "time": 88.1,
=======
          "time": 89.1,
>>>>>>> 5725112b
          "duration": 1.0,
          "value": "A:maj",
          "confidence": 1
        },
        {
<<<<<<< HEAD
          "time": 88.2,
=======
          "time": 89.2,
>>>>>>> 5725112b
          "duration": 2.0,
          "value": "E:maj",
          "confidence": 1
        },
        {
<<<<<<< HEAD
          "time": 89.0,
=======
          "time": 90.0,
>>>>>>> 5725112b
          "duration": 1.0,
          "value": "F#:min/D",
          "confidence": 1
        },
        {
<<<<<<< HEAD
          "time": 89.1,
=======
          "time": 90.1,
>>>>>>> 5725112b
          "duration": 1.0,
          "value": "F#:min/D",
          "confidence": 1
        },
        {
<<<<<<< HEAD
          "time": 89.2,
          "duration": 2.0,
          "value": "D:maj",
          "confidence": 1
        },
        {
          "time": 90.0,
          "duration": 1.0,
          "value": "A:maj",
          "confidence": 1
        },
        {
          "time": 90.1,
          "duration": 1.0,
          "value": "A:maj",
          "confidence": 1
        },
        {
          "time": 90.2,
          "duration": 2.0,
          "value": "E:maj",
          "confidence": 1
        },
        {
          "time": 91.0,
          "duration": 1.0,
          "value": "F#:min/D",
=======
          "time": 90.2,
          "duration": 2.0,
          "value": "D:maj",
          "confidence": 1
        },
        {
          "time": 91.0,
          "duration": 1.0,
          "value": "A:maj",
>>>>>>> 5725112b
          "confidence": 1
        },
        {
          "time": 91.1,
          "duration": 1.0,
<<<<<<< HEAD
          "value": "F#:min/D",
=======
          "value": "A:maj",
>>>>>>> 5725112b
          "confidence": 1
        },
        {
          "time": 91.2,
          "duration": 2.0,
<<<<<<< HEAD
          "value": "D:maj",
=======
          "value": "E:maj",
>>>>>>> 5725112b
          "confidence": 1
        },
        {
          "time": 92.0,
          "duration": 1.0,
<<<<<<< HEAD
          "value": "A:maj",
=======
          "value": "F#:min/D",
>>>>>>> 5725112b
          "confidence": 1
        },
        {
          "time": 92.1,
          "duration": 1.0,
<<<<<<< HEAD
          "value": "A:maj",
=======
          "value": "F#:min/D",
>>>>>>> 5725112b
          "confidence": 1
        },
        {
          "time": 92.2,
          "duration": 2.0,
<<<<<<< HEAD
          "value": "E:maj",
=======
          "value": "D:maj",
>>>>>>> 5725112b
          "confidence": 1
        },
        {
          "time": 93.0,
          "duration": 1.0,
<<<<<<< HEAD
          "value": "F#:min/D",
=======
          "value": "A:maj",
>>>>>>> 5725112b
          "confidence": 1
        },
        {
          "time": 93.1,
          "duration": 1.0,
<<<<<<< HEAD
          "value": "F#:min/D",
=======
          "value": "A:maj",
>>>>>>> 5725112b
          "confidence": 1
        },
        {
          "time": 93.2,
          "duration": 2.0,
<<<<<<< HEAD
          "value": "D:maj",
=======
          "value": "E:maj",
>>>>>>> 5725112b
          "confidence": 1
        },
        {
          "time": 94.0,
          "duration": 1.0,
<<<<<<< HEAD
          "value": "A:maj",
=======
          "value": "F#:min/D",
>>>>>>> 5725112b
          "confidence": 1
        },
        {
          "time": 94.1,
          "duration": 1.0,
<<<<<<< HEAD
          "value": "A:maj",
=======
          "value": "F#:min/D",
>>>>>>> 5725112b
          "confidence": 1
        },
        {
          "time": 94.2,
          "duration": 2.0,
<<<<<<< HEAD
          "value": "E:maj",
=======
          "value": "D:maj",
>>>>>>> 5725112b
          "confidence": 1
        },
        {
          "time": 95.0,
          "duration": 1.0,
<<<<<<< HEAD
          "value": "F#:min/D",
=======
          "value": "A:maj",
>>>>>>> 5725112b
          "confidence": 1
        },
        {
          "time": 95.1,
          "duration": 1.0,
<<<<<<< HEAD
          "value": "F#:min/D",
=======
          "value": "A:maj",
>>>>>>> 5725112b
          "confidence": 1
        },
        {
          "time": 95.2,
          "duration": 2.0,
<<<<<<< HEAD
          "value": "D:maj",
=======
          "value": "E:maj",
>>>>>>> 5725112b
          "confidence": 1
        },
        {
          "time": 96.0,
          "duration": 1.0,
<<<<<<< HEAD
          "value": "A:maj",
=======
          "value": "F#:min/D",
>>>>>>> 5725112b
          "confidence": 1
        },
        {
          "time": 96.1,
          "duration": 1.0,
<<<<<<< HEAD
          "value": "A:maj",
=======
          "value": "F#:min/D",
>>>>>>> 5725112b
          "confidence": 1
        },
        {
          "time": 96.2,
          "duration": 2.0,
<<<<<<< HEAD
          "value": "E:maj",
=======
          "value": "D:maj",
>>>>>>> 5725112b
          "confidence": 1
        },
        {
          "time": 97.0,
          "duration": 1.0,
<<<<<<< HEAD
          "value": "F#:min/D",
=======
          "value": "A:maj",
>>>>>>> 5725112b
          "confidence": 1
        },
        {
          "time": 97.1,
          "duration": 1.0,
<<<<<<< HEAD
          "value": "F#:min/D",
=======
          "value": "A:maj",
>>>>>>> 5725112b
          "confidence": 1
        },
        {
          "time": 97.2,
          "duration": 2.0,
<<<<<<< HEAD
          "value": "D:maj",
=======
          "value": "E:maj",
>>>>>>> 5725112b
          "confidence": 1
        },
        {
          "time": 98.0,
          "duration": 1.0,
<<<<<<< HEAD
          "value": "A:maj",
=======
          "value": "F#:min/D",
>>>>>>> 5725112b
          "confidence": 1
        },
        {
          "time": 98.1,
          "duration": 1.0,
<<<<<<< HEAD
          "value": "A:maj",
=======
          "value": "F#:min/D",
>>>>>>> 5725112b
          "confidence": 1
        },
        {
          "time": 98.2,
          "duration": 2.0,
<<<<<<< HEAD
          "value": "E:maj",
=======
          "value": "D:maj",
>>>>>>> 5725112b
          "confidence": 1
        },
        {
          "time": 99.0,
          "duration": 1.0,
<<<<<<< HEAD
          "value": "F#:min/D",
=======
          "value": "A:maj",
>>>>>>> 5725112b
          "confidence": 1
        },
        {
          "time": 99.1,
          "duration": 1.0,
<<<<<<< HEAD
          "value": "F#:min/D",
=======
          "value": "A:maj",
>>>>>>> 5725112b
          "confidence": 1
        },
        {
          "time": 99.2,
          "duration": 2.0,
<<<<<<< HEAD
          "value": "D:maj",
=======
          "value": "E:maj",
>>>>>>> 5725112b
          "confidence": 1
        },
        {
          "time": 100.0,
          "duration": 1.0,
<<<<<<< HEAD
          "value": "A:maj",
=======
          "value": "F#:min/D",
>>>>>>> 5725112b
          "confidence": 1
        },
        {
          "time": 100.1,
          "duration": 1.0,
<<<<<<< HEAD
          "value": "A:maj",
=======
          "value": "F#:min/D",
>>>>>>> 5725112b
          "confidence": 1
        },
        {
          "time": 100.2,
          "duration": 2.0,
<<<<<<< HEAD
          "value": "E:maj",
=======
          "value": "D:maj",
>>>>>>> 5725112b
          "confidence": 1
        },
        {
          "time": 101.0,
          "duration": 1.0,
<<<<<<< HEAD
          "value": "F#:min/D",
=======
          "value": "A:maj",
>>>>>>> 5725112b
          "confidence": 1
        },
        {
          "time": 101.1,
          "duration": 1.0,
<<<<<<< HEAD
          "value": "F#:min/D",
=======
          "value": "A:maj",
>>>>>>> 5725112b
          "confidence": 1
        },
        {
          "time": 101.2,
          "duration": 2.0,
<<<<<<< HEAD
          "value": "D:maj",
=======
          "value": "E:maj",
>>>>>>> 5725112b
          "confidence": 1
        },
        {
          "time": 102.0,
          "duration": 1.0,
<<<<<<< HEAD
          "value": "A:maj",
=======
          "value": "F#:min/D",
>>>>>>> 5725112b
          "confidence": 1
        },
        {
          "time": 102.1,
          "duration": 1.0,
<<<<<<< HEAD
          "value": "A:maj",
=======
          "value": "F#:min/D",
>>>>>>> 5725112b
          "confidence": 1
        },
        {
          "time": 102.2,
          "duration": 2.0,
<<<<<<< HEAD
          "value": "E:maj",
=======
          "value": "D:maj",
>>>>>>> 5725112b
          "confidence": 1
        },
        {
          "time": 103.0,
          "duration": 1.0,
<<<<<<< HEAD
          "value": "F#:min/D",
=======
          "value": "A:maj",
>>>>>>> 5725112b
          "confidence": 1
        },
        {
          "time": 103.1,
          "duration": 1.0,
<<<<<<< HEAD
          "value": "F#:min/D",
=======
          "value": "A:maj",
>>>>>>> 5725112b
          "confidence": 1
        },
        {
          "time": 103.2,
          "duration": 2.0,
<<<<<<< HEAD
          "value": "D:maj",
          "confidence": 1
        },
        {
          "time": 104.0,
          "duration": 1.0,
=======
          "value": "E:maj",
          "confidence": 1
        },
        {
          "time": 104.0,
          "duration": 4.0,
          "value": "A:maj",
          "confidence": 1
        },
        {
          "time": 105.0,
          "duration": 4.0,
          "value": "A:maj",
          "confidence": 1
        },
        {
          "time": 106.0,
          "duration": 4.0,
          "value": "A:maj",
          "confidence": 1
        },
        {
          "time": 107.0,
          "duration": 4.0,
>>>>>>> 5725112b
          "value": "A:maj",
          "confidence": 1
        },
        {
<<<<<<< HEAD
          "time": 104.1,
          "duration": 1.0,
          "value": "A:maj",
          "confidence": 1
        },
        {
          "time": 104.2,
          "duration": 2.0,
          "value": "E:maj",
          "confidence": 1
        },
        {
          "time": 105.0,
          "duration": 4.0,
          "value": "A:maj",
          "confidence": 1
        },
        {
          "time": 106.0,
          "duration": 4.0,
          "value": "A:maj",
          "confidence": 1
        },
        {
          "time": 107.0,
          "duration": 4.0,
          "value": "A:maj",
          "confidence": 1
        },
        {
          "time": 108.0,
          "duration": 4.0,
          "value": "A:maj",
          "confidence": 1
        },
        {
          "time": 109.0,
          "duration": 4.0,
          "value": "A:maj",
=======
          "time": 108.0,
          "duration": 4.0,
          "value": "A:maj",
>>>>>>> 5725112b
          "confidence": 1
        }
      ],
      "sandbox": {},
      "time": 0,
      "duration": 436.0
    },
    {
      "annotation_metadata": {
        "curator": {
          "name": "",
          "email": ""
        },
        "annotator": {},
        "version": "",
        "corpus": "biab_internet_corpus",
        "annotation_tools": "",
        "annotation_rules": "",
        "validation": "",
        "data_source": ""
      },
      "namespace": "key_mode",
      "data": [
        {
          "time": 0.0,
          "duration": 436.0,
          "value": "A",
          "confidence": 1
        }
      ],
      "sandbox": {},
      "time": 0,
      "duration": 436.0
    }
  ],
  "file_metadata": {
    "title": "One Of Us      Joan Osborne       \\A/",
    "artist": "",
    "release": "",
    "duration": 436.0,
    "identifiers": {},
    "jams_version": "0.3.4"
  },
  "sandbox": {
    "expanded": false
  }
}<|MERGE_RESOLUTION|>--- conflicted
+++ resolved
@@ -31,312 +31,197 @@
         {
           "time": 0.2,
           "duration": 1.0,
-          "value": "F#:min/D",
-          "confidence": 1
-        },
-        {
-<<<<<<< HEAD
+          "value": "D:maj7",
+          "confidence": 1
+        },
+        {
+          "time": 0.3,
+          "duration": 1.0,
+          "value": "D:(2,5)",
+          "confidence": 1
+        },
+        {
+          "time": 1.0,
+          "duration": 1.0,
+          "value": "A:maj",
+          "confidence": 1
+        },
+        {
           "time": 1.1,
-=======
-          "time": 0.3,
->>>>>>> 5725112b
-          "duration": 1.0,
-          "value": "F#:min/D",
-          "confidence": 1
-        },
-        {
-<<<<<<< HEAD
+          "duration": 1.0,
+          "value": "A:maj",
+          "confidence": 1
+        },
+        {
           "time": 1.2,
-=======
-          "time": 1.0,
->>>>>>> 5725112b
+          "duration": 1.0,
+          "value": "E:maj",
+          "confidence": 1
+        },
+        {
+          "time": 1.3,
+          "duration": 1.0,
+          "value": "E:(2,5)",
+          "confidence": 1
+        },
+        {
+          "time": 2.0,
+          "duration": 1.0,
+          "value": "F#:min/D",
+          "confidence": 1
+        },
+        {
+          "time": 2.1,
+          "duration": 1.0,
+          "value": "F#:min/D",
+          "confidence": 1
+        },
+        {
+          "time": 2.2,
           "duration": 1.0,
           "value": "D:maj7",
           "confidence": 1
         },
         {
-          "time": 1.1,
+          "time": 2.3,
           "duration": 1.0,
           "value": "D:(2,5)",
           "confidence": 1
         },
         {
-          "time": 1.2,
-          "duration": 1.0,
-          "value": "A:maj",
-          "confidence": 1
-        },
-        {
-<<<<<<< HEAD
-          "time": 2.1,
-=======
-          "time": 1.3,
->>>>>>> 5725112b
-          "duration": 1.0,
-          "value": "A:maj",
-          "confidence": 1
-        },
-        {
-<<<<<<< HEAD
-          "time": 2.2,
-          "duration": 1.0,
-          "value": "E:maj",
-=======
-          "time": 2.0,
-          "duration": 1.0,
-          "value": "F#:min/D",
-          "confidence": 1
-        },
-        {
-          "time": 2.1,
-          "duration": 1.0,
-          "value": "F#:min/D",
-          "confidence": 1
-        },
-        {
-          "time": 2.2,
+          "time": 3.0,
+          "duration": 1.0,
+          "value": "A:maj",
+          "confidence": 1
+        },
+        {
+          "time": 3.1,
+          "duration": 1.0,
+          "value": "A:maj",
+          "confidence": 1
+        },
+        {
+          "time": 3.2,
+          "duration": 1.0,
+          "value": "E:maj",
+          "confidence": 1
+        },
+        {
+          "time": 3.3,
+          "duration": 1.0,
+          "value": "E:(2,5)",
+          "confidence": 1
+        },
+        {
+          "time": 4.0,
+          "duration": 1.0,
+          "value": "F#:min/D",
+          "confidence": 1
+        },
+        {
+          "time": 4.1,
+          "duration": 1.0,
+          "value": "F#:min/D",
+          "confidence": 1
+        },
+        {
+          "time": 4.2,
           "duration": 1.0,
           "value": "D:maj7",
->>>>>>> 5725112b
-          "confidence": 1
-        },
-        {
-          "time": 2.3,
-          "duration": 1.0,
-<<<<<<< HEAD
+          "confidence": 1
+        },
+        {
+          "time": 4.3,
+          "duration": 1.0,
+          "value": "D:(2,5)",
+          "confidence": 1
+        },
+        {
+          "time": 5.0,
+          "duration": 1.0,
+          "value": "A:maj",
+          "confidence": 1
+        },
+        {
+          "time": 5.1,
+          "duration": 1.0,
+          "value": "A:maj",
+          "confidence": 1
+        },
+        {
+          "time": 5.2,
+          "duration": 1.0,
+          "value": "E:maj",
+          "confidence": 1
+        },
+        {
+          "time": 5.3,
+          "duration": 1.0,
           "value": "E:(2,5)",
-=======
+          "confidence": 1
+        },
+        {
+          "time": 6.0,
+          "duration": 1.0,
+          "value": "F#:min/D",
+          "confidence": 1
+        },
+        {
+          "time": 6.1,
+          "duration": 1.0,
+          "value": "F#:min/D",
+          "confidence": 1
+        },
+        {
+          "time": 6.2,
+          "duration": 1.0,
+          "value": "D:maj7",
+          "confidence": 1
+        },
+        {
+          "time": 6.3,
+          "duration": 1.0,
           "value": "D:(2,5)",
->>>>>>> 5725112b
-          "confidence": 1
-        },
-        {
-          "time": 3.0,
-          "duration": 1.0,
-<<<<<<< HEAD
-          "value": "F#:min/D",
-=======
-          "value": "A:maj",
->>>>>>> 5725112b
-          "confidence": 1
-        },
-        {
-          "time": 3.1,
-          "duration": 1.0,
-<<<<<<< HEAD
-          "value": "F#:min/D",
-=======
-          "value": "A:maj",
->>>>>>> 5725112b
-          "confidence": 1
-        },
-        {
-          "time": 3.2,
-          "duration": 1.0,
-<<<<<<< HEAD
-          "value": "D:maj7",
-=======
-          "value": "E:maj",
->>>>>>> 5725112b
-          "confidence": 1
-        },
-        {
-          "time": 3.3,
-          "duration": 1.0,
-<<<<<<< HEAD
-          "value": "D:(2,5)",
-=======
+          "confidence": 1
+        },
+        {
+          "time": 7.0,
+          "duration": 1.0,
+          "value": "A:maj",
+          "confidence": 1
+        },
+        {
+          "time": 7.1,
+          "duration": 1.0,
+          "value": "A:maj",
+          "confidence": 1
+        },
+        {
+          "time": 7.2,
+          "duration": 1.0,
+          "value": "E:maj",
+          "confidence": 1
+        },
+        {
+          "time": 7.3,
+          "duration": 1.0,
           "value": "E:(2,5)",
->>>>>>> 5725112b
-          "confidence": 1
-        },
-        {
-          "time": 4.0,
-          "duration": 1.0,
-<<<<<<< HEAD
-          "value": "A:maj",
-=======
-          "value": "F#:min/D",
->>>>>>> 5725112b
-          "confidence": 1
-        },
-        {
-          "time": 4.1,
-          "duration": 1.0,
-<<<<<<< HEAD
-          "value": "A:maj",
-=======
-          "value": "F#:min/D",
->>>>>>> 5725112b
-          "confidence": 1
-        },
-        {
-          "time": 4.2,
-          "duration": 1.0,
-<<<<<<< HEAD
-          "value": "E:maj",
-=======
-          "value": "D:maj7",
->>>>>>> 5725112b
-          "confidence": 1
-        },
-        {
-          "time": 4.3,
-          "duration": 1.0,
-<<<<<<< HEAD
-          "value": "E:(2,5)",
-=======
-          "value": "D:(2,5)",
->>>>>>> 5725112b
-          "confidence": 1
-        },
-        {
-          "time": 5.0,
-          "duration": 1.0,
-<<<<<<< HEAD
-          "value": "F#:min/D",
-=======
-          "value": "A:maj",
->>>>>>> 5725112b
-          "confidence": 1
-        },
-        {
-          "time": 5.1,
-          "duration": 1.0,
-<<<<<<< HEAD
-          "value": "F#:min/D",
-=======
-          "value": "A:maj",
->>>>>>> 5725112b
-          "confidence": 1
-        },
-        {
-          "time": 5.2,
-          "duration": 1.0,
-<<<<<<< HEAD
-          "value": "D:maj7",
-=======
-          "value": "E:maj",
->>>>>>> 5725112b
-          "confidence": 1
-        },
-        {
-          "time": 5.3,
-          "duration": 1.0,
-<<<<<<< HEAD
-          "value": "D:(2,5)",
-=======
-          "value": "E:(2,5)",
->>>>>>> 5725112b
-          "confidence": 1
-        },
-        {
-          "time": 6.0,
-          "duration": 1.0,
-<<<<<<< HEAD
-          "value": "A:maj",
-=======
-          "value": "F#:min/D",
->>>>>>> 5725112b
-          "confidence": 1
-        },
-        {
-          "time": 6.1,
-          "duration": 1.0,
-<<<<<<< HEAD
-          "value": "A:maj",
-=======
-          "value": "F#:min/D",
->>>>>>> 5725112b
-          "confidence": 1
-        },
-        {
-          "time": 6.2,
-          "duration": 1.0,
-<<<<<<< HEAD
-          "value": "E:maj",
-=======
-          "value": "D:maj7",
->>>>>>> 5725112b
-          "confidence": 1
-        },
-        {
-          "time": 6.3,
-          "duration": 1.0,
-<<<<<<< HEAD
-          "value": "E:(2,5)",
-=======
-          "value": "D:(2,5)",
->>>>>>> 5725112b
-          "confidence": 1
-        },
-        {
-          "time": 7.0,
-          "duration": 1.0,
-<<<<<<< HEAD
-          "value": "F#:min/D",
-=======
-          "value": "A:maj",
->>>>>>> 5725112b
-          "confidence": 1
-        },
-        {
-          "time": 7.1,
-          "duration": 1.0,
-<<<<<<< HEAD
-          "value": "F#:min/D",
-=======
-          "value": "A:maj",
->>>>>>> 5725112b
-          "confidence": 1
-        },
-        {
-          "time": 7.2,
-          "duration": 1.0,
-<<<<<<< HEAD
-          "value": "D:maj7",
-=======
-          "value": "E:maj",
->>>>>>> 5725112b
-          "confidence": 1
-        },
-        {
-          "time": 7.3,
-          "duration": 1.0,
-<<<<<<< HEAD
-          "value": "D:(2,5)",
-=======
-          "value": "E:(2,5)",
->>>>>>> 5725112b
           "confidence": 1
         },
         {
           "time": 8.0,
           "duration": 1.0,
-<<<<<<< HEAD
-          "value": "A:maj",
-=======
-          "value": "F#:min/D",
->>>>>>> 5725112b
+          "value": "F#:min/D",
           "confidence": 1
         },
         {
           "time": 8.1,
           "duration": 1.0,
-<<<<<<< HEAD
-          "value": "A:maj",
+          "value": "F#:min/D",
           "confidence": 1
         },
         {
           "time": 8.2,
-          "duration": 1.0,
-          "value": "E:maj",
-=======
-          "value": "F#:min/D",
-          "confidence": 1
-        },
-        {
-          "time": 8.2,
           "duration": 2.0,
           "value": "D:maj",
           "confidence": 1
@@ -345,19 +230,11 @@
           "time": 9.0,
           "duration": 1.0,
           "value": "A:maj",
->>>>>>> 5725112b
           "confidence": 1
         },
         {
           "time": 9.1,
           "duration": 1.0,
-<<<<<<< HEAD
-          "value": "E:(2,5)",
-          "confidence": 1
-        },
-        {
-          "time": 9.0,
-=======
           "value": "A:maj",
           "confidence": 1
         },
@@ -369,154 +246,84 @@
         },
         {
           "time": 10.0,
->>>>>>> 5725112b
-          "duration": 1.0,
-          "value": "F#:min/D",
-          "confidence": 1
-        },
-        {
-<<<<<<< HEAD
-          "time": 9.1,
-=======
+          "duration": 1.0,
+          "value": "F#:min/D",
+          "confidence": 1
+        },
+        {
           "time": 10.1,
->>>>>>> 5725112b
-          "duration": 1.0,
-          "value": "F#:min/D",
-          "confidence": 1
-        },
-        {
-<<<<<<< HEAD
-          "time": 9.2,
-=======
+          "duration": 1.0,
+          "value": "F#:min/D",
+          "confidence": 1
+        },
+        {
           "time": 10.2,
->>>>>>> 5725112b
-          "duration": 2.0,
-          "value": "D:maj",
-          "confidence": 1
-        },
-        {
-<<<<<<< HEAD
-          "time": 10.0,
-=======
+          "duration": 2.0,
+          "value": "D:maj",
+          "confidence": 1
+        },
+        {
           "time": 11.0,
->>>>>>> 5725112b
-          "duration": 1.0,
-          "value": "A:maj",
-          "confidence": 1
-        },
-        {
-<<<<<<< HEAD
-          "time": 10.1,
-=======
+          "duration": 1.0,
+          "value": "A:maj",
+          "confidence": 1
+        },
+        {
           "time": 11.1,
->>>>>>> 5725112b
-          "duration": 1.0,
-          "value": "A:maj",
-          "confidence": 1
-        },
-        {
-<<<<<<< HEAD
-          "time": 10.2,
-=======
+          "duration": 1.0,
+          "value": "A:maj",
+          "confidence": 1
+        },
+        {
           "time": 11.2,
->>>>>>> 5725112b
-          "duration": 2.0,
-          "value": "E:maj",
-          "confidence": 1
-        },
-        {
-<<<<<<< HEAD
-          "time": 11.0,
-=======
+          "duration": 2.0,
+          "value": "E:maj",
+          "confidence": 1
+        },
+        {
           "time": 12.0,
->>>>>>> 5725112b
-          "duration": 1.0,
-          "value": "F#:min/D",
-          "confidence": 1
-        },
-        {
-<<<<<<< HEAD
-          "time": 11.1,
-=======
+          "duration": 1.0,
+          "value": "F#:min/D",
+          "confidence": 1
+        },
+        {
           "time": 12.1,
->>>>>>> 5725112b
-          "duration": 1.0,
-          "value": "F#:min/D",
-          "confidence": 1
-        },
-        {
-<<<<<<< HEAD
-          "time": 11.2,
-=======
+          "duration": 1.0,
+          "value": "F#:min/D",
+          "confidence": 1
+        },
+        {
           "time": 12.2,
->>>>>>> 5725112b
-          "duration": 2.0,
-          "value": "D:maj",
-          "confidence": 1
-        },
-        {
-<<<<<<< HEAD
-          "time": 12.0,
-=======
+          "duration": 2.0,
+          "value": "D:maj",
+          "confidence": 1
+        },
+        {
           "time": 13.0,
->>>>>>> 5725112b
-          "duration": 1.0,
-          "value": "A:maj",
-          "confidence": 1
-        },
-        {
-<<<<<<< HEAD
-          "time": 12.1,
-=======
+          "duration": 1.0,
+          "value": "A:maj",
+          "confidence": 1
+        },
+        {
           "time": 13.1,
->>>>>>> 5725112b
-          "duration": 1.0,
-          "value": "A:maj",
-          "confidence": 1
-        },
-        {
-<<<<<<< HEAD
-          "time": 12.2,
-=======
+          "duration": 1.0,
+          "value": "A:maj",
+          "confidence": 1
+        },
+        {
           "time": 13.2,
->>>>>>> 5725112b
-          "duration": 2.0,
-          "value": "E:maj",
-          "confidence": 1
-        },
-        {
-<<<<<<< HEAD
-          "time": 13.0,
-=======
+          "duration": 2.0,
+          "value": "E:maj",
+          "confidence": 1
+        },
+        {
           "time": 14.0,
->>>>>>> 5725112b
-          "duration": 1.0,
-          "value": "F#:min/D",
-          "confidence": 1
-        },
-        {
-<<<<<<< HEAD
-          "time": 13.1,
-          "duration": 1.0,
-          "value": "F#:min/D",
-          "confidence": 1
-        },
-        {
-          "time": 13.2,
-          "duration": 2.0,
-          "value": "D:maj",
-          "confidence": 1
-        },
-        {
-          "time": 14.0,
-          "duration": 1.0,
-          "value": "A:maj",
+          "duration": 1.0,
+          "value": "F#:min/D",
           "confidence": 1
         },
         {
           "time": 14.1,
-=======
-          "time": 14.1,
           "duration": 1.0,
           "value": "F#:min/D",
           "confidence": 1
@@ -529,72 +336,41 @@
         },
         {
           "time": 15.0,
->>>>>>> 5725112b
-          "duration": 1.0,
-          "value": "A:maj",
-          "confidence": 1
-        },
-        {
-<<<<<<< HEAD
-          "time": 14.2,
-          "duration": 2.0,
-=======
+          "duration": 1.0,
+          "value": "A:maj",
+          "confidence": 1
+        },
+        {
           "time": 15.1,
           "duration": 3.0,
->>>>>>> 5725112b
-          "value": "E:maj",
-          "confidence": 1
-        },
-        {
-<<<<<<< HEAD
-          "time": 15.0,
-=======
+          "value": "E:maj",
+          "confidence": 1
+        },
+        {
           "time": 16.0,
->>>>>>> 5725112b
-          "duration": 1.0,
-          "value": "F#:min/D",
-          "confidence": 1
-        },
-        {
-<<<<<<< HEAD
-          "time": 15.1,
-=======
+          "duration": 1.0,
+          "value": "F#:min/D",
+          "confidence": 1
+        },
+        {
           "time": 16.1,
->>>>>>> 5725112b
-          "duration": 1.0,
-          "value": "F#:min/D",
-          "confidence": 1
-        },
-        {
-<<<<<<< HEAD
-          "time": 15.2,
-=======
+          "duration": 1.0,
+          "value": "F#:min/D",
+          "confidence": 1
+        },
+        {
           "time": 16.2,
->>>>>>> 5725112b
-          "duration": 2.0,
-          "value": "D:maj",
-          "confidence": 1
-        },
-        {
-<<<<<<< HEAD
-          "time": 16.0,
-=======
+          "duration": 2.0,
+          "value": "D:maj",
+          "confidence": 1
+        },
+        {
           "time": 17.0,
->>>>>>> 5725112b
-          "duration": 1.0,
-          "value": "A:maj",
-          "confidence": 1
-        },
-        {
-<<<<<<< HEAD
-          "time": 16.1,
-          "duration": 3.0,
-          "value": "E:maj",
-          "confidence": 1
-        },
-        {
-          "time": 17.0,
-=======
+          "duration": 1.0,
+          "value": "A:maj",
+          "confidence": 1
+        },
+        {
           "time": 17.1,
           "duration": 1.0,
           "value": "A:maj",
@@ -608,2604 +384,1549 @@
         },
         {
           "time": 18.0,
->>>>>>> 5725112b
-          "duration": 1.0,
-          "value": "F#:min/D",
-          "confidence": 1
-        },
-        {
-<<<<<<< HEAD
-          "time": 17.1,
-=======
+          "duration": 1.0,
+          "value": "F#:min/D",
+          "confidence": 1
+        },
+        {
           "time": 18.1,
->>>>>>> 5725112b
-          "duration": 1.0,
-          "value": "F#:min/D",
-          "confidence": 1
-        },
-        {
-<<<<<<< HEAD
-          "time": 17.2,
-=======
+          "duration": 1.0,
+          "value": "F#:min/D",
+          "confidence": 1
+        },
+        {
           "time": 18.2,
->>>>>>> 5725112b
-          "duration": 2.0,
-          "value": "D:maj",
-          "confidence": 1
-        },
-        {
-<<<<<<< HEAD
-          "time": 18.0,
-=======
+          "duration": 2.0,
+          "value": "D:maj",
+          "confidence": 1
+        },
+        {
           "time": 19.0,
->>>>>>> 5725112b
-          "duration": 1.0,
-          "value": "A:maj",
-          "confidence": 1
-        },
-        {
-<<<<<<< HEAD
-          "time": 18.1,
-=======
+          "duration": 1.0,
+          "value": "A:maj",
+          "confidence": 1
+        },
+        {
           "time": 19.1,
->>>>>>> 5725112b
-          "duration": 1.0,
-          "value": "A:maj",
-          "confidence": 1
-        },
-        {
-<<<<<<< HEAD
-          "time": 18.2,
-=======
+          "duration": 1.0,
+          "value": "A:maj",
+          "confidence": 1
+        },
+        {
           "time": 19.2,
->>>>>>> 5725112b
-          "duration": 2.0,
-          "value": "E:maj",
-          "confidence": 1
-        },
-        {
-<<<<<<< HEAD
-          "time": 19.0,
-=======
+          "duration": 2.0,
+          "value": "E:maj",
+          "confidence": 1
+        },
+        {
           "time": 20.0,
->>>>>>> 5725112b
-          "duration": 1.0,
-          "value": "F#:min/D",
-          "confidence": 1
-        },
-        {
-<<<<<<< HEAD
-          "time": 19.1,
-=======
+          "duration": 1.0,
+          "value": "F#:min/D",
+          "confidence": 1
+        },
+        {
           "time": 20.1,
->>>>>>> 5725112b
-          "duration": 1.0,
-          "value": "F#:min/D",
-          "confidence": 1
-        },
-        {
-<<<<<<< HEAD
-          "time": 19.2,
-=======
+          "duration": 1.0,
+          "value": "F#:min/D",
+          "confidence": 1
+        },
+        {
           "time": 20.2,
->>>>>>> 5725112b
-          "duration": 2.0,
-          "value": "D:maj",
-          "confidence": 1
-        },
-        {
-<<<<<<< HEAD
-          "time": 20.0,
-=======
+          "duration": 2.0,
+          "value": "D:maj",
+          "confidence": 1
+        },
+        {
           "time": 21.0,
->>>>>>> 5725112b
-          "duration": 1.0,
-          "value": "A:maj",
-          "confidence": 1
-        },
-        {
-<<<<<<< HEAD
-          "time": 20.1,
-=======
+          "duration": 1.0,
+          "value": "A:maj",
+          "confidence": 1
+        },
+        {
           "time": 21.1,
->>>>>>> 5725112b
-          "duration": 1.0,
-          "value": "A:maj",
-          "confidence": 1
-        },
-        {
-<<<<<<< HEAD
-          "time": 20.2,
-=======
+          "duration": 1.0,
+          "value": "A:maj",
+          "confidence": 1
+        },
+        {
           "time": 21.2,
->>>>>>> 5725112b
-          "duration": 2.0,
-          "value": "E:maj",
-          "confidence": 1
-        },
-        {
-<<<<<<< HEAD
-          "time": 21.0,
-=======
+          "duration": 2.0,
+          "value": "E:maj",
+          "confidence": 1
+        },
+        {
           "time": 22.0,
->>>>>>> 5725112b
-          "duration": 1.0,
-          "value": "F#:min/D",
-          "confidence": 1
-        },
-        {
-<<<<<<< HEAD
-          "time": 21.1,
-=======
+          "duration": 1.0,
+          "value": "F#:min/D",
+          "confidence": 1
+        },
+        {
           "time": 22.1,
->>>>>>> 5725112b
-          "duration": 1.0,
-          "value": "F#:min/D",
-          "confidence": 1
-        },
-        {
-<<<<<<< HEAD
-          "time": 21.2,
-=======
+          "duration": 1.0,
+          "value": "F#:min/D",
+          "confidence": 1
+        },
+        {
           "time": 22.2,
->>>>>>> 5725112b
-          "duration": 2.0,
-          "value": "D:maj",
-          "confidence": 1
-        },
-        {
-<<<<<<< HEAD
-          "time": 22.0,
-=======
+          "duration": 2.0,
+          "value": "D:maj",
+          "confidence": 1
+        },
+        {
           "time": 23.0,
->>>>>>> 5725112b
-          "duration": 1.0,
-          "value": "A:maj",
-          "confidence": 1
-        },
-        {
-<<<<<<< HEAD
-          "time": 22.1,
-=======
+          "duration": 1.0,
+          "value": "A:maj",
+          "confidence": 1
+        },
+        {
           "time": 23.1,
->>>>>>> 5725112b
-          "duration": 1.0,
-          "value": "A:maj",
-          "confidence": 1
-        },
-        {
-<<<<<<< HEAD
-          "time": 22.2,
-=======
+          "duration": 1.0,
+          "value": "A:maj",
+          "confidence": 1
+        },
+        {
           "time": 23.2,
->>>>>>> 5725112b
-          "duration": 2.0,
-          "value": "E:maj",
-          "confidence": 1
-        },
-        {
-<<<<<<< HEAD
-          "time": 23.0,
-=======
+          "duration": 2.0,
+          "value": "E:maj",
+          "confidence": 1
+        },
+        {
           "time": 24.0,
->>>>>>> 5725112b
-          "duration": 1.0,
-          "value": "F#:min/D",
-          "confidence": 1
-        },
-        {
-<<<<<<< HEAD
-          "time": 23.1,
-=======
+          "duration": 1.0,
+          "value": "F#:min/D",
+          "confidence": 1
+        },
+        {
           "time": 24.1,
->>>>>>> 5725112b
-          "duration": 1.0,
-          "value": "F#:min/D",
-          "confidence": 1
-        },
-        {
-<<<<<<< HEAD
-          "time": 23.2,
-=======
+          "duration": 1.0,
+          "value": "F#:min/D",
+          "confidence": 1
+        },
+        {
           "time": 24.2,
->>>>>>> 5725112b
-          "duration": 2.0,
-          "value": "D:maj",
-          "confidence": 1
-        },
-        {
-<<<<<<< HEAD
-          "time": 24.0,
-=======
+          "duration": 2.0,
+          "value": "D:maj",
+          "confidence": 1
+        },
+        {
           "time": 25.0,
->>>>>>> 5725112b
-          "duration": 1.0,
-          "value": "A:maj",
-          "confidence": 1
-        },
-        {
-<<<<<<< HEAD
-          "time": 24.1,
-=======
+          "duration": 1.0,
+          "value": "A:maj",
+          "confidence": 1
+        },
+        {
           "time": 25.1,
->>>>>>> 5725112b
-          "duration": 1.0,
-          "value": "A:maj",
-          "confidence": 1
-        },
-        {
-<<<<<<< HEAD
-          "time": 24.2,
-=======
+          "duration": 1.0,
+          "value": "A:maj",
+          "confidence": 1
+        },
+        {
           "time": 25.2,
->>>>>>> 5725112b
-          "duration": 2.0,
-          "value": "E:maj",
-          "confidence": 1
-        },
-        {
-<<<<<<< HEAD
-          "time": 25.0,
-=======
+          "duration": 2.0,
+          "value": "E:maj",
+          "confidence": 1
+        },
+        {
           "time": 26.0,
->>>>>>> 5725112b
-          "duration": 1.0,
-          "value": "F#:min/D",
-          "confidence": 1
-        },
-        {
-<<<<<<< HEAD
-          "time": 25.1,
-=======
+          "duration": 1.0,
+          "value": "F#:min/D",
+          "confidence": 1
+        },
+        {
           "time": 26.1,
->>>>>>> 5725112b
-          "duration": 1.0,
-          "value": "F#:min/D",
-          "confidence": 1
-        },
-        {
-<<<<<<< HEAD
-          "time": 25.2,
-=======
+          "duration": 1.0,
+          "value": "F#:min/D",
+          "confidence": 1
+        },
+        {
           "time": 26.2,
->>>>>>> 5725112b
-          "duration": 2.0,
-          "value": "D:maj",
-          "confidence": 1
-        },
-        {
-<<<<<<< HEAD
-          "time": 26.0,
-=======
+          "duration": 2.0,
+          "value": "D:maj",
+          "confidence": 1
+        },
+        {
           "time": 27.0,
->>>>>>> 5725112b
-          "duration": 1.0,
-          "value": "A:maj",
-          "confidence": 1
-        },
-        {
-<<<<<<< HEAD
-          "time": 26.1,
-=======
+          "duration": 1.0,
+          "value": "A:maj",
+          "confidence": 1
+        },
+        {
           "time": 27.1,
->>>>>>> 5725112b
-          "duration": 1.0,
-          "value": "A:maj",
-          "confidence": 1
-        },
-        {
-<<<<<<< HEAD
-          "time": 26.2,
-=======
+          "duration": 1.0,
+          "value": "A:maj",
+          "confidence": 1
+        },
+        {
           "time": 27.2,
->>>>>>> 5725112b
-          "duration": 2.0,
-          "value": "E:maj",
-          "confidence": 1
-        },
-        {
-<<<<<<< HEAD
-          "time": 27.0,
-=======
+          "duration": 2.0,
+          "value": "E:maj",
+          "confidence": 1
+        },
+        {
           "time": 28.0,
->>>>>>> 5725112b
-          "duration": 1.0,
-          "value": "F#:min/D",
-          "confidence": 1
-        },
-        {
-<<<<<<< HEAD
-          "time": 27.1,
-=======
+          "duration": 1.0,
+          "value": "F#:min/D",
+          "confidence": 1
+        },
+        {
           "time": 28.1,
->>>>>>> 5725112b
-          "duration": 1.0,
-          "value": "F#:min/D",
-          "confidence": 1
-        },
-        {
-<<<<<<< HEAD
-          "time": 27.2,
-=======
+          "duration": 1.0,
+          "value": "F#:min/D",
+          "confidence": 1
+        },
+        {
           "time": 28.2,
->>>>>>> 5725112b
-          "duration": 2.0,
-          "value": "D:maj",
-          "confidence": 1
-        },
-        {
-<<<<<<< HEAD
-          "time": 28.0,
-=======
+          "duration": 2.0,
+          "value": "D:maj",
+          "confidence": 1
+        },
+        {
           "time": 29.0,
->>>>>>> 5725112b
-          "duration": 1.0,
-          "value": "A:maj",
-          "confidence": 1
-        },
-        {
-<<<<<<< HEAD
-          "time": 28.1,
-=======
+          "duration": 1.0,
+          "value": "A:maj",
+          "confidence": 1
+        },
+        {
           "time": 29.1,
->>>>>>> 5725112b
-          "duration": 1.0,
-          "value": "A:maj",
-          "confidence": 1
-        },
-        {
-<<<<<<< HEAD
-          "time": 28.2,
-=======
+          "duration": 1.0,
+          "value": "A:maj",
+          "confidence": 1
+        },
+        {
           "time": 29.2,
->>>>>>> 5725112b
-          "duration": 2.0,
-          "value": "E:maj",
-          "confidence": 1
-        },
-        {
-<<<<<<< HEAD
-          "time": 29.0,
-=======
+          "duration": 2.0,
+          "value": "E:maj",
+          "confidence": 1
+        },
+        {
           "time": 30.0,
->>>>>>> 5725112b
-          "duration": 1.0,
-          "value": "F#:min/D",
-          "confidence": 1
-        },
-        {
-<<<<<<< HEAD
-          "time": 29.1,
-=======
+          "duration": 1.0,
+          "value": "F#:min/D",
+          "confidence": 1
+        },
+        {
           "time": 30.1,
->>>>>>> 5725112b
-          "duration": 1.0,
-          "value": "F#:min/D",
-          "confidence": 1
-        },
-        {
-<<<<<<< HEAD
-          "time": 29.2,
-=======
+          "duration": 1.0,
+          "value": "F#:min/D",
+          "confidence": 1
+        },
+        {
           "time": 30.2,
->>>>>>> 5725112b
-          "duration": 2.0,
-          "value": "D:maj",
-          "confidence": 1
-        },
-        {
-<<<<<<< HEAD
-          "time": 30.0,
-=======
+          "duration": 2.0,
+          "value": "D:maj",
+          "confidence": 1
+        },
+        {
           "time": 31.0,
->>>>>>> 5725112b
-          "duration": 1.0,
-          "value": "A:maj",
-          "confidence": 1
-        },
-        {
-<<<<<<< HEAD
-          "time": 30.1,
-=======
+          "duration": 1.0,
+          "value": "A:maj",
+          "confidence": 1
+        },
+        {
           "time": 31.1,
->>>>>>> 5725112b
-          "duration": 1.0,
-          "value": "A:maj",
-          "confidence": 1
-        },
-        {
-<<<<<<< HEAD
-          "time": 30.2,
-=======
+          "duration": 1.0,
+          "value": "A:maj",
+          "confidence": 1
+        },
+        {
           "time": 31.2,
->>>>>>> 5725112b
-          "duration": 2.0,
-          "value": "E:maj",
-          "confidence": 1
-        },
-        {
-<<<<<<< HEAD
-          "time": 31.0,
-=======
+          "duration": 2.0,
+          "value": "E:maj",
+          "confidence": 1
+        },
+        {
           "time": 32.0,
->>>>>>> 5725112b
-          "duration": 1.0,
-          "value": "F#:min/D",
-          "confidence": 1
-        },
-        {
-<<<<<<< HEAD
-          "time": 31.1,
-=======
+          "duration": 1.0,
+          "value": "F#:min/D",
+          "confidence": 1
+        },
+        {
           "time": 32.1,
->>>>>>> 5725112b
-          "duration": 1.0,
-          "value": "F#:min/D",
-          "confidence": 1
-        },
-        {
-<<<<<<< HEAD
-          "time": 31.2,
-=======
+          "duration": 1.0,
+          "value": "F#:min/D",
+          "confidence": 1
+        },
+        {
           "time": 32.2,
->>>>>>> 5725112b
-          "duration": 2.0,
-          "value": "D:maj",
-          "confidence": 1
-        },
-        {
-<<<<<<< HEAD
-          "time": 32.0,
-=======
+          "duration": 2.0,
+          "value": "D:maj",
+          "confidence": 1
+        },
+        {
           "time": 33.0,
->>>>>>> 5725112b
-          "duration": 1.0,
-          "value": "A:maj",
-          "confidence": 1
-        },
-        {
-<<<<<<< HEAD
-          "time": 32.1,
-=======
+          "duration": 1.0,
+          "value": "A:maj",
+          "confidence": 1
+        },
+        {
           "time": 33.1,
->>>>>>> 5725112b
-          "duration": 1.0,
-          "value": "A:maj",
-          "confidence": 1
-        },
-        {
-<<<<<<< HEAD
-          "time": 32.2,
-=======
+          "duration": 1.0,
+          "value": "A:maj",
+          "confidence": 1
+        },
+        {
           "time": 33.2,
->>>>>>> 5725112b
-          "duration": 2.0,
-          "value": "E:maj",
-          "confidence": 1
-        },
-        {
-<<<<<<< HEAD
-          "time": 33.0,
-=======
+          "duration": 2.0,
+          "value": "E:maj",
+          "confidence": 1
+        },
+        {
           "time": 34.0,
->>>>>>> 5725112b
-          "duration": 1.0,
-          "value": "F#:min/D",
-          "confidence": 1
-        },
-        {
-<<<<<<< HEAD
-          "time": 33.1,
-=======
+          "duration": 1.0,
+          "value": "F#:min/D",
+          "confidence": 1
+        },
+        {
           "time": 34.1,
->>>>>>> 5725112b
-          "duration": 1.0,
-          "value": "F#:min/D",
-          "confidence": 1
-        },
-        {
-<<<<<<< HEAD
-          "time": 33.2,
-=======
+          "duration": 1.0,
+          "value": "F#:min/D",
+          "confidence": 1
+        },
+        {
           "time": 34.2,
->>>>>>> 5725112b
-          "duration": 2.0,
-          "value": "D:maj",
-          "confidence": 1
-        },
-        {
-<<<<<<< HEAD
-          "time": 34.0,
-=======
+          "duration": 2.0,
+          "value": "D:maj",
+          "confidence": 1
+        },
+        {
           "time": 35.0,
->>>>>>> 5725112b
-          "duration": 1.0,
-          "value": "A:maj",
-          "confidence": 1
-        },
-        {
-<<<<<<< HEAD
-          "time": 34.1,
-=======
+          "duration": 1.0,
+          "value": "A:maj",
+          "confidence": 1
+        },
+        {
           "time": 35.1,
->>>>>>> 5725112b
-          "duration": 1.0,
-          "value": "A:maj",
-          "confidence": 1
-        },
-        {
-<<<<<<< HEAD
-          "time": 34.2,
-=======
+          "duration": 1.0,
+          "value": "A:maj",
+          "confidence": 1
+        },
+        {
           "time": 35.2,
->>>>>>> 5725112b
-          "duration": 2.0,
-          "value": "E:maj",
-          "confidence": 1
-        },
-        {
-<<<<<<< HEAD
-          "time": 35.0,
-=======
+          "duration": 2.0,
+          "value": "E:maj",
+          "confidence": 1
+        },
+        {
           "time": 36.0,
->>>>>>> 5725112b
-          "duration": 1.0,
-          "value": "F#:min/D",
-          "confidence": 1
-        },
-        {
-<<<<<<< HEAD
-          "time": 35.1,
-=======
+          "duration": 1.0,
+          "value": "F#:min/D",
+          "confidence": 1
+        },
+        {
           "time": 36.1,
->>>>>>> 5725112b
-          "duration": 1.0,
-          "value": "F#:min/D",
-          "confidence": 1
-        },
-        {
-<<<<<<< HEAD
-          "time": 35.2,
-=======
+          "duration": 1.0,
+          "value": "F#:min/D",
+          "confidence": 1
+        },
+        {
           "time": 36.2,
->>>>>>> 5725112b
-          "duration": 2.0,
-          "value": "D:maj",
-          "confidence": 1
-        },
-        {
-<<<<<<< HEAD
-          "time": 36.0,
-=======
+          "duration": 2.0,
+          "value": "D:maj",
+          "confidence": 1
+        },
+        {
           "time": 37.0,
->>>>>>> 5725112b
-          "duration": 1.0,
-          "value": "A:maj",
-          "confidence": 1
-        },
-        {
-<<<<<<< HEAD
-          "time": 36.1,
-=======
+          "duration": 1.0,
+          "value": "A:maj",
+          "confidence": 1
+        },
+        {
           "time": 37.1,
->>>>>>> 5725112b
-          "duration": 1.0,
-          "value": "A:maj",
-          "confidence": 1
-        },
-        {
-<<<<<<< HEAD
-          "time": 36.2,
-=======
+          "duration": 1.0,
+          "value": "A:maj",
+          "confidence": 1
+        },
+        {
           "time": 37.2,
->>>>>>> 5725112b
-          "duration": 2.0,
-          "value": "E:maj",
-          "confidence": 1
-        },
-        {
-<<<<<<< HEAD
-          "time": 37.0,
-=======
+          "duration": 2.0,
+          "value": "E:maj",
+          "confidence": 1
+        },
+        {
           "time": 38.0,
->>>>>>> 5725112b
-          "duration": 1.0,
-          "value": "F#:min/D",
-          "confidence": 1
-        },
-        {
-<<<<<<< HEAD
-          "time": 37.1,
-=======
+          "duration": 1.0,
+          "value": "F#:min/D",
+          "confidence": 1
+        },
+        {
           "time": 38.1,
->>>>>>> 5725112b
-          "duration": 1.0,
-          "value": "F#:min/D",
-          "confidence": 1
-        },
-        {
-<<<<<<< HEAD
-          "time": 37.2,
-=======
+          "duration": 1.0,
+          "value": "F#:min/D",
+          "confidence": 1
+        },
+        {
           "time": 38.2,
->>>>>>> 5725112b
-          "duration": 2.0,
-          "value": "D:maj",
-          "confidence": 1
-        },
-        {
-<<<<<<< HEAD
-          "time": 38.0,
-=======
+          "duration": 2.0,
+          "value": "D:maj",
+          "confidence": 1
+        },
+        {
           "time": 39.0,
->>>>>>> 5725112b
-          "duration": 1.0,
-          "value": "A:maj",
-          "confidence": 1
-        },
-        {
-<<<<<<< HEAD
-          "time": 38.1,
-=======
+          "duration": 1.0,
+          "value": "A:maj",
+          "confidence": 1
+        },
+        {
           "time": 39.1,
->>>>>>> 5725112b
-          "duration": 1.0,
-          "value": "A:maj",
-          "confidence": 1
-        },
-        {
-<<<<<<< HEAD
-          "time": 38.2,
-=======
+          "duration": 1.0,
+          "value": "A:maj",
+          "confidence": 1
+        },
+        {
           "time": 39.2,
->>>>>>> 5725112b
-          "duration": 2.0,
-          "value": "E:maj",
-          "confidence": 1
-        },
-        {
-<<<<<<< HEAD
-          "time": 39.0,
-=======
+          "duration": 2.0,
+          "value": "E:maj",
+          "confidence": 1
+        },
+        {
           "time": 40.0,
->>>>>>> 5725112b
-          "duration": 1.0,
-          "value": "F#:min/D",
-          "confidence": 1
-        },
-        {
-<<<<<<< HEAD
-          "time": 39.1,
-=======
+          "duration": 1.0,
+          "value": "F#:min/D",
+          "confidence": 1
+        },
+        {
           "time": 40.1,
->>>>>>> 5725112b
-          "duration": 1.0,
-          "value": "F#:min/D",
-          "confidence": 1
-        },
-        {
-<<<<<<< HEAD
-          "time": 39.2,
-=======
+          "duration": 1.0,
+          "value": "F#:min/D",
+          "confidence": 1
+        },
+        {
           "time": 40.2,
->>>>>>> 5725112b
-          "duration": 2.0,
-          "value": "D:maj",
-          "confidence": 1
-        },
-        {
-<<<<<<< HEAD
-          "time": 40.0,
-=======
+          "duration": 2.0,
+          "value": "D:maj",
+          "confidence": 1
+        },
+        {
           "time": 41.0,
->>>>>>> 5725112b
-          "duration": 1.0,
-          "value": "A:maj",
-          "confidence": 1
-        },
-        {
-<<<<<<< HEAD
-          "time": 40.1,
-=======
+          "duration": 1.0,
+          "value": "A:maj",
+          "confidence": 1
+        },
+        {
           "time": 41.1,
->>>>>>> 5725112b
-          "duration": 1.0,
-          "value": "A:maj",
-          "confidence": 1
-        },
-        {
-<<<<<<< HEAD
-          "time": 40.2,
-=======
+          "duration": 1.0,
+          "value": "A:maj",
+          "confidence": 1
+        },
+        {
           "time": 41.2,
->>>>>>> 5725112b
-          "duration": 2.0,
-          "value": "E:maj",
-          "confidence": 1
-        },
-        {
-<<<<<<< HEAD
-          "time": 41.0,
-=======
+          "duration": 2.0,
+          "value": "E:maj",
+          "confidence": 1
+        },
+        {
           "time": 42.0,
->>>>>>> 5725112b
-          "duration": 1.0,
-          "value": "F#:min/D",
-          "confidence": 1
-        },
-        {
-<<<<<<< HEAD
-          "time": 41.1,
-=======
+          "duration": 1.0,
+          "value": "F#:min/D",
+          "confidence": 1
+        },
+        {
           "time": 42.1,
->>>>>>> 5725112b
-          "duration": 1.0,
-          "value": "F#:min/D",
-          "confidence": 1
-        },
-        {
-<<<<<<< HEAD
-          "time": 41.2,
-=======
+          "duration": 1.0,
+          "value": "F#:min/D",
+          "confidence": 1
+        },
+        {
           "time": 42.2,
->>>>>>> 5725112b
-          "duration": 2.0,
-          "value": "D:maj",
-          "confidence": 1
-        },
-        {
-<<<<<<< HEAD
-          "time": 42.0,
-=======
+          "duration": 2.0,
+          "value": "D:maj",
+          "confidence": 1
+        },
+        {
           "time": 43.0,
->>>>>>> 5725112b
-          "duration": 1.0,
-          "value": "A:maj",
-          "confidence": 1
-        },
-        {
-<<<<<<< HEAD
-          "time": 42.1,
-=======
+          "duration": 1.0,
+          "value": "A:maj",
+          "confidence": 1
+        },
+        {
           "time": 43.1,
->>>>>>> 5725112b
-          "duration": 1.0,
-          "value": "A:maj",
-          "confidence": 1
-        },
-        {
-<<<<<<< HEAD
-          "time": 42.2,
-=======
+          "duration": 1.0,
+          "value": "A:maj",
+          "confidence": 1
+        },
+        {
           "time": 43.2,
->>>>>>> 5725112b
-          "duration": 2.0,
-          "value": "E:maj",
-          "confidence": 1
-        },
-        {
-<<<<<<< HEAD
-          "time": 43.0,
-=======
+          "duration": 2.0,
+          "value": "E:maj",
+          "confidence": 1
+        },
+        {
           "time": 44.0,
->>>>>>> 5725112b
-          "duration": 1.0,
-          "value": "F#:min/D",
-          "confidence": 1
-        },
-        {
-<<<<<<< HEAD
-          "time": 43.1,
-=======
+          "duration": 1.0,
+          "value": "F#:min/D",
+          "confidence": 1
+        },
+        {
           "time": 44.1,
->>>>>>> 5725112b
-          "duration": 1.0,
-          "value": "F#:min/D",
-          "confidence": 1
-        },
-        {
-<<<<<<< HEAD
-          "time": 43.2,
-=======
+          "duration": 1.0,
+          "value": "F#:min/D",
+          "confidence": 1
+        },
+        {
           "time": 44.2,
->>>>>>> 5725112b
-          "duration": 2.0,
-          "value": "D:maj",
-          "confidence": 1
-        },
-        {
-<<<<<<< HEAD
-          "time": 44.0,
-=======
+          "duration": 2.0,
+          "value": "D:maj",
+          "confidence": 1
+        },
+        {
           "time": 45.0,
->>>>>>> 5725112b
-          "duration": 1.0,
-          "value": "A:maj",
-          "confidence": 1
-        },
-        {
-<<<<<<< HEAD
-          "time": 44.1,
-=======
+          "duration": 1.0,
+          "value": "A:maj",
+          "confidence": 1
+        },
+        {
           "time": 45.1,
->>>>>>> 5725112b
-          "duration": 1.0,
-          "value": "A:maj",
-          "confidence": 1
-        },
-        {
-<<<<<<< HEAD
-          "time": 44.2,
-=======
+          "duration": 1.0,
+          "value": "A:maj",
+          "confidence": 1
+        },
+        {
           "time": 45.2,
->>>>>>> 5725112b
-          "duration": 2.0,
-          "value": "E:maj",
-          "confidence": 1
-        },
-        {
-<<<<<<< HEAD
-          "time": 45.0,
-=======
+          "duration": 2.0,
+          "value": "E:maj",
+          "confidence": 1
+        },
+        {
           "time": 46.0,
->>>>>>> 5725112b
-          "duration": 1.0,
-          "value": "F#:min/D",
-          "confidence": 1
-        },
-        {
-<<<<<<< HEAD
-          "time": 45.1,
-=======
+          "duration": 1.0,
+          "value": "F#:min/D",
+          "confidence": 1
+        },
+        {
           "time": 46.1,
->>>>>>> 5725112b
-          "duration": 1.0,
-          "value": "F#:min/D",
-          "confidence": 1
-        },
-        {
-<<<<<<< HEAD
-          "time": 45.2,
-=======
+          "duration": 1.0,
+          "value": "F#:min/D",
+          "confidence": 1
+        },
+        {
           "time": 46.2,
->>>>>>> 5725112b
-          "duration": 2.0,
-          "value": "D:maj",
-          "confidence": 1
-        },
-        {
-<<<<<<< HEAD
-          "time": 46.0,
-=======
+          "duration": 2.0,
+          "value": "D:maj",
+          "confidence": 1
+        },
+        {
           "time": 47.0,
->>>>>>> 5725112b
-          "duration": 1.0,
-          "value": "A:maj",
-          "confidence": 1
-        },
-        {
-<<<<<<< HEAD
-          "time": 46.1,
-=======
+          "duration": 1.0,
+          "value": "A:maj",
+          "confidence": 1
+        },
+        {
           "time": 47.1,
->>>>>>> 5725112b
-          "duration": 1.0,
-          "value": "A:maj",
-          "confidence": 1
-        },
-        {
-<<<<<<< HEAD
-          "time": 46.2,
-=======
+          "duration": 1.0,
+          "value": "A:maj",
+          "confidence": 1
+        },
+        {
           "time": 47.2,
->>>>>>> 5725112b
-          "duration": 2.0,
-          "value": "E:maj",
-          "confidence": 1
-        },
-        {
-<<<<<<< HEAD
-          "time": 47.0,
-=======
+          "duration": 2.0,
+          "value": "E:maj",
+          "confidence": 1
+        },
+        {
           "time": 48.0,
->>>>>>> 5725112b
-          "duration": 1.0,
-          "value": "F#:min/D",
-          "confidence": 1
-        },
-        {
-<<<<<<< HEAD
-          "time": 47.1,
-=======
+          "duration": 1.0,
+          "value": "F#:min/D",
+          "confidence": 1
+        },
+        {
           "time": 48.1,
->>>>>>> 5725112b
-          "duration": 1.0,
-          "value": "F#:min/D",
-          "confidence": 1
-        },
-        {
-<<<<<<< HEAD
-          "time": 47.2,
-=======
+          "duration": 1.0,
+          "value": "F#:min/D",
+          "confidence": 1
+        },
+        {
           "time": 48.2,
->>>>>>> 5725112b
-          "duration": 2.0,
-          "value": "D:maj",
-          "confidence": 1
-        },
-        {
-<<<<<<< HEAD
-          "time": 48.0,
-=======
+          "duration": 2.0,
+          "value": "D:maj",
+          "confidence": 1
+        },
+        {
           "time": 49.0,
->>>>>>> 5725112b
-          "duration": 1.0,
-          "value": "A:maj",
-          "confidence": 1
-        },
-        {
-<<<<<<< HEAD
-          "time": 48.1,
-=======
+          "duration": 1.0,
+          "value": "A:maj",
+          "confidence": 1
+        },
+        {
           "time": 49.1,
->>>>>>> 5725112b
-          "duration": 1.0,
-          "value": "A:maj",
-          "confidence": 1
-        },
-        {
-<<<<<<< HEAD
-          "time": 48.2,
-=======
+          "duration": 1.0,
+          "value": "A:maj",
+          "confidence": 1
+        },
+        {
           "time": 49.2,
->>>>>>> 5725112b
-          "duration": 2.0,
-          "value": "E:maj",
-          "confidence": 1
-        },
-        {
-<<<<<<< HEAD
-          "time": 49.0,
-=======
+          "duration": 2.0,
+          "value": "E:maj",
+          "confidence": 1
+        },
+        {
           "time": 50.0,
->>>>>>> 5725112b
-          "duration": 1.0,
-          "value": "F#:min/D",
-          "confidence": 1
-        },
-        {
-<<<<<<< HEAD
-          "time": 49.1,
-=======
+          "duration": 1.0,
+          "value": "F#:min/D",
+          "confidence": 1
+        },
+        {
           "time": 50.1,
->>>>>>> 5725112b
-          "duration": 1.0,
-          "value": "F#:min/D",
-          "confidence": 1
-        },
-        {
-<<<<<<< HEAD
-          "time": 49.2,
-=======
+          "duration": 1.0,
+          "value": "F#:min/D",
+          "confidence": 1
+        },
+        {
           "time": 50.2,
->>>>>>> 5725112b
-          "duration": 2.0,
-          "value": "D:maj",
-          "confidence": 1
-        },
-        {
-<<<<<<< HEAD
-          "time": 50.0,
-=======
+          "duration": 2.0,
+          "value": "D:maj",
+          "confidence": 1
+        },
+        {
           "time": 51.0,
->>>>>>> 5725112b
-          "duration": 1.0,
-          "value": "A:maj",
-          "confidence": 1
-        },
-        {
-<<<<<<< HEAD
-          "time": 50.1,
-=======
+          "duration": 1.0,
+          "value": "A:maj",
+          "confidence": 1
+        },
+        {
           "time": 51.1,
->>>>>>> 5725112b
-          "duration": 1.0,
-          "value": "A:maj",
-          "confidence": 1
-        },
-        {
-<<<<<<< HEAD
-          "time": 50.2,
-=======
+          "duration": 1.0,
+          "value": "A:maj",
+          "confidence": 1
+        },
+        {
           "time": 51.2,
->>>>>>> 5725112b
-          "duration": 2.0,
-          "value": "E:maj",
-          "confidence": 1
-        },
-        {
-<<<<<<< HEAD
-          "time": 51.0,
-=======
+          "duration": 2.0,
+          "value": "E:maj",
+          "confidence": 1
+        },
+        {
           "time": 52.0,
->>>>>>> 5725112b
-          "duration": 1.0,
-          "value": "F#:min/D",
-          "confidence": 1
-        },
-        {
-<<<<<<< HEAD
-          "time": 51.1,
-=======
+          "duration": 1.0,
+          "value": "F#:min/D",
+          "confidence": 1
+        },
+        {
           "time": 52.1,
->>>>>>> 5725112b
-          "duration": 1.0,
-          "value": "F#:min/D",
-          "confidence": 1
-        },
-        {
-<<<<<<< HEAD
-          "time": 51.2,
-=======
+          "duration": 1.0,
+          "value": "F#:min/D",
+          "confidence": 1
+        },
+        {
           "time": 52.2,
->>>>>>> 5725112b
-          "duration": 2.0,
-          "value": "D:maj",
-          "confidence": 1
-        },
-        {
-<<<<<<< HEAD
-          "time": 52.0,
-=======
+          "duration": 2.0,
+          "value": "D:maj",
+          "confidence": 1
+        },
+        {
           "time": 53.0,
->>>>>>> 5725112b
-          "duration": 1.0,
-          "value": "A:maj",
-          "confidence": 1
-        },
-        {
-<<<<<<< HEAD
-          "time": 52.1,
-=======
+          "duration": 1.0,
+          "value": "A:maj",
+          "confidence": 1
+        },
+        {
           "time": 53.1,
->>>>>>> 5725112b
-          "duration": 1.0,
-          "value": "A:maj",
-          "confidence": 1
-        },
-        {
-<<<<<<< HEAD
-          "time": 52.2,
-=======
+          "duration": 1.0,
+          "value": "A:maj",
+          "confidence": 1
+        },
+        {
           "time": 53.2,
->>>>>>> 5725112b
-          "duration": 2.0,
-          "value": "E:maj",
-          "confidence": 1
-        },
-        {
-<<<<<<< HEAD
-          "time": 53.0,
-=======
+          "duration": 2.0,
+          "value": "E:maj",
+          "confidence": 1
+        },
+        {
           "time": 54.0,
->>>>>>> 5725112b
-          "duration": 1.0,
-          "value": "F#:min/D",
-          "confidence": 1
-        },
-        {
-<<<<<<< HEAD
-          "time": 53.1,
-=======
+          "duration": 1.0,
+          "value": "F#:min/D",
+          "confidence": 1
+        },
+        {
           "time": 54.1,
->>>>>>> 5725112b
-          "duration": 1.0,
-          "value": "F#:min/D",
-          "confidence": 1
-        },
-        {
-<<<<<<< HEAD
-          "time": 53.2,
-=======
+          "duration": 1.0,
+          "value": "F#:min/D",
+          "confidence": 1
+        },
+        {
           "time": 54.2,
->>>>>>> 5725112b
-          "duration": 2.0,
-          "value": "D:maj",
-          "confidence": 1
-        },
-        {
-<<<<<<< HEAD
-          "time": 54.0,
-=======
+          "duration": 2.0,
+          "value": "D:maj",
+          "confidence": 1
+        },
+        {
           "time": 55.0,
->>>>>>> 5725112b
-          "duration": 1.0,
-          "value": "A:maj",
-          "confidence": 1
-        },
-        {
-<<<<<<< HEAD
-          "time": 54.1,
-=======
+          "duration": 1.0,
+          "value": "A:maj",
+          "confidence": 1
+        },
+        {
           "time": 55.1,
->>>>>>> 5725112b
-          "duration": 1.0,
-          "value": "A:maj",
-          "confidence": 1
-        },
-        {
-<<<<<<< HEAD
-          "time": 54.2,
-=======
+          "duration": 1.0,
+          "value": "A:maj",
+          "confidence": 1
+        },
+        {
           "time": 55.2,
->>>>>>> 5725112b
-          "duration": 2.0,
-          "value": "E:maj",
-          "confidence": 1
-        },
-        {
-<<<<<<< HEAD
-          "time": 55.0,
-=======
+          "duration": 2.0,
+          "value": "E:maj",
+          "confidence": 1
+        },
+        {
           "time": 56.0,
->>>>>>> 5725112b
-          "duration": 1.0,
-          "value": "F#:min/D",
-          "confidence": 1
-        },
-        {
-<<<<<<< HEAD
-          "time": 55.1,
-=======
+          "duration": 1.0,
+          "value": "F#:min/D",
+          "confidence": 1
+        },
+        {
           "time": 56.1,
->>>>>>> 5725112b
-          "duration": 1.0,
-          "value": "F#:min/D",
-          "confidence": 1
-        },
-        {
-<<<<<<< HEAD
-          "time": 55.2,
-=======
+          "duration": 1.0,
+          "value": "F#:min/D",
+          "confidence": 1
+        },
+        {
           "time": 56.2,
->>>>>>> 5725112b
-          "duration": 2.0,
-          "value": "D:maj",
-          "confidence": 1
-        },
-        {
-<<<<<<< HEAD
-          "time": 56.0,
-=======
+          "duration": 2.0,
+          "value": "D:maj",
+          "confidence": 1
+        },
+        {
           "time": 57.0,
->>>>>>> 5725112b
-          "duration": 1.0,
-          "value": "A:maj",
-          "confidence": 1
-        },
-        {
-<<<<<<< HEAD
-          "time": 56.1,
-=======
+          "duration": 1.0,
+          "value": "A:maj",
+          "confidence": 1
+        },
+        {
           "time": 57.1,
->>>>>>> 5725112b
-          "duration": 1.0,
-          "value": "A:maj",
-          "confidence": 1
-        },
-        {
-<<<<<<< HEAD
-          "time": 56.2,
-=======
+          "duration": 1.0,
+          "value": "A:maj",
+          "confidence": 1
+        },
+        {
           "time": 57.2,
->>>>>>> 5725112b
-          "duration": 2.0,
-          "value": "E:maj",
-          "confidence": 1
-        },
-        {
-<<<<<<< HEAD
-          "time": 57.0,
-=======
+          "duration": 2.0,
+          "value": "E:maj",
+          "confidence": 1
+        },
+        {
           "time": 58.0,
->>>>>>> 5725112b
-          "duration": 1.0,
-          "value": "F#:min/D",
-          "confidence": 1
-        },
-        {
-<<<<<<< HEAD
-          "time": 57.1,
-=======
+          "duration": 1.0,
+          "value": "F#:min/D",
+          "confidence": 1
+        },
+        {
           "time": 58.1,
->>>>>>> 5725112b
-          "duration": 1.0,
-          "value": "F#:min/D",
-          "confidence": 1
-        },
-        {
-<<<<<<< HEAD
-          "time": 57.2,
-=======
+          "duration": 1.0,
+          "value": "F#:min/D",
+          "confidence": 1
+        },
+        {
           "time": 58.2,
->>>>>>> 5725112b
-          "duration": 2.0,
-          "value": "D:maj",
-          "confidence": 1
-        },
-        {
-<<<<<<< HEAD
-          "time": 58.0,
-=======
+          "duration": 2.0,
+          "value": "D:maj",
+          "confidence": 1
+        },
+        {
           "time": 59.0,
->>>>>>> 5725112b
-          "duration": 1.0,
-          "value": "A:maj",
-          "confidence": 1
-        },
-        {
-<<<<<<< HEAD
-          "time": 58.1,
-=======
+          "duration": 1.0,
+          "value": "A:maj",
+          "confidence": 1
+        },
+        {
           "time": 59.1,
->>>>>>> 5725112b
-          "duration": 1.0,
-          "value": "A:maj",
-          "confidence": 1
-        },
-        {
-<<<<<<< HEAD
-          "time": 58.2,
-=======
+          "duration": 1.0,
+          "value": "A:maj",
+          "confidence": 1
+        },
+        {
           "time": 59.2,
->>>>>>> 5725112b
-          "duration": 2.0,
-          "value": "E:maj",
-          "confidence": 1
-        },
-        {
-<<<<<<< HEAD
-          "time": 59.0,
-=======
+          "duration": 2.0,
+          "value": "E:maj",
+          "confidence": 1
+        },
+        {
           "time": 60.0,
->>>>>>> 5725112b
-          "duration": 1.0,
-          "value": "F#:min/D",
-          "confidence": 1
-        },
-        {
-<<<<<<< HEAD
-          "time": 59.1,
-=======
+          "duration": 1.0,
+          "value": "F#:min/D",
+          "confidence": 1
+        },
+        {
           "time": 60.1,
->>>>>>> 5725112b
-          "duration": 1.0,
-          "value": "F#:min/D",
-          "confidence": 1
-        },
-        {
-<<<<<<< HEAD
-          "time": 59.2,
-=======
+          "duration": 1.0,
+          "value": "F#:min/D",
+          "confidence": 1
+        },
+        {
           "time": 60.2,
->>>>>>> 5725112b
-          "duration": 2.0,
-          "value": "D:maj",
-          "confidence": 1
-        },
-        {
-<<<<<<< HEAD
-          "time": 60.0,
-=======
+          "duration": 2.0,
+          "value": "D:maj",
+          "confidence": 1
+        },
+        {
           "time": 61.0,
->>>>>>> 5725112b
-          "duration": 1.0,
-          "value": "A:maj",
-          "confidence": 1
-        },
-        {
-<<<<<<< HEAD
-          "time": 60.1,
-=======
+          "duration": 1.0,
+          "value": "A:maj",
+          "confidence": 1
+        },
+        {
           "time": 61.1,
->>>>>>> 5725112b
-          "duration": 1.0,
-          "value": "A:maj",
-          "confidence": 1
-        },
-        {
-<<<<<<< HEAD
-          "time": 60.2,
-=======
+          "duration": 1.0,
+          "value": "A:maj",
+          "confidence": 1
+        },
+        {
           "time": 61.2,
->>>>>>> 5725112b
-          "duration": 2.0,
-          "value": "E:maj",
-          "confidence": 1
-        },
-        {
-<<<<<<< HEAD
-          "time": 61.0,
-=======
+          "duration": 2.0,
+          "value": "E:maj",
+          "confidence": 1
+        },
+        {
           "time": 62.0,
->>>>>>> 5725112b
-          "duration": 1.0,
-          "value": "F#:min/D",
-          "confidence": 1
-        },
-        {
-<<<<<<< HEAD
-          "time": 61.1,
-=======
+          "duration": 1.0,
+          "value": "F#:min/D",
+          "confidence": 1
+        },
+        {
           "time": 62.1,
->>>>>>> 5725112b
-          "duration": 1.0,
-          "value": "F#:min/D",
-          "confidence": 1
-        },
-        {
-<<<<<<< HEAD
-          "time": 61.2,
-=======
+          "duration": 1.0,
+          "value": "F#:min/D",
+          "confidence": 1
+        },
+        {
           "time": 62.2,
->>>>>>> 5725112b
-          "duration": 2.0,
-          "value": "D:maj",
-          "confidence": 1
-        },
-        {
-<<<<<<< HEAD
-          "time": 62.0,
-=======
+          "duration": 2.0,
+          "value": "D:maj",
+          "confidence": 1
+        },
+        {
           "time": 63.0,
->>>>>>> 5725112b
-          "duration": 1.0,
-          "value": "A:maj",
-          "confidence": 1
-        },
-        {
-<<<<<<< HEAD
-          "time": 62.1,
-=======
+          "duration": 1.0,
+          "value": "A:maj",
+          "confidence": 1
+        },
+        {
           "time": 63.1,
->>>>>>> 5725112b
-          "duration": 1.0,
-          "value": "A:maj",
-          "confidence": 1
-        },
-        {
-<<<<<<< HEAD
-          "time": 62.2,
-=======
+          "duration": 1.0,
+          "value": "A:maj",
+          "confidence": 1
+        },
+        {
           "time": 63.2,
->>>>>>> 5725112b
-          "duration": 2.0,
-          "value": "E:maj",
-          "confidence": 1
-        },
-        {
-<<<<<<< HEAD
-          "time": 63.0,
-=======
+          "duration": 2.0,
+          "value": "E:maj",
+          "confidence": 1
+        },
+        {
           "time": 64.0,
->>>>>>> 5725112b
-          "duration": 1.0,
-          "value": "F#:min/D",
-          "confidence": 1
-        },
-        {
-<<<<<<< HEAD
-          "time": 63.1,
-=======
+          "duration": 1.0,
+          "value": "F#:min/D",
+          "confidence": 1
+        },
+        {
           "time": 64.1,
->>>>>>> 5725112b
-          "duration": 1.0,
-          "value": "F#:min/D",
-          "confidence": 1
-        },
-        {
-<<<<<<< HEAD
-          "time": 63.2,
-=======
+          "duration": 1.0,
+          "value": "F#:min/D",
+          "confidence": 1
+        },
+        {
           "time": 64.2,
->>>>>>> 5725112b
-          "duration": 2.0,
-          "value": "D:maj",
-          "confidence": 1
-        },
-        {
-<<<<<<< HEAD
-          "time": 64.0,
-=======
+          "duration": 2.0,
+          "value": "D:maj",
+          "confidence": 1
+        },
+        {
           "time": 65.0,
->>>>>>> 5725112b
-          "duration": 1.0,
-          "value": "A:maj",
-          "confidence": 1
-        },
-        {
-<<<<<<< HEAD
-          "time": 64.1,
-=======
+          "duration": 1.0,
+          "value": "A:maj",
+          "confidence": 1
+        },
+        {
           "time": 65.1,
->>>>>>> 5725112b
-          "duration": 1.0,
-          "value": "A:maj",
-          "confidence": 1
-        },
-        {
-<<<<<<< HEAD
-          "time": 64.2,
-=======
+          "duration": 1.0,
+          "value": "A:maj",
+          "confidence": 1
+        },
+        {
           "time": 65.2,
->>>>>>> 5725112b
-          "duration": 2.0,
-          "value": "E:maj",
-          "confidence": 1
-        },
-        {
-<<<<<<< HEAD
-          "time": 65.0,
-=======
+          "duration": 2.0,
+          "value": "E:maj",
+          "confidence": 1
+        },
+        {
           "time": 66.0,
->>>>>>> 5725112b
-          "duration": 1.0,
-          "value": "F#:min/D",
-          "confidence": 1
-        },
-        {
-<<<<<<< HEAD
-          "time": 65.1,
-=======
+          "duration": 1.0,
+          "value": "F#:min/D",
+          "confidence": 1
+        },
+        {
           "time": 66.1,
->>>>>>> 5725112b
-          "duration": 1.0,
-          "value": "F#:min/D",
-          "confidence": 1
-        },
-        {
-<<<<<<< HEAD
-          "time": 65.2,
-=======
+          "duration": 1.0,
+          "value": "F#:min/D",
+          "confidence": 1
+        },
+        {
           "time": 66.2,
->>>>>>> 5725112b
-          "duration": 2.0,
-          "value": "D:maj",
-          "confidence": 1
-        },
-        {
-<<<<<<< HEAD
-          "time": 66.0,
-=======
+          "duration": 2.0,
+          "value": "D:maj",
+          "confidence": 1
+        },
+        {
           "time": 67.0,
->>>>>>> 5725112b
-          "duration": 1.0,
-          "value": "A:maj",
-          "confidence": 1
-        },
-        {
-<<<<<<< HEAD
-          "time": 66.1,
-=======
+          "duration": 1.0,
+          "value": "A:maj",
+          "confidence": 1
+        },
+        {
           "time": 67.1,
->>>>>>> 5725112b
-          "duration": 1.0,
-          "value": "A:maj",
-          "confidence": 1
-        },
-        {
-<<<<<<< HEAD
-          "time": 66.2,
-=======
+          "duration": 1.0,
+          "value": "A:maj",
+          "confidence": 1
+        },
+        {
           "time": 67.2,
->>>>>>> 5725112b
-          "duration": 2.0,
-          "value": "E:maj",
-          "confidence": 1
-        },
-        {
-<<<<<<< HEAD
-          "time": 67.0,
-=======
+          "duration": 2.0,
+          "value": "E:maj",
+          "confidence": 1
+        },
+        {
           "time": 68.0,
->>>>>>> 5725112b
-          "duration": 1.0,
-          "value": "F#:min/D",
-          "confidence": 1
-        },
-        {
-<<<<<<< HEAD
-          "time": 67.1,
-=======
+          "duration": 1.0,
+          "value": "F#:min/D",
+          "confidence": 1
+        },
+        {
           "time": 68.1,
->>>>>>> 5725112b
-          "duration": 1.0,
-          "value": "F#:min/D",
-          "confidence": 1
-        },
-        {
-<<<<<<< HEAD
-          "time": 67.2,
-=======
+          "duration": 1.0,
+          "value": "F#:min/D",
+          "confidence": 1
+        },
+        {
           "time": 68.2,
->>>>>>> 5725112b
-          "duration": 2.0,
-          "value": "D:maj",
-          "confidence": 1
-        },
-        {
-<<<<<<< HEAD
-          "time": 68.0,
-=======
+          "duration": 2.0,
+          "value": "D:maj",
+          "confidence": 1
+        },
+        {
           "time": 69.0,
->>>>>>> 5725112b
-          "duration": 1.0,
-          "value": "A:maj",
-          "confidence": 1
-        },
-        {
-<<<<<<< HEAD
-          "time": 68.1,
-=======
+          "duration": 1.0,
+          "value": "A:maj",
+          "confidence": 1
+        },
+        {
           "time": 69.1,
->>>>>>> 5725112b
-          "duration": 1.0,
-          "value": "A:maj",
-          "confidence": 1
-        },
-        {
-<<<<<<< HEAD
-          "time": 68.2,
-=======
+          "duration": 1.0,
+          "value": "A:maj",
+          "confidence": 1
+        },
+        {
           "time": 69.2,
->>>>>>> 5725112b
-          "duration": 2.0,
-          "value": "E:maj",
-          "confidence": 1
-        },
-        {
-<<<<<<< HEAD
-          "time": 69.0,
-=======
+          "duration": 2.0,
+          "value": "E:maj",
+          "confidence": 1
+        },
+        {
           "time": 70.0,
->>>>>>> 5725112b
-          "duration": 1.0,
-          "value": "F#:min/D",
-          "confidence": 1
-        },
-        {
-<<<<<<< HEAD
-          "time": 69.1,
-=======
+          "duration": 1.0,
+          "value": "F#:min/D",
+          "confidence": 1
+        },
+        {
           "time": 70.1,
->>>>>>> 5725112b
-          "duration": 1.0,
-          "value": "F#:min/D",
-          "confidence": 1
-        },
-        {
-<<<<<<< HEAD
-          "time": 69.2,
-=======
+          "duration": 1.0,
+          "value": "F#:min/D",
+          "confidence": 1
+        },
+        {
           "time": 70.2,
->>>>>>> 5725112b
-          "duration": 2.0,
-          "value": "D:maj",
-          "confidence": 1
-        },
-        {
-<<<<<<< HEAD
-          "time": 70.0,
-=======
+          "duration": 2.0,
+          "value": "D:maj",
+          "confidence": 1
+        },
+        {
           "time": 71.0,
->>>>>>> 5725112b
-          "duration": 1.0,
-          "value": "A:maj",
-          "confidence": 1
-        },
-        {
-<<<<<<< HEAD
-          "time": 70.1,
-=======
+          "duration": 1.0,
+          "value": "A:maj",
+          "confidence": 1
+        },
+        {
           "time": 71.1,
->>>>>>> 5725112b
-          "duration": 1.0,
-          "value": "A:maj",
-          "confidence": 1
-        },
-        {
-<<<<<<< HEAD
-          "time": 70.2,
-=======
+          "duration": 1.0,
+          "value": "A:maj",
+          "confidence": 1
+        },
+        {
           "time": 71.2,
->>>>>>> 5725112b
-          "duration": 2.0,
-          "value": "E:maj",
-          "confidence": 1
-        },
-        {
-<<<<<<< HEAD
-          "time": 71.0,
-=======
+          "duration": 2.0,
+          "value": "E:maj",
+          "confidence": 1
+        },
+        {
           "time": 72.0,
->>>>>>> 5725112b
-          "duration": 1.0,
-          "value": "F#:min/D",
-          "confidence": 1
-        },
-        {
-<<<<<<< HEAD
-          "time": 71.1,
-=======
+          "duration": 1.0,
+          "value": "F#:min/D",
+          "confidence": 1
+        },
+        {
           "time": 72.1,
->>>>>>> 5725112b
-          "duration": 1.0,
-          "value": "F#:min/D",
-          "confidence": 1
-        },
-        {
-<<<<<<< HEAD
-          "time": 71.2,
-=======
+          "duration": 1.0,
+          "value": "F#:min/D",
+          "confidence": 1
+        },
+        {
           "time": 72.2,
->>>>>>> 5725112b
-          "duration": 2.0,
-          "value": "D:maj",
-          "confidence": 1
-        },
-        {
-<<<<<<< HEAD
-          "time": 72.0,
-=======
+          "duration": 2.0,
+          "value": "D:maj",
+          "confidence": 1
+        },
+        {
           "time": 73.0,
->>>>>>> 5725112b
-          "duration": 1.0,
-          "value": "A:maj",
-          "confidence": 1
-        },
-        {
-<<<<<<< HEAD
-          "time": 72.1,
-=======
+          "duration": 1.0,
+          "value": "A:maj",
+          "confidence": 1
+        },
+        {
           "time": 73.1,
->>>>>>> 5725112b
-          "duration": 1.0,
-          "value": "A:maj",
-          "confidence": 1
-        },
-        {
-<<<<<<< HEAD
-          "time": 72.2,
-=======
+          "duration": 1.0,
+          "value": "A:maj",
+          "confidence": 1
+        },
+        {
           "time": 73.2,
->>>>>>> 5725112b
-          "duration": 2.0,
-          "value": "E:maj",
-          "confidence": 1
-        },
-        {
-<<<<<<< HEAD
-          "time": 73.0,
-=======
+          "duration": 2.0,
+          "value": "E:maj",
+          "confidence": 1
+        },
+        {
           "time": 74.0,
->>>>>>> 5725112b
-          "duration": 1.0,
-          "value": "F#:min/D",
-          "confidence": 1
-        },
-        {
-<<<<<<< HEAD
-          "time": 73.1,
-=======
+          "duration": 1.0,
+          "value": "F#:min/D",
+          "confidence": 1
+        },
+        {
           "time": 74.1,
->>>>>>> 5725112b
-          "duration": 1.0,
-          "value": "F#:min/D",
-          "confidence": 1
-        },
-        {
-<<<<<<< HEAD
-          "time": 73.2,
-=======
+          "duration": 1.0,
+          "value": "F#:min/D",
+          "confidence": 1
+        },
+        {
           "time": 74.2,
->>>>>>> 5725112b
-          "duration": 2.0,
-          "value": "D:maj",
-          "confidence": 1
-        },
-        {
-<<<<<<< HEAD
-          "time": 74.0,
-=======
+          "duration": 2.0,
+          "value": "D:maj",
+          "confidence": 1
+        },
+        {
           "time": 75.0,
->>>>>>> 5725112b
-          "duration": 1.0,
-          "value": "A:maj",
-          "confidence": 1
-        },
-        {
-<<<<<<< HEAD
-          "time": 74.1,
-=======
+          "duration": 1.0,
+          "value": "A:maj",
+          "confidence": 1
+        },
+        {
           "time": 75.1,
->>>>>>> 5725112b
-          "duration": 1.0,
-          "value": "A:maj",
-          "confidence": 1
-        },
-        {
-<<<<<<< HEAD
-          "time": 74.2,
-=======
+          "duration": 1.0,
+          "value": "A:maj",
+          "confidence": 1
+        },
+        {
           "time": 75.2,
->>>>>>> 5725112b
-          "duration": 2.0,
-          "value": "E:maj",
-          "confidence": 1
-        },
-        {
-<<<<<<< HEAD
-          "time": 75.0,
-=======
+          "duration": 2.0,
+          "value": "E:maj",
+          "confidence": 1
+        },
+        {
           "time": 76.0,
->>>>>>> 5725112b
-          "duration": 1.0,
-          "value": "F#:min/D",
-          "confidence": 1
-        },
-        {
-<<<<<<< HEAD
-          "time": 75.1,
-=======
+          "duration": 1.0,
+          "value": "F#:min/D",
+          "confidence": 1
+        },
+        {
           "time": 76.1,
->>>>>>> 5725112b
-          "duration": 1.0,
-          "value": "F#:min/D",
-          "confidence": 1
-        },
-        {
-<<<<<<< HEAD
-          "time": 75.2,
-=======
+          "duration": 1.0,
+          "value": "F#:min/D",
+          "confidence": 1
+        },
+        {
           "time": 76.2,
->>>>>>> 5725112b
-          "duration": 2.0,
-          "value": "D:maj",
-          "confidence": 1
-        },
-        {
-<<<<<<< HEAD
-          "time": 76.0,
-=======
+          "duration": 2.0,
+          "value": "D:maj",
+          "confidence": 1
+        },
+        {
           "time": 77.0,
->>>>>>> 5725112b
-          "duration": 1.0,
-          "value": "A:maj",
-          "confidence": 1
-        },
-        {
-<<<<<<< HEAD
-          "time": 76.1,
-=======
+          "duration": 1.0,
+          "value": "A:maj",
+          "confidence": 1
+        },
+        {
           "time": 77.1,
->>>>>>> 5725112b
-          "duration": 1.0,
-          "value": "A:maj",
-          "confidence": 1
-        },
-        {
-<<<<<<< HEAD
-          "time": 76.2,
-=======
+          "duration": 1.0,
+          "value": "A:maj",
+          "confidence": 1
+        },
+        {
           "time": 77.2,
->>>>>>> 5725112b
-          "duration": 2.0,
-          "value": "E:maj",
-          "confidence": 1
-        },
-        {
-<<<<<<< HEAD
-          "time": 77.0,
-=======
+          "duration": 2.0,
+          "value": "E:maj",
+          "confidence": 1
+        },
+        {
           "time": 78.0,
->>>>>>> 5725112b
-          "duration": 1.0,
-          "value": "F#:min/D",
-          "confidence": 1
-        },
-        {
-<<<<<<< HEAD
-          "time": 77.1,
-=======
+          "duration": 1.0,
+          "value": "F#:min/D",
+          "confidence": 1
+        },
+        {
           "time": 78.1,
->>>>>>> 5725112b
-          "duration": 1.0,
-          "value": "F#:min/D",
-          "confidence": 1
-        },
-        {
-<<<<<<< HEAD
-          "time": 77.2,
-=======
+          "duration": 1.0,
+          "value": "F#:min/D",
+          "confidence": 1
+        },
+        {
           "time": 78.2,
->>>>>>> 5725112b
-          "duration": 2.0,
-          "value": "D:maj",
-          "confidence": 1
-        },
-        {
-<<<<<<< HEAD
-          "time": 78.0,
-=======
+          "duration": 2.0,
+          "value": "D:maj",
+          "confidence": 1
+        },
+        {
           "time": 79.0,
->>>>>>> 5725112b
-          "duration": 1.0,
-          "value": "A:maj",
-          "confidence": 1
-        },
-        {
-<<<<<<< HEAD
-          "time": 78.1,
-=======
+          "duration": 1.0,
+          "value": "A:maj",
+          "confidence": 1
+        },
+        {
           "time": 79.1,
->>>>>>> 5725112b
-          "duration": 1.0,
-          "value": "A:maj",
-          "confidence": 1
-        },
-        {
-<<<<<<< HEAD
-          "time": 78.2,
-=======
+          "duration": 1.0,
+          "value": "A:maj",
+          "confidence": 1
+        },
+        {
           "time": 79.2,
->>>>>>> 5725112b
-          "duration": 2.0,
-          "value": "E:maj",
-          "confidence": 1
-        },
-        {
-<<<<<<< HEAD
-          "time": 79.0,
-=======
+          "duration": 2.0,
+          "value": "E:maj",
+          "confidence": 1
+        },
+        {
           "time": 80.0,
->>>>>>> 5725112b
-          "duration": 1.0,
-          "value": "F#:min/D",
-          "confidence": 1
-        },
-        {
-<<<<<<< HEAD
-          "time": 79.1,
-=======
+          "duration": 1.0,
+          "value": "F#:min/D",
+          "confidence": 1
+        },
+        {
           "time": 80.1,
->>>>>>> 5725112b
-          "duration": 1.0,
-          "value": "F#:min/D",
-          "confidence": 1
-        },
-        {
-<<<<<<< HEAD
-          "time": 79.2,
-=======
+          "duration": 1.0,
+          "value": "F#:min/D",
+          "confidence": 1
+        },
+        {
           "time": 80.2,
->>>>>>> 5725112b
-          "duration": 2.0,
-          "value": "D:maj",
-          "confidence": 1
-        },
-        {
-<<<<<<< HEAD
-          "time": 80.0,
-=======
+          "duration": 2.0,
+          "value": "D:maj",
+          "confidence": 1
+        },
+        {
           "time": 81.0,
->>>>>>> 5725112b
-          "duration": 1.0,
-          "value": "A:maj",
-          "confidence": 1
-        },
-        {
-<<<<<<< HEAD
-          "time": 80.1,
-=======
+          "duration": 1.0,
+          "value": "A:maj",
+          "confidence": 1
+        },
+        {
           "time": 81.1,
->>>>>>> 5725112b
-          "duration": 1.0,
-          "value": "A:maj",
-          "confidence": 1
-        },
-        {
-<<<<<<< HEAD
-          "time": 80.2,
-=======
+          "duration": 1.0,
+          "value": "A:maj",
+          "confidence": 1
+        },
+        {
           "time": 81.2,
->>>>>>> 5725112b
-          "duration": 2.0,
-          "value": "E:maj",
-          "confidence": 1
-        },
-        {
-<<<<<<< HEAD
-          "time": 81.0,
-=======
+          "duration": 2.0,
+          "value": "E:maj",
+          "confidence": 1
+        },
+        {
           "time": 82.0,
->>>>>>> 5725112b
-          "duration": 1.0,
-          "value": "F#:min/D",
-          "confidence": 1
-        },
-        {
-<<<<<<< HEAD
-          "time": 81.1,
-=======
+          "duration": 1.0,
+          "value": "F#:min/D",
+          "confidence": 1
+        },
+        {
           "time": 82.1,
->>>>>>> 5725112b
-          "duration": 1.0,
-          "value": "F#:min/D",
-          "confidence": 1
-        },
-        {
-<<<<<<< HEAD
-          "time": 81.2,
-=======
+          "duration": 1.0,
+          "value": "F#:min/D",
+          "confidence": 1
+        },
+        {
           "time": 82.2,
->>>>>>> 5725112b
-          "duration": 2.0,
-          "value": "D:maj",
-          "confidence": 1
-        },
-        {
-<<<<<<< HEAD
-          "time": 82.0,
-=======
+          "duration": 2.0,
+          "value": "D:maj",
+          "confidence": 1
+        },
+        {
           "time": 83.0,
->>>>>>> 5725112b
-          "duration": 1.0,
-          "value": "A:maj",
-          "confidence": 1
-        },
-        {
-<<<<<<< HEAD
-          "time": 82.1,
-=======
+          "duration": 1.0,
+          "value": "A:maj",
+          "confidence": 1
+        },
+        {
           "time": 83.1,
->>>>>>> 5725112b
-          "duration": 1.0,
-          "value": "A:maj",
-          "confidence": 1
-        },
-        {
-<<<<<<< HEAD
-          "time": 82.2,
-=======
+          "duration": 1.0,
+          "value": "A:maj",
+          "confidence": 1
+        },
+        {
           "time": 83.2,
->>>>>>> 5725112b
-          "duration": 2.0,
-          "value": "E:maj",
-          "confidence": 1
-        },
-        {
-<<<<<<< HEAD
-          "time": 83.0,
-=======
+          "duration": 2.0,
+          "value": "E:maj",
+          "confidence": 1
+        },
+        {
           "time": 84.0,
->>>>>>> 5725112b
-          "duration": 1.0,
-          "value": "F#:min/D",
-          "confidence": 1
-        },
-        {
-<<<<<<< HEAD
-          "time": 83.1,
-=======
+          "duration": 1.0,
+          "value": "F#:min/D",
+          "confidence": 1
+        },
+        {
           "time": 84.1,
->>>>>>> 5725112b
-          "duration": 1.0,
-          "value": "F#:min/D",
-          "confidence": 1
-        },
-        {
-<<<<<<< HEAD
-          "time": 83.2,
-=======
+          "duration": 1.0,
+          "value": "F#:min/D",
+          "confidence": 1
+        },
+        {
           "time": 84.2,
->>>>>>> 5725112b
-          "duration": 2.0,
-          "value": "D:maj",
-          "confidence": 1
-        },
-        {
-<<<<<<< HEAD
-          "time": 84.0,
-=======
+          "duration": 2.0,
+          "value": "D:maj",
+          "confidence": 1
+        },
+        {
           "time": 85.0,
->>>>>>> 5725112b
-          "duration": 1.0,
-          "value": "A:maj",
-          "confidence": 1
-        },
-        {
-<<<<<<< HEAD
-          "time": 84.1,
-=======
+          "duration": 1.0,
+          "value": "A:maj",
+          "confidence": 1
+        },
+        {
           "time": 85.1,
->>>>>>> 5725112b
-          "duration": 1.0,
-          "value": "A:maj",
-          "confidence": 1
-        },
-        {
-<<<<<<< HEAD
-          "time": 84.2,
-=======
+          "duration": 1.0,
+          "value": "A:maj",
+          "confidence": 1
+        },
+        {
           "time": 85.2,
->>>>>>> 5725112b
-          "duration": 2.0,
-          "value": "E:maj",
-          "confidence": 1
-        },
-        {
-<<<<<<< HEAD
-          "time": 85.0,
-=======
+          "duration": 2.0,
+          "value": "E:maj",
+          "confidence": 1
+        },
+        {
           "time": 86.0,
->>>>>>> 5725112b
-          "duration": 1.0,
-          "value": "F#:min/D",
-          "confidence": 1
-        },
-        {
-<<<<<<< HEAD
-          "time": 85.1,
-=======
+          "duration": 1.0,
+          "value": "F#:min/D",
+          "confidence": 1
+        },
+        {
           "time": 86.1,
->>>>>>> 5725112b
-          "duration": 1.0,
-          "value": "F#:min/D",
-          "confidence": 1
-        },
-        {
-<<<<<<< HEAD
-          "time": 85.2,
-=======
+          "duration": 1.0,
+          "value": "F#:min/D",
+          "confidence": 1
+        },
+        {
           "time": 86.2,
->>>>>>> 5725112b
-          "duration": 2.0,
-          "value": "D:maj",
-          "confidence": 1
-        },
-        {
-<<<<<<< HEAD
-          "time": 86.0,
-=======
+          "duration": 2.0,
+          "value": "D:maj",
+          "confidence": 1
+        },
+        {
           "time": 87.0,
->>>>>>> 5725112b
-          "duration": 1.0,
-          "value": "A:maj",
-          "confidence": 1
-        },
-        {
-<<<<<<< HEAD
-          "time": 86.1,
-=======
+          "duration": 1.0,
+          "value": "A:maj",
+          "confidence": 1
+        },
+        {
           "time": 87.1,
->>>>>>> 5725112b
-          "duration": 1.0,
-          "value": "A:maj",
-          "confidence": 1
-        },
-        {
-<<<<<<< HEAD
-          "time": 86.2,
-=======
+          "duration": 1.0,
+          "value": "A:maj",
+          "confidence": 1
+        },
+        {
           "time": 87.2,
->>>>>>> 5725112b
-          "duration": 2.0,
-          "value": "E:maj",
-          "confidence": 1
-        },
-        {
-<<<<<<< HEAD
-          "time": 87.0,
-=======
+          "duration": 2.0,
+          "value": "E:maj",
+          "confidence": 1
+        },
+        {
           "time": 88.0,
->>>>>>> 5725112b
-          "duration": 1.0,
-          "value": "F#:min/D",
-          "confidence": 1
-        },
-        {
-<<<<<<< HEAD
-          "time": 87.1,
-=======
+          "duration": 1.0,
+          "value": "F#:min/D",
+          "confidence": 1
+        },
+        {
           "time": 88.1,
->>>>>>> 5725112b
-          "duration": 1.0,
-          "value": "F#:min/D",
-          "confidence": 1
-        },
-        {
-<<<<<<< HEAD
-          "time": 87.2,
-=======
+          "duration": 1.0,
+          "value": "F#:min/D",
+          "confidence": 1
+        },
+        {
           "time": 88.2,
->>>>>>> 5725112b
-          "duration": 2.0,
-          "value": "D:maj",
-          "confidence": 1
-        },
-        {
-<<<<<<< HEAD
-          "time": 88.0,
-=======
+          "duration": 2.0,
+          "value": "D:maj",
+          "confidence": 1
+        },
+        {
           "time": 89.0,
->>>>>>> 5725112b
-          "duration": 1.0,
-          "value": "A:maj",
-          "confidence": 1
-        },
-        {
-<<<<<<< HEAD
-          "time": 88.1,
-=======
+          "duration": 1.0,
+          "value": "A:maj",
+          "confidence": 1
+        },
+        {
           "time": 89.1,
->>>>>>> 5725112b
-          "duration": 1.0,
-          "value": "A:maj",
-          "confidence": 1
-        },
-        {
-<<<<<<< HEAD
-          "time": 88.2,
-=======
+          "duration": 1.0,
+          "value": "A:maj",
+          "confidence": 1
+        },
+        {
           "time": 89.2,
->>>>>>> 5725112b
-          "duration": 2.0,
-          "value": "E:maj",
-          "confidence": 1
-        },
-        {
-<<<<<<< HEAD
-          "time": 89.0,
-=======
+          "duration": 2.0,
+          "value": "E:maj",
+          "confidence": 1
+        },
+        {
           "time": 90.0,
->>>>>>> 5725112b
-          "duration": 1.0,
-          "value": "F#:min/D",
-          "confidence": 1
-        },
-        {
-<<<<<<< HEAD
-          "time": 89.1,
-=======
+          "duration": 1.0,
+          "value": "F#:min/D",
+          "confidence": 1
+        },
+        {
           "time": 90.1,
->>>>>>> 5725112b
-          "duration": 1.0,
-          "value": "F#:min/D",
-          "confidence": 1
-        },
-        {
-<<<<<<< HEAD
-          "time": 89.2,
-          "duration": 2.0,
-          "value": "D:maj",
-          "confidence": 1
-        },
-        {
-          "time": 90.0,
-          "duration": 1.0,
-          "value": "A:maj",
-          "confidence": 1
-        },
-        {
-          "time": 90.1,
-          "duration": 1.0,
-          "value": "A:maj",
+          "duration": 1.0,
+          "value": "F#:min/D",
           "confidence": 1
         },
         {
           "time": 90.2,
           "duration": 2.0,
-          "value": "E:maj",
+          "value": "D:maj",
           "confidence": 1
         },
         {
           "time": 91.0,
           "duration": 1.0,
-          "value": "F#:min/D",
-=======
-          "time": 90.2,
-          "duration": 2.0,
-          "value": "D:maj",
-          "confidence": 1
-        },
-        {
-          "time": 91.0,
-          "duration": 1.0,
-          "value": "A:maj",
->>>>>>> 5725112b
+          "value": "A:maj",
           "confidence": 1
         },
         {
           "time": 91.1,
           "duration": 1.0,
-<<<<<<< HEAD
-          "value": "F#:min/D",
-=======
-          "value": "A:maj",
->>>>>>> 5725112b
+          "value": "A:maj",
           "confidence": 1
         },
         {
           "time": 91.2,
           "duration": 2.0,
-<<<<<<< HEAD
-          "value": "D:maj",
-=======
-          "value": "E:maj",
->>>>>>> 5725112b
+          "value": "E:maj",
           "confidence": 1
         },
         {
           "time": 92.0,
           "duration": 1.0,
-<<<<<<< HEAD
-          "value": "A:maj",
-=======
-          "value": "F#:min/D",
->>>>>>> 5725112b
+          "value": "F#:min/D",
           "confidence": 1
         },
         {
           "time": 92.1,
           "duration": 1.0,
-<<<<<<< HEAD
-          "value": "A:maj",
-=======
-          "value": "F#:min/D",
->>>>>>> 5725112b
+          "value": "F#:min/D",
           "confidence": 1
         },
         {
           "time": 92.2,
           "duration": 2.0,
-<<<<<<< HEAD
-          "value": "E:maj",
-=======
-          "value": "D:maj",
->>>>>>> 5725112b
+          "value": "D:maj",
           "confidence": 1
         },
         {
           "time": 93.0,
           "duration": 1.0,
-<<<<<<< HEAD
-          "value": "F#:min/D",
-=======
-          "value": "A:maj",
->>>>>>> 5725112b
+          "value": "A:maj",
           "confidence": 1
         },
         {
           "time": 93.1,
           "duration": 1.0,
-<<<<<<< HEAD
-          "value": "F#:min/D",
-=======
-          "value": "A:maj",
->>>>>>> 5725112b
+          "value": "A:maj",
           "confidence": 1
         },
         {
           "time": 93.2,
           "duration": 2.0,
-<<<<<<< HEAD
-          "value": "D:maj",
-=======
-          "value": "E:maj",
->>>>>>> 5725112b
+          "value": "E:maj",
           "confidence": 1
         },
         {
           "time": 94.0,
           "duration": 1.0,
-<<<<<<< HEAD
-          "value": "A:maj",
-=======
-          "value": "F#:min/D",
->>>>>>> 5725112b
+          "value": "F#:min/D",
           "confidence": 1
         },
         {
           "time": 94.1,
           "duration": 1.0,
-<<<<<<< HEAD
-          "value": "A:maj",
-=======
-          "value": "F#:min/D",
->>>>>>> 5725112b
+          "value": "F#:min/D",
           "confidence": 1
         },
         {
           "time": 94.2,
           "duration": 2.0,
-<<<<<<< HEAD
-          "value": "E:maj",
-=======
-          "value": "D:maj",
->>>>>>> 5725112b
+          "value": "D:maj",
           "confidence": 1
         },
         {
           "time": 95.0,
           "duration": 1.0,
-<<<<<<< HEAD
-          "value": "F#:min/D",
-=======
-          "value": "A:maj",
->>>>>>> 5725112b
+          "value": "A:maj",
           "confidence": 1
         },
         {
           "time": 95.1,
           "duration": 1.0,
-<<<<<<< HEAD
-          "value": "F#:min/D",
-=======
-          "value": "A:maj",
->>>>>>> 5725112b
+          "value": "A:maj",
           "confidence": 1
         },
         {
           "time": 95.2,
           "duration": 2.0,
-<<<<<<< HEAD
-          "value": "D:maj",
-=======
-          "value": "E:maj",
->>>>>>> 5725112b
+          "value": "E:maj",
           "confidence": 1
         },
         {
           "time": 96.0,
           "duration": 1.0,
-<<<<<<< HEAD
-          "value": "A:maj",
-=======
-          "value": "F#:min/D",
->>>>>>> 5725112b
+          "value": "F#:min/D",
           "confidence": 1
         },
         {
           "time": 96.1,
           "duration": 1.0,
-<<<<<<< HEAD
-          "value": "A:maj",
-=======
-          "value": "F#:min/D",
->>>>>>> 5725112b
+          "value": "F#:min/D",
           "confidence": 1
         },
         {
           "time": 96.2,
           "duration": 2.0,
-<<<<<<< HEAD
-          "value": "E:maj",
-=======
-          "value": "D:maj",
->>>>>>> 5725112b
+          "value": "D:maj",
           "confidence": 1
         },
         {
           "time": 97.0,
           "duration": 1.0,
-<<<<<<< HEAD
-          "value": "F#:min/D",
-=======
-          "value": "A:maj",
->>>>>>> 5725112b
+          "value": "A:maj",
           "confidence": 1
         },
         {
           "time": 97.1,
           "duration": 1.0,
-<<<<<<< HEAD
-          "value": "F#:min/D",
-=======
-          "value": "A:maj",
->>>>>>> 5725112b
+          "value": "A:maj",
           "confidence": 1
         },
         {
           "time": 97.2,
           "duration": 2.0,
-<<<<<<< HEAD
-          "value": "D:maj",
-=======
-          "value": "E:maj",
->>>>>>> 5725112b
+          "value": "E:maj",
           "confidence": 1
         },
         {
           "time": 98.0,
           "duration": 1.0,
-<<<<<<< HEAD
-          "value": "A:maj",
-=======
-          "value": "F#:min/D",
->>>>>>> 5725112b
+          "value": "F#:min/D",
           "confidence": 1
         },
         {
           "time": 98.1,
           "duration": 1.0,
-<<<<<<< HEAD
-          "value": "A:maj",
-=======
-          "value": "F#:min/D",
->>>>>>> 5725112b
+          "value": "F#:min/D",
           "confidence": 1
         },
         {
           "time": 98.2,
           "duration": 2.0,
-<<<<<<< HEAD
-          "value": "E:maj",
-=======
-          "value": "D:maj",
->>>>>>> 5725112b
+          "value": "D:maj",
           "confidence": 1
         },
         {
           "time": 99.0,
           "duration": 1.0,
-<<<<<<< HEAD
-          "value": "F#:min/D",
-=======
-          "value": "A:maj",
->>>>>>> 5725112b
+          "value": "A:maj",
           "confidence": 1
         },
         {
           "time": 99.1,
           "duration": 1.0,
-<<<<<<< HEAD
-          "value": "F#:min/D",
-=======
-          "value": "A:maj",
->>>>>>> 5725112b
+          "value": "A:maj",
           "confidence": 1
         },
         {
           "time": 99.2,
           "duration": 2.0,
-<<<<<<< HEAD
-          "value": "D:maj",
-=======
-          "value": "E:maj",
->>>>>>> 5725112b
+          "value": "E:maj",
           "confidence": 1
         },
         {
           "time": 100.0,
           "duration": 1.0,
-<<<<<<< HEAD
-          "value": "A:maj",
-=======
-          "value": "F#:min/D",
->>>>>>> 5725112b
+          "value": "F#:min/D",
           "confidence": 1
         },
         {
           "time": 100.1,
           "duration": 1.0,
-<<<<<<< HEAD
-          "value": "A:maj",
-=======
-          "value": "F#:min/D",
->>>>>>> 5725112b
+          "value": "F#:min/D",
           "confidence": 1
         },
         {
           "time": 100.2,
           "duration": 2.0,
-<<<<<<< HEAD
-          "value": "E:maj",
-=======
-          "value": "D:maj",
->>>>>>> 5725112b
+          "value": "D:maj",
           "confidence": 1
         },
         {
           "time": 101.0,
           "duration": 1.0,
-<<<<<<< HEAD
-          "value": "F#:min/D",
-=======
-          "value": "A:maj",
->>>>>>> 5725112b
+          "value": "A:maj",
           "confidence": 1
         },
         {
           "time": 101.1,
           "duration": 1.0,
-<<<<<<< HEAD
-          "value": "F#:min/D",
-=======
-          "value": "A:maj",
->>>>>>> 5725112b
+          "value": "A:maj",
           "confidence": 1
         },
         {
           "time": 101.2,
           "duration": 2.0,
-<<<<<<< HEAD
-          "value": "D:maj",
-=======
-          "value": "E:maj",
->>>>>>> 5725112b
+          "value": "E:maj",
           "confidence": 1
         },
         {
           "time": 102.0,
           "duration": 1.0,
-<<<<<<< HEAD
-          "value": "A:maj",
-=======
-          "value": "F#:min/D",
->>>>>>> 5725112b
+          "value": "F#:min/D",
           "confidence": 1
         },
         {
           "time": 102.1,
           "duration": 1.0,
-<<<<<<< HEAD
-          "value": "A:maj",
-=======
-          "value": "F#:min/D",
->>>>>>> 5725112b
+          "value": "F#:min/D",
           "confidence": 1
         },
         {
           "time": 102.2,
           "duration": 2.0,
-<<<<<<< HEAD
-          "value": "E:maj",
-=======
-          "value": "D:maj",
->>>>>>> 5725112b
+          "value": "D:maj",
           "confidence": 1
         },
         {
           "time": 103.0,
           "duration": 1.0,
-<<<<<<< HEAD
-          "value": "F#:min/D",
-=======
-          "value": "A:maj",
->>>>>>> 5725112b
+          "value": "A:maj",
           "confidence": 1
         },
         {
           "time": 103.1,
           "duration": 1.0,
-<<<<<<< HEAD
-          "value": "F#:min/D",
-=======
-          "value": "A:maj",
->>>>>>> 5725112b
+          "value": "A:maj",
           "confidence": 1
         },
         {
           "time": 103.2,
           "duration": 2.0,
-<<<<<<< HEAD
-          "value": "D:maj",
-          "confidence": 1
-        },
-        {
-          "time": 104.0,
-          "duration": 1.0,
-=======
           "value": "E:maj",
           "confidence": 1
         },
@@ -3230,38 +1951,6 @@
         {
           "time": 107.0,
           "duration": 4.0,
->>>>>>> 5725112b
-          "value": "A:maj",
-          "confidence": 1
-        },
-        {
-<<<<<<< HEAD
-          "time": 104.1,
-          "duration": 1.0,
-          "value": "A:maj",
-          "confidence": 1
-        },
-        {
-          "time": 104.2,
-          "duration": 2.0,
-          "value": "E:maj",
-          "confidence": 1
-        },
-        {
-          "time": 105.0,
-          "duration": 4.0,
-          "value": "A:maj",
-          "confidence": 1
-        },
-        {
-          "time": 106.0,
-          "duration": 4.0,
-          "value": "A:maj",
-          "confidence": 1
-        },
-        {
-          "time": 107.0,
-          "duration": 4.0,
           "value": "A:maj",
           "confidence": 1
         },
@@ -3269,17 +1958,6 @@
           "time": 108.0,
           "duration": 4.0,
           "value": "A:maj",
-          "confidence": 1
-        },
-        {
-          "time": 109.0,
-          "duration": 4.0,
-          "value": "A:maj",
-=======
-          "time": 108.0,
-          "duration": 4.0,
-          "value": "A:maj",
->>>>>>> 5725112b
           "confidence": 1
         }
       ],
