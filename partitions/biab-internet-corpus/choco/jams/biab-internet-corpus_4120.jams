{
  "annotations": [
    {
      "annotation_metadata": {
        "curator": {
          "name": "",
          "email": ""
        },
        "annotator": {},
        "version": "",
        "corpus": "biab_internet_corpus",
        "annotation_tools": "",
        "annotation_rules": "",
        "validation": "",
        "data_source": ""
      },
      "namespace": "chord",
      "data": [
        {
          "time": 0.0,
          "duration": 4.0,
          "value": "C:maj",
          "confidence": 1
        },
        {
          "time": 1.0,
          "duration": 4.0,
          "value": "C:maj",
          "confidence": 1
        },
        {
          "time": 2.0,
          "duration": 2.0,
          "value": "F:maj",
          "confidence": 1
        },
        {
          "time": 2.2,
          "duration": 2.0,
          "value": "C:maj",
          "confidence": 1
        },
        {
          "time": 3.0,
          "duration": 4.0,
          "value": "C:maj",
          "confidence": 1
        },
        {
          "time": 4.0,
          "duration": 4.0,
          "value": "G:(3,5,b7)",
          "confidence": 1
        },
        {
          "time": 5.0,
          "duration": 4.0,
          "value": "G:dim",
          "confidence": 1
        },
        {
          "time": 6.0,
          "duration": 4.0,
          "value": "G:(4,5,b7)",
          "confidence": 1
        },
        {
          "time": 7.0,
          "duration": 4.0,
          "value": "G:(3,5,b7)",
          "confidence": 1
        },
        {
          "time": 8.0,
          "duration": 4.0,
          "value": "C:(3,5,b7,9)",
          "confidence": 1
        },
        {
          "time": 9.0,
          "duration": 4.0,
          "value": "C:(3,5,b7,9)",
          "confidence": 1
        },
        {
          "time": 10.0,
          "duration": 4.0,
          "value": "F:(3,5,6)",
          "confidence": 1
        },
        {
          "time": 11.0,
          "duration": 4.0,
          "value": "F:min(6)",
          "confidence": 1
        },
        {
          "time": 12.0,
          "duration": 2.0,
          "value": "C:maj",
          "confidence": 1
        },
        {
          "time": 12.2,
          "duration": 2.0,
          "value": "C:(3,#5)",
          "confidence": 1
        },
        {
          "time": 13.0,
          "duration": 4.0,
          "value": "A:(3,5,b7)",
          "confidence": 1
        },
        {
          "time": 14.0,
          "duration": 4.0,
          "value": "D:(3,5,b7)",
          "confidence": 1
        },
        {
          "time": 15.0,
          "duration": 4.0,
          "value": "G:(3,5,b7)",
          "confidence": 1
        },
        {
          "time": 16.0,
          "duration": 4.0,
          "value": "C:maj",
          "confidence": 1
        },
        {
          "time": 17.0,
          "duration": 4.0,
          "value": "C:maj",
          "confidence": 1
        },
        {
          "time": 18.0,
          "duration": 3.0,
          "value": "F:maj",
          "confidence": 1
        },
        {
<<<<<<< HEAD
          "time": 19.3,
=======
          "time": 18.3,
>>>>>>> 5725112b
          "duration": 1.0,
          "value": "C:maj",
          "confidence": 1
        },
        {
          "time": 19.0,
          "duration": 4.0,
          "value": "C:maj",
          "confidence": 1
        },
        {
          "time": 20.0,
          "duration": 4.0,
          "value": "G:(3,5,b7)",
          "confidence": 1
        },
        {
          "time": 21.0,
          "duration": 4.0,
          "value": "G:dim",
          "confidence": 1
        },
        {
          "time": 22.0,
          "duration": 4.0,
<<<<<<< HEAD
          "value": "G:dim",
=======
          "value": "G:(4,5,b7)",
>>>>>>> 5725112b
          "confidence": 1
        },
        {
          "time": 23.0,
          "duration": 4.0,
          "value": "G:(3,5,b7)",
          "confidence": 1
        },
        {
          "time": 24.0,
          "duration": 4.0,
          "value": "C:(3,5,b7,9)",
          "confidence": 1
        },
        {
          "time": 25.0,
          "duration": 4.0,
          "value": "C:(3,5,b7,9)",
          "confidence": 1
        },
        {
          "time": 26.0,
          "duration": 4.0,
          "value": "F:(3,5,6)",
          "confidence": 1
        },
        {
          "time": 27.0,
          "duration": 4.0,
          "value": "F:min(6)",
          "confidence": 1
        },
        {
          "time": 28.0,
          "duration": 4.0,
<<<<<<< HEAD
          "value": "F:min(6)",
=======
          "value": "C:maj",
>>>>>>> 5725112b
          "confidence": 1
        },
        {
          "time": 29.0,
          "duration": 4.0,
          "value": "G:(3,5,b7)",
          "confidence": 1
        },
        {
          "time": 30.0,
          "duration": 4.0,
          "value": "C:maj",
          "confidence": 1
        },
        {
          "time": 31.0,
          "duration": 4.0,
          "value": "C:maj",
          "confidence": 1
        },
        {
          "time": 32.0,
          "duration": 4.0,
          "value": "F:maj",
          "confidence": 1
        },
        {
          "time": 33.0,
          "duration": 4.0,
          "value": "F:maj",
          "confidence": 1
        },
        {
          "time": 34.0,
          "duration": 4.0,
          "value": "C:maj",
          "confidence": 1
        },
        {
          "time": 35.0,
          "duration": 4.0,
          "value": "C:maj",
          "confidence": 1
        },
        {
          "time": 36.0,
          "duration": 4.0,
          "value": "G:maj",
          "confidence": 1
        },
        {
          "time": 37.0,
          "duration": 4.0,
          "value": "D:(3,5,b7)",
          "confidence": 1
        },
        {
          "time": 38.0,
          "duration": 2.0,
          "value": "G:(3,5,b7,9)",
          "confidence": 1
        },
        {
          "time": 38.2,
          "duration": 2.0,
          "value": "E:min",
          "confidence": 1
        },
        {
          "time": 39.0,
          "duration": 4.0,
          "value": "G:(3,5,b7)",
          "confidence": 1
        },
        {
          "time": 40.0,
          "duration": 4.0,
          "value": "C:maj",
          "confidence": 1
        },
        {
          "time": 41.0,
          "duration": 4.0,
          "value": "C:maj",
          "confidence": 1
        },
        {
          "time": 42.0,
          "duration": 4.0,
          "value": "C:maj",
          "confidence": 1
        },
        {
          "time": 43.0,
          "duration": 4.0,
          "value": "C:maj",
          "confidence": 1
        },
        {
          "time": 44.0,
          "duration": 4.0,
          "value": "D:(3,5,b7)",
          "confidence": 1
        },
        {
          "time": 45.0,
          "duration": 4.0,
          "value": "D:(3,5,b7)",
          "confidence": 1
        },
        {
          "time": 46.0,
          "duration": 2.0,
          "value": "G:maj",
          "confidence": 1
        },
        {
          "time": 46.2,
          "duration": 2.0,
          "value": "D:(3,5,b7)",
          "confidence": 1
        },
        {
          "time": 47.0,
          "duration": 4.0,
          "value": "D:(3,5,b7)",
          "confidence": 1
        },
        {
          "time": 48.0,
          "duration": 4.0,
          "value": "C:maj",
          "confidence": 1
        },
        {
          "time": 49.0,
          "duration": 4.0,
          "value": "E:(3,5,b7)",
          "confidence": 1
        },
        {
          "time": 50.0,
          "duration": 2.0,
          "value": "A:min",
          "confidence": 1
        },
        {
          "time": 50.2,
          "duration": 2.0,
          "value": "A:min(b7)",
          "confidence": 1
        },
        {
          "time": 51.0,
          "duration": 4.0,
          "value": "D:(3,5,b7)",
          "confidence": 1
        },
        {
          "time": 52.0,
          "duration": 2.0,
          "value": "C:maj",
          "confidence": 1
        },
        {
          "time": 52.2,
          "duration": 2.0,
          "value": "G:(3,5,b7)",
          "confidence": 1
        },
        {
          "time": 53.0,
          "duration": 4.0,
          "value": "G:(3,5,b7)",
          "confidence": 1
        },
        {
          "time": 54.0,
          "duration": 4.0,
          "value": "C:maj",
          "confidence": 1
        }
      ],
      "sandbox": {},
      "time": 0,
      "duration": 220.0
    },
    {
      "annotation_metadata": {
        "curator": {
          "name": "",
          "email": ""
        },
        "annotator": {},
        "version": "",
        "corpus": "biab_internet_corpus",
        "annotation_tools": "",
        "annotation_rules": "",
        "validation": "",
        "data_source": ""
      },
      "namespace": "key_mode",
      "data": [
        {
          "time": 0.0,
          "duration": 220.0,
          "value": "C",
          "confidence": 1
        }
      ],
      "sandbox": {},
      "time": 0,
      "duration": 220.0
    }
  ],
  "file_metadata": {
    "title": "Oklahoma - Rodgers&Hammerstein",
    "artist": "",
    "release": "",
    "duration": 220.0,
    "identifiers": {},
    "jams_version": "0.3.4"
  },
  "sandbox": {
    "expanded": false
  }
}<|MERGE_RESOLUTION|>--- conflicted
+++ resolved
@@ -143,11 +143,7 @@
           "confidence": 1
         },
         {
-<<<<<<< HEAD
-          "time": 19.3,
-=======
           "time": 18.3,
->>>>>>> 5725112b
           "duration": 1.0,
           "value": "C:maj",
           "confidence": 1
@@ -173,11 +169,7 @@
         {
           "time": 22.0,
           "duration": 4.0,
-<<<<<<< HEAD
-          "value": "G:dim",
-=======
           "value": "G:(4,5,b7)",
->>>>>>> 5725112b
           "confidence": 1
         },
         {
@@ -213,11 +205,7 @@
         {
           "time": 28.0,
           "duration": 4.0,
-<<<<<<< HEAD
-          "value": "F:min(6)",
-=======
-          "value": "C:maj",
->>>>>>> 5725112b
+          "value": "C:maj",
           "confidence": 1
         },
         {
