--- conflicted
+++ resolved
@@ -91,54 +91,29 @@
         {
           "time": 12.0,
           "duration": 4.0,
-<<<<<<< HEAD
-          "value": "F#:(3,5,b7)/D",
-=======
           "value": "B:min(b7)",
->>>>>>> 5725112b
           "confidence": 1
         },
         {
           "time": 13.0,
           "duration": 4.0,
-<<<<<<< HEAD
-          "value": "B:min(b7)",
-=======
           "value": "E:(3,5,b7)",
->>>>>>> 5725112b
           "confidence": 1
         },
         {
           "time": 14.0,
-<<<<<<< HEAD
-          "duration": 4.0,
-          "value": "E:(3,5,b7)",
-          "confidence": 1
-        },
-        {
-          "time": 15.0,
-=======
->>>>>>> 5725112b
           "duration": 1.0,
           "value": "A:maj",
           "confidence": 1
         },
         {
-<<<<<<< HEAD
-          "time": 15.1,
-=======
           "time": 14.1,
->>>>>>> 5725112b
           "duration": 1.0,
           "value": "D:maj/A",
           "confidence": 1
         },
         {
-<<<<<<< HEAD
-          "time": 15.2,
-=======
           "time": 14.2,
->>>>>>> 5725112b
           "duration": 2.0,
           "value": "D:min/A",
           "confidence": 1
