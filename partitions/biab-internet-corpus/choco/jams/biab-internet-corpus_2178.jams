{
  "annotations": [
    {
      "annotation_metadata": {
        "curator": {
          "name": "",
          "email": ""
        },
        "annotator": {},
        "version": "",
        "corpus": "biab_internet_corpus",
        "annotation_tools": "",
        "annotation_rules": "",
        "validation": "",
        "data_source": ""
      },
      "namespace": "chord",
      "data": [
        {
          "time": 0.0,
          "duration": 1.0,
          "value": "Eb:(3,5,6)",
          "confidence": 1
        },
        {
          "time": 0.1,
          "duration": 3.0,
          "value": "F:min(b7)/Eb",
          "confidence": 1
        },
        {
          "time": 1.0,
          "duration": 1.0,
<<<<<<< HEAD
          "value": "Eb:(3,5,6)",
=======
          "value": "Eb:(b3,b5,b7)",
>>>>>>> 5725112b
          "confidence": 1
        },
        {
          "time": 1.1,
          "duration": 3.0,
<<<<<<< HEAD
          "value": "F:min(b7)/Eb",
=======
          "value": "Eb:(3,5,b7,9)",
>>>>>>> 5725112b
          "confidence": 1
        },
        {
          "time": 2.0,
<<<<<<< HEAD
          "duration": 1.0,
          "value": "Eb:(b3,b5,b7)",
          "confidence": 1
        },
        {
          "time": 2.1,
          "duration": 3.0,
          "value": "Eb:(3,5,b7,9)",
=======
          "duration": 2.0,
          "value": "F:min(b7)",
          "confidence": 1
        },
        {
          "time": 2.2,
          "duration": 2.0,
          "value": "Bb:(3,5,b7,9)",
>>>>>>> 5725112b
          "confidence": 1
        },
        {
          "time": 3.0,
          "duration": 2.0,
<<<<<<< HEAD
          "value": "F:min(b7)",
=======
          "value": "Eb:(4,5,b7,9)",
>>>>>>> 5725112b
          "confidence": 1
        },
        {
          "time": 3.2,
<<<<<<< HEAD
          "duration": 2.0,
          "value": "Bb:(3,5,b7,9)",
=======
          "duration": 1.0,
          "value": "Eb:(3,5,b7,9)",
          "confidence": 1
        },
        {
          "time": 3.3,
          "duration": 1.0,
          "value": "Eb:(3,5,b7,9)",
>>>>>>> 5725112b
          "confidence": 1
        },
        {
          "time": 4.0,
          "duration": 2.0,
<<<<<<< HEAD
          "value": "Eb:(4,5,b7,9)",
=======
          "value": "Ab:maj9",
>>>>>>> 5725112b
          "confidence": 1
        },
        {
          "time": 4.2,
<<<<<<< HEAD
          "duration": 1.0,
          "value": "Eb:(3,5,b7,9)",
          "confidence": 1
        },
        {
          "time": 4.3,
          "duration": 1.0,
          "value": "Eb:(3,5,b7,9)",
=======
          "duration": 2.0,
          "value": "Db:maj/Eb",
>>>>>>> 5725112b
          "confidence": 1
        },
        {
          "time": 5.0,
          "duration": 2.0,
          "value": "Ab:maj9",
          "confidence": 1
        },
        {
          "time": 5.2,
          "duration": 2.0,
          "value": "Db:maj/Eb",
          "confidence": 1
        },
        {
          "time": 6.0,
          "duration": 2.0,
<<<<<<< HEAD
          "value": "Ab:maj9",
=======
          "value": "Bb:min(b7)",
>>>>>>> 5725112b
          "confidence": 1
        },
        {
          "time": 6.2,
          "duration": 2.0,
<<<<<<< HEAD
          "value": "Db:maj/Eb",
=======
          "value": "Eb:(3,5,b7,9)",
>>>>>>> 5725112b
          "confidence": 1
        },
        {
          "time": 7.0,
          "duration": 2.0,
          "value": "Bb:min(b7)",
          "confidence": 1
        },
        {
          "time": 7.2,
          "duration": 2.0,
          "value": "Eb:(3,5,b7,9)",
          "confidence": 1
        },
        {
          "time": 8.0,
          "duration": 2.0,
          "value": "Bb:min(b7)",
          "confidence": 1
        },
        {
          "time": 8.2,
<<<<<<< HEAD
          "duration": 2.0,
=======
          "duration": 1.0,
          "value": "Eb:(4,5,b7,9)",
          "confidence": 1
        },
        {
          "time": 8.3,
          "duration": 1.0,
>>>>>>> 5725112b
          "value": "Eb:(3,5,b7,9)",
          "confidence": 1
        },
        {
          "time": 9.0,
          "duration": 2.0,
          "value": "Bb:min(b7)",
          "confidence": 1
        },
        {
          "time": 9.2,
          "duration": 1.0,
          "value": "Eb:(4,5,b7,9)",
          "confidence": 1
        },
        {
          "time": 9.3,
          "duration": 1.0,
          "value": "Eb:(3,5,b7,9)",
          "confidence": 1
        },
        {
          "time": 10.0,
<<<<<<< HEAD
          "duration": 2.0,
          "value": "Bb:min(b7)",
          "confidence": 1
        },
        {
          "time": 10.2,
          "duration": 1.0,
          "value": "Eb:(4,5,b7,9)",
          "confidence": 1
        },
        {
          "time": 10.3,
          "duration": 1.0,
          "value": "Eb:(3,5,b7,9)",
=======
          "duration": 1.0,
          "value": "Bb:min(b7)/Ab",
          "confidence": 1
        },
        {
          "time": 10.1,
          "duration": 1.0,
          "value": "Ab:maj9",
          "confidence": 1
        },
        {
          "time": 10.2,
          "duration": 2.0,
          "value": "Ab:maj9",
>>>>>>> 5725112b
          "confidence": 1
        },
        {
          "time": 11.0,
          "duration": 1.0,
          "value": "Bb:min(b7)/Ab",
          "confidence": 1
        },
        {
          "time": 11.1,
          "duration": 1.0,
          "value": "Ab:maj9",
          "confidence": 1
        },
        {
          "time": 11.2,
          "duration": 2.0,
          "value": "Ab:maj9",
          "confidence": 1
        },
        {
          "time": 12.0,
          "duration": 1.0,
<<<<<<< HEAD
          "value": "Bb:min(b7)/Ab",
=======
          "value": "Ab:(3,b5,b7,b9)",
>>>>>>> 5725112b
          "confidence": 1
        },
        {
          "time": 12.1,
          "duration": 1.0,
<<<<<<< HEAD
          "value": "Ab:maj9",
=======
          "value": "Ab:(3,5,b7,9)",
>>>>>>> 5725112b
          "confidence": 1
        },
        {
          "time": 12.2,
<<<<<<< HEAD
          "duration": 2.0,
          "value": "Ab:maj9",
=======
          "duration": 1.0,
          "value": "Eb:min(b7)",
          "confidence": 1
        },
        {
          "time": 12.3,
          "duration": 1.0,
          "value": "Ab:(3,5,b7,9)",
>>>>>>> 5725112b
          "confidence": 1
        },
        {
          "time": 13.0,
          "duration": 1.0,
          "value": "Ab:(3,b5,b7,b9)",
          "confidence": 1
        },
        {
          "time": 13.1,
          "duration": 1.0,
          "value": "Ab:(3,5,b7,9)",
          "confidence": 1
        },
        {
          "time": 13.2,
          "duration": 1.0,
<<<<<<< HEAD
          "value": "Eb:min(b7)",
=======
          "value": "Eb:min(b7,9)",
>>>>>>> 5725112b
          "confidence": 1
        },
        {
          "time": 13.3,
          "duration": 1.0,
          "value": "Ab:(3,5,b7,9)",
          "confidence": 1
        },
        {
          "time": 14.0,
          "duration": 1.0,
<<<<<<< HEAD
          "value": "Ab:(3,b5,b7,b9)",
=======
          "value": "Db:maj7",
>>>>>>> 5725112b
          "confidence": 1
        },
        {
          "time": 14.1,
          "duration": 1.0,
<<<<<<< HEAD
          "value": "Ab:(3,5,b7,9)",
=======
          "value": "Db:(3,5,6)",
>>>>>>> 5725112b
          "confidence": 1
        },
        {
          "time": 14.2,
          "duration": 1.0,
<<<<<<< HEAD
          "value": "Eb:min(b7,9)",
=======
          "value": "F:(3,#5,b7,b9)",
>>>>>>> 5725112b
          "confidence": 1
        },
        {
          "time": 14.3,
          "duration": 1.0,
<<<<<<< HEAD
          "value": "Ab:(3,5,b7,9)",
=======
          "value": "F:(3,5,b7,b9)",
>>>>>>> 5725112b
          "confidence": 1
        },
        {
          "time": 15.0,
<<<<<<< HEAD
          "duration": 1.0,
          "value": "Db:maj7",
          "confidence": 1
        },
        {
          "time": 15.1,
          "duration": 1.0,
          "value": "Db:(3,5,6)",
=======
          "duration": 2.0,
          "value": "Bb:min(b7)",
>>>>>>> 5725112b
          "confidence": 1
        },
        {
          "time": 15.2,
<<<<<<< HEAD
          "duration": 1.0,
          "value": "F:(3,#5,b7,b9)",
=======
          "duration": 2.0,
          "value": "Db:min(6)",
          "confidence": 1
        },
        {
          "time": 16.0,
          "duration": 2.0,
          "value": "Ab:maj7",
>>>>>>> 5725112b
          "confidence": 1
        },
        {
          "time": 16.2,
          "duration": 1.0,
          "value": "F:(3,5,b7,b9)",
          "confidence": 1
        },
        {
<<<<<<< HEAD
          "time": 16.0,
          "duration": 2.0,
          "value": "Bb:min(b7)",
          "confidence": 1
        },
        {
          "time": 16.2,
          "duration": 2.0,
          "value": "Db:min(6)",
=======
          "time": 16.3,
          "duration": 1.0,
          "value": "F:(3,#5,b7,b9)",
>>>>>>> 5725112b
          "confidence": 1
        },
        {
          "time": 17.0,
          "duration": 2.0,
<<<<<<< HEAD
          "value": "Ab:maj7",
=======
          "value": "Bb:min(b7)",
>>>>>>> 5725112b
          "confidence": 1
        },
        {
          "time": 17.2,
          "duration": 1.0,
<<<<<<< HEAD
          "value": "F:(3,5,b7,b9)",
=======
          "value": "Eb:(4,5,b7,9)",
>>>>>>> 5725112b
          "confidence": 1
        },
        {
          "time": 17.3,
          "duration": 1.0,
<<<<<<< HEAD
          "value": "F:(3,#5,b7,b9)",
=======
          "value": "Eb:(3,5,b7,b9)",
>>>>>>> 5725112b
          "confidence": 1
        },
        {
          "time": 18.0,
<<<<<<< HEAD
          "duration": 2.0,
          "value": "Bb:min(b7)",
          "confidence": 1
        },
        {
          "time": 18.2,
          "duration": 1.0,
          "value": "Eb:(4,5,b7,9)",
          "confidence": 1
        },
        {
          "time": 18.3,
          "duration": 1.0,
          "value": "Eb:(3,5,b7,b9)",
=======
          "duration": 1.0,
          "value": "Ab:maj7",
          "confidence": 1
        },
        {
          "time": 18.1,
          "duration": 1.0,
          "value": "Ab:(3,5,6)",
          "confidence": 1
        },
        {
          "time": 18.2,
          "duration": 2.0,
          "value": "Eb:(4,5,b7,9)",
>>>>>>> 5725112b
          "confidence": 1
        },
        {
          "time": 19.0,
          "duration": 1.0,
<<<<<<< HEAD
          "value": "Ab:maj7",
=======
          "value": "D:(3,5,b7,9,#11)",
>>>>>>> 5725112b
          "confidence": 1
        },
        {
          "time": 19.1,
          "duration": 1.0,
<<<<<<< HEAD
          "value": "Ab:(3,5,6)",
=======
          "value": "Eb:(4,5,b7,9)",
>>>>>>> 5725112b
          "confidence": 1
        },
        {
          "time": 19.2,
          "duration": 2.0,
<<<<<<< HEAD
          "value": "Eb:(4,5,b7,9)",
=======
          "value": "F:(4,5,b7,9)",
>>>>>>> 5725112b
          "confidence": 1
        },
        {
          "time": 20.0,
<<<<<<< HEAD
          "duration": 1.0,
          "value": "D:(3,5,b7,9,#11)",
          "confidence": 1
        },
        {
          "time": 20.1,
          "duration": 1.0,
          "value": "Eb:(4,5,b7,9)",
=======
          "duration": 2.0,
          "value": "Bb:maj9",
>>>>>>> 5725112b
          "confidence": 1
        },
        {
          "time": 20.2,
          "duration": 2.0,
<<<<<<< HEAD
          "value": "F:(4,5,b7,9)",
=======
          "value": "C:min(b7)",
>>>>>>> 5725112b
          "confidence": 1
        },
        {
          "time": 21.0,
          "duration": 2.0,
<<<<<<< HEAD
          "value": "Bb:maj9",
=======
          "value": "D:min(b7)",
>>>>>>> 5725112b
          "confidence": 1
        },
        {
          "time": 21.2,
          "duration": 2.0,
<<<<<<< HEAD
          "value": "C:min(b7)",
=======
          "value": "G:(3,5,b7,b9)",
>>>>>>> 5725112b
          "confidence": 1
        },
        {
          "time": 22.0,
          "duration": 2.0,
<<<<<<< HEAD
          "value": "D:min(b7)",
          "confidence": 1
        },
        {
          "time": 22.2,
          "duration": 2.0,
          "value": "G:(3,5,b7,b9)",
          "confidence": 1
        },
        {
          "time": 23.0,
          "duration": 2.0,
          "value": "C:min(b7)",
          "confidence": 1
        },
        {
          "time": 23.2,
          "duration": 1.0,
          "value": "F:(4,5,b7,9)",
          "confidence": 1
        },
        {
          "time": 23.3,
          "duration": 1.0,
          "value": "F:(3,5,b7,9)",
          "confidence": 1
        },
        {
          "time": 24.0,
          "duration": 1.0,
          "value": "C:min(b7)",
          "confidence": 1
        },
        {
          "time": 24.1,
          "duration": 1.0,
          "value": "Gb:(3,5,b7,9,#11)",
          "confidence": 1
        },
        {
          "time": 24.2,
          "duration": 2.0,
          "value": "F:(3,5,b7,9)",
          "confidence": 1
        },
        {
          "time": 25.0,
          "duration": 2.0,
          "value": "C:min(b7)",
          "confidence": 1
        },
        {
          "time": 25.2,
          "duration": 2.0,
          "value": "F:(3,b5,b7,b9)",
          "confidence": 1
        },
        {
          "time": 26.0,
          "duration": 2.0,
          "value": "C:min(b7)",
          "confidence": 1
        },
        {
          "time": 26.2,
          "duration": 1.0,
          "value": "Gb:(3,5,b7,9,#11)",
          "confidence": 1
        },
        {
          "time": 26.3,
          "duration": 1.0,
          "value": "F:(3,5,b7,9)",
          "confidence": 1
        },
        {
          "time": 27.0,
          "duration": 1.0,
          "value": "C:min(b7)/Bb",
          "confidence": 1
        },
        {
          "time": 27.1,
          "duration": 1.0,
          "value": "Bb:maj9",
          "confidence": 1
        },
        {
          "time": 27.2,
          "duration": 2.0,
=======
          "value": "C:min(b7)",
          "confidence": 1
        },
        {
          "time": 22.2,
          "duration": 1.0,
          "value": "F:(4,5,b7,9)",
          "confidence": 1
        },
        {
          "time": 22.3,
          "duration": 1.0,
          "value": "F:(3,5,b7,9)",
          "confidence": 1
        },
        {
          "time": 23.0,
          "duration": 1.0,
          "value": "C:min(b7)",
          "confidence": 1
        },
        {
          "time": 23.1,
          "duration": 1.0,
          "value": "Gb:(3,5,b7,9,#11)",
          "confidence": 1
        },
        {
          "time": 23.2,
          "duration": 2.0,
          "value": "F:(3,5,b7,9)",
          "confidence": 1
        },
        {
          "time": 24.0,
          "duration": 2.0,
          "value": "C:min(b7)",
          "confidence": 1
        },
        {
          "time": 24.2,
          "duration": 2.0,
          "value": "F:(3,b5,b7,b9)",
          "confidence": 1
        },
        {
          "time": 25.0,
          "duration": 2.0,
          "value": "C:min(b7)",
          "confidence": 1
        },
        {
          "time": 25.2,
          "duration": 1.0,
          "value": "Gb:(3,5,b7,9,#11)",
          "confidence": 1
        },
        {
          "time": 25.3,
          "duration": 1.0,
          "value": "F:(3,5,b7,9)",
          "confidence": 1
        },
        {
          "time": 26.0,
          "duration": 1.0,
          "value": "C:min(b7)/Bb",
          "confidence": 1
        },
        {
          "time": 26.1,
          "duration": 1.0,
>>>>>>> 5725112b
          "value": "Bb:maj9",
          "confidence": 1
        },
        {
<<<<<<< HEAD
          "time": 28.0,
          "duration": 1.0,
          "value": "C:min(b7)/Bb",
          "confidence": 1
        },
        {
          "time": 28.1,
          "duration": 1.0,
          "value": "Bb:maj9",
          "confidence": 1
        },
        {
          "time": 28.2,
=======
          "time": 26.2,
>>>>>>> 5725112b
          "duration": 2.0,
          "value": "Bb:maj9",
          "confidence": 1
        },
        {
<<<<<<< HEAD
          "time": 29.0,
          "duration": 1.0,
          "value": "A:(3,5,b7,9)",
          "confidence": 1
        },
        {
          "time": 29.1,
          "duration": 1.0,
          "value": "Bb:(3,5,b7,9)",
          "confidence": 1
        },
        {
          "time": 29.2,
          "duration": 1.0,
          "value": "F:min(b7)",
          "confidence": 1
        },
        {
          "time": 29.3,
          "duration": 1.0,
          "value": "Bb:(3,5,b7,9)",
          "confidence": 1
        },
        {
          "time": 30.0,
=======
          "time": 27.0,
          "duration": 1.0,
          "value": "C:min(b7)/Bb",
          "confidence": 1
        },
        {
          "time": 27.1,
          "duration": 1.0,
          "value": "Bb:maj9",
          "confidence": 1
        },
        {
          "time": 27.2,
          "duration": 2.0,
          "value": "Bb:maj9",
          "confidence": 1
        },
        {
          "time": 28.0,
          "duration": 1.0,
          "value": "A:(3,5,b7,9)",
          "confidence": 1
        },
        {
          "time": 28.1,
          "duration": 1.0,
          "value": "Bb:(3,5,b7,9)",
          "confidence": 1
        },
        {
          "time": 28.2,
          "duration": 1.0,
          "value": "F:min(b7)",
          "confidence": 1
        },
        {
          "time": 28.3,
          "duration": 1.0,
          "value": "Bb:(3,5,b7,9)",
          "confidence": 1
        },
        {
          "time": 29.0,
>>>>>>> 5725112b
          "duration": 1.0,
          "value": "A:(3,5,b7,9)",
          "confidence": 1
        },
        {
<<<<<<< HEAD
          "time": 30.1,
=======
          "time": 29.1,
>>>>>>> 5725112b
          "duration": 1.0,
          "value": "Bb:(3,5,b7,9)",
          "confidence": 1
        },
        {
<<<<<<< HEAD
          "time": 30.2,
=======
          "time": 29.2,
>>>>>>> 5725112b
          "duration": 1.0,
          "value": "F:min(b7,9)",
          "confidence": 1
        },
        {
<<<<<<< HEAD
          "time": 30.3,
=======
          "time": 29.3,
>>>>>>> 5725112b
          "duration": 1.0,
          "value": "Bb:(3,5,b7,9)",
          "confidence": 1
        },
        {
<<<<<<< HEAD
          "time": 31.0,
=======
          "time": 30.0,
>>>>>>> 5725112b
          "duration": 1.0,
          "value": "Eb:maj7",
          "confidence": 1
        },
        {
<<<<<<< HEAD
          "time": 31.1,
=======
          "time": 30.1,
>>>>>>> 5725112b
          "duration": 1.0,
          "value": "Eb:(3,5,6)",
          "confidence": 1
        },
        {
<<<<<<< HEAD
          "time": 31.2,
=======
          "time": 30.2,
>>>>>>> 5725112b
          "duration": 1.0,
          "value": "Ab:(3,5,b7,9)",
          "confidence": 1
        },
        {
<<<<<<< HEAD
          "time": 31.3,
=======
          "time": 30.3,
>>>>>>> 5725112b
          "duration": 1.0,
          "value": "G:(3,5,b7,b9)",
          "confidence": 1
        },
        {
<<<<<<< HEAD
          "time": 32.0,
=======
          "time": 31.0,
>>>>>>> 5725112b
          "duration": 2.0,
          "value": "C:min(b7)",
          "confidence": 1
        },
        {
<<<<<<< HEAD
          "time": 32.2,
=======
          "time": 31.2,
>>>>>>> 5725112b
          "duration": 1.0,
          "value": "Eb:min(6)",
          "confidence": 1
        },
        {
<<<<<<< HEAD
          "time": 32.3,
=======
          "time": 31.3,
>>>>>>> 5725112b
          "duration": 1.0,
          "value": "Eb:min(6)/Gb",
          "confidence": 1
        },
        {
<<<<<<< HEAD
          "time": 33.0,
=======
          "time": 32.0,
>>>>>>> 5725112b
          "duration": 1.0,
          "value": "Bb:(2,5)/F",
          "confidence": 1
        },
        {
<<<<<<< HEAD
          "time": 33.1,
=======
          "time": 32.1,
>>>>>>> 5725112b
          "duration": 1.0,
          "value": "D:min(b7)",
          "confidence": 1
        },
        {
<<<<<<< HEAD
          "time": 33.2,
=======
          "time": 32.2,
>>>>>>> 5725112b
          "duration": 1.0,
          "value": "G:(3,5,b7,b9)",
          "confidence": 1
        },
        {
<<<<<<< HEAD
          "time": 33.3,
=======
          "time": 32.3,
>>>>>>> 5725112b
          "duration": 1.0,
          "value": "G:(3,#5,b7,b9)",
          "confidence": 1
        },
        {
<<<<<<< HEAD
          "time": 34.0,
=======
          "time": 33.0,
>>>>>>> 5725112b
          "duration": 1.0,
          "value": "C:min(b7)",
          "confidence": 1
        },
        {
<<<<<<< HEAD
          "time": 34.1,
=======
          "time": 33.1,
>>>>>>> 5725112b
          "duration": 1.0,
          "value": "Gb:(3,5,b7,9)",
          "confidence": 1
        },
        {
<<<<<<< HEAD
          "time": 34.2,
=======
          "time": 33.2,
>>>>>>> 5725112b
          "duration": 1.0,
          "value": "F:(3,5,b7,9)",
          "confidence": 1
        },
        {
<<<<<<< HEAD
          "time": 34.3,
=======
          "time": 33.3,
>>>>>>> 5725112b
          "duration": 1.0,
          "value": "F:(3,5,b7,b9)",
          "confidence": 1
        },
        {
<<<<<<< HEAD
          "time": 35.0,
=======
          "time": 34.0,
>>>>>>> 5725112b
          "duration": 1.0,
          "value": "Bb:maj7",
          "confidence": 1
        },
        {
<<<<<<< HEAD
          "time": 35.1,
=======
          "time": 34.1,
>>>>>>> 5725112b
          "duration": 1.0,
          "value": "Bb:(3,5,6,9)",
          "confidence": 1
        },
        {
<<<<<<< HEAD
          "time": 35.2,
=======
          "time": 34.2,
>>>>>>> 5725112b
          "duration": 2.0,
          "value": "F:(4,5,b7,9)",
          "confidence": 1
        },
        {
<<<<<<< HEAD
          "time": 36.0,
=======
          "time": 35.0,
>>>>>>> 5725112b
          "duration": 2.0,
          "value": "E:(3,5,b7,9,#11)",
          "confidence": 1
        },
        {
<<<<<<< HEAD
          "time": 36.2,
=======
          "time": 35.2,
>>>>>>> 5725112b
          "duration": 2.0,
          "value": "F:(4,5,b7,9,11,13)",
          "confidence": 1
        },
        {
<<<<<<< HEAD
          "time": 37.0,
=======
          "time": 36.0,
>>>>>>> 5725112b
          "duration": 2.0,
          "value": "Bb:maj9",
          "confidence": 1
        },
        {
<<<<<<< HEAD
          "time": 37.2,
=======
          "time": 36.2,
>>>>>>> 5725112b
          "duration": 2.0,
          "value": "C:min(b7)",
          "confidence": 1
        },
        {
<<<<<<< HEAD
          "time": 38.0,
=======
          "time": 37.0,
>>>>>>> 5725112b
          "duration": 2.0,
          "value": "D:min(b7)",
          "confidence": 1
        },
        {
<<<<<<< HEAD
          "time": 38.2,
=======
          "time": 37.2,
>>>>>>> 5725112b
          "duration": 2.0,
          "value": "G:(3,5,b7,b9)",
          "confidence": 1
        },
        {
<<<<<<< HEAD
          "time": 39.0,
=======
          "time": 38.0,
>>>>>>> 5725112b
          "duration": 2.0,
          "value": "C:min(b7)",
          "confidence": 1
        },
        {
<<<<<<< HEAD
          "time": 39.2,
=======
          "time": 38.2,
>>>>>>> 5725112b
          "duration": 1.0,
          "value": "F:(4,5,b7,9)",
          "confidence": 1
        },
        {
<<<<<<< HEAD
          "time": 39.3,
=======
          "time": 38.3,
>>>>>>> 5725112b
          "duration": 1.0,
          "value": "F:(3,5,b7,9)",
          "confidence": 1
        },
        {
<<<<<<< HEAD
          "time": 40.0,
=======
          "time": 39.0,
>>>>>>> 5725112b
          "duration": 1.0,
          "value": "C:min(b7)",
          "confidence": 1
        },
        {
<<<<<<< HEAD
          "time": 40.1,
=======
          "time": 39.1,
>>>>>>> 5725112b
          "duration": 1.0,
          "value": "Gb:(3,5,b7,9,#11)",
          "confidence": 1
        },
        {
<<<<<<< HEAD
          "time": 40.2,
=======
          "time": 39.2,
>>>>>>> 5725112b
          "duration": 2.0,
          "value": "F:(3,5,b7,9)",
          "confidence": 1
        },
        {
<<<<<<< HEAD
          "time": 41.0,
=======
          "time": 40.0,
>>>>>>> 5725112b
          "duration": 2.0,
          "value": "C:min(b7)",
          "confidence": 1
        },
        {
<<<<<<< HEAD
          "time": 41.2,
=======
          "time": 40.2,
>>>>>>> 5725112b
          "duration": 2.0,
          "value": "F:(3,b5,b7,b9)",
          "confidence": 1
        },
        {
<<<<<<< HEAD
          "time": 42.0,
=======
          "time": 41.0,
>>>>>>> 5725112b
          "duration": 2.0,
          "value": "C:min(b7)",
          "confidence": 1
        },
        {
<<<<<<< HEAD
          "time": 42.2,
=======
          "time": 41.2,
>>>>>>> 5725112b
          "duration": 1.0,
          "value": "Gb:(3,5,b7,9,#11)",
          "confidence": 1
        },
        {
<<<<<<< HEAD
          "time": 42.3,
=======
          "time": 41.3,
>>>>>>> 5725112b
          "duration": 1.0,
          "value": "F:(3,5,b7,9)",
          "confidence": 1
        },
        {
<<<<<<< HEAD
          "time": 43.0,
=======
          "time": 42.0,
>>>>>>> 5725112b
          "duration": 1.0,
          "value": "C:min(b7)/Bb",
          "confidence": 1
        },
        {
<<<<<<< HEAD
          "time": 43.1,
=======
          "time": 42.1,
>>>>>>> 5725112b
          "duration": 1.0,
          "value": "Bb:maj9",
          "confidence": 1
        },
        {
<<<<<<< HEAD
          "time": 43.2,
=======
          "time": 42.2,
>>>>>>> 5725112b
          "duration": 2.0,
          "value": "Bb:maj9",
          "confidence": 1
        },
        {
<<<<<<< HEAD
          "time": 44.0,
=======
          "time": 43.0,
>>>>>>> 5725112b
          "duration": 1.0,
          "value": "C:min(b7)/Bb",
          "confidence": 1
        },
        {
<<<<<<< HEAD
          "time": 44.1,
=======
          "time": 43.1,
>>>>>>> 5725112b
          "duration": 1.0,
          "value": "Bb:maj9",
          "confidence": 1
        },
        {
<<<<<<< HEAD
          "time": 44.2,
=======
          "time": 43.2,
>>>>>>> 5725112b
          "duration": 2.0,
          "value": "Bb:maj9",
          "confidence": 1
        },
        {
<<<<<<< HEAD
          "time": 45.0,
=======
          "time": 44.0,
>>>>>>> 5725112b
          "duration": 1.0,
          "value": "A:(3,5,b7,9)",
          "confidence": 1
        },
        {
<<<<<<< HEAD
          "time": 45.1,
=======
          "time": 44.1,
>>>>>>> 5725112b
          "duration": 1.0,
          "value": "Bb:(3,5,b7,9)",
          "confidence": 1
        },
        {
<<<<<<< HEAD
          "time": 45.2,
=======
          "time": 44.2,
>>>>>>> 5725112b
          "duration": 1.0,
          "value": "F:min(b7)",
          "confidence": 1
        },
        {
<<<<<<< HEAD
          "time": 45.3,
=======
          "time": 44.3,
>>>>>>> 5725112b
          "duration": 1.0,
          "value": "Bb:(3,5,b7,9)",
          "confidence": 1
        },
        {
<<<<<<< HEAD
          "time": 46.0,
=======
          "time": 45.0,
>>>>>>> 5725112b
          "duration": 1.0,
          "value": "A:(3,5,b7,9)",
          "confidence": 1
        },
        {
<<<<<<< HEAD
          "time": 46.1,
=======
          "time": 45.1,
>>>>>>> 5725112b
          "duration": 1.0,
          "value": "Bb:(3,5,b7,9)",
          "confidence": 1
        },
        {
<<<<<<< HEAD
          "time": 46.2,
=======
          "time": 45.2,
>>>>>>> 5725112b
          "duration": 1.0,
          "value": "F:min(b7,9)",
          "confidence": 1
        },
        {
<<<<<<< HEAD
          "time": 46.3,
=======
          "time": 45.3,
>>>>>>> 5725112b
          "duration": 1.0,
          "value": "Bb:(3,5,b7,9)",
          "confidence": 1
        },
        {
<<<<<<< HEAD
          "time": 47.0,
=======
          "time": 46.0,
>>>>>>> 5725112b
          "duration": 1.0,
          "value": "Eb:maj7",
          "confidence": 1
        },
        {
<<<<<<< HEAD
          "time": 47.1,
=======
          "time": 46.1,
>>>>>>> 5725112b
          "duration": 1.0,
          "value": "Eb:(3,5,6)",
          "confidence": 1
        },
        {
<<<<<<< HEAD
          "time": 47.2,
=======
          "time": 46.2,
>>>>>>> 5725112b
          "duration": 1.0,
          "value": "Ab:(3,5,b7,9)",
          "confidence": 1
        },
        {
<<<<<<< HEAD
          "time": 47.3,
=======
          "time": 46.3,
>>>>>>> 5725112b
          "duration": 1.0,
          "value": "G:(3,5,b7,b9)",
          "confidence": 1
        },
        {
<<<<<<< HEAD
          "time": 48.0,
=======
          "time": 47.0,
>>>>>>> 5725112b
          "duration": 2.0,
          "value": "C:min(b7)",
          "confidence": 1
        },
        {
<<<<<<< HEAD
          "time": 48.2,
=======
          "time": 47.2,
>>>>>>> 5725112b
          "duration": 1.0,
          "value": "Eb:min(6)",
          "confidence": 1
        },
        {
<<<<<<< HEAD
          "time": 48.3,
=======
          "time": 47.3,
>>>>>>> 5725112b
          "duration": 1.0,
          "value": "Eb:min(6)/Gb",
          "confidence": 1
        },
        {
<<<<<<< HEAD
          "time": 49.0,
=======
          "time": 48.0,
>>>>>>> 5725112b
          "duration": 1.0,
          "value": "Bb:(2,5)/F",
          "confidence": 1
        },
        {
<<<<<<< HEAD
          "time": 49.1,
=======
          "time": 48.1,
>>>>>>> 5725112b
          "duration": 1.0,
          "value": "D:min(b7)",
          "confidence": 1
        },
        {
<<<<<<< HEAD
          "time": 49.2,
=======
          "time": 48.2,
>>>>>>> 5725112b
          "duration": 1.0,
          "value": "G:(3,5,b7,b9)",
          "confidence": 1
        },
        {
<<<<<<< HEAD
          "time": 49.3,
=======
          "time": 48.3,
>>>>>>> 5725112b
          "duration": 1.0,
          "value": "G:(3,#5,b7,b9)",
          "confidence": 1
        },
        {
<<<<<<< HEAD
          "time": 50.0,
=======
          "time": 49.0,
>>>>>>> 5725112b
          "duration": 1.0,
          "value": "C:min(b7)",
          "confidence": 1
        },
        {
<<<<<<< HEAD
          "time": 50.1,
=======
          "time": 49.1,
>>>>>>> 5725112b
          "duration": 1.0,
          "value": "Gb:(3,5,b7,9)",
          "confidence": 1
        },
        {
<<<<<<< HEAD
          "time": 50.2,
=======
          "time": 49.2,
>>>>>>> 5725112b
          "duration": 1.0,
          "value": "F:(3,5,b7,9)",
          "confidence": 1
        },
        {
<<<<<<< HEAD
          "time": 50.3,
=======
          "time": 49.3,
>>>>>>> 5725112b
          "duration": 1.0,
          "value": "F:(3,5,b7,b9)",
          "confidence": 1
        },
        {
<<<<<<< HEAD
          "time": 51.0,
=======
          "time": 50.0,
>>>>>>> 5725112b
          "duration": 1.0,
          "value": "Bb:maj7",
          "confidence": 1
        },
        {
<<<<<<< HEAD
          "time": 51.1,
=======
          "time": 50.1,
>>>>>>> 5725112b
          "duration": 1.0,
          "value": "Bb:(3,5,6,9)",
          "confidence": 1
        },
        {
<<<<<<< HEAD
          "time": 51.2,
=======
          "time": 50.2,
>>>>>>> 5725112b
          "duration": 2.0,
          "value": "F:(4,5,b7,9)",
          "confidence": 1
        },
        {
<<<<<<< HEAD
          "time": 52.0,
=======
          "time": 51.0,
>>>>>>> 5725112b
          "duration": 2.0,
          "value": "E:(3,5,b7,9,#11)",
          "confidence": 1
        },
        {
<<<<<<< HEAD
          "time": 52.2,
=======
          "time": 51.2,
>>>>>>> 5725112b
          "duration": 2.0,
          "value": "F:(4,5,b7,9,11,13)",
          "confidence": 1
        },
        {
<<<<<<< HEAD
          "time": 53.0,
=======
          "time": 52.0,
>>>>>>> 5725112b
          "duration": 2.0,
          "value": "Bb:maj9",
          "confidence": 1
        },
        {
<<<<<<< HEAD
          "time": 53.2,
=======
          "time": 52.2,
>>>>>>> 5725112b
          "duration": 2.0,
          "value": "C:min(b7)",
          "confidence": 1
        },
        {
<<<<<<< HEAD
          "time": 54.0,
=======
          "time": 53.0,
>>>>>>> 5725112b
          "duration": 2.0,
          "value": "D:min(b7)",
          "confidence": 1
        },
        {
<<<<<<< HEAD
          "time": 54.2,
=======
          "time": 53.2,
>>>>>>> 5725112b
          "duration": 2.0,
          "value": "G:(3,5,b7,b9)",
          "confidence": 1
        },
        {
<<<<<<< HEAD
          "time": 55.0,
=======
          "time": 54.0,
>>>>>>> 5725112b
          "duration": 2.0,
          "value": "C:min(b7)",
          "confidence": 1
        },
        {
<<<<<<< HEAD
          "time": 55.2,
=======
          "time": 54.2,
>>>>>>> 5725112b
          "duration": 1.0,
          "value": "F:(4,5,b7,9)",
          "confidence": 1
        },
        {
<<<<<<< HEAD
          "time": 55.3,
=======
          "time": 54.3,
>>>>>>> 5725112b
          "duration": 1.0,
          "value": "F:(3,5,b7,9)",
          "confidence": 1
        },
        {
<<<<<<< HEAD
          "time": 56.0,
=======
          "time": 55.0,
>>>>>>> 5725112b
          "duration": 1.0,
          "value": "C:min(b7)",
          "confidence": 1
        },
        {
<<<<<<< HEAD
          "time": 56.1,
=======
          "time": 55.1,
>>>>>>> 5725112b
          "duration": 1.0,
          "value": "Gb:(3,5,b7,9,#11)",
          "confidence": 1
        },
        {
<<<<<<< HEAD
          "time": 56.2,
=======
          "time": 55.2,
>>>>>>> 5725112b
          "duration": 2.0,
          "value": "F:(3,5,b7,9)",
          "confidence": 1
        },
        {
<<<<<<< HEAD
          "time": 57.0,
=======
          "time": 56.0,
>>>>>>> 5725112b
          "duration": 2.0,
          "value": "C:min(b7)",
          "confidence": 1
        },
        {
<<<<<<< HEAD
          "time": 57.2,
=======
          "time": 56.2,
>>>>>>> 5725112b
          "duration": 2.0,
          "value": "F:(3,b5,b7,b9)",
          "confidence": 1
        },
        {
<<<<<<< HEAD
          "time": 58.0,
=======
          "time": 57.0,
>>>>>>> 5725112b
          "duration": 2.0,
          "value": "C:min(b7)",
          "confidence": 1
        },
        {
<<<<<<< HEAD
          "time": 58.2,
=======
          "time": 57.2,
>>>>>>> 5725112b
          "duration": 1.0,
          "value": "Gb:(3,5,b7,9,#11)",
          "confidence": 1
        },
        {
<<<<<<< HEAD
          "time": 58.3,
=======
          "time": 57.3,
>>>>>>> 5725112b
          "duration": 1.0,
          "value": "F:(3,5,b7,9)",
          "confidence": 1
        },
        {
<<<<<<< HEAD
          "time": 59.0,
=======
          "time": 58.0,
>>>>>>> 5725112b
          "duration": 1.0,
          "value": "C:min(b7)/Bb",
          "confidence": 1
        },
        {
<<<<<<< HEAD
          "time": 59.1,
=======
          "time": 58.1,
>>>>>>> 5725112b
          "duration": 1.0,
          "value": "Bb:maj9",
          "confidence": 1
        },
        {
<<<<<<< HEAD
          "time": 59.2,
=======
          "time": 58.2,
>>>>>>> 5725112b
          "duration": 2.0,
          "value": "Bb:maj9",
          "confidence": 1
        },
        {
<<<<<<< HEAD
          "time": 60.0,
=======
          "time": 59.0,
>>>>>>> 5725112b
          "duration": 1.0,
          "value": "C:min(b7)/Bb",
          "confidence": 1
        },
        {
<<<<<<< HEAD
          "time": 60.1,
=======
          "time": 59.1,
>>>>>>> 5725112b
          "duration": 1.0,
          "value": "Bb:maj9",
          "confidence": 1
        },
        {
<<<<<<< HEAD
          "time": 60.2,
=======
          "time": 59.2,
>>>>>>> 5725112b
          "duration": 2.0,
          "value": "Bb:maj9",
          "confidence": 1
        },
        {
<<<<<<< HEAD
          "time": 61.0,
=======
          "time": 60.0,
>>>>>>> 5725112b
          "duration": 1.0,
          "value": "A:(3,5,b7,9)",
          "confidence": 1
        },
        {
<<<<<<< HEAD
          "time": 61.1,
=======
          "time": 60.1,
>>>>>>> 5725112b
          "duration": 1.0,
          "value": "Bb:(3,5,b7,9)",
          "confidence": 1
        },
        {
<<<<<<< HEAD
          "time": 61.2,
=======
          "time": 60.2,
>>>>>>> 5725112b
          "duration": 1.0,
          "value": "F:min(b7)",
          "confidence": 1
        },
        {
<<<<<<< HEAD
          "time": 61.3,
=======
          "time": 60.3,
>>>>>>> 5725112b
          "duration": 1.0,
          "value": "Bb:(3,5,b7,9)",
          "confidence": 1
        },
        {
<<<<<<< HEAD
          "time": 62.0,
=======
          "time": 61.0,
>>>>>>> 5725112b
          "duration": 1.0,
          "value": "A:(3,5,b7,9)",
          "confidence": 1
        },
        {
<<<<<<< HEAD
          "time": 62.1,
=======
          "time": 61.1,
>>>>>>> 5725112b
          "duration": 1.0,
          "value": "Bb:(3,5,b7,9)",
          "confidence": 1
        },
        {
<<<<<<< HEAD
          "time": 62.2,
=======
          "time": 61.2,
>>>>>>> 5725112b
          "duration": 1.0,
          "value": "F:min(b7,9)",
          "confidence": 1
        },
        {
<<<<<<< HEAD
          "time": 62.3,
=======
          "time": 61.3,
>>>>>>> 5725112b
          "duration": 1.0,
          "value": "Bb:(3,5,b7,9)",
          "confidence": 1
        },
        {
<<<<<<< HEAD
          "time": 63.0,
=======
          "time": 62.0,
>>>>>>> 5725112b
          "duration": 1.0,
          "value": "Eb:maj7",
          "confidence": 1
        },
        {
<<<<<<< HEAD
          "time": 63.1,
=======
          "time": 62.1,
>>>>>>> 5725112b
          "duration": 1.0,
          "value": "Eb:(3,5,6)",
          "confidence": 1
        },
        {
<<<<<<< HEAD
          "time": 63.2,
=======
          "time": 62.2,
>>>>>>> 5725112b
          "duration": 1.0,
          "value": "Ab:(3,5,b7,9)",
          "confidence": 1
        },
        {
<<<<<<< HEAD
          "time": 63.3,
=======
          "time": 62.3,
>>>>>>> 5725112b
          "duration": 1.0,
          "value": "G:(3,5,b7,b9)",
          "confidence": 1
        },
        {
<<<<<<< HEAD
          "time": 64.0,
=======
          "time": 63.0,
>>>>>>> 5725112b
          "duration": 2.0,
          "value": "C:min(b7)",
          "confidence": 1
        },
        {
<<<<<<< HEAD
          "time": 64.2,
=======
          "time": 63.2,
>>>>>>> 5725112b
          "duration": 1.0,
          "value": "Eb:min(6)",
          "confidence": 1
        },
        {
<<<<<<< HEAD
          "time": 64.3,
=======
          "time": 63.3,
>>>>>>> 5725112b
          "duration": 1.0,
          "value": "Eb:min(6)/Gb",
          "confidence": 1
        },
        {
<<<<<<< HEAD
          "time": 65.0,
=======
          "time": 64.0,
>>>>>>> 5725112b
          "duration": 1.0,
          "value": "Bb:(2,5)/F",
          "confidence": 1
        },
        {
<<<<<<< HEAD
          "time": 65.1,
=======
          "time": 64.1,
>>>>>>> 5725112b
          "duration": 1.0,
          "value": "D:min(b7)",
          "confidence": 1
        },
        {
<<<<<<< HEAD
          "time": 65.2,
=======
          "time": 64.2,
>>>>>>> 5725112b
          "duration": 1.0,
          "value": "G:(3,5,b7,b9)",
          "confidence": 1
        },
        {
<<<<<<< HEAD
          "time": 65.3,
=======
          "time": 64.3,
>>>>>>> 5725112b
          "duration": 1.0,
          "value": "G:(3,#5,b7,b9)",
          "confidence": 1
        },
        {
<<<<<<< HEAD
          "time": 66.0,
=======
          "time": 65.0,
>>>>>>> 5725112b
          "duration": 1.0,
          "value": "C:min(b7)",
          "confidence": 1
        },
        {
<<<<<<< HEAD
          "time": 66.1,
=======
          "time": 65.1,
>>>>>>> 5725112b
          "duration": 1.0,
          "value": "Gb:(3,5,b7,9)",
          "confidence": 1
        },
        {
<<<<<<< HEAD
          "time": 66.2,
=======
          "time": 65.2,
>>>>>>> 5725112b
          "duration": 1.0,
          "value": "F:(3,5,b7,9)",
          "confidence": 1
        },
        {
<<<<<<< HEAD
          "time": 66.3,
=======
          "time": 65.3,
>>>>>>> 5725112b
          "duration": 1.0,
          "value": "F:(3,5,b7,b9)",
          "confidence": 1
        },
        {
<<<<<<< HEAD
          "time": 67.0,
=======
          "time": 66.0,
>>>>>>> 5725112b
          "duration": 1.0,
          "value": "Bb:maj7",
          "confidence": 1
        },
        {
<<<<<<< HEAD
          "time": 67.1,
=======
          "time": 66.1,
>>>>>>> 5725112b
          "duration": 1.0,
          "value": "Bb:(3,5,6,9)",
          "confidence": 1
        },
        {
<<<<<<< HEAD
          "time": 67.2,
=======
          "time": 66.2,
>>>>>>> 5725112b
          "duration": 2.0,
          "value": "F:(4,5,b7,9)",
          "confidence": 1
        },
        {
<<<<<<< HEAD
          "time": 68.0,
=======
          "time": 67.0,
>>>>>>> 5725112b
          "duration": 1.0,
          "value": "E:(3,5,b7,9,#11)",
          "confidence": 1
        },
        {
<<<<<<< HEAD
          "time": 68.1,
=======
          "time": 67.1,
>>>>>>> 5725112b
          "duration": 1.0,
          "value": "F:(4,5,b7,9)",
          "confidence": 1
        },
        {
<<<<<<< HEAD
          "time": 68.2,
=======
          "time": 67.2,
>>>>>>> 5725112b
          "duration": 2.0,
          "value": "G:(4,5,b7,9)",
          "confidence": 1
        },
        {
<<<<<<< HEAD
          "time": 69.0,
=======
          "time": 68.0,
>>>>>>> 5725112b
          "duration": 2.0,
          "value": "C:maj9",
          "confidence": 1
        },
        {
<<<<<<< HEAD
          "time": 69.2,
=======
          "time": 68.2,
>>>>>>> 5725112b
          "duration": 2.0,
          "value": "D:min(b7)",
          "confidence": 1
        },
        {
<<<<<<< HEAD
          "time": 70.0,
=======
          "time": 69.0,
>>>>>>> 5725112b
          "duration": 2.0,
          "value": "E:min(b7)",
          "confidence": 1
        },
        {
<<<<<<< HEAD
          "time": 70.2,
=======
          "time": 69.2,
>>>>>>> 5725112b
          "duration": 1.0,
          "value": "Bb:(3,5,b7,9,11,13)",
          "confidence": 1
        },
        {
<<<<<<< HEAD
          "time": 70.3,
=======
          "time": 69.3,
>>>>>>> 5725112b
          "duration": 1.0,
          "value": "A:(3,5,b7,b9)",
          "confidence": 1
        },
        {
<<<<<<< HEAD
          "time": 71.0,
=======
          "time": 70.0,
>>>>>>> 5725112b
          "duration": 1.0,
          "value": "D:min(b7)",
          "confidence": 1
        },
        {
<<<<<<< HEAD
          "time": 71.1,
=======
          "time": 70.1,
>>>>>>> 5725112b
          "duration": 1.0,
          "value": "Ab:(3,5,b7,9,#11)",
          "confidence": 1
        },
        {
<<<<<<< HEAD
          "time": 71.2,
=======
          "time": 70.2,
>>>>>>> 5725112b
          "duration": 1.0,
          "value": "G:(4,5,b7,9)",
          "confidence": 1
        },
        {
<<<<<<< HEAD
          "time": 71.3,
=======
          "time": 70.3,
>>>>>>> 5725112b
          "duration": 1.0,
          "value": "G:(3,5,b7,9)",
          "confidence": 1
        },
        {
<<<<<<< HEAD
          "time": 72.0,
=======
          "time": 71.0,
>>>>>>> 5725112b
          "duration": 1.0,
          "value": "D:min(b7)",
          "confidence": 1
        },
        {
<<<<<<< HEAD
          "time": 72.1,
=======
          "time": 71.1,
>>>>>>> 5725112b
          "duration": 1.0,
          "value": "Ab:(3,5,b7,9,#11)",
          "confidence": 1
        },
        {
<<<<<<< HEAD
          "time": 72.2,
=======
          "time": 71.2,
>>>>>>> 5725112b
          "duration": 2.0,
          "value": "G:(3,5,b7,9)",
          "confidence": 1
        },
        {
<<<<<<< HEAD
          "time": 73.0,
=======
          "time": 72.0,
>>>>>>> 5725112b
          "duration": 2.0,
          "value": "D:min(b7)",
          "confidence": 1
        },
        {
<<<<<<< HEAD
          "time": 73.2,
=======
          "time": 72.2,
>>>>>>> 5725112b
          "duration": 1.0,
          "value": "G:(4,5,b7,9)",
          "confidence": 1
        },
        {
<<<<<<< HEAD
          "time": 73.3,
=======
          "time": 72.3,
>>>>>>> 5725112b
          "duration": 1.0,
          "value": "G:(3,5,b7,9)",
          "confidence": 1
        },
        {
<<<<<<< HEAD
          "time": 74.0,
=======
          "time": 73.0,
>>>>>>> 5725112b
          "duration": 2.0,
          "value": "D:min(b7)",
          "confidence": 1
        },
        {
<<<<<<< HEAD
          "time": 74.2,
=======
          "time": 73.2,
>>>>>>> 5725112b
          "duration": 1.0,
          "value": "Ab:(3,5,b7,9,#11)",
          "confidence": 1
        },
        {
<<<<<<< HEAD
          "time": 74.3,
=======
          "time": 73.3,
>>>>>>> 5725112b
          "duration": 1.0,
          "value": "G:(3,5,b7,9)",
          "confidence": 1
        },
        {
<<<<<<< HEAD
          "time": 75.0,
=======
          "time": 74.0,
>>>>>>> 5725112b
          "duration": 1.0,
          "value": "D:min(b7)/C",
          "confidence": 1
        },
        {
<<<<<<< HEAD
          "time": 75.1,
=======
          "time": 74.1,
>>>>>>> 5725112b
          "duration": 3.0,
          "value": "C:maj9",
          "confidence": 1
        },
        {
<<<<<<< HEAD
          "time": 76.0,
=======
          "time": 75.0,
>>>>>>> 5725112b
          "duration": 1.0,
          "value": "D:min(b7)/C",
          "confidence": 1
        },
        {
<<<<<<< HEAD
          "time": 76.1,
=======
          "time": 75.1,
>>>>>>> 5725112b
          "duration": 3.0,
          "value": "C:maj9",
          "confidence": 1
        },
        {
<<<<<<< HEAD
          "time": 77.0,
=======
          "time": 76.0,
>>>>>>> 5725112b
          "duration": 1.0,
          "value": "C:(3,b5,b7,b9)",
          "confidence": 1
        },
        {
<<<<<<< HEAD
          "time": 77.1,
=======
          "time": 76.1,
>>>>>>> 5725112b
          "duration": 1.0,
          "value": "C:(3,5,b7,9)",
          "confidence": 1
        },
        {
<<<<<<< HEAD
          "time": 77.2,
=======
          "time": 76.2,
>>>>>>> 5725112b
          "duration": 1.0,
          "value": "G:min(b7)",
          "confidence": 1
        },
        {
<<<<<<< HEAD
          "time": 77.3,
=======
          "time": 76.3,
>>>>>>> 5725112b
          "duration": 1.0,
          "value": "C:(3,#5,b7,b9)",
          "confidence": 1
        },
        {
<<<<<<< HEAD
          "time": 78.0,
=======
          "time": 77.0,
>>>>>>> 5725112b
          "duration": 1.0,
          "value": "C:(3,b5,b7,b9)",
          "confidence": 1
        },
        {
<<<<<<< HEAD
          "time": 78.1,
=======
          "time": 77.1,
>>>>>>> 5725112b
          "duration": 1.0,
          "value": "C:(3,5,b7,9)",
          "confidence": 1
        },
        {
<<<<<<< HEAD
          "time": 78.2,
=======
          "time": 77.2,
>>>>>>> 5725112b
          "duration": 1.0,
          "value": "G:min(b7,9)",
          "confidence": 1
        },
        {
<<<<<<< HEAD
          "time": 78.3,
=======
          "time": 77.3,
>>>>>>> 5725112b
          "duration": 1.0,
          "value": "C:(3,5,b7,b9,#11)",
          "confidence": 1
        },
        {
<<<<<<< HEAD
          "time": 79.0,
=======
          "time": 78.0,
>>>>>>> 5725112b
          "duration": 1.0,
          "value": "F:maj7",
          "confidence": 1
        },
        {
<<<<<<< HEAD
          "time": 79.1,
=======
          "time": 78.1,
>>>>>>> 5725112b
          "duration": 1.0,
          "value": "F:(3,5,6)",
          "confidence": 1
        },
        {
<<<<<<< HEAD
          "time": 79.2,
=======
          "time": 78.2,
>>>>>>> 5725112b
          "duration": 1.0,
          "value": "A:(3,#5,b7,b9)",
          "confidence": 1
        },
        {
<<<<<<< HEAD
          "time": 79.3,
=======
          "time": 78.3,
>>>>>>> 5725112b
          "duration": 1.0,
          "value": "A:(3,5,b7,b9)",
          "confidence": 1
        },
        {
<<<<<<< HEAD
          "time": 80.0,
=======
          "time": 79.0,
>>>>>>> 5725112b
          "duration": 2.0,
          "value": "D:min(b7)",
          "confidence": 1
        },
        {
<<<<<<< HEAD
          "time": 80.2,
=======
          "time": 79.2,
>>>>>>> 5725112b
          "duration": 2.0,
          "value": "F:min(6)",
          "confidence": 1
        },
        {
<<<<<<< HEAD
          "time": 81.0,
=======
          "time": 80.0,
>>>>>>> 5725112b
          "duration": 2.0,
          "value": "C:maj9",
          "confidence": 1
        },
        {
<<<<<<< HEAD
          "time": 81.2,
=======
          "time": 80.2,
>>>>>>> 5725112b
          "duration": 1.0,
          "value": "A:(3,5,b7,b9)",
          "confidence": 1
        },
        {
<<<<<<< HEAD
          "time": 81.3,
=======
          "time": 80.3,
>>>>>>> 5725112b
          "duration": 1.0,
          "value": "A:(3,#5,b7,b9)",
          "confidence": 1
        },
        {
<<<<<<< HEAD
          "time": 82.0,
=======
          "time": 81.0,
>>>>>>> 5725112b
          "duration": 2.0,
          "value": "D:min(b7)",
          "confidence": 1
        },
        {
<<<<<<< HEAD
          "time": 82.2,
=======
          "time": 81.2,
>>>>>>> 5725112b
          "duration": 1.0,
          "value": "G:(4,5,b7,9)",
          "confidence": 1
        },
        {
<<<<<<< HEAD
          "time": 82.3,
=======
          "time": 81.3,
>>>>>>> 5725112b
          "duration": 1.0,
          "value": "G:(3,5,b7,b9)",
          "confidence": 1
        },
        {
<<<<<<< HEAD
          "time": 83.0,
=======
          "time": 82.0,
>>>>>>> 5725112b
          "duration": 1.0,
          "value": "C:maj7",
          "confidence": 1
        },
        {
<<<<<<< HEAD
          "time": 83.1,
=======
          "time": 82.1,
>>>>>>> 5725112b
          "duration": 1.0,
          "value": "C:(3,5,6)",
          "confidence": 1
        },
        {
<<<<<<< HEAD
          "time": 83.2,
=======
          "time": 82.2,
>>>>>>> 5725112b
          "duration": 1.0,
          "value": "G:(4,5,b7,9)",
          "confidence": 1
        },
        {
<<<<<<< HEAD
          "time": 83.3,
=======
          "time": 82.3,
>>>>>>> 5725112b
          "duration": 1.0,
          "value": "G:(3,5,b7,9)",
          "confidence": 1
        },
        {
<<<<<<< HEAD
          "time": 84.0,
=======
          "time": 83.0,
>>>>>>> 5725112b
          "duration": 1.0,
          "value": "C:maj7",
          "confidence": 1
        },
        {
<<<<<<< HEAD
          "time": 84.1,
=======
          "time": 83.1,
>>>>>>> 5725112b
          "duration": 1.0,
          "value": "C:(3,5,6)",
          "confidence": 1
        },
        {
<<<<<<< HEAD
          "time": 84.2,
=======
          "time": 83.2,
>>>>>>> 5725112b
          "duration": 1.0,
          "value": "G:(4,5,b7,9)",
          "confidence": 1
        },
        {
<<<<<<< HEAD
          "time": 84.3,
=======
          "time": 83.3,
>>>>>>> 5725112b
          "duration": 1.0,
          "value": "G:(3,5,b7,9)",
          "confidence": 1
        },
        {
<<<<<<< HEAD
          "time": 85.0,
=======
          "time": 84.0,
>>>>>>> 5725112b
          "duration": 1.0,
          "value": "C:maj7",
          "confidence": 1
        },
        {
<<<<<<< HEAD
          "time": 85.1,
=======
          "time": 84.1,
>>>>>>> 5725112b
          "duration": 1.0,
          "value": "C:(3,5,6)",
          "confidence": 1
        },
        {
<<<<<<< HEAD
          "time": 85.2,
=======
          "time": 84.2,
>>>>>>> 5725112b
          "duration": 2.0,
          "value": "Ab:maj9",
          "confidence": 1
        },
        {
<<<<<<< HEAD
          "time": 86.0,
=======
          "time": 85.0,
>>>>>>> 5725112b
          "duration": 2.0,
          "value": "Db:maj9",
          "confidence": 1
        },
        {
<<<<<<< HEAD
          "time": 86.2,
=======
          "time": 85.2,
>>>>>>> 5725112b
          "duration": 2.0,
          "value": "Gb:(3,5,b7,9,#11,13)",
          "confidence": 1
        },
        {
<<<<<<< HEAD
          "time": 87.0,
=======
          "time": 86.0,
>>>>>>> 5725112b
          "duration": 4.0,
          "value": "F:maj9",
          "confidence": 1
        },
        {
<<<<<<< HEAD
          "time": 88.0,
=======
          "time": 87.0,
>>>>>>> 5725112b
          "duration": 4.0,
          "value": "F:maj9",
          "confidence": 1
        },
        {
<<<<<<< HEAD
          "time": 89.0,
=======
          "time": 88.0,
>>>>>>> 5725112b
          "duration": 4.0,
          "value": "F:maj9",
          "confidence": 1
        }
      ],
      "sandbox": {},
      "time": 0,
      "duration": 356.0
    },
    {
      "annotation_metadata": {
        "curator": {
          "name": "",
          "email": ""
        },
        "annotator": {},
        "version": "",
        "corpus": "biab_internet_corpus",
        "annotation_tools": "",
        "annotation_rules": "",
        "validation": "",
        "data_source": ""
      },
      "namespace": "key_mode",
      "data": [
        {
          "time": 0.0,
          "duration": 356.0,
          "value": "Ab",
          "confidence": 1
        }
      ],
      "sandbox": {},
      "time": 0,
      "duration": 356.0
    }
  ],
  "file_metadata": {
    "title": "Summer Wind - Henry Mayer & Johnny Mercer",
    "artist": "",
    "release": "",
    "duration": 356.0,
    "identifiers": {},
    "jams_version": "0.3.4"
  },
  "sandbox": {
    "expanded": false
  }
}<|MERGE_RESOLUTION|>--- conflicted
+++ resolved
@@ -31,2607 +31,1553 @@
         {
           "time": 1.0,
           "duration": 1.0,
-<<<<<<< HEAD
-          "value": "Eb:(3,5,6)",
-=======
           "value": "Eb:(b3,b5,b7)",
->>>>>>> 5725112b
           "confidence": 1
         },
         {
           "time": 1.1,
           "duration": 3.0,
-<<<<<<< HEAD
-          "value": "F:min(b7)/Eb",
-=======
           "value": "Eb:(3,5,b7,9)",
->>>>>>> 5725112b
           "confidence": 1
         },
         {
           "time": 2.0,
-<<<<<<< HEAD
-          "duration": 1.0,
-          "value": "Eb:(b3,b5,b7)",
-          "confidence": 1
-        },
-        {
-          "time": 2.1,
-          "duration": 3.0,
+          "duration": 2.0,
+          "value": "F:min(b7)",
+          "confidence": 1
+        },
+        {
+          "time": 2.2,
+          "duration": 2.0,
+          "value": "Bb:(3,5,b7,9)",
+          "confidence": 1
+        },
+        {
+          "time": 3.0,
+          "duration": 2.0,
+          "value": "Eb:(4,5,b7,9)",
+          "confidence": 1
+        },
+        {
+          "time": 3.2,
+          "duration": 1.0,
           "value": "Eb:(3,5,b7,9)",
-=======
-          "duration": 2.0,
+          "confidence": 1
+        },
+        {
+          "time": 3.3,
+          "duration": 1.0,
+          "value": "Eb:(3,5,b7,9)",
+          "confidence": 1
+        },
+        {
+          "time": 4.0,
+          "duration": 2.0,
+          "value": "Ab:maj9",
+          "confidence": 1
+        },
+        {
+          "time": 4.2,
+          "duration": 2.0,
+          "value": "Db:maj/Eb",
+          "confidence": 1
+        },
+        {
+          "time": 5.0,
+          "duration": 2.0,
+          "value": "Ab:maj9",
+          "confidence": 1
+        },
+        {
+          "time": 5.2,
+          "duration": 2.0,
+          "value": "Db:maj/Eb",
+          "confidence": 1
+        },
+        {
+          "time": 6.0,
+          "duration": 2.0,
+          "value": "Bb:min(b7)",
+          "confidence": 1
+        },
+        {
+          "time": 6.2,
+          "duration": 2.0,
+          "value": "Eb:(3,5,b7,9)",
+          "confidence": 1
+        },
+        {
+          "time": 7.0,
+          "duration": 2.0,
+          "value": "Bb:min(b7)",
+          "confidence": 1
+        },
+        {
+          "time": 7.2,
+          "duration": 2.0,
+          "value": "Eb:(3,5,b7,9)",
+          "confidence": 1
+        },
+        {
+          "time": 8.0,
+          "duration": 2.0,
+          "value": "Bb:min(b7)",
+          "confidence": 1
+        },
+        {
+          "time": 8.2,
+          "duration": 1.0,
+          "value": "Eb:(4,5,b7,9)",
+          "confidence": 1
+        },
+        {
+          "time": 8.3,
+          "duration": 1.0,
+          "value": "Eb:(3,5,b7,9)",
+          "confidence": 1
+        },
+        {
+          "time": 9.0,
+          "duration": 2.0,
+          "value": "Bb:min(b7)",
+          "confidence": 1
+        },
+        {
+          "time": 9.2,
+          "duration": 1.0,
+          "value": "Eb:(4,5,b7,9)",
+          "confidence": 1
+        },
+        {
+          "time": 9.3,
+          "duration": 1.0,
+          "value": "Eb:(3,5,b7,9)",
+          "confidence": 1
+        },
+        {
+          "time": 10.0,
+          "duration": 1.0,
+          "value": "Bb:min(b7)/Ab",
+          "confidence": 1
+        },
+        {
+          "time": 10.1,
+          "duration": 1.0,
+          "value": "Ab:maj9",
+          "confidence": 1
+        },
+        {
+          "time": 10.2,
+          "duration": 2.0,
+          "value": "Ab:maj9",
+          "confidence": 1
+        },
+        {
+          "time": 11.0,
+          "duration": 1.0,
+          "value": "Bb:min(b7)/Ab",
+          "confidence": 1
+        },
+        {
+          "time": 11.1,
+          "duration": 1.0,
+          "value": "Ab:maj9",
+          "confidence": 1
+        },
+        {
+          "time": 11.2,
+          "duration": 2.0,
+          "value": "Ab:maj9",
+          "confidence": 1
+        },
+        {
+          "time": 12.0,
+          "duration": 1.0,
+          "value": "Ab:(3,b5,b7,b9)",
+          "confidence": 1
+        },
+        {
+          "time": 12.1,
+          "duration": 1.0,
+          "value": "Ab:(3,5,b7,9)",
+          "confidence": 1
+        },
+        {
+          "time": 12.2,
+          "duration": 1.0,
+          "value": "Eb:min(b7)",
+          "confidence": 1
+        },
+        {
+          "time": 12.3,
+          "duration": 1.0,
+          "value": "Ab:(3,5,b7,9)",
+          "confidence": 1
+        },
+        {
+          "time": 13.0,
+          "duration": 1.0,
+          "value": "Ab:(3,b5,b7,b9)",
+          "confidence": 1
+        },
+        {
+          "time": 13.1,
+          "duration": 1.0,
+          "value": "Ab:(3,5,b7,9)",
+          "confidence": 1
+        },
+        {
+          "time": 13.2,
+          "duration": 1.0,
+          "value": "Eb:min(b7,9)",
+          "confidence": 1
+        },
+        {
+          "time": 13.3,
+          "duration": 1.0,
+          "value": "Ab:(3,5,b7,9)",
+          "confidence": 1
+        },
+        {
+          "time": 14.0,
+          "duration": 1.0,
+          "value": "Db:maj7",
+          "confidence": 1
+        },
+        {
+          "time": 14.1,
+          "duration": 1.0,
+          "value": "Db:(3,5,6)",
+          "confidence": 1
+        },
+        {
+          "time": 14.2,
+          "duration": 1.0,
+          "value": "F:(3,#5,b7,b9)",
+          "confidence": 1
+        },
+        {
+          "time": 14.3,
+          "duration": 1.0,
+          "value": "F:(3,5,b7,b9)",
+          "confidence": 1
+        },
+        {
+          "time": 15.0,
+          "duration": 2.0,
+          "value": "Bb:min(b7)",
+          "confidence": 1
+        },
+        {
+          "time": 15.2,
+          "duration": 2.0,
+          "value": "Db:min(6)",
+          "confidence": 1
+        },
+        {
+          "time": 16.0,
+          "duration": 2.0,
+          "value": "Ab:maj7",
+          "confidence": 1
+        },
+        {
+          "time": 16.2,
+          "duration": 1.0,
+          "value": "F:(3,5,b7,b9)",
+          "confidence": 1
+        },
+        {
+          "time": 16.3,
+          "duration": 1.0,
+          "value": "F:(3,#5,b7,b9)",
+          "confidence": 1
+        },
+        {
+          "time": 17.0,
+          "duration": 2.0,
+          "value": "Bb:min(b7)",
+          "confidence": 1
+        },
+        {
+          "time": 17.2,
+          "duration": 1.0,
+          "value": "Eb:(4,5,b7,9)",
+          "confidence": 1
+        },
+        {
+          "time": 17.3,
+          "duration": 1.0,
+          "value": "Eb:(3,5,b7,b9)",
+          "confidence": 1
+        },
+        {
+          "time": 18.0,
+          "duration": 1.0,
+          "value": "Ab:maj7",
+          "confidence": 1
+        },
+        {
+          "time": 18.1,
+          "duration": 1.0,
+          "value": "Ab:(3,5,6)",
+          "confidence": 1
+        },
+        {
+          "time": 18.2,
+          "duration": 2.0,
+          "value": "Eb:(4,5,b7,9)",
+          "confidence": 1
+        },
+        {
+          "time": 19.0,
+          "duration": 1.0,
+          "value": "D:(3,5,b7,9,#11)",
+          "confidence": 1
+        },
+        {
+          "time": 19.1,
+          "duration": 1.0,
+          "value": "Eb:(4,5,b7,9)",
+          "confidence": 1
+        },
+        {
+          "time": 19.2,
+          "duration": 2.0,
+          "value": "F:(4,5,b7,9)",
+          "confidence": 1
+        },
+        {
+          "time": 20.0,
+          "duration": 2.0,
+          "value": "Bb:maj9",
+          "confidence": 1
+        },
+        {
+          "time": 20.2,
+          "duration": 2.0,
+          "value": "C:min(b7)",
+          "confidence": 1
+        },
+        {
+          "time": 21.0,
+          "duration": 2.0,
+          "value": "D:min(b7)",
+          "confidence": 1
+        },
+        {
+          "time": 21.2,
+          "duration": 2.0,
+          "value": "G:(3,5,b7,b9)",
+          "confidence": 1
+        },
+        {
+          "time": 22.0,
+          "duration": 2.0,
+          "value": "C:min(b7)",
+          "confidence": 1
+        },
+        {
+          "time": 22.2,
+          "duration": 1.0,
+          "value": "F:(4,5,b7,9)",
+          "confidence": 1
+        },
+        {
+          "time": 22.3,
+          "duration": 1.0,
+          "value": "F:(3,5,b7,9)",
+          "confidence": 1
+        },
+        {
+          "time": 23.0,
+          "duration": 1.0,
+          "value": "C:min(b7)",
+          "confidence": 1
+        },
+        {
+          "time": 23.1,
+          "duration": 1.0,
+          "value": "Gb:(3,5,b7,9,#11)",
+          "confidence": 1
+        },
+        {
+          "time": 23.2,
+          "duration": 2.0,
+          "value": "F:(3,5,b7,9)",
+          "confidence": 1
+        },
+        {
+          "time": 24.0,
+          "duration": 2.0,
+          "value": "C:min(b7)",
+          "confidence": 1
+        },
+        {
+          "time": 24.2,
+          "duration": 2.0,
+          "value": "F:(3,b5,b7,b9)",
+          "confidence": 1
+        },
+        {
+          "time": 25.0,
+          "duration": 2.0,
+          "value": "C:min(b7)",
+          "confidence": 1
+        },
+        {
+          "time": 25.2,
+          "duration": 1.0,
+          "value": "Gb:(3,5,b7,9,#11)",
+          "confidence": 1
+        },
+        {
+          "time": 25.3,
+          "duration": 1.0,
+          "value": "F:(3,5,b7,9)",
+          "confidence": 1
+        },
+        {
+          "time": 26.0,
+          "duration": 1.0,
+          "value": "C:min(b7)/Bb",
+          "confidence": 1
+        },
+        {
+          "time": 26.1,
+          "duration": 1.0,
+          "value": "Bb:maj9",
+          "confidence": 1
+        },
+        {
+          "time": 26.2,
+          "duration": 2.0,
+          "value": "Bb:maj9",
+          "confidence": 1
+        },
+        {
+          "time": 27.0,
+          "duration": 1.0,
+          "value": "C:min(b7)/Bb",
+          "confidence": 1
+        },
+        {
+          "time": 27.1,
+          "duration": 1.0,
+          "value": "Bb:maj9",
+          "confidence": 1
+        },
+        {
+          "time": 27.2,
+          "duration": 2.0,
+          "value": "Bb:maj9",
+          "confidence": 1
+        },
+        {
+          "time": 28.0,
+          "duration": 1.0,
+          "value": "A:(3,5,b7,9)",
+          "confidence": 1
+        },
+        {
+          "time": 28.1,
+          "duration": 1.0,
+          "value": "Bb:(3,5,b7,9)",
+          "confidence": 1
+        },
+        {
+          "time": 28.2,
+          "duration": 1.0,
           "value": "F:min(b7)",
           "confidence": 1
         },
         {
-          "time": 2.2,
-          "duration": 2.0,
+          "time": 28.3,
+          "duration": 1.0,
           "value": "Bb:(3,5,b7,9)",
->>>>>>> 5725112b
-          "confidence": 1
-        },
-        {
-          "time": 3.0,
-          "duration": 2.0,
-<<<<<<< HEAD
+          "confidence": 1
+        },
+        {
+          "time": 29.0,
+          "duration": 1.0,
+          "value": "A:(3,5,b7,9)",
+          "confidence": 1
+        },
+        {
+          "time": 29.1,
+          "duration": 1.0,
+          "value": "Bb:(3,5,b7,9)",
+          "confidence": 1
+        },
+        {
+          "time": 29.2,
+          "duration": 1.0,
+          "value": "F:min(b7,9)",
+          "confidence": 1
+        },
+        {
+          "time": 29.3,
+          "duration": 1.0,
+          "value": "Bb:(3,5,b7,9)",
+          "confidence": 1
+        },
+        {
+          "time": 30.0,
+          "duration": 1.0,
+          "value": "Eb:maj7",
+          "confidence": 1
+        },
+        {
+          "time": 30.1,
+          "duration": 1.0,
+          "value": "Eb:(3,5,6)",
+          "confidence": 1
+        },
+        {
+          "time": 30.2,
+          "duration": 1.0,
+          "value": "Ab:(3,5,b7,9)",
+          "confidence": 1
+        },
+        {
+          "time": 30.3,
+          "duration": 1.0,
+          "value": "G:(3,5,b7,b9)",
+          "confidence": 1
+        },
+        {
+          "time": 31.0,
+          "duration": 2.0,
+          "value": "C:min(b7)",
+          "confidence": 1
+        },
+        {
+          "time": 31.2,
+          "duration": 1.0,
+          "value": "Eb:min(6)",
+          "confidence": 1
+        },
+        {
+          "time": 31.3,
+          "duration": 1.0,
+          "value": "Eb:min(6)/Gb",
+          "confidence": 1
+        },
+        {
+          "time": 32.0,
+          "duration": 1.0,
+          "value": "Bb:(2,5)/F",
+          "confidence": 1
+        },
+        {
+          "time": 32.1,
+          "duration": 1.0,
+          "value": "D:min(b7)",
+          "confidence": 1
+        },
+        {
+          "time": 32.2,
+          "duration": 1.0,
+          "value": "G:(3,5,b7,b9)",
+          "confidence": 1
+        },
+        {
+          "time": 32.3,
+          "duration": 1.0,
+          "value": "G:(3,#5,b7,b9)",
+          "confidence": 1
+        },
+        {
+          "time": 33.0,
+          "duration": 1.0,
+          "value": "C:min(b7)",
+          "confidence": 1
+        },
+        {
+          "time": 33.1,
+          "duration": 1.0,
+          "value": "Gb:(3,5,b7,9)",
+          "confidence": 1
+        },
+        {
+          "time": 33.2,
+          "duration": 1.0,
+          "value": "F:(3,5,b7,9)",
+          "confidence": 1
+        },
+        {
+          "time": 33.3,
+          "duration": 1.0,
+          "value": "F:(3,5,b7,b9)",
+          "confidence": 1
+        },
+        {
+          "time": 34.0,
+          "duration": 1.0,
+          "value": "Bb:maj7",
+          "confidence": 1
+        },
+        {
+          "time": 34.1,
+          "duration": 1.0,
+          "value": "Bb:(3,5,6,9)",
+          "confidence": 1
+        },
+        {
+          "time": 34.2,
+          "duration": 2.0,
+          "value": "F:(4,5,b7,9)",
+          "confidence": 1
+        },
+        {
+          "time": 35.0,
+          "duration": 2.0,
+          "value": "E:(3,5,b7,9,#11)",
+          "confidence": 1
+        },
+        {
+          "time": 35.2,
+          "duration": 2.0,
+          "value": "F:(4,5,b7,9,11,13)",
+          "confidence": 1
+        },
+        {
+          "time": 36.0,
+          "duration": 2.0,
+          "value": "Bb:maj9",
+          "confidence": 1
+        },
+        {
+          "time": 36.2,
+          "duration": 2.0,
+          "value": "C:min(b7)",
+          "confidence": 1
+        },
+        {
+          "time": 37.0,
+          "duration": 2.0,
+          "value": "D:min(b7)",
+          "confidence": 1
+        },
+        {
+          "time": 37.2,
+          "duration": 2.0,
+          "value": "G:(3,5,b7,b9)",
+          "confidence": 1
+        },
+        {
+          "time": 38.0,
+          "duration": 2.0,
+          "value": "C:min(b7)",
+          "confidence": 1
+        },
+        {
+          "time": 38.2,
+          "duration": 1.0,
+          "value": "F:(4,5,b7,9)",
+          "confidence": 1
+        },
+        {
+          "time": 38.3,
+          "duration": 1.0,
+          "value": "F:(3,5,b7,9)",
+          "confidence": 1
+        },
+        {
+          "time": 39.0,
+          "duration": 1.0,
+          "value": "C:min(b7)",
+          "confidence": 1
+        },
+        {
+          "time": 39.1,
+          "duration": 1.0,
+          "value": "Gb:(3,5,b7,9,#11)",
+          "confidence": 1
+        },
+        {
+          "time": 39.2,
+          "duration": 2.0,
+          "value": "F:(3,5,b7,9)",
+          "confidence": 1
+        },
+        {
+          "time": 40.0,
+          "duration": 2.0,
+          "value": "C:min(b7)",
+          "confidence": 1
+        },
+        {
+          "time": 40.2,
+          "duration": 2.0,
+          "value": "F:(3,b5,b7,b9)",
+          "confidence": 1
+        },
+        {
+          "time": 41.0,
+          "duration": 2.0,
+          "value": "C:min(b7)",
+          "confidence": 1
+        },
+        {
+          "time": 41.2,
+          "duration": 1.0,
+          "value": "Gb:(3,5,b7,9,#11)",
+          "confidence": 1
+        },
+        {
+          "time": 41.3,
+          "duration": 1.0,
+          "value": "F:(3,5,b7,9)",
+          "confidence": 1
+        },
+        {
+          "time": 42.0,
+          "duration": 1.0,
+          "value": "C:min(b7)/Bb",
+          "confidence": 1
+        },
+        {
+          "time": 42.1,
+          "duration": 1.0,
+          "value": "Bb:maj9",
+          "confidence": 1
+        },
+        {
+          "time": 42.2,
+          "duration": 2.0,
+          "value": "Bb:maj9",
+          "confidence": 1
+        },
+        {
+          "time": 43.0,
+          "duration": 1.0,
+          "value": "C:min(b7)/Bb",
+          "confidence": 1
+        },
+        {
+          "time": 43.1,
+          "duration": 1.0,
+          "value": "Bb:maj9",
+          "confidence": 1
+        },
+        {
+          "time": 43.2,
+          "duration": 2.0,
+          "value": "Bb:maj9",
+          "confidence": 1
+        },
+        {
+          "time": 44.0,
+          "duration": 1.0,
+          "value": "A:(3,5,b7,9)",
+          "confidence": 1
+        },
+        {
+          "time": 44.1,
+          "duration": 1.0,
+          "value": "Bb:(3,5,b7,9)",
+          "confidence": 1
+        },
+        {
+          "time": 44.2,
+          "duration": 1.0,
           "value": "F:min(b7)",
-=======
-          "value": "Eb:(4,5,b7,9)",
->>>>>>> 5725112b
-          "confidence": 1
-        },
-        {
-          "time": 3.2,
-<<<<<<< HEAD
-          "duration": 2.0,
+          "confidence": 1
+        },
+        {
+          "time": 44.3,
+          "duration": 1.0,
           "value": "Bb:(3,5,b7,9)",
-=======
-          "duration": 1.0,
-          "value": "Eb:(3,5,b7,9)",
-          "confidence": 1
-        },
-        {
-          "time": 3.3,
-          "duration": 1.0,
-          "value": "Eb:(3,5,b7,9)",
->>>>>>> 5725112b
-          "confidence": 1
-        },
-        {
-          "time": 4.0,
-          "duration": 2.0,
-<<<<<<< HEAD
-          "value": "Eb:(4,5,b7,9)",
-=======
-          "value": "Ab:maj9",
->>>>>>> 5725112b
-          "confidence": 1
-        },
-        {
-          "time": 4.2,
-<<<<<<< HEAD
-          "duration": 1.0,
-          "value": "Eb:(3,5,b7,9)",
-          "confidence": 1
-        },
-        {
-          "time": 4.3,
-          "duration": 1.0,
-          "value": "Eb:(3,5,b7,9)",
-=======
-          "duration": 2.0,
-          "value": "Db:maj/Eb",
->>>>>>> 5725112b
-          "confidence": 1
-        },
-        {
-          "time": 5.0,
-          "duration": 2.0,
-          "value": "Ab:maj9",
-          "confidence": 1
-        },
-        {
-          "time": 5.2,
-          "duration": 2.0,
-          "value": "Db:maj/Eb",
-          "confidence": 1
-        },
-        {
-          "time": 6.0,
-          "duration": 2.0,
-<<<<<<< HEAD
-          "value": "Ab:maj9",
-=======
-          "value": "Bb:min(b7)",
->>>>>>> 5725112b
-          "confidence": 1
-        },
-        {
-          "time": 6.2,
-          "duration": 2.0,
-<<<<<<< HEAD
-          "value": "Db:maj/Eb",
-=======
-          "value": "Eb:(3,5,b7,9)",
->>>>>>> 5725112b
-          "confidence": 1
-        },
-        {
-          "time": 7.0,
-          "duration": 2.0,
-          "value": "Bb:min(b7)",
-          "confidence": 1
-        },
-        {
-          "time": 7.2,
-          "duration": 2.0,
-          "value": "Eb:(3,5,b7,9)",
-          "confidence": 1
-        },
-        {
-          "time": 8.0,
-          "duration": 2.0,
-          "value": "Bb:min(b7)",
-          "confidence": 1
-        },
-        {
-          "time": 8.2,
-<<<<<<< HEAD
-          "duration": 2.0,
-=======
-          "duration": 1.0,
-          "value": "Eb:(4,5,b7,9)",
-          "confidence": 1
-        },
-        {
-          "time": 8.3,
-          "duration": 1.0,
->>>>>>> 5725112b
-          "value": "Eb:(3,5,b7,9)",
-          "confidence": 1
-        },
-        {
-          "time": 9.0,
-          "duration": 2.0,
-          "value": "Bb:min(b7)",
-          "confidence": 1
-        },
-        {
-          "time": 9.2,
-          "duration": 1.0,
-          "value": "Eb:(4,5,b7,9)",
-          "confidence": 1
-        },
-        {
-          "time": 9.3,
-          "duration": 1.0,
-          "value": "Eb:(3,5,b7,9)",
-          "confidence": 1
-        },
-        {
-          "time": 10.0,
-<<<<<<< HEAD
-          "duration": 2.0,
-          "value": "Bb:min(b7)",
-          "confidence": 1
-        },
-        {
-          "time": 10.2,
-          "duration": 1.0,
-          "value": "Eb:(4,5,b7,9)",
-          "confidence": 1
-        },
-        {
-          "time": 10.3,
-          "duration": 1.0,
-          "value": "Eb:(3,5,b7,9)",
-=======
-          "duration": 1.0,
-          "value": "Bb:min(b7)/Ab",
-          "confidence": 1
-        },
-        {
-          "time": 10.1,
-          "duration": 1.0,
-          "value": "Ab:maj9",
-          "confidence": 1
-        },
-        {
-          "time": 10.2,
-          "duration": 2.0,
-          "value": "Ab:maj9",
->>>>>>> 5725112b
-          "confidence": 1
-        },
-        {
-          "time": 11.0,
-          "duration": 1.0,
-          "value": "Bb:min(b7)/Ab",
-          "confidence": 1
-        },
-        {
-          "time": 11.1,
-          "duration": 1.0,
-          "value": "Ab:maj9",
-          "confidence": 1
-        },
-        {
-          "time": 11.2,
-          "duration": 2.0,
-          "value": "Ab:maj9",
-          "confidence": 1
-        },
-        {
-          "time": 12.0,
-          "duration": 1.0,
-<<<<<<< HEAD
-          "value": "Bb:min(b7)/Ab",
-=======
-          "value": "Ab:(3,b5,b7,b9)",
->>>>>>> 5725112b
-          "confidence": 1
-        },
-        {
-          "time": 12.1,
-          "duration": 1.0,
-<<<<<<< HEAD
-          "value": "Ab:maj9",
-=======
+          "confidence": 1
+        },
+        {
+          "time": 45.0,
+          "duration": 1.0,
+          "value": "A:(3,5,b7,9)",
+          "confidence": 1
+        },
+        {
+          "time": 45.1,
+          "duration": 1.0,
+          "value": "Bb:(3,5,b7,9)",
+          "confidence": 1
+        },
+        {
+          "time": 45.2,
+          "duration": 1.0,
+          "value": "F:min(b7,9)",
+          "confidence": 1
+        },
+        {
+          "time": 45.3,
+          "duration": 1.0,
+          "value": "Bb:(3,5,b7,9)",
+          "confidence": 1
+        },
+        {
+          "time": 46.0,
+          "duration": 1.0,
+          "value": "Eb:maj7",
+          "confidence": 1
+        },
+        {
+          "time": 46.1,
+          "duration": 1.0,
+          "value": "Eb:(3,5,6)",
+          "confidence": 1
+        },
+        {
+          "time": 46.2,
+          "duration": 1.0,
           "value": "Ab:(3,5,b7,9)",
->>>>>>> 5725112b
-          "confidence": 1
-        },
-        {
-          "time": 12.2,
-<<<<<<< HEAD
-          "duration": 2.0,
-          "value": "Ab:maj9",
-=======
-          "duration": 1.0,
-          "value": "Eb:min(b7)",
-          "confidence": 1
-        },
-        {
-          "time": 12.3,
+          "confidence": 1
+        },
+        {
+          "time": 46.3,
+          "duration": 1.0,
+          "value": "G:(3,5,b7,b9)",
+          "confidence": 1
+        },
+        {
+          "time": 47.0,
+          "duration": 2.0,
+          "value": "C:min(b7)",
+          "confidence": 1
+        },
+        {
+          "time": 47.2,
+          "duration": 1.0,
+          "value": "Eb:min(6)",
+          "confidence": 1
+        },
+        {
+          "time": 47.3,
+          "duration": 1.0,
+          "value": "Eb:min(6)/Gb",
+          "confidence": 1
+        },
+        {
+          "time": 48.0,
+          "duration": 1.0,
+          "value": "Bb:(2,5)/F",
+          "confidence": 1
+        },
+        {
+          "time": 48.1,
+          "duration": 1.0,
+          "value": "D:min(b7)",
+          "confidence": 1
+        },
+        {
+          "time": 48.2,
+          "duration": 1.0,
+          "value": "G:(3,5,b7,b9)",
+          "confidence": 1
+        },
+        {
+          "time": 48.3,
+          "duration": 1.0,
+          "value": "G:(3,#5,b7,b9)",
+          "confidence": 1
+        },
+        {
+          "time": 49.0,
+          "duration": 1.0,
+          "value": "C:min(b7)",
+          "confidence": 1
+        },
+        {
+          "time": 49.1,
+          "duration": 1.0,
+          "value": "Gb:(3,5,b7,9)",
+          "confidence": 1
+        },
+        {
+          "time": 49.2,
+          "duration": 1.0,
+          "value": "F:(3,5,b7,9)",
+          "confidence": 1
+        },
+        {
+          "time": 49.3,
+          "duration": 1.0,
+          "value": "F:(3,5,b7,b9)",
+          "confidence": 1
+        },
+        {
+          "time": 50.0,
+          "duration": 1.0,
+          "value": "Bb:maj7",
+          "confidence": 1
+        },
+        {
+          "time": 50.1,
+          "duration": 1.0,
+          "value": "Bb:(3,5,6,9)",
+          "confidence": 1
+        },
+        {
+          "time": 50.2,
+          "duration": 2.0,
+          "value": "F:(4,5,b7,9)",
+          "confidence": 1
+        },
+        {
+          "time": 51.0,
+          "duration": 2.0,
+          "value": "E:(3,5,b7,9,#11)",
+          "confidence": 1
+        },
+        {
+          "time": 51.2,
+          "duration": 2.0,
+          "value": "F:(4,5,b7,9,11,13)",
+          "confidence": 1
+        },
+        {
+          "time": 52.0,
+          "duration": 2.0,
+          "value": "Bb:maj9",
+          "confidence": 1
+        },
+        {
+          "time": 52.2,
+          "duration": 2.0,
+          "value": "C:min(b7)",
+          "confidence": 1
+        },
+        {
+          "time": 53.0,
+          "duration": 2.0,
+          "value": "D:min(b7)",
+          "confidence": 1
+        },
+        {
+          "time": 53.2,
+          "duration": 2.0,
+          "value": "G:(3,5,b7,b9)",
+          "confidence": 1
+        },
+        {
+          "time": 54.0,
+          "duration": 2.0,
+          "value": "C:min(b7)",
+          "confidence": 1
+        },
+        {
+          "time": 54.2,
+          "duration": 1.0,
+          "value": "F:(4,5,b7,9)",
+          "confidence": 1
+        },
+        {
+          "time": 54.3,
+          "duration": 1.0,
+          "value": "F:(3,5,b7,9)",
+          "confidence": 1
+        },
+        {
+          "time": 55.0,
+          "duration": 1.0,
+          "value": "C:min(b7)",
+          "confidence": 1
+        },
+        {
+          "time": 55.1,
+          "duration": 1.0,
+          "value": "Gb:(3,5,b7,9,#11)",
+          "confidence": 1
+        },
+        {
+          "time": 55.2,
+          "duration": 2.0,
+          "value": "F:(3,5,b7,9)",
+          "confidence": 1
+        },
+        {
+          "time": 56.0,
+          "duration": 2.0,
+          "value": "C:min(b7)",
+          "confidence": 1
+        },
+        {
+          "time": 56.2,
+          "duration": 2.0,
+          "value": "F:(3,b5,b7,b9)",
+          "confidence": 1
+        },
+        {
+          "time": 57.0,
+          "duration": 2.0,
+          "value": "C:min(b7)",
+          "confidence": 1
+        },
+        {
+          "time": 57.2,
+          "duration": 1.0,
+          "value": "Gb:(3,5,b7,9,#11)",
+          "confidence": 1
+        },
+        {
+          "time": 57.3,
+          "duration": 1.0,
+          "value": "F:(3,5,b7,9)",
+          "confidence": 1
+        },
+        {
+          "time": 58.0,
+          "duration": 1.0,
+          "value": "C:min(b7)/Bb",
+          "confidence": 1
+        },
+        {
+          "time": 58.1,
+          "duration": 1.0,
+          "value": "Bb:maj9",
+          "confidence": 1
+        },
+        {
+          "time": 58.2,
+          "duration": 2.0,
+          "value": "Bb:maj9",
+          "confidence": 1
+        },
+        {
+          "time": 59.0,
+          "duration": 1.0,
+          "value": "C:min(b7)/Bb",
+          "confidence": 1
+        },
+        {
+          "time": 59.1,
+          "duration": 1.0,
+          "value": "Bb:maj9",
+          "confidence": 1
+        },
+        {
+          "time": 59.2,
+          "duration": 2.0,
+          "value": "Bb:maj9",
+          "confidence": 1
+        },
+        {
+          "time": 60.0,
+          "duration": 1.0,
+          "value": "A:(3,5,b7,9)",
+          "confidence": 1
+        },
+        {
+          "time": 60.1,
+          "duration": 1.0,
+          "value": "Bb:(3,5,b7,9)",
+          "confidence": 1
+        },
+        {
+          "time": 60.2,
+          "duration": 1.0,
+          "value": "F:min(b7)",
+          "confidence": 1
+        },
+        {
+          "time": 60.3,
+          "duration": 1.0,
+          "value": "Bb:(3,5,b7,9)",
+          "confidence": 1
+        },
+        {
+          "time": 61.0,
+          "duration": 1.0,
+          "value": "A:(3,5,b7,9)",
+          "confidence": 1
+        },
+        {
+          "time": 61.1,
+          "duration": 1.0,
+          "value": "Bb:(3,5,b7,9)",
+          "confidence": 1
+        },
+        {
+          "time": 61.2,
+          "duration": 1.0,
+          "value": "F:min(b7,9)",
+          "confidence": 1
+        },
+        {
+          "time": 61.3,
+          "duration": 1.0,
+          "value": "Bb:(3,5,b7,9)",
+          "confidence": 1
+        },
+        {
+          "time": 62.0,
+          "duration": 1.0,
+          "value": "Eb:maj7",
+          "confidence": 1
+        },
+        {
+          "time": 62.1,
+          "duration": 1.0,
+          "value": "Eb:(3,5,6)",
+          "confidence": 1
+        },
+        {
+          "time": 62.2,
           "duration": 1.0,
           "value": "Ab:(3,5,b7,9)",
->>>>>>> 5725112b
-          "confidence": 1
-        },
-        {
-          "time": 13.0,
-          "duration": 1.0,
-          "value": "Ab:(3,b5,b7,b9)",
-          "confidence": 1
-        },
-        {
-          "time": 13.1,
-          "duration": 1.0,
-          "value": "Ab:(3,5,b7,9)",
-          "confidence": 1
-        },
-        {
-          "time": 13.2,
-          "duration": 1.0,
-<<<<<<< HEAD
-          "value": "Eb:min(b7)",
-=======
-          "value": "Eb:min(b7,9)",
->>>>>>> 5725112b
-          "confidence": 1
-        },
-        {
-          "time": 13.3,
-          "duration": 1.0,
-          "value": "Ab:(3,5,b7,9)",
-          "confidence": 1
-        },
-        {
-          "time": 14.0,
-          "duration": 1.0,
-<<<<<<< HEAD
-          "value": "Ab:(3,b5,b7,b9)",
-=======
-          "value": "Db:maj7",
->>>>>>> 5725112b
-          "confidence": 1
-        },
-        {
-          "time": 14.1,
-          "duration": 1.0,
-<<<<<<< HEAD
-          "value": "Ab:(3,5,b7,9)",
-=======
-          "value": "Db:(3,5,6)",
->>>>>>> 5725112b
-          "confidence": 1
-        },
-        {
-          "time": 14.2,
-          "duration": 1.0,
-<<<<<<< HEAD
-          "value": "Eb:min(b7,9)",
-=======
-          "value": "F:(3,#5,b7,b9)",
->>>>>>> 5725112b
-          "confidence": 1
-        },
-        {
-          "time": 14.3,
-          "duration": 1.0,
-<<<<<<< HEAD
-          "value": "Ab:(3,5,b7,9)",
-=======
+          "confidence": 1
+        },
+        {
+          "time": 62.3,
+          "duration": 1.0,
+          "value": "G:(3,5,b7,b9)",
+          "confidence": 1
+        },
+        {
+          "time": 63.0,
+          "duration": 2.0,
+          "value": "C:min(b7)",
+          "confidence": 1
+        },
+        {
+          "time": 63.2,
+          "duration": 1.0,
+          "value": "Eb:min(6)",
+          "confidence": 1
+        },
+        {
+          "time": 63.3,
+          "duration": 1.0,
+          "value": "Eb:min(6)/Gb",
+          "confidence": 1
+        },
+        {
+          "time": 64.0,
+          "duration": 1.0,
+          "value": "Bb:(2,5)/F",
+          "confidence": 1
+        },
+        {
+          "time": 64.1,
+          "duration": 1.0,
+          "value": "D:min(b7)",
+          "confidence": 1
+        },
+        {
+          "time": 64.2,
+          "duration": 1.0,
+          "value": "G:(3,5,b7,b9)",
+          "confidence": 1
+        },
+        {
+          "time": 64.3,
+          "duration": 1.0,
+          "value": "G:(3,#5,b7,b9)",
+          "confidence": 1
+        },
+        {
+          "time": 65.0,
+          "duration": 1.0,
+          "value": "C:min(b7)",
+          "confidence": 1
+        },
+        {
+          "time": 65.1,
+          "duration": 1.0,
+          "value": "Gb:(3,5,b7,9)",
+          "confidence": 1
+        },
+        {
+          "time": 65.2,
+          "duration": 1.0,
+          "value": "F:(3,5,b7,9)",
+          "confidence": 1
+        },
+        {
+          "time": 65.3,
+          "duration": 1.0,
           "value": "F:(3,5,b7,b9)",
->>>>>>> 5725112b
-          "confidence": 1
-        },
-        {
-          "time": 15.0,
-<<<<<<< HEAD
-          "duration": 1.0,
-          "value": "Db:maj7",
-          "confidence": 1
-        },
-        {
-          "time": 15.1,
-          "duration": 1.0,
-          "value": "Db:(3,5,6)",
-=======
-          "duration": 2.0,
-          "value": "Bb:min(b7)",
->>>>>>> 5725112b
-          "confidence": 1
-        },
-        {
-          "time": 15.2,
-<<<<<<< HEAD
-          "duration": 1.0,
-          "value": "F:(3,#5,b7,b9)",
-=======
-          "duration": 2.0,
-          "value": "Db:min(6)",
-          "confidence": 1
-        },
-        {
-          "time": 16.0,
-          "duration": 2.0,
-          "value": "Ab:maj7",
->>>>>>> 5725112b
-          "confidence": 1
-        },
-        {
-          "time": 16.2,
-          "duration": 1.0,
-          "value": "F:(3,5,b7,b9)",
-          "confidence": 1
-        },
-        {
-<<<<<<< HEAD
-          "time": 16.0,
-          "duration": 2.0,
-          "value": "Bb:min(b7)",
-          "confidence": 1
-        },
-        {
-          "time": 16.2,
-          "duration": 2.0,
-          "value": "Db:min(6)",
-=======
-          "time": 16.3,
-          "duration": 1.0,
-          "value": "F:(3,#5,b7,b9)",
->>>>>>> 5725112b
-          "confidence": 1
-        },
-        {
-          "time": 17.0,
-          "duration": 2.0,
-<<<<<<< HEAD
-          "value": "Ab:maj7",
-=======
-          "value": "Bb:min(b7)",
->>>>>>> 5725112b
-          "confidence": 1
-        },
-        {
-          "time": 17.2,
-          "duration": 1.0,
-<<<<<<< HEAD
-          "value": "F:(3,5,b7,b9)",
-=======
-          "value": "Eb:(4,5,b7,9)",
->>>>>>> 5725112b
-          "confidence": 1
-        },
-        {
-          "time": 17.3,
-          "duration": 1.0,
-<<<<<<< HEAD
-          "value": "F:(3,#5,b7,b9)",
-=======
-          "value": "Eb:(3,5,b7,b9)",
->>>>>>> 5725112b
-          "confidence": 1
-        },
-        {
-          "time": 18.0,
-<<<<<<< HEAD
-          "duration": 2.0,
-          "value": "Bb:min(b7)",
-          "confidence": 1
-        },
-        {
-          "time": 18.2,
-          "duration": 1.0,
-          "value": "Eb:(4,5,b7,9)",
-          "confidence": 1
-        },
-        {
-          "time": 18.3,
-          "duration": 1.0,
-          "value": "Eb:(3,5,b7,b9)",
-=======
-          "duration": 1.0,
-          "value": "Ab:maj7",
-          "confidence": 1
-        },
-        {
-          "time": 18.1,
-          "duration": 1.0,
-          "value": "Ab:(3,5,6)",
-          "confidence": 1
-        },
-        {
-          "time": 18.2,
-          "duration": 2.0,
-          "value": "Eb:(4,5,b7,9)",
->>>>>>> 5725112b
-          "confidence": 1
-        },
-        {
-          "time": 19.0,
-          "duration": 1.0,
-<<<<<<< HEAD
-          "value": "Ab:maj7",
-=======
-          "value": "D:(3,5,b7,9,#11)",
->>>>>>> 5725112b
-          "confidence": 1
-        },
-        {
-          "time": 19.1,
-          "duration": 1.0,
-<<<<<<< HEAD
-          "value": "Ab:(3,5,6)",
-=======
-          "value": "Eb:(4,5,b7,9)",
->>>>>>> 5725112b
-          "confidence": 1
-        },
-        {
-          "time": 19.2,
-          "duration": 2.0,
-<<<<<<< HEAD
-          "value": "Eb:(4,5,b7,9)",
-=======
+          "confidence": 1
+        },
+        {
+          "time": 66.0,
+          "duration": 1.0,
+          "value": "Bb:maj7",
+          "confidence": 1
+        },
+        {
+          "time": 66.1,
+          "duration": 1.0,
+          "value": "Bb:(3,5,6,9)",
+          "confidence": 1
+        },
+        {
+          "time": 66.2,
+          "duration": 2.0,
           "value": "F:(4,5,b7,9)",
->>>>>>> 5725112b
-          "confidence": 1
-        },
-        {
-          "time": 20.0,
-<<<<<<< HEAD
-          "duration": 1.0,
-          "value": "D:(3,5,b7,9,#11)",
-          "confidence": 1
-        },
-        {
-          "time": 20.1,
-          "duration": 1.0,
-          "value": "Eb:(4,5,b7,9)",
-=======
-          "duration": 2.0,
-          "value": "Bb:maj9",
->>>>>>> 5725112b
-          "confidence": 1
-        },
-        {
-          "time": 20.2,
-          "duration": 2.0,
-<<<<<<< HEAD
+          "confidence": 1
+        },
+        {
+          "time": 67.0,
+          "duration": 1.0,
+          "value": "E:(3,5,b7,9,#11)",
+          "confidence": 1
+        },
+        {
+          "time": 67.1,
+          "duration": 1.0,
           "value": "F:(4,5,b7,9)",
-=======
-          "value": "C:min(b7)",
->>>>>>> 5725112b
-          "confidence": 1
-        },
-        {
-          "time": 21.0,
-          "duration": 2.0,
-<<<<<<< HEAD
-          "value": "Bb:maj9",
-=======
+          "confidence": 1
+        },
+        {
+          "time": 67.2,
+          "duration": 2.0,
+          "value": "G:(4,5,b7,9)",
+          "confidence": 1
+        },
+        {
+          "time": 68.0,
+          "duration": 2.0,
+          "value": "C:maj9",
+          "confidence": 1
+        },
+        {
+          "time": 68.2,
+          "duration": 2.0,
           "value": "D:min(b7)",
->>>>>>> 5725112b
-          "confidence": 1
-        },
-        {
-          "time": 21.2,
-          "duration": 2.0,
-<<<<<<< HEAD
-          "value": "C:min(b7)",
-=======
-          "value": "G:(3,5,b7,b9)",
->>>>>>> 5725112b
-          "confidence": 1
-        },
-        {
-          "time": 22.0,
-          "duration": 2.0,
-<<<<<<< HEAD
+          "confidence": 1
+        },
+        {
+          "time": 69.0,
+          "duration": 2.0,
+          "value": "E:min(b7)",
+          "confidence": 1
+        },
+        {
+          "time": 69.2,
+          "duration": 1.0,
+          "value": "Bb:(3,5,b7,9,11,13)",
+          "confidence": 1
+        },
+        {
+          "time": 69.3,
+          "duration": 1.0,
+          "value": "A:(3,5,b7,b9)",
+          "confidence": 1
+        },
+        {
+          "time": 70.0,
+          "duration": 1.0,
           "value": "D:min(b7)",
           "confidence": 1
         },
         {
-          "time": 22.2,
-          "duration": 2.0,
-          "value": "G:(3,5,b7,b9)",
-          "confidence": 1
-        },
-        {
-          "time": 23.0,
-          "duration": 2.0,
-          "value": "C:min(b7)",
-          "confidence": 1
-        },
-        {
-          "time": 23.2,
-          "duration": 1.0,
-          "value": "F:(4,5,b7,9)",
-          "confidence": 1
-        },
-        {
-          "time": 23.3,
-          "duration": 1.0,
-          "value": "F:(3,5,b7,9)",
-          "confidence": 1
-        },
-        {
-          "time": 24.0,
-          "duration": 1.0,
-          "value": "C:min(b7)",
-          "confidence": 1
-        },
-        {
-          "time": 24.1,
-          "duration": 1.0,
-          "value": "Gb:(3,5,b7,9,#11)",
-          "confidence": 1
-        },
-        {
-          "time": 24.2,
-          "duration": 2.0,
-          "value": "F:(3,5,b7,9)",
-          "confidence": 1
-        },
-        {
-          "time": 25.0,
-          "duration": 2.0,
-          "value": "C:min(b7)",
-          "confidence": 1
-        },
-        {
-          "time": 25.2,
-          "duration": 2.0,
-          "value": "F:(3,b5,b7,b9)",
-          "confidence": 1
-        },
-        {
-          "time": 26.0,
-          "duration": 2.0,
-          "value": "C:min(b7)",
-          "confidence": 1
-        },
-        {
-          "time": 26.2,
-          "duration": 1.0,
-          "value": "Gb:(3,5,b7,9,#11)",
-          "confidence": 1
-        },
-        {
-          "time": 26.3,
-          "duration": 1.0,
-          "value": "F:(3,5,b7,9)",
-          "confidence": 1
-        },
-        {
-          "time": 27.0,
-          "duration": 1.0,
-          "value": "C:min(b7)/Bb",
-          "confidence": 1
-        },
-        {
-          "time": 27.1,
-          "duration": 1.0,
-          "value": "Bb:maj9",
-          "confidence": 1
-        },
-        {
-          "time": 27.2,
-          "duration": 2.0,
-=======
-          "value": "C:min(b7)",
-          "confidence": 1
-        },
-        {
-          "time": 22.2,
-          "duration": 1.0,
-          "value": "F:(4,5,b7,9)",
-          "confidence": 1
-        },
-        {
-          "time": 22.3,
-          "duration": 1.0,
-          "value": "F:(3,5,b7,9)",
-          "confidence": 1
-        },
-        {
-          "time": 23.0,
-          "duration": 1.0,
-          "value": "C:min(b7)",
-          "confidence": 1
-        },
-        {
-          "time": 23.1,
-          "duration": 1.0,
-          "value": "Gb:(3,5,b7,9,#11)",
-          "confidence": 1
-        },
-        {
-          "time": 23.2,
-          "duration": 2.0,
-          "value": "F:(3,5,b7,9)",
-          "confidence": 1
-        },
-        {
-          "time": 24.0,
-          "duration": 2.0,
-          "value": "C:min(b7)",
-          "confidence": 1
-        },
-        {
-          "time": 24.2,
-          "duration": 2.0,
-          "value": "F:(3,b5,b7,b9)",
-          "confidence": 1
-        },
-        {
-          "time": 25.0,
-          "duration": 2.0,
-          "value": "C:min(b7)",
-          "confidence": 1
-        },
-        {
-          "time": 25.2,
-          "duration": 1.0,
-          "value": "Gb:(3,5,b7,9,#11)",
-          "confidence": 1
-        },
-        {
-          "time": 25.3,
-          "duration": 1.0,
-          "value": "F:(3,5,b7,9)",
-          "confidence": 1
-        },
-        {
-          "time": 26.0,
-          "duration": 1.0,
-          "value": "C:min(b7)/Bb",
-          "confidence": 1
-        },
-        {
-          "time": 26.1,
-          "duration": 1.0,
->>>>>>> 5725112b
-          "value": "Bb:maj9",
-          "confidence": 1
-        },
-        {
-<<<<<<< HEAD
-          "time": 28.0,
-          "duration": 1.0,
-          "value": "C:min(b7)/Bb",
-          "confidence": 1
-        },
-        {
-          "time": 28.1,
-          "duration": 1.0,
-          "value": "Bb:maj9",
-          "confidence": 1
-        },
-        {
-          "time": 28.2,
-=======
-          "time": 26.2,
->>>>>>> 5725112b
-          "duration": 2.0,
-          "value": "Bb:maj9",
-          "confidence": 1
-        },
-        {
-<<<<<<< HEAD
-          "time": 29.0,
-          "duration": 1.0,
-          "value": "A:(3,5,b7,9)",
-          "confidence": 1
-        },
-        {
-          "time": 29.1,
-          "duration": 1.0,
-          "value": "Bb:(3,5,b7,9)",
-          "confidence": 1
-        },
-        {
-          "time": 29.2,
-          "duration": 1.0,
-          "value": "F:min(b7)",
-          "confidence": 1
-        },
-        {
-          "time": 29.3,
-          "duration": 1.0,
-          "value": "Bb:(3,5,b7,9)",
-          "confidence": 1
-        },
-        {
-          "time": 30.0,
-=======
-          "time": 27.0,
-          "duration": 1.0,
-          "value": "C:min(b7)/Bb",
-          "confidence": 1
-        },
-        {
-          "time": 27.1,
-          "duration": 1.0,
-          "value": "Bb:maj9",
-          "confidence": 1
-        },
-        {
-          "time": 27.2,
-          "duration": 2.0,
-          "value": "Bb:maj9",
-          "confidence": 1
-        },
-        {
-          "time": 28.0,
-          "duration": 1.0,
-          "value": "A:(3,5,b7,9)",
-          "confidence": 1
-        },
-        {
-          "time": 28.1,
-          "duration": 1.0,
-          "value": "Bb:(3,5,b7,9)",
-          "confidence": 1
-        },
-        {
-          "time": 28.2,
-          "duration": 1.0,
-          "value": "F:min(b7)",
-          "confidence": 1
-        },
-        {
-          "time": 28.3,
-          "duration": 1.0,
-          "value": "Bb:(3,5,b7,9)",
-          "confidence": 1
-        },
-        {
-          "time": 29.0,
->>>>>>> 5725112b
-          "duration": 1.0,
-          "value": "A:(3,5,b7,9)",
-          "confidence": 1
-        },
-        {
-<<<<<<< HEAD
-          "time": 30.1,
-=======
-          "time": 29.1,
->>>>>>> 5725112b
-          "duration": 1.0,
-          "value": "Bb:(3,5,b7,9)",
-          "confidence": 1
-        },
-        {
-<<<<<<< HEAD
-          "time": 30.2,
-=======
-          "time": 29.2,
->>>>>>> 5725112b
-          "duration": 1.0,
-          "value": "F:min(b7,9)",
-          "confidence": 1
-        },
-        {
-<<<<<<< HEAD
-          "time": 30.3,
-=======
-          "time": 29.3,
->>>>>>> 5725112b
-          "duration": 1.0,
-          "value": "Bb:(3,5,b7,9)",
-          "confidence": 1
-        },
-        {
-<<<<<<< HEAD
-          "time": 31.0,
-=======
-          "time": 30.0,
->>>>>>> 5725112b
-          "duration": 1.0,
-          "value": "Eb:maj7",
-          "confidence": 1
-        },
-        {
-<<<<<<< HEAD
-          "time": 31.1,
-=======
-          "time": 30.1,
->>>>>>> 5725112b
-          "duration": 1.0,
-          "value": "Eb:(3,5,6)",
-          "confidence": 1
-        },
-        {
-<<<<<<< HEAD
-          "time": 31.2,
-=======
-          "time": 30.2,
->>>>>>> 5725112b
-          "duration": 1.0,
-          "value": "Ab:(3,5,b7,9)",
-          "confidence": 1
-        },
-        {
-<<<<<<< HEAD
-          "time": 31.3,
-=======
-          "time": 30.3,
->>>>>>> 5725112b
-          "duration": 1.0,
-          "value": "G:(3,5,b7,b9)",
-          "confidence": 1
-        },
-        {
-<<<<<<< HEAD
-          "time": 32.0,
-=======
-          "time": 31.0,
->>>>>>> 5725112b
-          "duration": 2.0,
-          "value": "C:min(b7)",
-          "confidence": 1
-        },
-        {
-<<<<<<< HEAD
-          "time": 32.2,
-=======
-          "time": 31.2,
->>>>>>> 5725112b
-          "duration": 1.0,
-          "value": "Eb:min(6)",
-          "confidence": 1
-        },
-        {
-<<<<<<< HEAD
-          "time": 32.3,
-=======
-          "time": 31.3,
->>>>>>> 5725112b
-          "duration": 1.0,
-          "value": "Eb:min(6)/Gb",
-          "confidence": 1
-        },
-        {
-<<<<<<< HEAD
-          "time": 33.0,
-=======
-          "time": 32.0,
->>>>>>> 5725112b
-          "duration": 1.0,
-          "value": "Bb:(2,5)/F",
-          "confidence": 1
-        },
-        {
-<<<<<<< HEAD
-          "time": 33.1,
-=======
-          "time": 32.1,
->>>>>>> 5725112b
+          "time": 70.1,
+          "duration": 1.0,
+          "value": "Ab:(3,5,b7,9,#11)",
+          "confidence": 1
+        },
+        {
+          "time": 70.2,
+          "duration": 1.0,
+          "value": "G:(4,5,b7,9)",
+          "confidence": 1
+        },
+        {
+          "time": 70.3,
+          "duration": 1.0,
+          "value": "G:(3,5,b7,9)",
+          "confidence": 1
+        },
+        {
+          "time": 71.0,
           "duration": 1.0,
           "value": "D:min(b7)",
           "confidence": 1
         },
         {
-<<<<<<< HEAD
-          "time": 33.2,
-=======
-          "time": 32.2,
->>>>>>> 5725112b
-          "duration": 1.0,
-          "value": "G:(3,5,b7,b9)",
-          "confidence": 1
-        },
-        {
-<<<<<<< HEAD
-          "time": 33.3,
-=======
-          "time": 32.3,
->>>>>>> 5725112b
-          "duration": 1.0,
-          "value": "G:(3,#5,b7,b9)",
-          "confidence": 1
-        },
-        {
-<<<<<<< HEAD
-          "time": 34.0,
-=======
-          "time": 33.0,
->>>>>>> 5725112b
-          "duration": 1.0,
-          "value": "C:min(b7)",
-          "confidence": 1
-        },
-        {
-<<<<<<< HEAD
-          "time": 34.1,
-=======
-          "time": 33.1,
->>>>>>> 5725112b
-          "duration": 1.0,
-          "value": "Gb:(3,5,b7,9)",
-          "confidence": 1
-        },
-        {
-<<<<<<< HEAD
-          "time": 34.2,
-=======
-          "time": 33.2,
->>>>>>> 5725112b
-          "duration": 1.0,
-          "value": "F:(3,5,b7,9)",
-          "confidence": 1
-        },
-        {
-<<<<<<< HEAD
-          "time": 34.3,
-=======
-          "time": 33.3,
->>>>>>> 5725112b
-          "duration": 1.0,
-          "value": "F:(3,5,b7,b9)",
-          "confidence": 1
-        },
-        {
-<<<<<<< HEAD
-          "time": 35.0,
-=======
-          "time": 34.0,
->>>>>>> 5725112b
-          "duration": 1.0,
-          "value": "Bb:maj7",
-          "confidence": 1
-        },
-        {
-<<<<<<< HEAD
-          "time": 35.1,
-=======
-          "time": 34.1,
->>>>>>> 5725112b
-          "duration": 1.0,
-          "value": "Bb:(3,5,6,9)",
-          "confidence": 1
-        },
-        {
-<<<<<<< HEAD
-          "time": 35.2,
-=======
-          "time": 34.2,
->>>>>>> 5725112b
-          "duration": 2.0,
-          "value": "F:(4,5,b7,9)",
-          "confidence": 1
-        },
-        {
-<<<<<<< HEAD
-          "time": 36.0,
-=======
-          "time": 35.0,
->>>>>>> 5725112b
-          "duration": 2.0,
-          "value": "E:(3,5,b7,9,#11)",
-          "confidence": 1
-        },
-        {
-<<<<<<< HEAD
-          "time": 36.2,
-=======
-          "time": 35.2,
->>>>>>> 5725112b
-          "duration": 2.0,
-          "value": "F:(4,5,b7,9,11,13)",
-          "confidence": 1
-        },
-        {
-<<<<<<< HEAD
-          "time": 37.0,
-=======
-          "time": 36.0,
->>>>>>> 5725112b
-          "duration": 2.0,
-          "value": "Bb:maj9",
-          "confidence": 1
-        },
-        {
-<<<<<<< HEAD
-          "time": 37.2,
-=======
-          "time": 36.2,
->>>>>>> 5725112b
-          "duration": 2.0,
-          "value": "C:min(b7)",
-          "confidence": 1
-        },
-        {
-<<<<<<< HEAD
-          "time": 38.0,
-=======
-          "time": 37.0,
->>>>>>> 5725112b
+          "time": 71.1,
+          "duration": 1.0,
+          "value": "Ab:(3,5,b7,9,#11)",
+          "confidence": 1
+        },
+        {
+          "time": 71.2,
+          "duration": 2.0,
+          "value": "G:(3,5,b7,9)",
+          "confidence": 1
+        },
+        {
+          "time": 72.0,
           "duration": 2.0,
           "value": "D:min(b7)",
           "confidence": 1
         },
         {
-<<<<<<< HEAD
-          "time": 38.2,
-=======
-          "time": 37.2,
->>>>>>> 5725112b
-          "duration": 2.0,
-          "value": "G:(3,5,b7,b9)",
-          "confidence": 1
-        },
-        {
-<<<<<<< HEAD
-          "time": 39.0,
-=======
-          "time": 38.0,
->>>>>>> 5725112b
-          "duration": 2.0,
-          "value": "C:min(b7)",
-          "confidence": 1
-        },
-        {
-<<<<<<< HEAD
-          "time": 39.2,
-=======
-          "time": 38.2,
->>>>>>> 5725112b
-          "duration": 1.0,
-          "value": "F:(4,5,b7,9)",
-          "confidence": 1
-        },
-        {
-<<<<<<< HEAD
-          "time": 39.3,
-=======
-          "time": 38.3,
->>>>>>> 5725112b
-          "duration": 1.0,
-          "value": "F:(3,5,b7,9)",
-          "confidence": 1
-        },
-        {
-<<<<<<< HEAD
-          "time": 40.0,
-=======
-          "time": 39.0,
->>>>>>> 5725112b
-          "duration": 1.0,
-          "value": "C:min(b7)",
-          "confidence": 1
-        },
-        {
-<<<<<<< HEAD
-          "time": 40.1,
-=======
-          "time": 39.1,
->>>>>>> 5725112b
-          "duration": 1.0,
-          "value": "Gb:(3,5,b7,9,#11)",
-          "confidence": 1
-        },
-        {
-<<<<<<< HEAD
-          "time": 40.2,
-=======
-          "time": 39.2,
->>>>>>> 5725112b
-          "duration": 2.0,
-          "value": "F:(3,5,b7,9)",
-          "confidence": 1
-        },
-        {
-<<<<<<< HEAD
-          "time": 41.0,
-=======
-          "time": 40.0,
->>>>>>> 5725112b
-          "duration": 2.0,
-          "value": "C:min(b7)",
-          "confidence": 1
-        },
-        {
-<<<<<<< HEAD
-          "time": 41.2,
-=======
-          "time": 40.2,
->>>>>>> 5725112b
-          "duration": 2.0,
-          "value": "F:(3,b5,b7,b9)",
-          "confidence": 1
-        },
-        {
-<<<<<<< HEAD
-          "time": 42.0,
-=======
-          "time": 41.0,
->>>>>>> 5725112b
-          "duration": 2.0,
-          "value": "C:min(b7)",
-          "confidence": 1
-        },
-        {
-<<<<<<< HEAD
-          "time": 42.2,
-=======
-          "time": 41.2,
->>>>>>> 5725112b
-          "duration": 1.0,
-          "value": "Gb:(3,5,b7,9,#11)",
-          "confidence": 1
-        },
-        {
-<<<<<<< HEAD
-          "time": 42.3,
-=======
-          "time": 41.3,
->>>>>>> 5725112b
-          "duration": 1.0,
-          "value": "F:(3,5,b7,9)",
-          "confidence": 1
-        },
-        {
-<<<<<<< HEAD
-          "time": 43.0,
-=======
-          "time": 42.0,
->>>>>>> 5725112b
-          "duration": 1.0,
-          "value": "C:min(b7)/Bb",
-          "confidence": 1
-        },
-        {
-<<<<<<< HEAD
-          "time": 43.1,
-=======
-          "time": 42.1,
->>>>>>> 5725112b
-          "duration": 1.0,
-          "value": "Bb:maj9",
-          "confidence": 1
-        },
-        {
-<<<<<<< HEAD
-          "time": 43.2,
-=======
-          "time": 42.2,
->>>>>>> 5725112b
-          "duration": 2.0,
-          "value": "Bb:maj9",
-          "confidence": 1
-        },
-        {
-<<<<<<< HEAD
-          "time": 44.0,
-=======
-          "time": 43.0,
->>>>>>> 5725112b
-          "duration": 1.0,
-          "value": "C:min(b7)/Bb",
-          "confidence": 1
-        },
-        {
-<<<<<<< HEAD
-          "time": 44.1,
-=======
-          "time": 43.1,
->>>>>>> 5725112b
-          "duration": 1.0,
-          "value": "Bb:maj9",
-          "confidence": 1
-        },
-        {
-<<<<<<< HEAD
-          "time": 44.2,
-=======
-          "time": 43.2,
->>>>>>> 5725112b
-          "duration": 2.0,
-          "value": "Bb:maj9",
-          "confidence": 1
-        },
-        {
-<<<<<<< HEAD
-          "time": 45.0,
-=======
-          "time": 44.0,
->>>>>>> 5725112b
-          "duration": 1.0,
-          "value": "A:(3,5,b7,9)",
-          "confidence": 1
-        },
-        {
-<<<<<<< HEAD
-          "time": 45.1,
-=======
-          "time": 44.1,
->>>>>>> 5725112b
-          "duration": 1.0,
-          "value": "Bb:(3,5,b7,9)",
-          "confidence": 1
-        },
-        {
-<<<<<<< HEAD
-          "time": 45.2,
-=======
-          "time": 44.2,
->>>>>>> 5725112b
-          "duration": 1.0,
-          "value": "F:min(b7)",
-          "confidence": 1
-        },
-        {
-<<<<<<< HEAD
-          "time": 45.3,
-=======
-          "time": 44.3,
->>>>>>> 5725112b
-          "duration": 1.0,
-          "value": "Bb:(3,5,b7,9)",
-          "confidence": 1
-        },
-        {
-<<<<<<< HEAD
-          "time": 46.0,
-=======
-          "time": 45.0,
->>>>>>> 5725112b
-          "duration": 1.0,
-          "value": "A:(3,5,b7,9)",
-          "confidence": 1
-        },
-        {
-<<<<<<< HEAD
-          "time": 46.1,
-=======
-          "time": 45.1,
->>>>>>> 5725112b
-          "duration": 1.0,
-          "value": "Bb:(3,5,b7,9)",
-          "confidence": 1
-        },
-        {
-<<<<<<< HEAD
-          "time": 46.2,
-=======
-          "time": 45.2,
->>>>>>> 5725112b
-          "duration": 1.0,
-          "value": "F:min(b7,9)",
-          "confidence": 1
-        },
-        {
-<<<<<<< HEAD
-          "time": 46.3,
-=======
-          "time": 45.3,
->>>>>>> 5725112b
-          "duration": 1.0,
-          "value": "Bb:(3,5,b7,9)",
-          "confidence": 1
-        },
-        {
-<<<<<<< HEAD
-          "time": 47.0,
-=======
-          "time": 46.0,
->>>>>>> 5725112b
-          "duration": 1.0,
-          "value": "Eb:maj7",
-          "confidence": 1
-        },
-        {
-<<<<<<< HEAD
-          "time": 47.1,
-=======
-          "time": 46.1,
->>>>>>> 5725112b
-          "duration": 1.0,
-          "value": "Eb:(3,5,6)",
-          "confidence": 1
-        },
-        {
-<<<<<<< HEAD
-          "time": 47.2,
-=======
-          "time": 46.2,
->>>>>>> 5725112b
-          "duration": 1.0,
-          "value": "Ab:(3,5,b7,9)",
-          "confidence": 1
-        },
-        {
-<<<<<<< HEAD
-          "time": 47.3,
-=======
-          "time": 46.3,
->>>>>>> 5725112b
-          "duration": 1.0,
-          "value": "G:(3,5,b7,b9)",
-          "confidence": 1
-        },
-        {
-<<<<<<< HEAD
-          "time": 48.0,
-=======
-          "time": 47.0,
->>>>>>> 5725112b
-          "duration": 2.0,
-          "value": "C:min(b7)",
-          "confidence": 1
-        },
-        {
-<<<<<<< HEAD
-          "time": 48.2,
-=======
-          "time": 47.2,
->>>>>>> 5725112b
-          "duration": 1.0,
-          "value": "Eb:min(6)",
-          "confidence": 1
-        },
-        {
-<<<<<<< HEAD
-          "time": 48.3,
-=======
-          "time": 47.3,
->>>>>>> 5725112b
-          "duration": 1.0,
-          "value": "Eb:min(6)/Gb",
-          "confidence": 1
-        },
-        {
-<<<<<<< HEAD
-          "time": 49.0,
-=======
-          "time": 48.0,
->>>>>>> 5725112b
-          "duration": 1.0,
-          "value": "Bb:(2,5)/F",
-          "confidence": 1
-        },
-        {
-<<<<<<< HEAD
-          "time": 49.1,
-=======
-          "time": 48.1,
->>>>>>> 5725112b
-          "duration": 1.0,
+          "time": 72.2,
+          "duration": 1.0,
+          "value": "G:(4,5,b7,9)",
+          "confidence": 1
+        },
+        {
+          "time": 72.3,
+          "duration": 1.0,
+          "value": "G:(3,5,b7,9)",
+          "confidence": 1
+        },
+        {
+          "time": 73.0,
+          "duration": 2.0,
           "value": "D:min(b7)",
           "confidence": 1
         },
         {
-<<<<<<< HEAD
-          "time": 49.2,
-=======
-          "time": 48.2,
->>>>>>> 5725112b
-          "duration": 1.0,
-          "value": "G:(3,5,b7,b9)",
-          "confidence": 1
-        },
-        {
-<<<<<<< HEAD
-          "time": 49.3,
-=======
-          "time": 48.3,
->>>>>>> 5725112b
-          "duration": 1.0,
-          "value": "G:(3,#5,b7,b9)",
-          "confidence": 1
-        },
-        {
-<<<<<<< HEAD
-          "time": 50.0,
-=======
-          "time": 49.0,
->>>>>>> 5725112b
-          "duration": 1.0,
-          "value": "C:min(b7)",
-          "confidence": 1
-        },
-        {
-<<<<<<< HEAD
-          "time": 50.1,
-=======
-          "time": 49.1,
->>>>>>> 5725112b
-          "duration": 1.0,
-          "value": "Gb:(3,5,b7,9)",
-          "confidence": 1
-        },
-        {
-<<<<<<< HEAD
-          "time": 50.2,
-=======
-          "time": 49.2,
->>>>>>> 5725112b
-          "duration": 1.0,
-          "value": "F:(3,5,b7,9)",
-          "confidence": 1
-        },
-        {
-<<<<<<< HEAD
-          "time": 50.3,
-=======
-          "time": 49.3,
->>>>>>> 5725112b
-          "duration": 1.0,
-          "value": "F:(3,5,b7,b9)",
-          "confidence": 1
-        },
-        {
-<<<<<<< HEAD
-          "time": 51.0,
-=======
-          "time": 50.0,
->>>>>>> 5725112b
-          "duration": 1.0,
-          "value": "Bb:maj7",
-          "confidence": 1
-        },
-        {
-<<<<<<< HEAD
-          "time": 51.1,
-=======
-          "time": 50.1,
->>>>>>> 5725112b
-          "duration": 1.0,
-          "value": "Bb:(3,5,6,9)",
-          "confidence": 1
-        },
-        {
-<<<<<<< HEAD
-          "time": 51.2,
-=======
-          "time": 50.2,
->>>>>>> 5725112b
-          "duration": 2.0,
-          "value": "F:(4,5,b7,9)",
-          "confidence": 1
-        },
-        {
-<<<<<<< HEAD
-          "time": 52.0,
-=======
-          "time": 51.0,
->>>>>>> 5725112b
-          "duration": 2.0,
-          "value": "E:(3,5,b7,9,#11)",
-          "confidence": 1
-        },
-        {
-<<<<<<< HEAD
-          "time": 52.2,
-=======
-          "time": 51.2,
->>>>>>> 5725112b
-          "duration": 2.0,
-          "value": "F:(4,5,b7,9,11,13)",
-          "confidence": 1
-        },
-        {
-<<<<<<< HEAD
-          "time": 53.0,
-=======
-          "time": 52.0,
->>>>>>> 5725112b
-          "duration": 2.0,
-          "value": "Bb:maj9",
-          "confidence": 1
-        },
-        {
-<<<<<<< HEAD
-          "time": 53.2,
-=======
-          "time": 52.2,
->>>>>>> 5725112b
-          "duration": 2.0,
-          "value": "C:min(b7)",
-          "confidence": 1
-        },
-        {
-<<<<<<< HEAD
-          "time": 54.0,
-=======
-          "time": 53.0,
->>>>>>> 5725112b
-          "duration": 2.0,
-          "value": "D:min(b7)",
-          "confidence": 1
-        },
-        {
-<<<<<<< HEAD
-          "time": 54.2,
-=======
-          "time": 53.2,
->>>>>>> 5725112b
-          "duration": 2.0,
-          "value": "G:(3,5,b7,b9)",
-          "confidence": 1
-        },
-        {
-<<<<<<< HEAD
-          "time": 55.0,
-=======
-          "time": 54.0,
->>>>>>> 5725112b
-          "duration": 2.0,
-          "value": "C:min(b7)",
-          "confidence": 1
-        },
-        {
-<<<<<<< HEAD
-          "time": 55.2,
-=======
-          "time": 54.2,
->>>>>>> 5725112b
-          "duration": 1.0,
-          "value": "F:(4,5,b7,9)",
-          "confidence": 1
-        },
-        {
-<<<<<<< HEAD
-          "time": 55.3,
-=======
-          "time": 54.3,
->>>>>>> 5725112b
-          "duration": 1.0,
-          "value": "F:(3,5,b7,9)",
-          "confidence": 1
-        },
-        {
-<<<<<<< HEAD
-          "time": 56.0,
-=======
-          "time": 55.0,
->>>>>>> 5725112b
-          "duration": 1.0,
-          "value": "C:min(b7)",
-          "confidence": 1
-        },
-        {
-<<<<<<< HEAD
-          "time": 56.1,
-=======
-          "time": 55.1,
->>>>>>> 5725112b
-          "duration": 1.0,
-          "value": "Gb:(3,5,b7,9,#11)",
-          "confidence": 1
-        },
-        {
-<<<<<<< HEAD
-          "time": 56.2,
-=======
-          "time": 55.2,
->>>>>>> 5725112b
-          "duration": 2.0,
-          "value": "F:(3,5,b7,9)",
-          "confidence": 1
-        },
-        {
-<<<<<<< HEAD
-          "time": 57.0,
-=======
-          "time": 56.0,
->>>>>>> 5725112b
-          "duration": 2.0,
-          "value": "C:min(b7)",
-          "confidence": 1
-        },
-        {
-<<<<<<< HEAD
-          "time": 57.2,
-=======
-          "time": 56.2,
->>>>>>> 5725112b
-          "duration": 2.0,
-          "value": "F:(3,b5,b7,b9)",
-          "confidence": 1
-        },
-        {
-<<<<<<< HEAD
-          "time": 58.0,
-=======
-          "time": 57.0,
->>>>>>> 5725112b
-          "duration": 2.0,
-          "value": "C:min(b7)",
-          "confidence": 1
-        },
-        {
-<<<<<<< HEAD
-          "time": 58.2,
-=======
-          "time": 57.2,
->>>>>>> 5725112b
-          "duration": 1.0,
-          "value": "Gb:(3,5,b7,9,#11)",
-          "confidence": 1
-        },
-        {
-<<<<<<< HEAD
-          "time": 58.3,
-=======
-          "time": 57.3,
->>>>>>> 5725112b
-          "duration": 1.0,
-          "value": "F:(3,5,b7,9)",
-          "confidence": 1
-        },
-        {
-<<<<<<< HEAD
-          "time": 59.0,
-=======
-          "time": 58.0,
->>>>>>> 5725112b
-          "duration": 1.0,
-          "value": "C:min(b7)/Bb",
-          "confidence": 1
-        },
-        {
-<<<<<<< HEAD
-          "time": 59.1,
-=======
-          "time": 58.1,
->>>>>>> 5725112b
-          "duration": 1.0,
-          "value": "Bb:maj9",
-          "confidence": 1
-        },
-        {
-<<<<<<< HEAD
-          "time": 59.2,
-=======
-          "time": 58.2,
->>>>>>> 5725112b
-          "duration": 2.0,
-          "value": "Bb:maj9",
-          "confidence": 1
-        },
-        {
-<<<<<<< HEAD
-          "time": 60.0,
-=======
-          "time": 59.0,
->>>>>>> 5725112b
-          "duration": 1.0,
-          "value": "C:min(b7)/Bb",
-          "confidence": 1
-        },
-        {
-<<<<<<< HEAD
-          "time": 60.1,
-=======
-          "time": 59.1,
->>>>>>> 5725112b
-          "duration": 1.0,
-          "value": "Bb:maj9",
-          "confidence": 1
-        },
-        {
-<<<<<<< HEAD
-          "time": 60.2,
-=======
-          "time": 59.2,
->>>>>>> 5725112b
-          "duration": 2.0,
-          "value": "Bb:maj9",
-          "confidence": 1
-        },
-        {
-<<<<<<< HEAD
-          "time": 61.0,
-=======
-          "time": 60.0,
->>>>>>> 5725112b
-          "duration": 1.0,
-          "value": "A:(3,5,b7,9)",
-          "confidence": 1
-        },
-        {
-<<<<<<< HEAD
-          "time": 61.1,
-=======
-          "time": 60.1,
->>>>>>> 5725112b
-          "duration": 1.0,
-          "value": "Bb:(3,5,b7,9)",
-          "confidence": 1
-        },
-        {
-<<<<<<< HEAD
-          "time": 61.2,
-=======
-          "time": 60.2,
->>>>>>> 5725112b
-          "duration": 1.0,
-          "value": "F:min(b7)",
-          "confidence": 1
-        },
-        {
-<<<<<<< HEAD
-          "time": 61.3,
-=======
-          "time": 60.3,
->>>>>>> 5725112b
-          "duration": 1.0,
-          "value": "Bb:(3,5,b7,9)",
-          "confidence": 1
-        },
-        {
-<<<<<<< HEAD
-          "time": 62.0,
-=======
-          "time": 61.0,
->>>>>>> 5725112b
-          "duration": 1.0,
-          "value": "A:(3,5,b7,9)",
-          "confidence": 1
-        },
-        {
-<<<<<<< HEAD
-          "time": 62.1,
-=======
-          "time": 61.1,
->>>>>>> 5725112b
-          "duration": 1.0,
-          "value": "Bb:(3,5,b7,9)",
-          "confidence": 1
-        },
-        {
-<<<<<<< HEAD
-          "time": 62.2,
-=======
-          "time": 61.2,
->>>>>>> 5725112b
-          "duration": 1.0,
-          "value": "F:min(b7,9)",
-          "confidence": 1
-        },
-        {
-<<<<<<< HEAD
-          "time": 62.3,
-=======
-          "time": 61.3,
->>>>>>> 5725112b
-          "duration": 1.0,
-          "value": "Bb:(3,5,b7,9)",
-          "confidence": 1
-        },
-        {
-<<<<<<< HEAD
-          "time": 63.0,
-=======
-          "time": 62.0,
->>>>>>> 5725112b
-          "duration": 1.0,
-          "value": "Eb:maj7",
-          "confidence": 1
-        },
-        {
-<<<<<<< HEAD
-          "time": 63.1,
-=======
-          "time": 62.1,
->>>>>>> 5725112b
-          "duration": 1.0,
-          "value": "Eb:(3,5,6)",
-          "confidence": 1
-        },
-        {
-<<<<<<< HEAD
-          "time": 63.2,
-=======
-          "time": 62.2,
->>>>>>> 5725112b
-          "duration": 1.0,
-          "value": "Ab:(3,5,b7,9)",
-          "confidence": 1
-        },
-        {
-<<<<<<< HEAD
-          "time": 63.3,
-=======
-          "time": 62.3,
->>>>>>> 5725112b
-          "duration": 1.0,
-          "value": "G:(3,5,b7,b9)",
-          "confidence": 1
-        },
-        {
-<<<<<<< HEAD
-          "time": 64.0,
-=======
-          "time": 63.0,
->>>>>>> 5725112b
-          "duration": 2.0,
-          "value": "C:min(b7)",
-          "confidence": 1
-        },
-        {
-<<<<<<< HEAD
-          "time": 64.2,
-=======
-          "time": 63.2,
->>>>>>> 5725112b
-          "duration": 1.0,
-          "value": "Eb:min(6)",
-          "confidence": 1
-        },
-        {
-<<<<<<< HEAD
-          "time": 64.3,
-=======
-          "time": 63.3,
->>>>>>> 5725112b
-          "duration": 1.0,
-          "value": "Eb:min(6)/Gb",
-          "confidence": 1
-        },
-        {
-<<<<<<< HEAD
-          "time": 65.0,
-=======
-          "time": 64.0,
->>>>>>> 5725112b
-          "duration": 1.0,
-          "value": "Bb:(2,5)/F",
-          "confidence": 1
-        },
-        {
-<<<<<<< HEAD
-          "time": 65.1,
-=======
-          "time": 64.1,
->>>>>>> 5725112b
-          "duration": 1.0,
-          "value": "D:min(b7)",
-          "confidence": 1
-        },
-        {
-<<<<<<< HEAD
-          "time": 65.2,
-=======
-          "time": 64.2,
->>>>>>> 5725112b
-          "duration": 1.0,
-          "value": "G:(3,5,b7,b9)",
-          "confidence": 1
-        },
-        {
-<<<<<<< HEAD
-          "time": 65.3,
-=======
-          "time": 64.3,
->>>>>>> 5725112b
-          "duration": 1.0,
-          "value": "G:(3,#5,b7,b9)",
-          "confidence": 1
-        },
-        {
-<<<<<<< HEAD
-          "time": 66.0,
-=======
-          "time": 65.0,
->>>>>>> 5725112b
-          "duration": 1.0,
-          "value": "C:min(b7)",
-          "confidence": 1
-        },
-        {
-<<<<<<< HEAD
-          "time": 66.1,
-=======
-          "time": 65.1,
->>>>>>> 5725112b
-          "duration": 1.0,
-          "value": "Gb:(3,5,b7,9)",
-          "confidence": 1
-        },
-        {
-<<<<<<< HEAD
-          "time": 66.2,
-=======
-          "time": 65.2,
->>>>>>> 5725112b
-          "duration": 1.0,
-          "value": "F:(3,5,b7,9)",
-          "confidence": 1
-        },
-        {
-<<<<<<< HEAD
-          "time": 66.3,
-=======
-          "time": 65.3,
->>>>>>> 5725112b
-          "duration": 1.0,
-          "value": "F:(3,5,b7,b9)",
-          "confidence": 1
-        },
-        {
-<<<<<<< HEAD
-          "time": 67.0,
-=======
-          "time": 66.0,
->>>>>>> 5725112b
-          "duration": 1.0,
-          "value": "Bb:maj7",
-          "confidence": 1
-        },
-        {
-<<<<<<< HEAD
-          "time": 67.1,
-=======
-          "time": 66.1,
->>>>>>> 5725112b
-          "duration": 1.0,
-          "value": "Bb:(3,5,6,9)",
-          "confidence": 1
-        },
-        {
-<<<<<<< HEAD
-          "time": 67.2,
-=======
-          "time": 66.2,
->>>>>>> 5725112b
-          "duration": 2.0,
-          "value": "F:(4,5,b7,9)",
-          "confidence": 1
-        },
-        {
-<<<<<<< HEAD
-          "time": 68.0,
-=======
-          "time": 67.0,
->>>>>>> 5725112b
-          "duration": 1.0,
-          "value": "E:(3,5,b7,9,#11)",
-          "confidence": 1
-        },
-        {
-<<<<<<< HEAD
-          "time": 68.1,
-=======
-          "time": 67.1,
->>>>>>> 5725112b
-          "duration": 1.0,
-          "value": "F:(4,5,b7,9)",
-          "confidence": 1
-        },
-        {
-<<<<<<< HEAD
-          "time": 68.2,
-=======
-          "time": 67.2,
->>>>>>> 5725112b
-          "duration": 2.0,
-          "value": "G:(4,5,b7,9)",
-          "confidence": 1
-        },
-        {
-<<<<<<< HEAD
-          "time": 69.0,
-=======
-          "time": 68.0,
->>>>>>> 5725112b
-          "duration": 2.0,
-          "value": "C:maj9",
-          "confidence": 1
-        },
-        {
-<<<<<<< HEAD
-          "time": 69.2,
-=======
-          "time": 68.2,
->>>>>>> 5725112b
-          "duration": 2.0,
-          "value": "D:min(b7)",
-          "confidence": 1
-        },
-        {
-<<<<<<< HEAD
-          "time": 70.0,
-=======
-          "time": 69.0,
->>>>>>> 5725112b
-          "duration": 2.0,
-          "value": "E:min(b7)",
-          "confidence": 1
-        },
-        {
-<<<<<<< HEAD
-          "time": 70.2,
-=======
-          "time": 69.2,
->>>>>>> 5725112b
-          "duration": 1.0,
-          "value": "Bb:(3,5,b7,9,11,13)",
-          "confidence": 1
-        },
-        {
-<<<<<<< HEAD
-          "time": 70.3,
-=======
-          "time": 69.3,
->>>>>>> 5725112b
-          "duration": 1.0,
-          "value": "A:(3,5,b7,b9)",
-          "confidence": 1
-        },
-        {
-<<<<<<< HEAD
-          "time": 71.0,
-=======
-          "time": 70.0,
->>>>>>> 5725112b
-          "duration": 1.0,
-          "value": "D:min(b7)",
-          "confidence": 1
-        },
-        {
-<<<<<<< HEAD
-          "time": 71.1,
-=======
-          "time": 70.1,
->>>>>>> 5725112b
+          "time": 73.2,
           "duration": 1.0,
           "value": "Ab:(3,5,b7,9,#11)",
           "confidence": 1
         },
         {
-<<<<<<< HEAD
-          "time": 71.2,
-=======
-          "time": 70.2,
->>>>>>> 5725112b
-          "duration": 1.0,
-          "value": "G:(4,5,b7,9)",
-          "confidence": 1
-        },
-        {
-<<<<<<< HEAD
-          "time": 71.3,
-=======
-          "time": 70.3,
->>>>>>> 5725112b
+          "time": 73.3,
           "duration": 1.0,
           "value": "G:(3,5,b7,9)",
           "confidence": 1
         },
         {
-<<<<<<< HEAD
-          "time": 72.0,
-=======
-          "time": 71.0,
->>>>>>> 5725112b
-          "duration": 1.0,
-          "value": "D:min(b7)",
-          "confidence": 1
-        },
-        {
-<<<<<<< HEAD
-          "time": 72.1,
-=======
-          "time": 71.1,
->>>>>>> 5725112b
-          "duration": 1.0,
-          "value": "Ab:(3,5,b7,9,#11)",
-          "confidence": 1
-        },
-        {
-<<<<<<< HEAD
-          "time": 72.2,
-=======
-          "time": 71.2,
->>>>>>> 5725112b
-          "duration": 2.0,
-          "value": "G:(3,5,b7,9)",
-          "confidence": 1
-        },
-        {
-<<<<<<< HEAD
-          "time": 73.0,
-=======
-          "time": 72.0,
->>>>>>> 5725112b
-          "duration": 2.0,
-          "value": "D:min(b7)",
-          "confidence": 1
-        },
-        {
-<<<<<<< HEAD
-          "time": 73.2,
-=======
-          "time": 72.2,
->>>>>>> 5725112b
-          "duration": 1.0,
-          "value": "G:(4,5,b7,9)",
-          "confidence": 1
-        },
-        {
-<<<<<<< HEAD
-          "time": 73.3,
-=======
-          "time": 72.3,
->>>>>>> 5725112b
-          "duration": 1.0,
-          "value": "G:(3,5,b7,9)",
-          "confidence": 1
-        },
-        {
-<<<<<<< HEAD
           "time": 74.0,
-=======
-          "time": 73.0,
->>>>>>> 5725112b
-          "duration": 2.0,
-          "value": "D:min(b7)",
-          "confidence": 1
-        },
-        {
-<<<<<<< HEAD
-          "time": 74.2,
-=======
-          "time": 73.2,
->>>>>>> 5725112b
-          "duration": 1.0,
-          "value": "Ab:(3,5,b7,9,#11)",
-          "confidence": 1
-        },
-        {
-<<<<<<< HEAD
-          "time": 74.3,
-=======
-          "time": 73.3,
->>>>>>> 5725112b
-          "duration": 1.0,
-          "value": "G:(3,5,b7,9)",
-          "confidence": 1
-        },
-        {
-<<<<<<< HEAD
-          "time": 75.0,
-=======
-          "time": 74.0,
->>>>>>> 5725112b
           "duration": 1.0,
           "value": "D:min(b7)/C",
           "confidence": 1
         },
         {
-<<<<<<< HEAD
-          "time": 75.1,
-=======
           "time": 74.1,
->>>>>>> 5725112b
           "duration": 3.0,
           "value": "C:maj9",
           "confidence": 1
         },
         {
-<<<<<<< HEAD
-          "time": 76.0,
-=======
           "time": 75.0,
->>>>>>> 5725112b
           "duration": 1.0,
           "value": "D:min(b7)/C",
           "confidence": 1
         },
         {
-<<<<<<< HEAD
-          "time": 76.1,
-=======
           "time": 75.1,
->>>>>>> 5725112b
           "duration": 3.0,
           "value": "C:maj9",
           "confidence": 1
         },
         {
-<<<<<<< HEAD
+          "time": 76.0,
+          "duration": 1.0,
+          "value": "C:(3,b5,b7,b9)",
+          "confidence": 1
+        },
+        {
+          "time": 76.1,
+          "duration": 1.0,
+          "value": "C:(3,5,b7,9)",
+          "confidence": 1
+        },
+        {
+          "time": 76.2,
+          "duration": 1.0,
+          "value": "G:min(b7)",
+          "confidence": 1
+        },
+        {
+          "time": 76.3,
+          "duration": 1.0,
+          "value": "C:(3,#5,b7,b9)",
+          "confidence": 1
+        },
+        {
           "time": 77.0,
-=======
-          "time": 76.0,
->>>>>>> 5725112b
           "duration": 1.0,
           "value": "C:(3,b5,b7,b9)",
           "confidence": 1
         },
         {
-<<<<<<< HEAD
           "time": 77.1,
-=======
-          "time": 76.1,
->>>>>>> 5725112b
           "duration": 1.0,
           "value": "C:(3,5,b7,9)",
           "confidence": 1
         },
         {
-<<<<<<< HEAD
           "time": 77.2,
-=======
-          "time": 76.2,
->>>>>>> 5725112b
-          "duration": 1.0,
-          "value": "G:min(b7)",
-          "confidence": 1
-        },
-        {
-<<<<<<< HEAD
+          "duration": 1.0,
+          "value": "G:min(b7,9)",
+          "confidence": 1
+        },
+        {
           "time": 77.3,
-=======
-          "time": 76.3,
->>>>>>> 5725112b
-          "duration": 1.0,
-          "value": "C:(3,#5,b7,b9)",
-          "confidence": 1
-        },
-        {
-<<<<<<< HEAD
+          "duration": 1.0,
+          "value": "C:(3,5,b7,b9,#11)",
+          "confidence": 1
+        },
+        {
           "time": 78.0,
-=======
-          "time": 77.0,
->>>>>>> 5725112b
-          "duration": 1.0,
-          "value": "C:(3,b5,b7,b9)",
-          "confidence": 1
-        },
-        {
-<<<<<<< HEAD
+          "duration": 1.0,
+          "value": "F:maj7",
+          "confidence": 1
+        },
+        {
           "time": 78.1,
-=======
-          "time": 77.1,
->>>>>>> 5725112b
-          "duration": 1.0,
-          "value": "C:(3,5,b7,9)",
-          "confidence": 1
-        },
-        {
-<<<<<<< HEAD
+          "duration": 1.0,
+          "value": "F:(3,5,6)",
+          "confidence": 1
+        },
+        {
           "time": 78.2,
-=======
-          "time": 77.2,
->>>>>>> 5725112b
-          "duration": 1.0,
-          "value": "G:min(b7,9)",
-          "confidence": 1
-        },
-        {
-<<<<<<< HEAD
+          "duration": 1.0,
+          "value": "A:(3,#5,b7,b9)",
+          "confidence": 1
+        },
+        {
           "time": 78.3,
-=======
-          "time": 77.3,
->>>>>>> 5725112b
-          "duration": 1.0,
-          "value": "C:(3,5,b7,b9,#11)",
-          "confidence": 1
-        },
-        {
-<<<<<<< HEAD
+          "duration": 1.0,
+          "value": "A:(3,5,b7,b9)",
+          "confidence": 1
+        },
+        {
           "time": 79.0,
-=======
-          "time": 78.0,
->>>>>>> 5725112b
-          "duration": 1.0,
-          "value": "F:maj7",
-          "confidence": 1
-        },
-        {
-<<<<<<< HEAD
-          "time": 79.1,
-=======
-          "time": 78.1,
->>>>>>> 5725112b
-          "duration": 1.0,
-          "value": "F:(3,5,6)",
-          "confidence": 1
-        },
-        {
-<<<<<<< HEAD
+          "duration": 2.0,
+          "value": "D:min(b7)",
+          "confidence": 1
+        },
+        {
           "time": 79.2,
-=======
-          "time": 78.2,
->>>>>>> 5725112b
+          "duration": 2.0,
+          "value": "F:min(6)",
+          "confidence": 1
+        },
+        {
+          "time": 80.0,
+          "duration": 2.0,
+          "value": "C:maj9",
+          "confidence": 1
+        },
+        {
+          "time": 80.2,
+          "duration": 1.0,
+          "value": "A:(3,5,b7,b9)",
+          "confidence": 1
+        },
+        {
+          "time": 80.3,
           "duration": 1.0,
           "value": "A:(3,#5,b7,b9)",
           "confidence": 1
         },
         {
-<<<<<<< HEAD
-          "time": 79.3,
-=======
-          "time": 78.3,
->>>>>>> 5725112b
-          "duration": 1.0,
-          "value": "A:(3,5,b7,b9)",
-          "confidence": 1
-        },
-        {
-<<<<<<< HEAD
-          "time": 80.0,
-=======
-          "time": 79.0,
->>>>>>> 5725112b
+          "time": 81.0,
           "duration": 2.0,
           "value": "D:min(b7)",
           "confidence": 1
         },
         {
-<<<<<<< HEAD
-          "time": 80.2,
-=======
-          "time": 79.2,
->>>>>>> 5725112b
-          "duration": 2.0,
-          "value": "F:min(6)",
-          "confidence": 1
-        },
-        {
-<<<<<<< HEAD
-          "time": 81.0,
-=======
-          "time": 80.0,
->>>>>>> 5725112b
-          "duration": 2.0,
-          "value": "C:maj9",
-          "confidence": 1
-        },
-        {
-<<<<<<< HEAD
           "time": 81.2,
-=======
-          "time": 80.2,
->>>>>>> 5725112b
-          "duration": 1.0,
-          "value": "A:(3,5,b7,b9)",
-          "confidence": 1
-        },
-        {
-<<<<<<< HEAD
+          "duration": 1.0,
+          "value": "G:(4,5,b7,9)",
+          "confidence": 1
+        },
+        {
           "time": 81.3,
-=======
-          "time": 80.3,
->>>>>>> 5725112b
-          "duration": 1.0,
-          "value": "A:(3,#5,b7,b9)",
-          "confidence": 1
-        },
-        {
-<<<<<<< HEAD
+          "duration": 1.0,
+          "value": "G:(3,5,b7,b9)",
+          "confidence": 1
+        },
+        {
           "time": 82.0,
-=======
-          "time": 81.0,
->>>>>>> 5725112b
-          "duration": 2.0,
-          "value": "D:min(b7)",
-          "confidence": 1
-        },
-        {
-<<<<<<< HEAD
+          "duration": 1.0,
+          "value": "C:maj7",
+          "confidence": 1
+        },
+        {
+          "time": 82.1,
+          "duration": 1.0,
+          "value": "C:(3,5,6)",
+          "confidence": 1
+        },
+        {
           "time": 82.2,
-=======
-          "time": 81.2,
->>>>>>> 5725112b
           "duration": 1.0,
           "value": "G:(4,5,b7,9)",
           "confidence": 1
         },
         {
-<<<<<<< HEAD
           "time": 82.3,
-=======
-          "time": 81.3,
->>>>>>> 5725112b
-          "duration": 1.0,
-          "value": "G:(3,5,b7,b9)",
-          "confidence": 1
-        },
-        {
-<<<<<<< HEAD
+          "duration": 1.0,
+          "value": "G:(3,5,b7,9)",
+          "confidence": 1
+        },
+        {
           "time": 83.0,
-=======
-          "time": 82.0,
->>>>>>> 5725112b
           "duration": 1.0,
           "value": "C:maj7",
           "confidence": 1
         },
         {
-<<<<<<< HEAD
           "time": 83.1,
-=======
-          "time": 82.1,
->>>>>>> 5725112b
           "duration": 1.0,
           "value": "C:(3,5,6)",
           "confidence": 1
         },
         {
-<<<<<<< HEAD
           "time": 83.2,
-=======
-          "time": 82.2,
->>>>>>> 5725112b
           "duration": 1.0,
           "value": "G:(4,5,b7,9)",
           "confidence": 1
         },
         {
-<<<<<<< HEAD
           "time": 83.3,
-=======
-          "time": 82.3,
->>>>>>> 5725112b
           "duration": 1.0,
           "value": "G:(3,5,b7,9)",
           "confidence": 1
         },
         {
-<<<<<<< HEAD
           "time": 84.0,
-=======
-          "time": 83.0,
->>>>>>> 5725112b
           "duration": 1.0,
           "value": "C:maj7",
           "confidence": 1
         },
         {
-<<<<<<< HEAD
           "time": 84.1,
-=======
-          "time": 83.1,
->>>>>>> 5725112b
           "duration": 1.0,
           "value": "C:(3,5,6)",
           "confidence": 1
         },
         {
-<<<<<<< HEAD
           "time": 84.2,
-=======
-          "time": 83.2,
->>>>>>> 5725112b
-          "duration": 1.0,
-          "value": "G:(4,5,b7,9)",
-          "confidence": 1
-        },
-        {
-<<<<<<< HEAD
-          "time": 84.3,
-=======
-          "time": 83.3,
->>>>>>> 5725112b
-          "duration": 1.0,
-          "value": "G:(3,5,b7,9)",
-          "confidence": 1
-        },
-        {
-<<<<<<< HEAD
+          "duration": 2.0,
+          "value": "Ab:maj9",
+          "confidence": 1
+        },
+        {
           "time": 85.0,
-=======
-          "time": 84.0,
->>>>>>> 5725112b
-          "duration": 1.0,
-          "value": "C:maj7",
-          "confidence": 1
-        },
-        {
-<<<<<<< HEAD
-          "time": 85.1,
-=======
-          "time": 84.1,
->>>>>>> 5725112b
-          "duration": 1.0,
-          "value": "C:(3,5,6)",
-          "confidence": 1
-        },
-        {
-<<<<<<< HEAD
+          "duration": 2.0,
+          "value": "Db:maj9",
+          "confidence": 1
+        },
+        {
           "time": 85.2,
-=======
-          "time": 84.2,
->>>>>>> 5725112b
-          "duration": 2.0,
-          "value": "Ab:maj9",
-          "confidence": 1
-        },
-        {
-<<<<<<< HEAD
+          "duration": 2.0,
+          "value": "Gb:(3,5,b7,9,#11,13)",
+          "confidence": 1
+        },
+        {
           "time": 86.0,
-=======
-          "time": 85.0,
->>>>>>> 5725112b
-          "duration": 2.0,
-          "value": "Db:maj9",
-          "confidence": 1
-        },
-        {
-<<<<<<< HEAD
-          "time": 86.2,
-=======
-          "time": 85.2,
->>>>>>> 5725112b
-          "duration": 2.0,
-          "value": "Gb:(3,5,b7,9,#11,13)",
-          "confidence": 1
-        },
-        {
-<<<<<<< HEAD
-          "time": 87.0,
-=======
-          "time": 86.0,
->>>>>>> 5725112b
           "duration": 4.0,
           "value": "F:maj9",
           "confidence": 1
         },
         {
-<<<<<<< HEAD
-          "time": 88.0,
-=======
           "time": 87.0,
->>>>>>> 5725112b
           "duration": 4.0,
           "value": "F:maj9",
           "confidence": 1
         },
         {
-<<<<<<< HEAD
-          "time": 89.0,
-=======
           "time": 88.0,
->>>>>>> 5725112b
           "duration": 4.0,
           "value": "F:maj9",
           "confidence": 1
