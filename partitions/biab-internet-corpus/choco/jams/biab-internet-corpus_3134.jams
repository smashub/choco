--- conflicted
+++ resolved
@@ -43,11 +43,7 @@
         {
           "time": 4.0,
           "duration": 4.0,
-<<<<<<< HEAD
-          "value": "B:maj",
-=======
           "value": "E:maj",
->>>>>>> 5725112b
           "confidence": 1
         },
         {
@@ -59,11 +55,7 @@
         {
           "time": 6.0,
           "duration": 4.0,
-<<<<<<< HEAD
-          "value": "E:maj",
-=======
           "value": "B:maj",
->>>>>>> 5725112b
           "confidence": 1
         },
         {
@@ -75,11 +67,7 @@
         {
           "time": 8.0,
           "duration": 4.0,
-<<<<<<< HEAD
-          "value": "B:maj",
-=======
           "value": "F:maj",
->>>>>>> 5725112b
           "confidence": 1
         },
         {
@@ -91,15 +79,6 @@
         {
           "time": 10.0,
           "duration": 4.0,
-<<<<<<< HEAD
-          "value": "F:maj",
-          "confidence": 1
-        },
-        {
-          "time": 11.0,
-          "duration": 4.0,
-=======
->>>>>>> 5725112b
           "value": "B:maj",
           "confidence": 1
         }
