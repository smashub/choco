{
  "annotations": [
    {
      "annotation_metadata": {
        "curator": {
          "name": "",
          "email": ""
        },
        "annotator": {},
        "version": "",
        "corpus": "biab_internet_corpus",
        "annotation_tools": "",
        "annotation_rules": "",
        "validation": "",
        "data_source": ""
      },
      "namespace": "chord",
      "data": [
        {
<<<<<<< HEAD
          "time": 1.0,
          "duration": 4.0,
          "value": "Bb:maj",
=======
          "time": 0.0,
          "duration": 4.0,
          "value": "Bb:maj",
          "confidence": 1
        },
        {
          "time": 1.0,
          "duration": 4.0,
          "value": "G:min(b7)",
>>>>>>> 5725112b
          "confidence": 1
        },
        {
          "time": 2.0,
          "duration": 4.0,
<<<<<<< HEAD
          "value": "G:min(b7)",
=======
          "value": "C:min(b7)",
>>>>>>> 5725112b
          "confidence": 1
        },
        {
          "time": 3.0,
          "duration": 4.0,
<<<<<<< HEAD
          "value": "C:min(b7)",
=======
          "value": "F:(3,5,b7)",
>>>>>>> 5725112b
          "confidence": 1
        },
        {
          "time": 4.0,
          "duration": 4.0,
<<<<<<< HEAD
          "value": "F:(3,5,b7)",
=======
          "value": "Bb:maj",
>>>>>>> 5725112b
          "confidence": 1
        },
        {
          "time": 5.0,
          "duration": 4.0,
<<<<<<< HEAD
          "value": "Bb:maj",
=======
          "value": "A:(3,5,b7)",
>>>>>>> 5725112b
          "confidence": 1
        },
        {
          "time": 6.0,
          "duration": 4.0,
<<<<<<< HEAD
          "value": "A:(3,5,b7)",
=======
          "value": "C:min(b7)",
>>>>>>> 5725112b
          "confidence": 1
        },
        {
          "time": 7.0,
          "duration": 4.0,
<<<<<<< HEAD
          "value": "C:min(b7)",
=======
          "value": "F:(3,5,b7)",
>>>>>>> 5725112b
          "confidence": 1
        },
        {
          "time": 8.0,
          "duration": 4.0,
<<<<<<< HEAD
          "value": "F:(3,5,b7)",
=======
          "value": "C:min(b7)",
>>>>>>> 5725112b
          "confidence": 1
        },
        {
          "time": 9.0,
<<<<<<< HEAD
          "duration": 4.0,
          "value": "C:min(b7)",
=======
          "duration": 2.0,
          "value": "F:maj",
          "confidence": 1
        },
        {
          "time": 9.2,
          "duration": 2.0,
          "value": "F:(3,#5,b7)",
>>>>>>> 5725112b
          "confidence": 1
        },
        {
          "time": 10.0,
          "duration": 2.0,
<<<<<<< HEAD
          "value": "F:maj",
          "confidence": 1
        },
        {
          "time": 10.2,
          "duration": 2.0,
          "value": "F:(3,#5,b7)",
          "confidence": 1
        },
        {
          "time": 11.0,
          "duration": 2.0,
=======
          "value": "Bb:maj",
          "confidence": 1
        },
        {
          "time": 10.2,
          "duration": 2.0,
          "value": "G:min(b7)",
          "confidence": 1
        },
        {
          "time": 11.0,
          "duration": 2.0,
          "value": "C:min(b7)",
          "confidence": 1
        },
        {
          "time": 11.2,
          "duration": 2.0,
          "value": "F:(3,5,b7)",
          "confidence": 1
        },
        {
          "time": 12.0,
          "duration": 4.0,
>>>>>>> 5725112b
          "value": "Bb:maj",
          "confidence": 1
        },
        {
<<<<<<< HEAD
          "time": 11.2,
          "duration": 2.0,
          "value": "G:min(b7)",
          "confidence": 1
        },
        {
          "time": 12.0,
          "duration": 2.0,
=======
          "time": 13.0,
          "duration": 4.0,
          "value": "A:(3,5,b7)",
          "confidence": 1
        },
        {
          "time": 14.0,
          "duration": 4.0,
>>>>>>> 5725112b
          "value": "C:min(b7)",
          "confidence": 1
        },
        {
<<<<<<< HEAD
          "time": 12.2,
          "duration": 2.0,
          "value": "F:(3,5,b7)",
          "confidence": 1
        },
        {
          "time": 13.0,
          "duration": 4.0,
          "value": "Bb:maj",
          "confidence": 1
        },
        {
          "time": 14.0,
          "duration": 4.0,
          "value": "A:(3,5,b7)",
          "confidence": 1
        },
        {
          "time": 15.0,
=======
          "time": 15.0,
          "duration": 4.0,
          "value": "F:(3,5,b7)",
          "confidence": 1
        },
        {
          "time": 16.0,
>>>>>>> 5725112b
          "duration": 4.0,
          "value": "C:min(b7)",
          "confidence": 1
        },
        {
<<<<<<< HEAD
          "time": 16.0,
          "duration": 4.0,
          "value": "F:(3,5,b7)",
          "confidence": 1
        },
        {
          "time": 17.0,
          "duration": 4.0,
          "value": "C:min(b7)",
=======
          "time": 17.0,
          "duration": 2.0,
          "value": "F:maj",
          "confidence": 1
        },
        {
          "time": 17.2,
          "duration": 2.0,
          "value": "F:(3,#5,b7)",
>>>>>>> 5725112b
          "confidence": 1
        },
        {
          "time": 18.0,
          "duration": 2.0,
<<<<<<< HEAD
          "value": "F:maj",
=======
          "value": "Bb:maj",
>>>>>>> 5725112b
          "confidence": 1
        },
        {
          "time": 18.2,
          "duration": 2.0,
<<<<<<< HEAD
          "value": "F:(3,#5,b7)",
=======
          "value": "Eb:maj",
>>>>>>> 5725112b
          "confidence": 1
        },
        {
          "time": 19.0,
<<<<<<< HEAD
          "duration": 2.0,
          "value": "Bb:maj",
          "confidence": 1
        },
        {
          "time": 19.2,
          "duration": 2.0,
          "value": "Eb:maj",
=======
          "duration": 4.0,
          "value": "Bb:maj",
>>>>>>> 5725112b
          "confidence": 1
        },
        {
          "time": 20.0,
          "duration": 4.0,
<<<<<<< HEAD
          "value": "Bb:maj",
=======
          "value": "Eb:min",
>>>>>>> 5725112b
          "confidence": 1
        },
        {
          "time": 21.0,
          "duration": 4.0,
          "value": "Eb:min",
          "confidence": 1
        },
        {
          "time": 22.0,
          "duration": 4.0,
<<<<<<< HEAD
          "value": "Eb:min",
=======
          "value": "Bb:maj",
>>>>>>> 5725112b
          "confidence": 1
        },
        {
          "time": 23.0,
          "duration": 4.0,
<<<<<<< HEAD
          "value": "Bb:maj",
=======
          "value": "Bb:(3,5,b7)",
>>>>>>> 5725112b
          "confidence": 1
        },
        {
          "time": 24.0,
          "duration": 4.0,
<<<<<<< HEAD
          "value": "Bb:(3,5,b7)",
=======
          "value": "Eb:min",
>>>>>>> 5725112b
          "confidence": 1
        },
        {
          "time": 25.0,
          "duration": 4.0,
          "value": "Eb:min",
          "confidence": 1
        },
        {
          "time": 26.0,
<<<<<<< HEAD
          "duration": 4.0,
          "value": "Eb:min",
=======
          "duration": 2.0,
          "value": "F:maj",
          "confidence": 1
        },
        {
          "time": 26.2,
          "duration": 2.0,
          "value": "F:dim",
>>>>>>> 5725112b
          "confidence": 1
        },
        {
          "time": 27.0,
          "duration": 2.0,
<<<<<<< HEAD
          "value": "F:maj",
=======
          "value": "F:(3,5,b7)",
>>>>>>> 5725112b
          "confidence": 1
        },
        {
          "time": 27.2,
          "duration": 2.0,
<<<<<<< HEAD
          "value": "F:dim",
=======
          "value": "F:(3,#5,b7)",
>>>>>>> 5725112b
          "confidence": 1
        },
        {
          "time": 28.0,
<<<<<<< HEAD
          "duration": 2.0,
          "value": "F:(3,5,b7)",
          "confidence": 1
        },
        {
          "time": 28.2,
          "duration": 2.0,
          "value": "F:(3,#5,b7)",
=======
          "duration": 4.0,
          "value": "Bb:maj",
>>>>>>> 5725112b
          "confidence": 1
        },
        {
          "time": 29.0,
          "duration": 4.0,
<<<<<<< HEAD
          "value": "Bb:maj",
=======
          "value": "A:(3,5,b7)",
>>>>>>> 5725112b
          "confidence": 1
        },
        {
          "time": 30.0,
          "duration": 4.0,
<<<<<<< HEAD
          "value": "A:(3,5,b7)",
=======
          "value": "C:min(b7)",
>>>>>>> 5725112b
          "confidence": 1
        },
        {
          "time": 31.0,
          "duration": 4.0,
<<<<<<< HEAD
          "value": "C:min(b7)",
=======
          "value": "F:(3,5,b7)",
>>>>>>> 5725112b
          "confidence": 1
        },
        {
          "time": 32.0,
          "duration": 4.0,
<<<<<<< HEAD
          "value": "F:(3,5,b7)",
=======
          "value": "C:min(b7)",
>>>>>>> 5725112b
          "confidence": 1
        },
        {
          "time": 33.0,
<<<<<<< HEAD
          "duration": 4.0,
          "value": "C:min(b7)",
          "confidence": 1
        },
        {
          "time": 34.0,
=======
>>>>>>> 5725112b
          "duration": 2.0,
          "value": "F:maj",
          "confidence": 1
        },
        {
<<<<<<< HEAD
          "time": 34.2,
=======
          "time": 33.2,
>>>>>>> 5725112b
          "duration": 2.0,
          "value": "F:(3,#5,b7)",
          "confidence": 1
        },
        {
<<<<<<< HEAD
          "time": 35.0,
=======
          "time": 34.0,
>>>>>>> 5725112b
          "duration": 2.0,
          "value": "Bb:maj",
          "confidence": 1
        },
        {
<<<<<<< HEAD
          "time": 35.2,
=======
          "time": 34.2,
>>>>>>> 5725112b
          "duration": 2.0,
          "value": "G:min(b7)",
          "confidence": 1
        },
        {
<<<<<<< HEAD
          "time": 36.0,
=======
          "time": 35.0,
>>>>>>> 5725112b
          "duration": 2.0,
          "value": "C:min(b7)",
          "confidence": 1
        },
        {
<<<<<<< HEAD
          "time": 36.2,
=======
          "time": 35.2,
>>>>>>> 5725112b
          "duration": 2.0,
          "value": "F:(3,5,b7)",
          "confidence": 1
        },
        {
<<<<<<< HEAD
          "time": 37.0,
=======
          "time": 36.0,
>>>>>>> 5725112b
          "duration": 4.0,
          "value": "Bb:maj",
          "confidence": 1
        }
      ],
      "sandbox": {},
      "time": 0,
      "duration": 148.0
    },
    {
      "annotation_metadata": {
        "curator": {
          "name": "",
          "email": ""
        },
        "annotator": {},
        "version": "",
        "corpus": "biab_internet_corpus",
        "annotation_tools": "",
        "annotation_rules": "",
        "validation": "",
        "data_source": ""
      },
      "namespace": "key_mode",
      "data": [
        {
          "time": 0.0,
          "duration": 148.0,
          "value": "Bb",
          "confidence": 1
        }
      ],
      "sandbox": {},
      "time": 0,
      "duration": 148.0
    }
  ],
  "file_metadata": {
    "title": "Home (When Shadows Fall)",
    "artist": "",
    "release": "",
    "duration": 148.0,
    "identifiers": {},
    "jams_version": "0.3.4"
  },
  "sandbox": {
    "expanded": false
  }
}<|MERGE_RESOLUTION|>--- conflicted
+++ resolved
@@ -17,490 +17,283 @@
       "namespace": "chord",
       "data": [
         {
-<<<<<<< HEAD
+          "time": 0.0,
+          "duration": 4.0,
+          "value": "Bb:maj",
+          "confidence": 1
+        },
+        {
           "time": 1.0,
           "duration": 4.0,
-          "value": "Bb:maj",
-=======
-          "time": 0.0,
-          "duration": 4.0,
-          "value": "Bb:maj",
-          "confidence": 1
-        },
-        {
-          "time": 1.0,
-          "duration": 4.0,
           "value": "G:min(b7)",
->>>>>>> 5725112b
           "confidence": 1
         },
         {
           "time": 2.0,
           "duration": 4.0,
-<<<<<<< HEAD
+          "value": "C:min(b7)",
+          "confidence": 1
+        },
+        {
+          "time": 3.0,
+          "duration": 4.0,
+          "value": "F:(3,5,b7)",
+          "confidence": 1
+        },
+        {
+          "time": 4.0,
+          "duration": 4.0,
+          "value": "Bb:maj",
+          "confidence": 1
+        },
+        {
+          "time": 5.0,
+          "duration": 4.0,
+          "value": "A:(3,5,b7)",
+          "confidence": 1
+        },
+        {
+          "time": 6.0,
+          "duration": 4.0,
+          "value": "C:min(b7)",
+          "confidence": 1
+        },
+        {
+          "time": 7.0,
+          "duration": 4.0,
+          "value": "F:(3,5,b7)",
+          "confidence": 1
+        },
+        {
+          "time": 8.0,
+          "duration": 4.0,
+          "value": "C:min(b7)",
+          "confidence": 1
+        },
+        {
+          "time": 9.0,
+          "duration": 2.0,
+          "value": "F:maj",
+          "confidence": 1
+        },
+        {
+          "time": 9.2,
+          "duration": 2.0,
+          "value": "F:(3,#5,b7)",
+          "confidence": 1
+        },
+        {
+          "time": 10.0,
+          "duration": 2.0,
+          "value": "Bb:maj",
+          "confidence": 1
+        },
+        {
+          "time": 10.2,
+          "duration": 2.0,
           "value": "G:min(b7)",
-=======
-          "value": "C:min(b7)",
->>>>>>> 5725112b
-          "confidence": 1
-        },
-        {
-          "time": 3.0,
-          "duration": 4.0,
-<<<<<<< HEAD
-          "value": "C:min(b7)",
-=======
-          "value": "F:(3,5,b7)",
->>>>>>> 5725112b
-          "confidence": 1
-        },
-        {
-          "time": 4.0,
-          "duration": 4.0,
-<<<<<<< HEAD
-          "value": "F:(3,5,b7)",
-=======
-          "value": "Bb:maj",
->>>>>>> 5725112b
-          "confidence": 1
-        },
-        {
-          "time": 5.0,
-          "duration": 4.0,
-<<<<<<< HEAD
-          "value": "Bb:maj",
-=======
+          "confidence": 1
+        },
+        {
+          "time": 11.0,
+          "duration": 2.0,
+          "value": "C:min(b7)",
+          "confidence": 1
+        },
+        {
+          "time": 11.2,
+          "duration": 2.0,
+          "value": "F:(3,5,b7)",
+          "confidence": 1
+        },
+        {
+          "time": 12.0,
+          "duration": 4.0,
+          "value": "Bb:maj",
+          "confidence": 1
+        },
+        {
+          "time": 13.0,
+          "duration": 4.0,
           "value": "A:(3,5,b7)",
->>>>>>> 5725112b
-          "confidence": 1
-        },
-        {
-          "time": 6.0,
-          "duration": 4.0,
-<<<<<<< HEAD
+          "confidence": 1
+        },
+        {
+          "time": 14.0,
+          "duration": 4.0,
+          "value": "C:min(b7)",
+          "confidence": 1
+        },
+        {
+          "time": 15.0,
+          "duration": 4.0,
+          "value": "F:(3,5,b7)",
+          "confidence": 1
+        },
+        {
+          "time": 16.0,
+          "duration": 4.0,
+          "value": "C:min(b7)",
+          "confidence": 1
+        },
+        {
+          "time": 17.0,
+          "duration": 2.0,
+          "value": "F:maj",
+          "confidence": 1
+        },
+        {
+          "time": 17.2,
+          "duration": 2.0,
+          "value": "F:(3,#5,b7)",
+          "confidence": 1
+        },
+        {
+          "time": 18.0,
+          "duration": 2.0,
+          "value": "Bb:maj",
+          "confidence": 1
+        },
+        {
+          "time": 18.2,
+          "duration": 2.0,
+          "value": "Eb:maj",
+          "confidence": 1
+        },
+        {
+          "time": 19.0,
+          "duration": 4.0,
+          "value": "Bb:maj",
+          "confidence": 1
+        },
+        {
+          "time": 20.0,
+          "duration": 4.0,
+          "value": "Eb:min",
+          "confidence": 1
+        },
+        {
+          "time": 21.0,
+          "duration": 4.0,
+          "value": "Eb:min",
+          "confidence": 1
+        },
+        {
+          "time": 22.0,
+          "duration": 4.0,
+          "value": "Bb:maj",
+          "confidence": 1
+        },
+        {
+          "time": 23.0,
+          "duration": 4.0,
+          "value": "Bb:(3,5,b7)",
+          "confidence": 1
+        },
+        {
+          "time": 24.0,
+          "duration": 4.0,
+          "value": "Eb:min",
+          "confidence": 1
+        },
+        {
+          "time": 25.0,
+          "duration": 4.0,
+          "value": "Eb:min",
+          "confidence": 1
+        },
+        {
+          "time": 26.0,
+          "duration": 2.0,
+          "value": "F:maj",
+          "confidence": 1
+        },
+        {
+          "time": 26.2,
+          "duration": 2.0,
+          "value": "F:dim",
+          "confidence": 1
+        },
+        {
+          "time": 27.0,
+          "duration": 2.0,
+          "value": "F:(3,5,b7)",
+          "confidence": 1
+        },
+        {
+          "time": 27.2,
+          "duration": 2.0,
+          "value": "F:(3,#5,b7)",
+          "confidence": 1
+        },
+        {
+          "time": 28.0,
+          "duration": 4.0,
+          "value": "Bb:maj",
+          "confidence": 1
+        },
+        {
+          "time": 29.0,
+          "duration": 4.0,
           "value": "A:(3,5,b7)",
-=======
-          "value": "C:min(b7)",
->>>>>>> 5725112b
-          "confidence": 1
-        },
-        {
-          "time": 7.0,
-          "duration": 4.0,
-<<<<<<< HEAD
-          "value": "C:min(b7)",
-=======
-          "value": "F:(3,5,b7)",
->>>>>>> 5725112b
-          "confidence": 1
-        },
-        {
-          "time": 8.0,
-          "duration": 4.0,
-<<<<<<< HEAD
-          "value": "F:(3,5,b7)",
-=======
-          "value": "C:min(b7)",
->>>>>>> 5725112b
-          "confidence": 1
-        },
-        {
-          "time": 9.0,
-<<<<<<< HEAD
-          "duration": 4.0,
-          "value": "C:min(b7)",
-=======
+          "confidence": 1
+        },
+        {
+          "time": 30.0,
+          "duration": 4.0,
+          "value": "C:min(b7)",
+          "confidence": 1
+        },
+        {
+          "time": 31.0,
+          "duration": 4.0,
+          "value": "F:(3,5,b7)",
+          "confidence": 1
+        },
+        {
+          "time": 32.0,
+          "duration": 4.0,
+          "value": "C:min(b7)",
+          "confidence": 1
+        },
+        {
+          "time": 33.0,
           "duration": 2.0,
           "value": "F:maj",
           "confidence": 1
         },
         {
-          "time": 9.2,
+          "time": 33.2,
           "duration": 2.0,
           "value": "F:(3,#5,b7)",
->>>>>>> 5725112b
-          "confidence": 1
-        },
-        {
-          "time": 10.0,
-          "duration": 2.0,
-<<<<<<< HEAD
-          "value": "F:maj",
-          "confidence": 1
-        },
-        {
-          "time": 10.2,
-          "duration": 2.0,
-          "value": "F:(3,#5,b7)",
-          "confidence": 1
-        },
-        {
-          "time": 11.0,
-          "duration": 2.0,
-=======
-          "value": "Bb:maj",
-          "confidence": 1
-        },
-        {
-          "time": 10.2,
+          "confidence": 1
+        },
+        {
+          "time": 34.0,
+          "duration": 2.0,
+          "value": "Bb:maj",
+          "confidence": 1
+        },
+        {
+          "time": 34.2,
           "duration": 2.0,
           "value": "G:min(b7)",
           "confidence": 1
         },
         {
-          "time": 11.0,
-          "duration": 2.0,
-          "value": "C:min(b7)",
-          "confidence": 1
-        },
-        {
-          "time": 11.2,
-          "duration": 2.0,
-          "value": "F:(3,5,b7)",
-          "confidence": 1
-        },
-        {
-          "time": 12.0,
-          "duration": 4.0,
->>>>>>> 5725112b
-          "value": "Bb:maj",
-          "confidence": 1
-        },
-        {
-<<<<<<< HEAD
-          "time": 11.2,
-          "duration": 2.0,
-          "value": "G:min(b7)",
-          "confidence": 1
-        },
-        {
-          "time": 12.0,
-          "duration": 2.0,
-=======
-          "time": 13.0,
-          "duration": 4.0,
-          "value": "A:(3,5,b7)",
-          "confidence": 1
-        },
-        {
-          "time": 14.0,
-          "duration": 4.0,
->>>>>>> 5725112b
-          "value": "C:min(b7)",
-          "confidence": 1
-        },
-        {
-<<<<<<< HEAD
-          "time": 12.2,
-          "duration": 2.0,
-          "value": "F:(3,5,b7)",
-          "confidence": 1
-        },
-        {
-          "time": 13.0,
-          "duration": 4.0,
-          "value": "Bb:maj",
-          "confidence": 1
-        },
-        {
-          "time": 14.0,
-          "duration": 4.0,
-          "value": "A:(3,5,b7)",
-          "confidence": 1
-        },
-        {
-          "time": 15.0,
-=======
-          "time": 15.0,
-          "duration": 4.0,
-          "value": "F:(3,5,b7)",
-          "confidence": 1
-        },
-        {
-          "time": 16.0,
->>>>>>> 5725112b
-          "duration": 4.0,
-          "value": "C:min(b7)",
-          "confidence": 1
-        },
-        {
-<<<<<<< HEAD
-          "time": 16.0,
-          "duration": 4.0,
-          "value": "F:(3,5,b7)",
-          "confidence": 1
-        },
-        {
-          "time": 17.0,
-          "duration": 4.0,
-          "value": "C:min(b7)",
-=======
-          "time": 17.0,
-          "duration": 2.0,
-          "value": "F:maj",
-          "confidence": 1
-        },
-        {
-          "time": 17.2,
-          "duration": 2.0,
-          "value": "F:(3,#5,b7)",
->>>>>>> 5725112b
-          "confidence": 1
-        },
-        {
-          "time": 18.0,
-          "duration": 2.0,
-<<<<<<< HEAD
-          "value": "F:maj",
-=======
-          "value": "Bb:maj",
->>>>>>> 5725112b
-          "confidence": 1
-        },
-        {
-          "time": 18.2,
-          "duration": 2.0,
-<<<<<<< HEAD
-          "value": "F:(3,#5,b7)",
-=======
-          "value": "Eb:maj",
->>>>>>> 5725112b
-          "confidence": 1
-        },
-        {
-          "time": 19.0,
-<<<<<<< HEAD
-          "duration": 2.0,
-          "value": "Bb:maj",
-          "confidence": 1
-        },
-        {
-          "time": 19.2,
-          "duration": 2.0,
-          "value": "Eb:maj",
-=======
-          "duration": 4.0,
-          "value": "Bb:maj",
->>>>>>> 5725112b
-          "confidence": 1
-        },
-        {
-          "time": 20.0,
-          "duration": 4.0,
-<<<<<<< HEAD
-          "value": "Bb:maj",
-=======
-          "value": "Eb:min",
->>>>>>> 5725112b
-          "confidence": 1
-        },
-        {
-          "time": 21.0,
-          "duration": 4.0,
-          "value": "Eb:min",
-          "confidence": 1
-        },
-        {
-          "time": 22.0,
-          "duration": 4.0,
-<<<<<<< HEAD
-          "value": "Eb:min",
-=======
-          "value": "Bb:maj",
->>>>>>> 5725112b
-          "confidence": 1
-        },
-        {
-          "time": 23.0,
-          "duration": 4.0,
-<<<<<<< HEAD
-          "value": "Bb:maj",
-=======
-          "value": "Bb:(3,5,b7)",
->>>>>>> 5725112b
-          "confidence": 1
-        },
-        {
-          "time": 24.0,
-          "duration": 4.0,
-<<<<<<< HEAD
-          "value": "Bb:(3,5,b7)",
-=======
-          "value": "Eb:min",
->>>>>>> 5725112b
-          "confidence": 1
-        },
-        {
-          "time": 25.0,
-          "duration": 4.0,
-          "value": "Eb:min",
-          "confidence": 1
-        },
-        {
-          "time": 26.0,
-<<<<<<< HEAD
-          "duration": 4.0,
-          "value": "Eb:min",
-=======
-          "duration": 2.0,
-          "value": "F:maj",
-          "confidence": 1
-        },
-        {
-          "time": 26.2,
-          "duration": 2.0,
-          "value": "F:dim",
->>>>>>> 5725112b
-          "confidence": 1
-        },
-        {
-          "time": 27.0,
-          "duration": 2.0,
-<<<<<<< HEAD
-          "value": "F:maj",
-=======
-          "value": "F:(3,5,b7)",
->>>>>>> 5725112b
-          "confidence": 1
-        },
-        {
-          "time": 27.2,
-          "duration": 2.0,
-<<<<<<< HEAD
-          "value": "F:dim",
-=======
-          "value": "F:(3,#5,b7)",
->>>>>>> 5725112b
-          "confidence": 1
-        },
-        {
-          "time": 28.0,
-<<<<<<< HEAD
-          "duration": 2.0,
-          "value": "F:(3,5,b7)",
-          "confidence": 1
-        },
-        {
-          "time": 28.2,
-          "duration": 2.0,
-          "value": "F:(3,#5,b7)",
-=======
-          "duration": 4.0,
-          "value": "Bb:maj",
->>>>>>> 5725112b
-          "confidence": 1
-        },
-        {
-          "time": 29.0,
-          "duration": 4.0,
-<<<<<<< HEAD
-          "value": "Bb:maj",
-=======
-          "value": "A:(3,5,b7)",
->>>>>>> 5725112b
-          "confidence": 1
-        },
-        {
-          "time": 30.0,
-          "duration": 4.0,
-<<<<<<< HEAD
-          "value": "A:(3,5,b7)",
-=======
-          "value": "C:min(b7)",
->>>>>>> 5725112b
-          "confidence": 1
-        },
-        {
-          "time": 31.0,
-          "duration": 4.0,
-<<<<<<< HEAD
-          "value": "C:min(b7)",
-=======
-          "value": "F:(3,5,b7)",
->>>>>>> 5725112b
-          "confidence": 1
-        },
-        {
-          "time": 32.0,
-          "duration": 4.0,
-<<<<<<< HEAD
-          "value": "F:(3,5,b7)",
-=======
-          "value": "C:min(b7)",
->>>>>>> 5725112b
-          "confidence": 1
-        },
-        {
-          "time": 33.0,
-<<<<<<< HEAD
-          "duration": 4.0,
-          "value": "C:min(b7)",
-          "confidence": 1
-        },
-        {
-          "time": 34.0,
-=======
->>>>>>> 5725112b
-          "duration": 2.0,
-          "value": "F:maj",
-          "confidence": 1
-        },
-        {
-<<<<<<< HEAD
-          "time": 34.2,
-=======
-          "time": 33.2,
->>>>>>> 5725112b
-          "duration": 2.0,
-          "value": "F:(3,#5,b7)",
-          "confidence": 1
-        },
-        {
-<<<<<<< HEAD
           "time": 35.0,
-=======
-          "time": 34.0,
->>>>>>> 5725112b
-          "duration": 2.0,
-          "value": "Bb:maj",
-          "confidence": 1
-        },
-        {
-<<<<<<< HEAD
+          "duration": 2.0,
+          "value": "C:min(b7)",
+          "confidence": 1
+        },
+        {
           "time": 35.2,
-=======
-          "time": 34.2,
->>>>>>> 5725112b
-          "duration": 2.0,
-          "value": "G:min(b7)",
-          "confidence": 1
-        },
-        {
-<<<<<<< HEAD
+          "duration": 2.0,
+          "value": "F:(3,5,b7)",
+          "confidence": 1
+        },
+        {
           "time": 36.0,
-=======
-          "time": 35.0,
->>>>>>> 5725112b
-          "duration": 2.0,
-          "value": "C:min(b7)",
-          "confidence": 1
-        },
-        {
-<<<<<<< HEAD
-          "time": 36.2,
-=======
-          "time": 35.2,
->>>>>>> 5725112b
-          "duration": 2.0,
-          "value": "F:(3,5,b7)",
-          "confidence": 1
-        },
-        {
-<<<<<<< HEAD
-          "time": 37.0,
-=======
-          "time": 36.0,
->>>>>>> 5725112b
           "duration": 4.0,
           "value": "Bb:maj",
           "confidence": 1
