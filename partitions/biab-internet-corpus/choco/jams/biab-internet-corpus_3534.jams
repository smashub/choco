{
  "annotations": [
    {
      "annotation_metadata": {
        "curator": {
          "name": "",
          "email": ""
        },
        "annotator": {},
        "version": "",
        "corpus": "biab_internet_corpus",
        "annotation_tools": "",
        "annotation_rules": "",
        "validation": "",
        "data_source": ""
      },
      "namespace": "chord",
      "data": [
        {
          "time": 0.0,
          "duration": 4.0,
          "value": "C:maj",
          "confidence": 1
        },
        {
          "time": 1.0,
          "duration": 4.0,
          "value": "A:min(b7,9,11)",
          "confidence": 1
        },
        {
<<<<<<< HEAD
          "time": 3.0,
          "duration": 4.0,
          "value": "D:maj",
=======
          "time": 2.0,
          "duration": 4.0,
          "value": "D:maj",
          "confidence": 1
        },
        {
          "time": 3.0,
          "duration": 4.0,
          "value": "E:min",
>>>>>>> 5725112b
          "confidence": 1
        },
        {
          "time": 4.0,
          "duration": 4.0,
<<<<<<< HEAD
          "value": "E:min",
=======
          "value": "C:(3,5,6,9)",
>>>>>>> 5725112b
          "confidence": 1
        },
        {
          "time": 5.0,
          "duration": 4.0,
<<<<<<< HEAD
          "value": "C:(3,5,6,9)",
=======
          "value": "A:min(b7,9)",
>>>>>>> 5725112b
          "confidence": 1
        },
        {
          "time": 6.0,
          "duration": 4.0,
<<<<<<< HEAD
          "value": "A:min(b7,9)",
=======
          "value": "D:(3,b5,b7,b9)",
>>>>>>> 5725112b
          "confidence": 1
        },
        {
          "time": 7.0,
          "duration": 4.0,
<<<<<<< HEAD
          "value": "D:(3,b5,b7,b9)",
=======
          "value": "G:(3,b5,#5,b7,b9,#9)",
>>>>>>> 5725112b
          "confidence": 1
        },
        {
          "time": 8.0,
          "duration": 4.0,
<<<<<<< HEAD
          "value": "G:(3,b5,#5,b7,b9,#9)",
=======
          "value": "C:(4)",
>>>>>>> 5725112b
          "confidence": 1
        },
        {
          "time": 9.0,
          "duration": 4.0,
<<<<<<< HEAD
          "value": "C:(4)",
=======
          "value": "A:(b3,#5)",
>>>>>>> 5725112b
          "confidence": 1
        },
        {
          "time": 10.0,
          "duration": 4.0,
<<<<<<< HEAD
          "value": "A:(b3,#5)",
=======
          "value": "D:maj",
>>>>>>> 5725112b
          "confidence": 1
        },
        {
          "time": 11.0,
          "duration": 4.0,
<<<<<<< HEAD
          "value": "D:maj",
=======
          "value": "E:min",
>>>>>>> 5725112b
          "confidence": 1
        },
        {
          "time": 12.0,
          "duration": 4.0,
<<<<<<< HEAD
          "value": "E:min",
=======
          "value": "C:maj",
>>>>>>> 5725112b
          "confidence": 1
        },
        {
          "time": 13.0,
          "duration": 4.0,
          "value": "A:min",
          "confidence": 1
        },
        {
          "time": 14.0,
          "duration": 4.0,
<<<<<<< HEAD
          "value": "A:min",
=======
          "value": "D:min(7)",
>>>>>>> 5725112b
          "confidence": 1
        },
        {
          "time": 15.0,
          "duration": 4.0,
<<<<<<< HEAD
          "value": "D:min(7)",
=======
          "value": "G:(3,b5,#5,b7,b9,#9)",
>>>>>>> 5725112b
          "confidence": 1
        },
        {
          "time": 16.0,
          "duration": 4.0,
<<<<<<< HEAD
          "value": "G:(3,b5,#5,b7,b9,#9)",
=======
          "value": "C:(3,#5,7)",
>>>>>>> 5725112b
          "confidence": 1
        },
        {
          "time": 17.0,
          "duration": 4.0,
<<<<<<< HEAD
          "value": "C:(3,#5,7)",
=======
          "value": "A:(4)",
>>>>>>> 5725112b
          "confidence": 1
        },
        {
          "time": 18.0,
          "duration": 4.0,
<<<<<<< HEAD
          "value": "A:(4)",
=======
          "value": "D:(4,5,b7,9)",
>>>>>>> 5725112b
          "confidence": 1
        },
        {
          "time": 19.0,
          "duration": 4.0,
<<<<<<< HEAD
          "value": "D:(4,5,b7,9)",
=======
          "value": "E:min",
>>>>>>> 5725112b
          "confidence": 1
        },
        {
          "time": 20.0,
          "duration": 4.0,
<<<<<<< HEAD
          "value": "E:min",
=======
          "value": "C:(b5)",
>>>>>>> 5725112b
          "confidence": 1
        },
        {
          "time": 21.0,
          "duration": 4.0,
<<<<<<< HEAD
          "value": "C:(b5)",
=======
          "value": "A:(4)",
>>>>>>> 5725112b
          "confidence": 1
        },
        {
          "time": 22.0,
          "duration": 4.0,
<<<<<<< HEAD
          "value": "A:(4)",
=======
          "value": "D:maj",
>>>>>>> 5725112b
          "confidence": 1
        },
        {
          "time": 23.0,
          "duration": 4.0,
<<<<<<< HEAD
          "value": "D:maj",
=======
          "value": "E:min(b7)",
>>>>>>> 5725112b
          "confidence": 1
        },
        {
          "time": 24.0,
          "duration": 4.0,
          "value": "E:min(b7)",
          "confidence": 1
        },
        {
          "time": 25.0,
          "duration": 4.0,
<<<<<<< HEAD
          "value": "C:maj",
=======
          "value": "A:(4)",
>>>>>>> 5725112b
          "confidence": 1
        },
        {
          "time": 26.0,
          "duration": 4.0,
<<<<<<< HEAD
          "value": "A:(4)",
=======
          "value": "D:maj",
>>>>>>> 5725112b
          "confidence": 1
        },
        {
          "time": 27.0,
          "duration": 4.0,
<<<<<<< HEAD
          "value": "D:maj",
=======
          "value": "E:min",
>>>>>>> 5725112b
          "confidence": 1
        },
        {
          "time": 28.0,
          "duration": 4.0,
<<<<<<< HEAD
          "value": "E:min",
=======
          "value": "C:maj",
>>>>>>> 5725112b
          "confidence": 1
        },
        {
          "time": 29.0,
          "duration": 4.0,
          "value": "A:(4)",
          "confidence": 1
        },
        {
          "time": 30.0,
          "duration": 4.0,
<<<<<<< HEAD
          "value": "A:(4)",
=======
          "value": "D:(b3,b5,b7)",
>>>>>>> 5725112b
          "confidence": 1
        },
        {
          "time": 31.0,
<<<<<<< HEAD
          "duration": 4.0,
          "value": "D:(b3,b5,b7)",
          "confidence": 1
        },
        {
          "time": 32.0,
=======
>>>>>>> 5725112b
          "duration": 4.0,
          "value": "G:(3,5,b7,#9)",
          "confidence": 1
        },
        {
<<<<<<< HEAD
          "time": 33.0,
=======
          "time": 32.0,
>>>>>>> 5725112b
          "duration": 4.0,
          "value": "C:maj(7,9,#11)",
          "confidence": 1
        }
      ],
      "sandbox": {},
      "time": 0,
      "duration": 132.0
    },
    {
      "annotation_metadata": {
        "curator": {
          "name": "",
          "email": ""
        },
        "annotator": {},
        "version": "",
        "corpus": "biab_internet_corpus",
        "annotation_tools": "",
        "annotation_rules": "",
        "validation": "",
        "data_source": ""
      },
      "namespace": "key_mode",
      "data": [
        {
          "time": 0.0,
          "duration": 132.0,
          "value": "G",
          "confidence": 1
        }
      ],
      "sandbox": {},
      "time": 0,
      "duration": 132.0
    }
  ],
  "file_metadata": {
    "title": "Grover and Bobby ...George Mitchell",
    "artist": "",
    "release": "",
    "duration": 132.0,
    "identifiers": {},
    "jams_version": "0.3.4"
  },
  "sandbox": {
    "expanded": false
  }
}<|MERGE_RESOLUTION|>--- conflicted
+++ resolved
@@ -29,263 +29,165 @@
           "confidence": 1
         },
         {
-<<<<<<< HEAD
+          "time": 2.0,
+          "duration": 4.0,
+          "value": "D:maj",
+          "confidence": 1
+        },
+        {
           "time": 3.0,
           "duration": 4.0,
-          "value": "D:maj",
-=======
-          "time": 2.0,
-          "duration": 4.0,
-          "value": "D:maj",
-          "confidence": 1
-        },
-        {
-          "time": 3.0,
-          "duration": 4.0,
-          "value": "E:min",
->>>>>>> 5725112b
+          "value": "E:min",
           "confidence": 1
         },
         {
           "time": 4.0,
           "duration": 4.0,
-<<<<<<< HEAD
-          "value": "E:min",
-=======
           "value": "C:(3,5,6,9)",
->>>>>>> 5725112b
           "confidence": 1
         },
         {
           "time": 5.0,
           "duration": 4.0,
-<<<<<<< HEAD
-          "value": "C:(3,5,6,9)",
-=======
           "value": "A:min(b7,9)",
->>>>>>> 5725112b
           "confidence": 1
         },
         {
           "time": 6.0,
           "duration": 4.0,
-<<<<<<< HEAD
-          "value": "A:min(b7,9)",
-=======
           "value": "D:(3,b5,b7,b9)",
->>>>>>> 5725112b
           "confidence": 1
         },
         {
           "time": 7.0,
           "duration": 4.0,
-<<<<<<< HEAD
-          "value": "D:(3,b5,b7,b9)",
-=======
           "value": "G:(3,b5,#5,b7,b9,#9)",
->>>>>>> 5725112b
           "confidence": 1
         },
         {
           "time": 8.0,
           "duration": 4.0,
-<<<<<<< HEAD
+          "value": "C:(4)",
+          "confidence": 1
+        },
+        {
+          "time": 9.0,
+          "duration": 4.0,
+          "value": "A:(b3,#5)",
+          "confidence": 1
+        },
+        {
+          "time": 10.0,
+          "duration": 4.0,
+          "value": "D:maj",
+          "confidence": 1
+        },
+        {
+          "time": 11.0,
+          "duration": 4.0,
+          "value": "E:min",
+          "confidence": 1
+        },
+        {
+          "time": 12.0,
+          "duration": 4.0,
+          "value": "C:maj",
+          "confidence": 1
+        },
+        {
+          "time": 13.0,
+          "duration": 4.0,
+          "value": "A:min",
+          "confidence": 1
+        },
+        {
+          "time": 14.0,
+          "duration": 4.0,
+          "value": "D:min(7)",
+          "confidence": 1
+        },
+        {
+          "time": 15.0,
+          "duration": 4.0,
           "value": "G:(3,b5,#5,b7,b9,#9)",
-=======
-          "value": "C:(4)",
->>>>>>> 5725112b
-          "confidence": 1
-        },
-        {
-          "time": 9.0,
-          "duration": 4.0,
-<<<<<<< HEAD
-          "value": "C:(4)",
-=======
-          "value": "A:(b3,#5)",
->>>>>>> 5725112b
-          "confidence": 1
-        },
-        {
-          "time": 10.0,
-          "duration": 4.0,
-<<<<<<< HEAD
-          "value": "A:(b3,#5)",
-=======
-          "value": "D:maj",
->>>>>>> 5725112b
-          "confidence": 1
-        },
-        {
-          "time": 11.0,
-          "duration": 4.0,
-<<<<<<< HEAD
-          "value": "D:maj",
-=======
-          "value": "E:min",
->>>>>>> 5725112b
-          "confidence": 1
-        },
-        {
-          "time": 12.0,
-          "duration": 4.0,
-<<<<<<< HEAD
-          "value": "E:min",
-=======
-          "value": "C:maj",
->>>>>>> 5725112b
-          "confidence": 1
-        },
-        {
-          "time": 13.0,
-          "duration": 4.0,
-          "value": "A:min",
-          "confidence": 1
-        },
-        {
-          "time": 14.0,
-          "duration": 4.0,
-<<<<<<< HEAD
-          "value": "A:min",
-=======
-          "value": "D:min(7)",
->>>>>>> 5725112b
-          "confidence": 1
-        },
-        {
-          "time": 15.0,
-          "duration": 4.0,
-<<<<<<< HEAD
-          "value": "D:min(7)",
-=======
-          "value": "G:(3,b5,#5,b7,b9,#9)",
->>>>>>> 5725112b
           "confidence": 1
         },
         {
           "time": 16.0,
           "duration": 4.0,
-<<<<<<< HEAD
-          "value": "G:(3,b5,#5,b7,b9,#9)",
-=======
           "value": "C:(3,#5,7)",
->>>>>>> 5725112b
           "confidence": 1
         },
         {
           "time": 17.0,
           "duration": 4.0,
-<<<<<<< HEAD
-          "value": "C:(3,#5,7)",
-=======
-          "value": "A:(4)",
->>>>>>> 5725112b
+          "value": "A:(4)",
           "confidence": 1
         },
         {
           "time": 18.0,
           "duration": 4.0,
-<<<<<<< HEAD
-          "value": "A:(4)",
-=======
           "value": "D:(4,5,b7,9)",
->>>>>>> 5725112b
           "confidence": 1
         },
         {
           "time": 19.0,
           "duration": 4.0,
-<<<<<<< HEAD
-          "value": "D:(4,5,b7,9)",
-=======
-          "value": "E:min",
->>>>>>> 5725112b
+          "value": "E:min",
           "confidence": 1
         },
         {
           "time": 20.0,
           "duration": 4.0,
-<<<<<<< HEAD
-          "value": "E:min",
-=======
           "value": "C:(b5)",
->>>>>>> 5725112b
           "confidence": 1
         },
         {
           "time": 21.0,
           "duration": 4.0,
-<<<<<<< HEAD
-          "value": "C:(b5)",
-=======
-          "value": "A:(4)",
->>>>>>> 5725112b
+          "value": "A:(4)",
           "confidence": 1
         },
         {
           "time": 22.0,
           "duration": 4.0,
-<<<<<<< HEAD
-          "value": "A:(4)",
-=======
-          "value": "D:maj",
->>>>>>> 5725112b
+          "value": "D:maj",
           "confidence": 1
         },
         {
           "time": 23.0,
           "duration": 4.0,
-<<<<<<< HEAD
-          "value": "D:maj",
-=======
           "value": "E:min(b7)",
->>>>>>> 5725112b
           "confidence": 1
         },
         {
           "time": 24.0,
           "duration": 4.0,
-          "value": "E:min(b7)",
+          "value": "C:maj",
           "confidence": 1
         },
         {
           "time": 25.0,
           "duration": 4.0,
-<<<<<<< HEAD
-          "value": "C:maj",
-=======
-          "value": "A:(4)",
->>>>>>> 5725112b
+          "value": "A:(4)",
           "confidence": 1
         },
         {
           "time": 26.0,
           "duration": 4.0,
-<<<<<<< HEAD
-          "value": "A:(4)",
-=======
-          "value": "D:maj",
->>>>>>> 5725112b
+          "value": "D:maj",
           "confidence": 1
         },
         {
           "time": 27.0,
           "duration": 4.0,
-<<<<<<< HEAD
-          "value": "D:maj",
-=======
-          "value": "E:min",
->>>>>>> 5725112b
+          "value": "E:min",
           "confidence": 1
         },
         {
           "time": 28.0,
           "duration": 4.0,
-<<<<<<< HEAD
-          "value": "E:min",
-=======
-          "value": "C:maj",
->>>>>>> 5725112b
+          "value": "C:maj",
           "confidence": 1
         },
         {
@@ -297,34 +199,17 @@
         {
           "time": 30.0,
           "duration": 4.0,
-<<<<<<< HEAD
-          "value": "A:(4)",
-=======
           "value": "D:(b3,b5,b7)",
->>>>>>> 5725112b
           "confidence": 1
         },
         {
           "time": 31.0,
-<<<<<<< HEAD
-          "duration": 4.0,
-          "value": "D:(b3,b5,b7)",
+          "duration": 4.0,
+          "value": "G:(3,5,b7,#9)",
           "confidence": 1
         },
         {
           "time": 32.0,
-=======
->>>>>>> 5725112b
-          "duration": 4.0,
-          "value": "G:(3,5,b7,#9)",
-          "confidence": 1
-        },
-        {
-<<<<<<< HEAD
-          "time": 33.0,
-=======
-          "time": 32.0,
->>>>>>> 5725112b
           "duration": 4.0,
           "value": "C:maj(7,9,#11)",
           "confidence": 1
