--- conflicted
+++ resolved
@@ -23,11 +23,7 @@
           "confidence": 1
         },
         {
-<<<<<<< HEAD
-          "time": 1.3,
-=======
           "time": 0.3,
->>>>>>> 5725112b
           "duration": 1.0,
           "value": "C:(3,5,b7,9)",
           "confidence": 1
@@ -87,11 +83,7 @@
           "confidence": 1
         },
         {
-<<<<<<< HEAD
-          "time": 8.3,
-=======
           "time": 7.3,
->>>>>>> 5725112b
           "duration": 1.0,
           "value": "C:(3,5,b7,9)",
           "confidence": 1
@@ -232,45 +224,30 @@
           "time": 22.2,
           "duration": 2.0,
           "value": "D:(3,5,b7)",
-<<<<<<< HEAD
-=======
           "confidence": 1
         },
         {
           "time": 23.0,
           "duration": 4.0,
           "value": "G:(3,5,b7)",
->>>>>>> 5725112b
           "confidence": 1
         },
         {
           "time": 24.0,
           "duration": 4.0,
-<<<<<<< HEAD
-          "value": "G:(3,5,b7)",
-=======
-          "value": "C:maj",
->>>>>>> 5725112b
+          "value": "C:maj",
           "confidence": 1
         },
         {
           "time": 25.0,
           "duration": 4.0,
-<<<<<<< HEAD
-          "value": "C:maj",
-=======
-          "value": "A:(3,5,b7)",
->>>>>>> 5725112b
+          "value": "A:(3,5,b7)",
           "confidence": 1
         },
         {
           "time": 26.0,
           "duration": 4.0,
-<<<<<<< HEAD
-          "value": "A:(3,5,b7)",
-=======
-          "value": "D:(3,5,b7)",
->>>>>>> 5725112b
+          "value": "D:(3,5,b7)",
           "confidence": 1
         },
         {
@@ -281,15 +258,6 @@
         },
         {
           "time": 28.0,
-<<<<<<< HEAD
-          "duration": 4.0,
-          "value": "D:(3,5,b7)",
-          "confidence": 1
-        },
-        {
-          "time": 29.0,
-=======
->>>>>>> 5725112b
           "duration": 2.0,
           "value": "F:maj",
           "confidence": 1
