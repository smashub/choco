{
  "annotations": [
    {
      "annotation_metadata": {
        "curator": {
          "name": "",
          "email": ""
        },
        "annotator": {},
        "version": "",
        "corpus": "biab_internet_corpus",
        "annotation_tools": "",
        "annotation_rules": "",
        "validation": "",
        "data_source": ""
      },
      "namespace": "chord",
      "data": [
        {
          "time": 0.0,
          "duration": 4.0,
          "value": "Eb:maj",
          "confidence": 1
        },
        {
          "time": 1.0,
          "duration": 4.0,
          "value": "Eb:maj",
<<<<<<< HEAD
          "confidence": 1
        },
        {
          "time": 2.0,
          "duration": 4.0,
=======
          "confidence": 1
        },
        {
          "time": 2.0,
          "duration": 2.0,
          "value": "Eb:maj",
          "confidence": 1
        },
        {
          "time": 2.2,
          "duration": 2.0,
>>>>>>> 5725112b
          "value": "Eb:maj",
          "confidence": 1
        },
        {
          "time": 3.0,
<<<<<<< HEAD
          "duration": 2.0,
          "value": "Eb:maj",
          "confidence": 1
        },
        {
          "time": 3.2,
          "duration": 2.0,
          "value": "Eb:maj",
=======
          "duration": 4.0,
          "value": "F:min",
>>>>>>> 5725112b
          "confidence": 1
        },
        {
          "time": 4.0,
          "duration": 4.0,
<<<<<<< HEAD
          "value": "F:min",
=======
          "value": "F:min(b7)",
>>>>>>> 5725112b
          "confidence": 1
        },
        {
          "time": 5.0,
<<<<<<< HEAD
          "duration": 4.0,
          "value": "F:min(b7)",
=======
          "duration": 2.0,
          "value": "Eb:maj",
>>>>>>> 5725112b
          "confidence": 1
        },
        {
          "time": 6.0,
          "duration": 2.0,
<<<<<<< HEAD
          "value": "Eb:maj",
          "confidence": 1
        },
        {
          "time": 6.2,
          "duration": 2.0,
          "value": "Eb:maj7",
=======
          "value": "Eb:maj7",
          "confidence": 1
        },
        {
          "time": 6.0,
          "duration": 4.0,
          "value": "C:min",
>>>>>>> 5725112b
          "confidence": 1
        },
        {
          "time": 7.0,
          "duration": 4.0,
<<<<<<< HEAD
          "value": "C:min",
=======
          "value": "F:min(b7)",
>>>>>>> 5725112b
          "confidence": 1
        },
        {
          "time": 8.0,
          "duration": 4.0,
<<<<<<< HEAD
          "value": "F:min(b7)",
          "confidence": 1
        },
        {
          "time": 9.0,
          "duration": 4.0,
          "value": "Ab:maj",
          "confidence": 1
        },
        {
          "time": 10.0,
          "duration": 4.0,
          "value": "Bb:maj",
=======
          "value": "Ab:maj",
          "confidence": 1
        },
        {
          "time": 9.0,
          "duration": 4.0,
          "value": "Bb:maj",
          "confidence": 1
        },
        {
          "time": 10.0,
          "duration": 2.0,
          "value": "Bb:(3,5,b7)",
          "confidence": 1
        },
        {
          "time": 10.2,
          "duration": 2.0,
          "value": "Bb:(3,5,b7)",
>>>>>>> 5725112b
          "confidence": 1
        },
        {
          "time": 11.0,
<<<<<<< HEAD
          "duration": 2.0,
          "value": "Bb:(3,5,b7)",
          "confidence": 1
        },
        {
          "time": 11.2,
          "duration": 2.0,
          "value": "Bb:(3,5,b7)",
=======
          "duration": 4.0,
          "value": "F:min",
>>>>>>> 5725112b
          "confidence": 1
        },
        {
          "time": 12.0,
          "duration": 4.0,
<<<<<<< HEAD
          "value": "F:min",
=======
          "value": "F:min(b7)",
>>>>>>> 5725112b
          "confidence": 1
        },
        {
          "time": 13.0,
          "duration": 4.0,
<<<<<<< HEAD
          "value": "F:min(b7)",
=======
          "value": "Eb:maj",
>>>>>>> 5725112b
          "confidence": 1
        },
        {
          "time": 14.0,
          "duration": 4.0,
<<<<<<< HEAD
          "value": "Eb:maj",
=======
          "value": "C:min",
>>>>>>> 5725112b
          "confidence": 1
        },
        {
          "time": 15.0,
          "duration": 4.0,
<<<<<<< HEAD
          "value": "C:min",
=======
          "value": "F:min(b7)",
>>>>>>> 5725112b
          "confidence": 1
        },
        {
          "time": 16.0,
          "duration": 4.0,
<<<<<<< HEAD
          "value": "F:min(b7)",
=======
          "value": "Ab:maj",
>>>>>>> 5725112b
          "confidence": 1
        },
        {
          "time": 17.0,
          "duration": 4.0,
<<<<<<< HEAD
          "value": "Ab:maj",
          "confidence": 1
        },
        {
          "time": 18.0,
          "duration": 4.0,
          "value": "Eb:maj",
=======
          "value": "Eb:maj",
          "confidence": 1
        },
        {
          "time": 18.0,
          "duration": 2.0,
          "value": "Eb:maj",
          "confidence": 1
        },
        {
          "time": 18.2,
          "duration": 2.0,
          "value": "Bb:(3,5,b7)",
>>>>>>> 5725112b
          "confidence": 1
        },
        {
          "time": 19.0,
<<<<<<< HEAD
          "duration": 2.0,
=======
          "duration": 4.0,
>>>>>>> 5725112b
          "value": "Eb:maj",
          "confidence": 1
        },
        {
<<<<<<< HEAD
          "time": 19.2,
          "duration": 2.0,
          "value": "Bb:(3,5,b7)",
          "confidence": 1
        },
        {
          "time": 20.0,
          "duration": 4.0,
          "value": "Eb:maj",
          "confidence": 1
        },
        {
          "time": 21.0,
          "duration": 2.0,
          "value": "G:(3,#5)/Eb",
          "confidence": 1
        },
        {
          "time": 21.2,
          "duration": 2.0,
          "value": "G:(3,#5)",
=======
          "time": 20.0,
          "duration": 2.0,
          "value": "G:(3,#5)/Eb",
          "confidence": 1
        },
        {
          "time": 20.2,
          "duration": 2.0,
          "value": "G:(3,#5)",
          "confidence": 1
        },
        {
          "time": 21.0,
          "duration": 4.0,
          "value": "F:min(b7)",
>>>>>>> 5725112b
          "confidence": 1
        },
        {
          "time": 22.0,
          "duration": 4.0,
          "value": "F:min(b7)",
          "confidence": 1
        },
        {
          "time": 23.0,
          "duration": 4.0,
          "value": "F:min(b7)",
          "confidence": 1
        },
        {
          "time": 24.0,
<<<<<<< HEAD
          "duration": 4.0,
          "value": "F:min(b7)",
          "confidence": 1
        },
        {
          "time": 25.0,
=======
>>>>>>> 5725112b
          "duration": 2.0,
          "value": "Bb:(3,5,b7)",
          "confidence": 1
        },
        {
<<<<<<< HEAD
          "time": 25.2,
=======
          "time": 24.2,
>>>>>>> 5725112b
          "duration": 2.0,
          "value": "Bb:(3,5,b7,b9)",
          "confidence": 1
        },
        {
<<<<<<< HEAD
          "time": 26.0,
=======
          "time": 25.0,
>>>>>>> 5725112b
          "duration": 2.0,
          "value": "Eb:maj",
          "confidence": 1
        },
        {
<<<<<<< HEAD
          "time": 26.2,
=======
          "time": 25.2,
>>>>>>> 5725112b
          "duration": 2.0,
          "value": "Ab:maj",
          "confidence": 1
        },
        {
<<<<<<< HEAD
          "time": 27.0,
=======
          "time": 26.0,
>>>>>>> 5725112b
          "duration": 2.0,
          "value": "Eb:maj",
          "confidence": 1
        },
        {
<<<<<<< HEAD
          "time": 27.2,
=======
          "time": 26.2,
>>>>>>> 5725112b
          "duration": 1.0,
          "value": "Ab:maj",
          "confidence": 1
        },
        {
<<<<<<< HEAD
          "time": 27.3,
=======
          "time": 26.3,
>>>>>>> 5725112b
          "duration": 1.0,
          "value": "Eb:maj7",
          "confidence": 1
        },
        {
<<<<<<< HEAD
          "time": 28.0,
=======
          "time": 27.0,
>>>>>>> 5725112b
          "duration": 4.0,
          "value": "C:min",
          "confidence": 1
        },
        {
<<<<<<< HEAD
          "time": 29.0,
=======
          "time": 28.0,
>>>>>>> 5725112b
          "duration": 4.0,
          "value": "C:min",
          "confidence": 1
        },
        {
<<<<<<< HEAD
          "time": 30.0,
=======
          "time": 29.0,
>>>>>>> 5725112b
          "duration": 4.0,
          "value": "F:min(b7)",
          "confidence": 1
        },
        {
<<<<<<< HEAD
          "time": 31.0,
=======
          "time": 30.0,
>>>>>>> 5725112b
          "duration": 4.0,
          "value": "F:min(b7)",
          "confidence": 1
        },
        {
<<<<<<< HEAD
          "time": 32.0,
=======
          "time": 31.0,
>>>>>>> 5725112b
          "duration": 4.0,
          "value": "F:min(b7)",
          "confidence": 1
        },
        {
<<<<<<< HEAD
          "time": 33.0,
=======
          "time": 32.0,
>>>>>>> 5725112b
          "duration": 2.0,
          "value": "Bb:(3,5,b7)",
          "confidence": 1
        },
        {
<<<<<<< HEAD
          "time": 33.2,
=======
          "time": 32.2,
>>>>>>> 5725112b
          "duration": 2.0,
          "value": "Bb:(3,5,b7,b9)",
          "confidence": 1
        },
        {
<<<<<<< HEAD
          "time": 34.0,
=======
          "time": 33.0,
>>>>>>> 5725112b
          "duration": 4.0,
          "value": "Eb:maj",
          "confidence": 1
        },
        {
<<<<<<< HEAD
          "time": 35.0,
=======
          "time": 34.0,
>>>>>>> 5725112b
          "duration": 2.0,
          "value": "Eb:maj",
          "confidence": 1
        },
        {
<<<<<<< HEAD
          "time": 35.2,
=======
          "time": 34.2,
>>>>>>> 5725112b
          "duration": 2.0,
          "value": "Eb:maj",
          "confidence": 1
        },
        {
<<<<<<< HEAD
          "time": 36.0,
=======
          "time": 35.0,
>>>>>>> 5725112b
          "duration": 4.0,
          "value": "F:min",
          "confidence": 1
        },
        {
<<<<<<< HEAD
          "time": 37.0,
=======
          "time": 36.0,
>>>>>>> 5725112b
          "duration": 4.0,
          "value": "F:min(b7)",
          "confidence": 1
        },
        {
<<<<<<< HEAD
          "time": 38.0,
=======
          "time": 37.0,
>>>>>>> 5725112b
          "duration": 2.0,
          "value": "Eb:maj",
          "confidence": 1
        },
        {
<<<<<<< HEAD
          "time": 38.2,
=======
          "time": 37.2,
>>>>>>> 5725112b
          "duration": 2.0,
          "value": "Eb:maj7",
          "confidence": 1
        },
        {
<<<<<<< HEAD
          "time": 39.0,
=======
          "time": 38.0,
>>>>>>> 5725112b
          "duration": 4.0,
          "value": "C:min",
          "confidence": 1
        },
        {
<<<<<<< HEAD
          "time": 40.0,
=======
          "time": 39.0,
>>>>>>> 5725112b
          "duration": 4.0,
          "value": "F:min(b7)",
          "confidence": 1
        },
        {
<<<<<<< HEAD
          "time": 41.0,
=======
          "time": 40.0,
>>>>>>> 5725112b
          "duration": 4.0,
          "value": "Ab:maj",
          "confidence": 1
        },
        {
<<<<<<< HEAD
          "time": 42.0,
=======
          "time": 41.0,
>>>>>>> 5725112b
          "duration": 4.0,
          "value": "Eb:maj",
          "confidence": 1
        }
      ],
      "sandbox": {},
      "time": 0,
      "duration": 168.0
    },
    {
      "annotation_metadata": {
        "curator": {
          "name": "",
          "email": ""
        },
        "annotator": {},
        "version": "",
        "corpus": "biab_internet_corpus",
        "annotation_tools": "",
        "annotation_rules": "",
        "validation": "",
        "data_source": ""
      },
      "namespace": "key_mode",
      "data": [
        {
          "time": 0.0,
          "duration": 168.0,
          "value": "Eb",
          "confidence": 1
        }
      ],
      "sandbox": {},
      "time": 0,
      "duration": 168.0
    }
  ],
  "file_metadata": {
    "title": "And I Love You So",
    "artist": "",
    "release": "",
    "duration": 168.0,
    "identifiers": {},
    "jams_version": "0.3.4"
  },
  "sandbox": {
    "expanded": false
  }
}<|MERGE_RESOLUTION|>--- conflicted
+++ resolved
@@ -26,17 +26,10 @@
           "time": 1.0,
           "duration": 4.0,
           "value": "Eb:maj",
-<<<<<<< HEAD
           "confidence": 1
         },
         {
           "time": 2.0,
-          "duration": 4.0,
-=======
-          "confidence": 1
-        },
-        {
-          "time": 2.0,
           "duration": 2.0,
           "value": "Eb:maj",
           "confidence": 1
@@ -44,204 +37,113 @@
         {
           "time": 2.2,
           "duration": 2.0,
->>>>>>> 5725112b
           "value": "Eb:maj",
           "confidence": 1
         },
         {
           "time": 3.0,
-<<<<<<< HEAD
-          "duration": 2.0,
-          "value": "Eb:maj",
-          "confidence": 1
-        },
-        {
-          "time": 3.2,
-          "duration": 2.0,
-          "value": "Eb:maj",
-=======
           "duration": 4.0,
           "value": "F:min",
->>>>>>> 5725112b
           "confidence": 1
         },
         {
           "time": 4.0,
           "duration": 4.0,
-<<<<<<< HEAD
+          "value": "F:min(b7)",
+          "confidence": 1
+        },
+        {
+          "time": 5.0,
+          "duration": 2.0,
+          "value": "Eb:maj",
+          "confidence": 1
+        },
+        {
+          "time": 5.2,
+          "duration": 2.0,
+          "value": "Eb:maj7",
+          "confidence": 1
+        },
+        {
+          "time": 6.0,
+          "duration": 4.0,
+          "value": "C:min",
+          "confidence": 1
+        },
+        {
+          "time": 7.0,
+          "duration": 4.0,
+          "value": "F:min(b7)",
+          "confidence": 1
+        },
+        {
+          "time": 8.0,
+          "duration": 4.0,
+          "value": "Ab:maj",
+          "confidence": 1
+        },
+        {
+          "time": 9.0,
+          "duration": 4.0,
+          "value": "Bb:maj",
+          "confidence": 1
+        },
+        {
+          "time": 10.0,
+          "duration": 2.0,
+          "value": "Bb:(3,5,b7)",
+          "confidence": 1
+        },
+        {
+          "time": 10.2,
+          "duration": 2.0,
+          "value": "Bb:(3,5,b7)",
+          "confidence": 1
+        },
+        {
+          "time": 11.0,
+          "duration": 4.0,
           "value": "F:min",
-=======
-          "value": "F:min(b7)",
->>>>>>> 5725112b
-          "confidence": 1
-        },
-        {
-          "time": 5.0,
-<<<<<<< HEAD
-          "duration": 4.0,
-          "value": "F:min(b7)",
-=======
-          "duration": 2.0,
-          "value": "Eb:maj",
->>>>>>> 5725112b
-          "confidence": 1
-        },
-        {
-          "time": 6.0,
-          "duration": 2.0,
-<<<<<<< HEAD
-          "value": "Eb:maj",
-          "confidence": 1
-        },
-        {
-          "time": 6.2,
-          "duration": 2.0,
-          "value": "Eb:maj7",
-=======
-          "value": "Eb:maj7",
-          "confidence": 1
-        },
-        {
-          "time": 6.0,
-          "duration": 4.0,
-          "value": "C:min",
->>>>>>> 5725112b
-          "confidence": 1
-        },
-        {
-          "time": 7.0,
-          "duration": 4.0,
-<<<<<<< HEAD
-          "value": "C:min",
-=======
-          "value": "F:min(b7)",
->>>>>>> 5725112b
-          "confidence": 1
-        },
-        {
-          "time": 8.0,
-          "duration": 4.0,
-<<<<<<< HEAD
-          "value": "F:min(b7)",
-          "confidence": 1
-        },
-        {
-          "time": 9.0,
-          "duration": 4.0,
-          "value": "Ab:maj",
-          "confidence": 1
-        },
-        {
-          "time": 10.0,
-          "duration": 4.0,
-          "value": "Bb:maj",
-=======
-          "value": "Ab:maj",
-          "confidence": 1
-        },
-        {
-          "time": 9.0,
-          "duration": 4.0,
-          "value": "Bb:maj",
-          "confidence": 1
-        },
-        {
-          "time": 10.0,
-          "duration": 2.0,
-          "value": "Bb:(3,5,b7)",
-          "confidence": 1
-        },
-        {
-          "time": 10.2,
-          "duration": 2.0,
-          "value": "Bb:(3,5,b7)",
->>>>>>> 5725112b
-          "confidence": 1
-        },
-        {
-          "time": 11.0,
-<<<<<<< HEAD
-          "duration": 2.0,
-          "value": "Bb:(3,5,b7)",
-          "confidence": 1
-        },
-        {
-          "time": 11.2,
-          "duration": 2.0,
-          "value": "Bb:(3,5,b7)",
-=======
-          "duration": 4.0,
-          "value": "F:min",
->>>>>>> 5725112b
           "confidence": 1
         },
         {
           "time": 12.0,
           "duration": 4.0,
-<<<<<<< HEAD
-          "value": "F:min",
-=======
-          "value": "F:min(b7)",
->>>>>>> 5725112b
+          "value": "F:min(b7)",
           "confidence": 1
         },
         {
           "time": 13.0,
           "duration": 4.0,
-<<<<<<< HEAD
-          "value": "F:min(b7)",
-=======
-          "value": "Eb:maj",
->>>>>>> 5725112b
+          "value": "Eb:maj",
           "confidence": 1
         },
         {
           "time": 14.0,
           "duration": 4.0,
-<<<<<<< HEAD
-          "value": "Eb:maj",
-=======
-          "value": "C:min",
->>>>>>> 5725112b
+          "value": "C:min",
           "confidence": 1
         },
         {
           "time": 15.0,
           "duration": 4.0,
-<<<<<<< HEAD
-          "value": "C:min",
-=======
-          "value": "F:min(b7)",
->>>>>>> 5725112b
+          "value": "F:min(b7)",
           "confidence": 1
         },
         {
           "time": 16.0,
           "duration": 4.0,
-<<<<<<< HEAD
-          "value": "F:min(b7)",
-=======
-          "value": "Ab:maj",
->>>>>>> 5725112b
+          "value": "Ab:maj",
           "confidence": 1
         },
         {
           "time": 17.0,
           "duration": 4.0,
-<<<<<<< HEAD
-          "value": "Ab:maj",
+          "value": "Eb:maj",
           "confidence": 1
         },
         {
           "time": 18.0,
-          "duration": 4.0,
-          "value": "Eb:maj",
-=======
-          "value": "Eb:maj",
-          "confidence": 1
-        },
-        {
-          "time": 18.0,
           "duration": 2.0,
           "value": "Eb:maj",
           "confidence": 1
@@ -250,59 +152,30 @@
           "time": 18.2,
           "duration": 2.0,
           "value": "Bb:(3,5,b7)",
->>>>>>> 5725112b
           "confidence": 1
         },
         {
           "time": 19.0,
-<<<<<<< HEAD
-          "duration": 2.0,
-=======
-          "duration": 4.0,
->>>>>>> 5725112b
-          "value": "Eb:maj",
-          "confidence": 1
-        },
-        {
-<<<<<<< HEAD
-          "time": 19.2,
-          "duration": 2.0,
-          "value": "Bb:(3,5,b7)",
+          "duration": 4.0,
+          "value": "Eb:maj",
           "confidence": 1
         },
         {
           "time": 20.0,
-          "duration": 4.0,
-          "value": "Eb:maj",
+          "duration": 2.0,
+          "value": "G:(3,#5)/Eb",
+          "confidence": 1
+        },
+        {
+          "time": 20.2,
+          "duration": 2.0,
+          "value": "G:(3,#5)",
           "confidence": 1
         },
         {
           "time": 21.0,
-          "duration": 2.0,
-          "value": "G:(3,#5)/Eb",
-          "confidence": 1
-        },
-        {
-          "time": 21.2,
-          "duration": 2.0,
-          "value": "G:(3,#5)",
-=======
-          "time": 20.0,
-          "duration": 2.0,
-          "value": "G:(3,#5)/Eb",
-          "confidence": 1
-        },
-        {
-          "time": 20.2,
-          "duration": 2.0,
-          "value": "G:(3,#5)",
-          "confidence": 1
-        },
-        {
-          "time": 21.0,
-          "duration": 4.0,
-          "value": "F:min(b7)",
->>>>>>> 5725112b
+          "duration": 4.0,
+          "value": "F:min(b7)",
           "confidence": 1
         },
         {
@@ -319,255 +192,150 @@
         },
         {
           "time": 24.0,
-<<<<<<< HEAD
-          "duration": 4.0,
-          "value": "F:min(b7)",
+          "duration": 2.0,
+          "value": "Bb:(3,5,b7)",
+          "confidence": 1
+        },
+        {
+          "time": 24.2,
+          "duration": 2.0,
+          "value": "Bb:(3,5,b7,b9)",
           "confidence": 1
         },
         {
           "time": 25.0,
-=======
->>>>>>> 5725112b
-          "duration": 2.0,
-          "value": "Bb:(3,5,b7)",
-          "confidence": 1
-        },
-        {
-<<<<<<< HEAD
+          "duration": 2.0,
+          "value": "Eb:maj",
+          "confidence": 1
+        },
+        {
           "time": 25.2,
-=======
-          "time": 24.2,
->>>>>>> 5725112b
-          "duration": 2.0,
-          "value": "Bb:(3,5,b7,b9)",
-          "confidence": 1
-        },
-        {
-<<<<<<< HEAD
+          "duration": 2.0,
+          "value": "Ab:maj",
+          "confidence": 1
+        },
+        {
           "time": 26.0,
-=======
-          "time": 25.0,
->>>>>>> 5725112b
-          "duration": 2.0,
-          "value": "Eb:maj",
-          "confidence": 1
-        },
-        {
-<<<<<<< HEAD
+          "duration": 2.0,
+          "value": "Eb:maj",
+          "confidence": 1
+        },
+        {
           "time": 26.2,
-=======
-          "time": 25.2,
->>>>>>> 5725112b
-          "duration": 2.0,
-          "value": "Ab:maj",
-          "confidence": 1
-        },
-        {
-<<<<<<< HEAD
-          "time": 27.0,
-=======
-          "time": 26.0,
->>>>>>> 5725112b
-          "duration": 2.0,
-          "value": "Eb:maj",
-          "confidence": 1
-        },
-        {
-<<<<<<< HEAD
-          "time": 27.2,
-=======
-          "time": 26.2,
->>>>>>> 5725112b
           "duration": 1.0,
           "value": "Ab:maj",
           "confidence": 1
         },
         {
-<<<<<<< HEAD
-          "time": 27.3,
-=======
           "time": 26.3,
->>>>>>> 5725112b
           "duration": 1.0,
           "value": "Eb:maj7",
           "confidence": 1
         },
         {
-<<<<<<< HEAD
+          "time": 27.0,
+          "duration": 4.0,
+          "value": "C:min",
+          "confidence": 1
+        },
+        {
           "time": 28.0,
-=======
-          "time": 27.0,
->>>>>>> 5725112b
-          "duration": 4.0,
-          "value": "C:min",
-          "confidence": 1
-        },
-        {
-<<<<<<< HEAD
+          "duration": 4.0,
+          "value": "C:min",
+          "confidence": 1
+        },
+        {
           "time": 29.0,
-=======
-          "time": 28.0,
->>>>>>> 5725112b
-          "duration": 4.0,
-          "value": "C:min",
-          "confidence": 1
-        },
-        {
-<<<<<<< HEAD
+          "duration": 4.0,
+          "value": "F:min(b7)",
+          "confidence": 1
+        },
+        {
           "time": 30.0,
-=======
-          "time": 29.0,
->>>>>>> 5725112b
-          "duration": 4.0,
-          "value": "F:min(b7)",
-          "confidence": 1
-        },
-        {
-<<<<<<< HEAD
+          "duration": 4.0,
+          "value": "F:min(b7)",
+          "confidence": 1
+        },
+        {
           "time": 31.0,
-=======
-          "time": 30.0,
->>>>>>> 5725112b
-          "duration": 4.0,
-          "value": "F:min(b7)",
-          "confidence": 1
-        },
-        {
-<<<<<<< HEAD
+          "duration": 4.0,
+          "value": "F:min(b7)",
+          "confidence": 1
+        },
+        {
           "time": 32.0,
-=======
-          "time": 31.0,
->>>>>>> 5725112b
-          "duration": 4.0,
-          "value": "F:min(b7)",
-          "confidence": 1
-        },
-        {
-<<<<<<< HEAD
+          "duration": 2.0,
+          "value": "Bb:(3,5,b7)",
+          "confidence": 1
+        },
+        {
+          "time": 32.2,
+          "duration": 2.0,
+          "value": "Bb:(3,5,b7,b9)",
+          "confidence": 1
+        },
+        {
           "time": 33.0,
-=======
-          "time": 32.0,
->>>>>>> 5725112b
-          "duration": 2.0,
-          "value": "Bb:(3,5,b7)",
-          "confidence": 1
-        },
-        {
-<<<<<<< HEAD
-          "time": 33.2,
-=======
-          "time": 32.2,
->>>>>>> 5725112b
-          "duration": 2.0,
-          "value": "Bb:(3,5,b7,b9)",
-          "confidence": 1
-        },
-        {
-<<<<<<< HEAD
+          "duration": 4.0,
+          "value": "Eb:maj",
+          "confidence": 1
+        },
+        {
           "time": 34.0,
-=======
-          "time": 33.0,
->>>>>>> 5725112b
-          "duration": 4.0,
-          "value": "Eb:maj",
-          "confidence": 1
-        },
-        {
-<<<<<<< HEAD
+          "duration": 2.0,
+          "value": "Eb:maj",
+          "confidence": 1
+        },
+        {
+          "time": 34.2,
+          "duration": 2.0,
+          "value": "Eb:maj",
+          "confidence": 1
+        },
+        {
           "time": 35.0,
-=======
-          "time": 34.0,
->>>>>>> 5725112b
-          "duration": 2.0,
-          "value": "Eb:maj",
-          "confidence": 1
-        },
-        {
-<<<<<<< HEAD
-          "time": 35.2,
-=======
-          "time": 34.2,
->>>>>>> 5725112b
-          "duration": 2.0,
-          "value": "Eb:maj",
-          "confidence": 1
-        },
-        {
-<<<<<<< HEAD
+          "duration": 4.0,
+          "value": "F:min",
+          "confidence": 1
+        },
+        {
           "time": 36.0,
-=======
-          "time": 35.0,
->>>>>>> 5725112b
-          "duration": 4.0,
-          "value": "F:min",
-          "confidence": 1
-        },
-        {
-<<<<<<< HEAD
+          "duration": 4.0,
+          "value": "F:min(b7)",
+          "confidence": 1
+        },
+        {
           "time": 37.0,
-=======
-          "time": 36.0,
->>>>>>> 5725112b
-          "duration": 4.0,
-          "value": "F:min(b7)",
-          "confidence": 1
-        },
-        {
-<<<<<<< HEAD
+          "duration": 2.0,
+          "value": "Eb:maj",
+          "confidence": 1
+        },
+        {
+          "time": 37.2,
+          "duration": 2.0,
+          "value": "Eb:maj7",
+          "confidence": 1
+        },
+        {
           "time": 38.0,
-=======
-          "time": 37.0,
->>>>>>> 5725112b
-          "duration": 2.0,
-          "value": "Eb:maj",
-          "confidence": 1
-        },
-        {
-<<<<<<< HEAD
-          "time": 38.2,
-=======
-          "time": 37.2,
->>>>>>> 5725112b
-          "duration": 2.0,
-          "value": "Eb:maj7",
-          "confidence": 1
-        },
-        {
-<<<<<<< HEAD
+          "duration": 4.0,
+          "value": "C:min",
+          "confidence": 1
+        },
+        {
           "time": 39.0,
-=======
-          "time": 38.0,
->>>>>>> 5725112b
-          "duration": 4.0,
-          "value": "C:min",
-          "confidence": 1
-        },
-        {
-<<<<<<< HEAD
+          "duration": 4.0,
+          "value": "F:min(b7)",
+          "confidence": 1
+        },
+        {
           "time": 40.0,
-=======
-          "time": 39.0,
->>>>>>> 5725112b
-          "duration": 4.0,
-          "value": "F:min(b7)",
-          "confidence": 1
-        },
-        {
-<<<<<<< HEAD
+          "duration": 4.0,
+          "value": "Ab:maj",
+          "confidence": 1
+        },
+        {
           "time": 41.0,
-=======
-          "time": 40.0,
->>>>>>> 5725112b
-          "duration": 4.0,
-          "value": "Ab:maj",
-          "confidence": 1
-        },
-        {
-<<<<<<< HEAD
-          "time": 42.0,
-=======
-          "time": 41.0,
->>>>>>> 5725112b
           "duration": 4.0,
           "value": "Eb:maj",
           "confidence": 1
