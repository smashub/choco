--- conflicted
+++ resolved
@@ -37,570 +37,316 @@
         {
           "time": 1.2,
           "duration": 2.0,
-<<<<<<< HEAD
+          "value": "E:dim",
+          "confidence": 1
+        },
+        {
+          "time": 2.0,
+          "duration": 1.0,
+          "value": "F:min(b7)",
+          "confidence": 1
+        },
+        {
+          "time": 2.1,
+          "duration": 1.0,
+          "value": "Bb:(3,5,b7)",
+          "confidence": 1
+        },
+        {
+          "time": 2.2,
+          "duration": 1.0,
+          "value": "F:min(b7)",
+          "confidence": 1
+        },
+        {
+          "time": 2.3,
+          "duration": 1.0,
+          "value": "Bb:(3,5,b7)",
+          "confidence": 1
+        },
+        {
+          "time": 3.0,
+          "duration": 1.0,
+          "value": "F:min(b7)",
+          "confidence": 1
+        },
+        {
+          "time": 3.1,
+          "duration": 3.0,
+          "value": "Bb:(3,5,b7)",
+          "confidence": 1
+        },
+        {
+          "time": 4.0,
+          "duration": 2.0,
+          "value": "Eb:maj",
+          "confidence": 1
+        },
+        {
+          "time": 4.2,
+          "duration": 2.0,
           "value": "Bb:(3,#5)",
-=======
+          "confidence": 1
+        },
+        {
+          "time": 5.0,
+          "duration": 2.0,
+          "value": "Eb:maj",
+          "confidence": 1
+        },
+        {
+          "time": 5.2,
+          "duration": 2.0,
           "value": "E:dim",
->>>>>>> 5725112b
-          "confidence": 1
-        },
-        {
-          "time": 2.0,
-<<<<<<< HEAD
-          "duration": 2.0,
-          "value": "Eb:maj",
-=======
-          "duration": 1.0,
-          "value": "F:min(b7)",
-          "confidence": 1
-        },
-        {
-          "time": 2.1,
-          "duration": 1.0,
-          "value": "Bb:(3,5,b7)",
->>>>>>> 5725112b
-          "confidence": 1
-        },
-        {
-          "time": 2.2,
-<<<<<<< HEAD
+          "confidence": 1
+        },
+        {
+          "time": 6.0,
+          "duration": 1.0,
+          "value": "F:min(b7)",
+          "confidence": 1
+        },
+        {
+          "time": 6.1,
+          "duration": 1.0,
+          "value": "Bb:(3,5,b7)",
+          "confidence": 1
+        },
+        {
+          "time": 6.2,
+          "duration": 1.0,
+          "value": "F:min(b7)",
+          "confidence": 1
+        },
+        {
+          "time": 6.3,
+          "duration": 1.0,
+          "value": "Bb:(3,5,b7)",
+          "confidence": 1
+        },
+        {
+          "time": 7.0,
+          "duration": 4.0,
+          "value": "Bb:(3,5,b7)",
+          "confidence": 1
+        },
+        {
+          "time": 8.0,
+          "duration": 2.0,
+          "value": "Eb:maj",
+          "confidence": 1
+        },
+        {
+          "time": 8.2,
           "duration": 2.0,
           "value": "E:dim",
-=======
-          "duration": 1.0,
-          "value": "F:min(b7)",
-          "confidence": 1
-        },
-        {
-          "time": 2.3,
-          "duration": 1.0,
-          "value": "Bb:(3,5,b7)",
->>>>>>> 5725112b
-          "confidence": 1
-        },
-        {
-          "time": 3.0,
-          "duration": 1.0,
-          "value": "F:min(b7)",
-          "confidence": 1
-        },
-        {
-          "time": 3.1,
-<<<<<<< HEAD
-          "duration": 1.0,
-          "value": "Bb:(3,5,b7)",
-          "confidence": 1
-        },
-        {
-          "time": 3.2,
-          "duration": 1.0,
-          "value": "F:min(b7)",
-          "confidence": 1
-        },
-        {
-          "time": 3.3,
-          "duration": 1.0,
-=======
-          "duration": 3.0,
->>>>>>> 5725112b
-          "value": "Bb:(3,5,b7)",
-          "confidence": 1
-        },
-        {
-          "time": 4.0,
-<<<<<<< HEAD
-          "duration": 1.0,
-          "value": "F:min(b7)",
-          "confidence": 1
-        },
-        {
-          "time": 4.1,
-          "duration": 3.0,
-          "value": "Bb:(3,5,b7)",
-=======
-          "duration": 2.0,
-          "value": "Eb:maj",
-          "confidence": 1
-        },
-        {
-          "time": 4.2,
+          "confidence": 1
+        },
+        {
+          "time": 9.0,
+          "duration": 2.0,
+          "value": "F:min(b7)",
+          "confidence": 1
+        },
+        {
+          "time": 9.2,
+          "duration": 2.0,
+          "value": "Bb:(3,5,b7)",
+          "confidence": 1
+        },
+        {
+          "time": 10.0,
+          "duration": 1.0,
+          "value": "Eb:maj",
+          "confidence": 1
+        },
+        {
+          "time": 10.1,
+          "duration": 1.0,
+          "value": "F:min",
+          "confidence": 1
+        },
+        {
+          "time": 10.2,
+          "duration": 1.0,
+          "value": "G:min",
+          "confidence": 1
+        },
+        {
+          "time": 10.3,
+          "duration": 1.0,
+          "value": "Ab:maj",
+          "confidence": 1
+        },
+        {
+          "time": 11.0,
+          "duration": 2.0,
+          "value": "F:min(b7)",
+          "confidence": 1
+        },
+        {
+          "time": 11.2,
+          "duration": 2.0,
+          "value": "Bb:(3,5,b7)",
+          "confidence": 1
+        },
+        {
+          "time": 12.0,
+          "duration": 2.0,
+          "value": "Eb:maj",
+          "confidence": 1
+        },
+        {
+          "time": 12.2,
+          "duration": 2.0,
+          "value": "E:dim",
+          "confidence": 1
+        },
+        {
+          "time": 13.0,
+          "duration": 2.0,
+          "value": "F:min(b7)",
+          "confidence": 1
+        },
+        {
+          "time": 13.2,
+          "duration": 2.0,
+          "value": "Bb:(3,5,b7)",
+          "confidence": 1
+        },
+        {
+          "time": 14.0,
+          "duration": 2.0,
+          "value": "Eb:maj",
+          "confidence": 1
+        },
+        {
+          "time": 14.2,
+          "duration": 2.0,
+          "value": "F:(3,5,b7)",
+          "confidence": 1
+        },
+        {
+          "time": 15.0,
+          "duration": 2.0,
+          "value": "F:min(b7)",
+          "confidence": 1
+        },
+        {
+          "time": 15.2,
+          "duration": 2.0,
+          "value": "Bb:(3,5,b7)",
+          "confidence": 1
+        },
+        {
+          "time": 16.0,
+          "duration": 2.0,
+          "value": "Eb:maj",
+          "confidence": 1
+        },
+        {
+          "time": 16.2,
           "duration": 2.0,
           "value": "Bb:(3,#5)",
->>>>>>> 5725112b
-          "confidence": 1
-        },
-        {
-          "time": 5.0,
-          "duration": 2.0,
-          "value": "Eb:maj",
-          "confidence": 1
-        },
-        {
-          "time": 5.2,
-          "duration": 2.0,
-<<<<<<< HEAD
+          "confidence": 1
+        },
+        {
+          "time": 17.0,
+          "duration": 2.0,
+          "value": "Eb:maj",
+          "confidence": 1
+        },
+        {
+          "time": 17.2,
+          "duration": 2.0,
+          "value": "E:dim",
+          "confidence": 1
+        },
+        {
+          "time": 18.0,
+          "duration": 1.0,
+          "value": "F:min(b7)",
+          "confidence": 1
+        },
+        {
+          "time": 18.1,
+          "duration": 1.0,
+          "value": "Bb:(3,5,b7)",
+          "confidence": 1
+        },
+        {
+          "time": 18.2,
+          "duration": 1.0,
+          "value": "F:min(b7)",
+          "confidence": 1
+        },
+        {
+          "time": 18.3,
+          "duration": 1.0,
+          "value": "Bb:(3,5,b7)",
+          "confidence": 1
+        },
+        {
+          "time": 19.0,
+          "duration": 1.0,
+          "value": "F:min(b7)",
+          "confidence": 1
+        },
+        {
+          "time": 19.1,
+          "duration": 2.0,
+          "value": "Bb:(3,5,b7)",
+          "confidence": 1
+        },
+        {
+          "time": 19.3,
+          "duration": 1.0,
           "value": "Bb:(3,#5)",
-=======
-          "value": "E:dim",
->>>>>>> 5725112b
-          "confidence": 1
-        },
-        {
-          "time": 6.0,
-<<<<<<< HEAD
-          "duration": 2.0,
-          "value": "Eb:maj",
-          "confidence": 1
-        },
-        {
-          "time": 6.2,
-          "duration": 2.0,
-          "value": "E:dim",
-=======
-          "duration": 1.0,
-          "value": "F:min(b7)",
-          "confidence": 1
-        },
-        {
-          "time": 6.1,
-          "duration": 1.0,
-          "value": "Bb:(3,5,b7)",
-          "confidence": 1
-        },
-        {
-          "time": 6.2,
-          "duration": 1.0,
-          "value": "F:min(b7)",
-          "confidence": 1
-        },
-        {
-          "time": 6.3,
-          "duration": 1.0,
-          "value": "Bb:(3,5,b7)",
->>>>>>> 5725112b
-          "confidence": 1
-        },
-        {
-          "time": 7.0,
-<<<<<<< HEAD
-          "duration": 1.0,
-          "value": "F:min(b7)",
-          "confidence": 1
-        },
-        {
-          "time": 7.1,
-          "duration": 1.0,
-          "value": "Bb:(3,5,b7)",
-          "confidence": 1
-        },
-        {
-          "time": 7.2,
-          "duration": 1.0,
-          "value": "F:min(b7)",
-          "confidence": 1
-        },
-        {
-          "time": 7.3,
-          "duration": 1.0,
-=======
-          "duration": 4.0,
->>>>>>> 5725112b
-          "value": "Bb:(3,5,b7)",
-          "confidence": 1
-        },
-        {
-          "time": 8.0,
-<<<<<<< HEAD
-          "duration": 4.0,
-          "value": "Bb:(3,5,b7)",
-          "confidence": 1
-        },
-        {
-          "time": 9.0,
-          "duration": 2.0,
-          "value": "Eb:maj",
-          "confidence": 1
-        },
-        {
-          "time": 9.2,
-=======
-          "duration": 2.0,
-          "value": "Eb:maj",
-          "confidence": 1
-        },
-        {
-          "time": 8.2,
->>>>>>> 5725112b
-          "duration": 2.0,
-          "value": "E:dim",
-          "confidence": 1
-        },
-        {
-          "time": 9.0,
-          "duration": 2.0,
-          "value": "F:min(b7)",
-          "confidence": 1
-        },
-        {
-          "time": 9.2,
-          "duration": 2.0,
-          "value": "Bb:(3,5,b7)",
-          "confidence": 1
-        },
-        {
-<<<<<<< HEAD
-          "time": 11.0,
-=======
-          "time": 10.0,
->>>>>>> 5725112b
-          "duration": 1.0,
-          "value": "Eb:maj",
-          "confidence": 1
-        },
-        {
-<<<<<<< HEAD
-          "time": 11.1,
-=======
-          "time": 10.1,
->>>>>>> 5725112b
-          "duration": 1.0,
-          "value": "F:min",
-          "confidence": 1
-        },
-        {
-<<<<<<< HEAD
-          "time": 11.2,
-=======
-          "time": 10.2,
->>>>>>> 5725112b
-          "duration": 1.0,
-          "value": "G:min",
-          "confidence": 1
-        },
-        {
-<<<<<<< HEAD
-          "time": 11.3,
-=======
-          "time": 10.3,
->>>>>>> 5725112b
+          "confidence": 1
+        },
+        {
+          "time": 20.0,
+          "duration": 2.0,
+          "value": "Eb:maj",
+          "confidence": 1
+        },
+        {
+          "time": 20.2,
+          "duration": 2.0,
+          "value": "C:(3,5,b7)",
+          "confidence": 1
+        },
+        {
+          "time": 21.0,
+          "duration": 2.0,
+          "value": "F:min(b7)",
+          "confidence": 1
+        },
+        {
+          "time": 21.2,
+          "duration": 2.0,
+          "value": "Bb:(3,5,b7)",
+          "confidence": 1
+        },
+        {
+          "time": 22.0,
+          "duration": 1.0,
+          "value": "Eb:maj",
+          "confidence": 1
+        },
+        {
+          "time": 22.1,
           "duration": 1.0,
           "value": "Ab:maj",
           "confidence": 1
         },
         {
-<<<<<<< HEAD
-          "time": 12.0,
-=======
-          "time": 11.0,
->>>>>>> 5725112b
-          "duration": 2.0,
-          "value": "F:min(b7)",
-          "confidence": 1
-        },
-        {
-<<<<<<< HEAD
-          "time": 12.2,
-=======
-          "time": 11.2,
->>>>>>> 5725112b
-          "duration": 2.0,
-          "value": "Bb:(3,5,b7)",
-          "confidence": 1
-        },
-        {
-<<<<<<< HEAD
-          "time": 13.0,
-=======
-          "time": 12.0,
->>>>>>> 5725112b
-          "duration": 2.0,
-          "value": "Eb:maj",
-          "confidence": 1
-        },
-        {
-<<<<<<< HEAD
-          "time": 13.2,
-=======
-          "time": 12.2,
->>>>>>> 5725112b
-          "duration": 2.0,
-          "value": "E:dim",
-          "confidence": 1
-        },
-        {
-<<<<<<< HEAD
-          "time": 14.0,
-=======
-          "time": 13.0,
->>>>>>> 5725112b
-          "duration": 2.0,
-          "value": "F:min(b7)",
-          "confidence": 1
-        },
-        {
-<<<<<<< HEAD
-          "time": 14.2,
-=======
-          "time": 13.2,
->>>>>>> 5725112b
-          "duration": 2.0,
-          "value": "Bb:(3,5,b7)",
-          "confidence": 1
-        },
-        {
-<<<<<<< HEAD
-          "time": 15.0,
-=======
-          "time": 14.0,
->>>>>>> 5725112b
-          "duration": 2.0,
-          "value": "Eb:maj",
-          "confidence": 1
-        },
-        {
-<<<<<<< HEAD
-          "time": 15.2,
-=======
-          "time": 14.2,
->>>>>>> 5725112b
-          "duration": 2.0,
-          "value": "F:(3,5,b7)",
-          "confidence": 1
-        },
-        {
-<<<<<<< HEAD
-          "time": 16.0,
-=======
-          "time": 15.0,
->>>>>>> 5725112b
-          "duration": 2.0,
-          "value": "F:min(b7)",
-          "confidence": 1
-        },
-        {
-<<<<<<< HEAD
-          "time": 16.2,
-=======
-          "time": 15.2,
->>>>>>> 5725112b
-          "duration": 2.0,
-          "value": "Bb:(3,5,b7)",
-          "confidence": 1
-        },
-        {
-<<<<<<< HEAD
-          "time": 17.0,
-=======
-          "time": 16.0,
->>>>>>> 5725112b
-          "duration": 2.0,
-          "value": "Eb:maj",
-          "confidence": 1
-        },
-        {
-<<<<<<< HEAD
-          "time": 17.2,
-=======
-          "time": 16.2,
->>>>>>> 5725112b
-          "duration": 2.0,
-          "value": "Bb:(3,#5)",
-          "confidence": 1
-        },
-        {
-<<<<<<< HEAD
-          "time": 18.0,
-=======
-          "time": 17.0,
->>>>>>> 5725112b
-          "duration": 2.0,
-          "value": "Eb:maj",
-          "confidence": 1
-        },
-        {
-<<<<<<< HEAD
-          "time": 18.2,
-=======
-          "time": 17.2,
->>>>>>> 5725112b
-          "duration": 2.0,
-          "value": "E:dim",
-          "confidence": 1
-        },
-        {
-<<<<<<< HEAD
-          "time": 19.0,
-=======
-          "time": 18.0,
->>>>>>> 5725112b
-          "duration": 1.0,
-          "value": "F:min(b7)",
-          "confidence": 1
-        },
-        {
-<<<<<<< HEAD
-          "time": 19.1,
-=======
-          "time": 18.1,
->>>>>>> 5725112b
-          "duration": 1.0,
-          "value": "Bb:(3,5,b7)",
-          "confidence": 1
-        },
-        {
-<<<<<<< HEAD
-          "time": 19.2,
-=======
-          "time": 18.2,
->>>>>>> 5725112b
-          "duration": 1.0,
-          "value": "F:min(b7)",
-          "confidence": 1
-        },
-        {
-<<<<<<< HEAD
-          "time": 19.3,
-=======
-          "time": 18.3,
->>>>>>> 5725112b
-          "duration": 1.0,
-          "value": "Bb:(3,5,b7)",
-          "confidence": 1
-        },
-        {
-<<<<<<< HEAD
-          "time": 20.0,
-=======
-          "time": 19.0,
->>>>>>> 5725112b
-          "duration": 1.0,
-          "value": "F:min(b7)",
-          "confidence": 1
-        },
-        {
-<<<<<<< HEAD
-          "time": 20.1,
-=======
-          "time": 19.1,
->>>>>>> 5725112b
-          "duration": 2.0,
-          "value": "Bb:(3,5,b7)",
-          "confidence": 1
-        },
-        {
-<<<<<<< HEAD
-          "time": 20.3,
-=======
-          "time": 19.3,
->>>>>>> 5725112b
-          "duration": 1.0,
-          "value": "Bb:(3,#5)",
-          "confidence": 1
-        },
-        {
-<<<<<<< HEAD
-          "time": 21.0,
-          "duration": 2.0,
-          "value": "Eb:maj",
-          "confidence": 1
-        },
-        {
-          "time": 21.2,
-          "duration": 2.0,
-          "value": "C:(3,5,b7)",
-          "confidence": 1
-        },
-        {
-          "time": 22.0,
-          "duration": 2.0,
-          "value": "F:min(b7)",
-          "confidence": 1
-        },
-        {
           "time": 22.2,
           "duration": 2.0,
-          "value": "Bb:(3,5,b7)",
-          "confidence": 1
-        },
-        {
-          "time": 23.0,
-          "duration": 1.0,
-          "value": "Eb:maj",
-          "confidence": 1
-        },
-        {
-          "time": 23.1,
-          "duration": 1.0,
-          "value": "Ab:maj",
-          "confidence": 1
-        },
-        {
-          "time": 23.2,
-=======
-          "time": 20.0,
-          "duration": 2.0,
-          "value": "Eb:maj",
-          "confidence": 1
-        },
-        {
-          "time": 20.2,
-          "duration": 2.0,
-          "value": "C:(3,5,b7)",
-          "confidence": 1
-        },
-        {
-          "time": 21.0,
-          "duration": 2.0,
-          "value": "F:min(b7)",
-          "confidence": 1
-        },
-        {
-          "time": 21.2,
-          "duration": 2.0,
-          "value": "Bb:(3,5,b7)",
-          "confidence": 1
-        },
-        {
-          "time": 22.0,
-          "duration": 1.0,
-          "value": "Eb:maj",
-          "confidence": 1
-        },
-        {
-          "time": 22.1,
-          "duration": 1.0,
-          "value": "Ab:maj",
-          "confidence": 1
-        },
-        {
-          "time": 22.2,
->>>>>>> 5725112b
-          "duration": 2.0,
-          "value": "Eb:maj",
-          "confidence": 1
-        },
-        {
-<<<<<<< HEAD
-          "time": 24.0,
-          "duration": 4.0,
-          "value": "Bb:(3,5,b7)",
-          "confidence": 1
-        },
-        {
-          "time": 25.0,
-          "duration": 2.0,
-          "value": "Eb:maj",
-          "confidence": 1
-        },
-        {
-          "time": 25.2,
-          "duration": 2.0,
-          "value": "Bb:(3,5,b7)",
-          "confidence": 1
-        },
-        {
-          "time": 26.0,
-=======
+          "value": "Eb:maj",
+          "confidence": 1
+        },
+        {
           "time": 23.0,
           "duration": 4.0,
           "value": "Bb:(3,5,b7)",
@@ -620,7 +366,6 @@
         },
         {
           "time": 25.0,
->>>>>>> 5725112b
           "duration": 4.0,
           "value": "Eb:maj",
           "confidence": 1
