--- conflicted
+++ resolved
@@ -25,1420 +25,370 @@
         {
           "time": 1.0,
           "duration": 4.0,
-<<<<<<< HEAD
-          "value": "Bb:maj9",
+          "value": "Ab:(3,5,b7,9,#11)",
           "confidence": 1
         },
         {
           "time": 2.0,
           "duration": 4.0,
+          "value": "Gb:maj9",
+          "confidence": 1
+        },
+        {
+          "time": 3.0,
+          "duration": 1.0,
+          "value": "Eb:maj/F",
+          "confidence": 1
+        },
+        {
+          "time": 3.1,
+          "duration": 1.0,
+          "value": "Bb:(2,5)/F",
+          "confidence": 1
+        },
+        {
+          "time": 3.2,
+          "duration": 1.0,
+          "value": "Eb:maj/F",
+          "confidence": 1
+        },
+        {
+          "time": 3.3,
+          "duration": 1.0,
+          "value": "Bb:(2,5)/F",
+          "confidence": 1
+        },
+        {
+          "time": 4.0,
+          "duration": 4.0,
+          "value": "Bb:maj9",
+          "confidence": 1
+        },
+        {
+          "time": 5.0,
+          "duration": 4.0,
           "value": "Ab:(3,5,b7,9,#11)",
           "confidence": 1
         },
         {
-          "time": 3.0,
+          "time": 6.0,
           "duration": 4.0,
           "value": "Gb:maj9",
           "confidence": 1
         },
         {
-          "time": 4.0,
-          "duration": 1.0,
-          "value": "Eb:maj/F",
-          "confidence": 1
-        },
-        {
-          "time": 4.1,
+          "time": 7.0,
+          "duration": 1.0,
+          "value": "Eb:maj/F",
+          "confidence": 1
+        },
+        {
+          "time": 7.1,
           "duration": 1.0,
           "value": "Bb:(2,5)/F",
           "confidence": 1
         },
         {
-          "time": 4.2,
-          "duration": 1.0,
-          "value": "Eb:maj/F",
-          "confidence": 1
-        },
-        {
-          "time": 4.3,
+          "time": 7.2,
+          "duration": 1.0,
+          "value": "Eb:maj/F",
+          "confidence": 1
+        },
+        {
+          "time": 7.3,
           "duration": 1.0,
           "value": "Bb:(2,5)/F",
           "confidence": 1
         },
         {
-          "time": 5.0,
-          "duration": 4.0,
-          "value": "Bb:maj9",
-          "confidence": 1
-        },
-        {
-          "time": 6.0,
-          "duration": 4.0,
-          "value": "Ab:(3,5,b7,9,#11)",
-          "confidence": 1
-        },
-        {
-          "time": 7.0,
-          "duration": 4.0,
-          "value": "Gb:maj9",
-          "confidence": 1
-        },
-        {
           "time": 8.0,
-          "duration": 1.0,
-          "value": "Eb:maj/F",
-          "confidence": 1
-        },
-        {
-          "time": 8.1,
-          "duration": 1.0,
-          "value": "Bb:(2,5)/F",
-          "confidence": 1
-        },
-        {
-          "time": 8.2,
-          "duration": 1.0,
-          "value": "Eb:maj/F",
-          "confidence": 1
-        },
-        {
-          "time": 8.3,
-          "duration": 1.0,
-          "value": "Bb:(2,5)/F",
+          "duration": 4.0,
+          "value": "Bb:maj9",
           "confidence": 1
         },
         {
           "time": 9.0,
           "duration": 4.0,
-          "value": "Bb:maj9",
+          "value": "Bb:(2,5)/D",
           "confidence": 1
         },
         {
           "time": 10.0,
           "duration": 4.0,
-          "value": "Bb:(2,5)/D",
+          "value": "C:min(b7,9)",
           "confidence": 1
         },
         {
           "time": 11.0,
           "duration": 4.0,
-          "value": "C:min(b7,9)",
+          "value": "C:min(b7)/F",
           "confidence": 1
         },
         {
           "time": 12.0,
           "duration": 4.0,
-          "value": "C:min(b7)/F",
+          "value": "Bb:maj9",
           "confidence": 1
         },
         {
           "time": 13.0,
-          "duration": 4.0,
-          "value": "Bb:maj9",
-          "confidence": 1
-        },
-        {
-          "time": 14.0,
           "duration": 3.0,
           "value": "Bb:(2,5)/D",
           "confidence": 1
         },
         {
-          "time": 14.3,
+          "time": 13.3,
           "duration": 1.0,
           "value": "Eb:(2,5)",
           "confidence": 1
         },
         {
+          "time": 14.0,
+          "duration": 4.0,
+          "value": "C:min(b7,9)",
+          "confidence": 1
+        },
+        {
           "time": 15.0,
+          "duration": 1.0,
+          "value": "Eb:maj/F",
+          "confidence": 1
+        },
+        {
+          "time": 15.1,
+          "duration": 1.0,
+          "value": "Bb:maj/F",
+          "confidence": 1
+        },
+        {
+          "time": 15.2,
+          "duration": 1.0,
+          "value": "Eb:maj/F",
+          "confidence": 1
+        },
+        {
+          "time": 15.3,
+          "duration": 1.0,
+          "value": "Bb:maj/F",
+          "confidence": 1
+        },
+        {
+          "time": 16.0,
+          "duration": 4.0,
+          "value": "Bb:maj9",
+          "confidence": 1
+        },
+        {
+          "time": 17.0,
+          "duration": 4.0,
+          "value": "Bb:(2,5)/D",
+          "confidence": 1
+        },
+        {
+          "time": 18.0,
           "duration": 4.0,
           "value": "C:min(b7,9)",
           "confidence": 1
         },
         {
-          "time": 16.0,
-          "duration": 1.0,
-          "value": "Eb:maj/F",
-          "confidence": 1
-        },
-        {
-          "time": 16.1,
-          "duration": 1.0,
-          "value": "Bb:maj/F",
-          "confidence": 1
-        },
-        {
-          "time": 16.2,
-          "duration": 1.0,
-          "value": "Eb:maj/F",
-          "confidence": 1
-        },
-        {
-          "time": 16.3,
-          "duration": 1.0,
-          "value": "Bb:maj/F",
-          "confidence": 1
-        },
-        {
-          "time": 17.0,
-          "duration": 4.0,
-          "value": "Bb:maj9",
-          "confidence": 1
-        },
-        {
-          "time": 18.0,
-          "duration": 4.0,
-          "value": "Bb:(2,5)/D",
-          "confidence": 1
-        },
-        {
           "time": 19.0,
           "duration": 4.0,
-          "value": "C:min(b7,9)",
+          "value": "C:min(b7)/F",
           "confidence": 1
         },
         {
           "time": 20.0,
           "duration": 4.0,
-          "value": "C:min(b7)/F",
+          "value": "Bb:maj9",
           "confidence": 1
         },
         {
           "time": 21.0,
-          "duration": 4.0,
-          "value": "Bb:maj9",
-          "confidence": 1
-        },
-        {
-          "time": 22.0,
           "duration": 3.0,
           "value": "Bb:(2,5)/D",
           "confidence": 1
         },
         {
-          "time": 22.3,
+          "time": 21.3,
           "duration": 1.0,
           "value": "Eb:(2,5)",
           "confidence": 1
         },
         {
+          "time": 22.0,
+          "duration": 4.0,
+          "value": "C:min(b7,9)",
+          "confidence": 1
+        },
+        {
           "time": 23.0,
           "duration": 4.0,
+          "value": "C:min(b7)/F",
+          "confidence": 1
+        },
+        {
+          "time": 24.0,
+          "duration": 4.0,
+          "value": "Bb:maj9",
+          "confidence": 1
+        },
+        {
+          "time": 25.0,
+          "duration": 1.0,
+          "value": "G:min(b7)",
+          "confidence": 1
+        },
+        {
+          "time": 25.1,
+          "duration": 1.0,
+          "value": "Eb:(2,5)/G",
+          "confidence": 1
+        },
+        {
+          "time": 25.2,
+          "duration": 1.0,
+          "value": "G:min(b7)",
+          "confidence": 1
+        },
+        {
+          "time": 25.3,
+          "duration": 1.0,
+          "value": "Eb:(2,5)/G",
+          "confidence": 1
+        },
+        {
+          "time": 26.0,
+          "duration": 4.0,
+          "value": "C:min(b7)",
+          "confidence": 1
+        },
+        {
+          "time": 27.0,
+          "duration": 4.0,
+          "value": "Eb:maj7/F",
+          "confidence": 1
+        },
+        {
+          "time": 28.0,
+          "duration": 4.0,
+          "value": "Bb:maj9",
+          "confidence": 1
+        },
+        {
+          "time": 29.0,
+          "duration": 4.0,
+          "value": "G:min(b7)",
+          "confidence": 1
+        },
+        {
+          "time": 30.0,
+          "duration": 4.0,
           "value": "C:min(b7,9)",
           "confidence": 1
         },
         {
-          "time": 24.0,
-          "duration": 4.0,
+          "time": 31.0,
+          "duration": 1.0,
+          "value": "Eb:maj/F",
+          "confidence": 1
+        },
+        {
+          "time": 31.1,
+          "duration": 1.0,
+          "value": "Bb:(3,5,6)/F",
+          "confidence": 1
+        },
+        {
+          "time": 31.2,
+          "duration": 1.0,
+          "value": "Eb:maj7/F",
+          "confidence": 1
+        },
+        {
+          "time": 31.3,
+          "duration": 1.0,
+          "value": "Eb:maj7/F",
+          "confidence": 1
+        },
+        {
+          "time": 32.0,
+          "duration": 4.0,
+          "value": "Bb:maj9",
+          "confidence": 1
+        },
+        {
+          "time": 33.0,
+          "duration": 1.0,
+          "value": "G:min(b7)",
+          "confidence": 1
+        },
+        {
+          "time": 33.1,
+          "duration": 1.0,
+          "value": "Eb:(2,5)/G",
+          "confidence": 1
+        },
+        {
+          "time": 33.2,
+          "duration": 1.0,
+          "value": "G:min(b7)",
+          "confidence": 1
+        },
+        {
+          "time": 33.3,
+          "duration": 1.0,
+          "value": "Eb:(2,5)/G",
+          "confidence": 1
+        },
+        {
+          "time": 34.0,
+          "duration": 4.0,
+          "value": "C:min(b7)",
+          "confidence": 1
+        },
+        {
+          "time": 35.0,
+          "duration": 1.0,
+          "value": "Eb:maj/F",
+          "confidence": 1
+        },
+        {
+          "time": 35.1,
+          "duration": 1.0,
+          "value": "Eb:maj7/F",
+          "confidence": 1
+        },
+        {
+          "time": 35.2,
+          "duration": 1.0,
+          "value": "Eb:maj/F",
+          "confidence": 1
+        },
+        {
+          "time": 35.3,
+          "duration": 1.0,
           "value": "C:min(b7)/F",
           "confidence": 1
         },
         {
-          "time": 25.0,
-          "duration": 4.0,
-          "value": "Bb:maj9",
-          "confidence": 1
-        },
-        {
-          "time": 26.0,
-          "duration": 1.0,
-          "value": "G:min(b7)",
-          "confidence": 1
-        },
-        {
-          "time": 26.1,
-          "duration": 1.0,
-          "value": "Eb:(2,5)/G",
-          "confidence": 1
-        },
-        {
-          "time": 26.2,
-          "duration": 1.0,
-          "value": "G:min(b7)",
-          "confidence": 1
-        },
-        {
-          "time": 26.3,
-          "duration": 1.0,
-          "value": "Eb:(2,5)/G",
-          "confidence": 1
-        },
-        {
-          "time": 27.0,
-          "duration": 4.0,
-          "value": "C:min(b7)",
-          "confidence": 1
-        },
-        {
-          "time": 28.0,
-          "duration": 4.0,
-          "value": "Eb:maj7/F",
-          "confidence": 1
-        },
-        {
-          "time": 29.0,
-          "duration": 4.0,
-          "value": "Bb:maj9",
-          "confidence": 1
-        },
-        {
-          "time": 30.0,
-          "duration": 4.0,
-          "value": "G:min(b7)",
-          "confidence": 1
-        },
-        {
-          "time": 31.0,
-          "duration": 4.0,
-          "value": "C:min(b7,9)",
-          "confidence": 1
-        },
-        {
-          "time": 32.0,
-          "duration": 1.0,
-          "value": "Eb:maj/F",
-          "confidence": 1
-        },
-        {
-          "time": 32.1,
-          "duration": 1.0,
-          "value": "Bb:(3,5,6)/F",
-          "confidence": 1
-        },
-        {
-          "time": 32.2,
-          "duration": 1.0,
-          "value": "Eb:maj7/F",
-          "confidence": 1
-        },
-        {
-          "time": 32.3,
-          "duration": 1.0,
-          "value": "Eb:maj7/F",
-          "confidence": 1
-        },
-        {
-          "time": 33.0,
-          "duration": 4.0,
-          "value": "Bb:maj9",
-          "confidence": 1
-        },
-        {
-          "time": 34.0,
-          "duration": 1.0,
-          "value": "G:min(b7)",
-          "confidence": 1
-        },
-        {
-          "time": 34.1,
-          "duration": 1.0,
-          "value": "Eb:(2,5)/G",
-          "confidence": 1
-        },
-        {
-          "time": 34.2,
-          "duration": 1.0,
-          "value": "G:min(b7)",
-          "confidence": 1
-        },
-        {
-          "time": 34.3,
-          "duration": 1.0,
-          "value": "Eb:(2,5)/G",
-          "confidence": 1
-        },
-        {
-          "time": 35.0,
-          "duration": 4.0,
-          "value": "C:min(b7)",
-          "confidence": 1
-        },
-        {
           "time": 36.0,
-          "duration": 1.0,
-          "value": "Eb:maj/F",
-          "confidence": 1
-        },
-        {
-          "time": 36.1,
-          "duration": 1.0,
-          "value": "Eb:maj7/F",
+          "duration": 2.0,
+          "value": "Gb:(3,5,6)/Ab",
           "confidence": 1
         },
         {
           "time": 36.2,
           "duration": 1.0,
-          "value": "Eb:maj/F",
+          "value": "Gb:(3,5,6)/Ab",
           "confidence": 1
         },
         {
           "time": 36.3,
           "duration": 1.0,
-          "value": "C:min(b7)/F",
-          "confidence": 1
-        },
-        {
-          "time": 37.0,
-          "duration": 2.0,
           "value": "Gb:(3,5,6)/Ab",
           "confidence": 1
         },
         {
-          "time": 37.2,
-          "duration": 1.0,
-          "value": "Gb:(3,5,6)/Ab",
-          "confidence": 1
-        },
-        {
-          "time": 37.3,
-          "duration": 1.0,
-          "value": "Gb:(3,5,6)/Ab",
-          "confidence": 1
-        },
-        {
-          "time": 38.0,
-          "duration": 1.0,
-          "value": "Gb:(3,5,6)/Ab",
-          "confidence": 1
-        },
-        {
-          "time": 38.1,
-          "duration": 2.0,
-          "value": "Eb:maj7/F",
-          "confidence": 1
-        },
-        {
-          "time": 38.3,
-          "duration": 1.0,
-          "value": "F:(4,5,b7,9)",
-          "confidence": 1
-        },
-        {
-          "time": 39.0,
-          "duration": 4.0,
-          "value": "F:(4,5,b7,9,11,13)",
-          "confidence": 1
-        },
-        {
-          "time": 40.0,
-          "duration": 1.0,
-          "value": "F:(4,5,b7,9,11,13)",
-          "confidence": 1
-        },
-        {
-          "time": 40.1,
-          "duration": 3.0,
-          "value": "Bb:maj9",
-          "confidence": 1
-        },
-        {
-          "time": 41.0,
-          "duration": 4.0,
-          "value": "Ab:(3,5,b7,9,#11)",
-          "confidence": 1
-        },
-        {
-          "time": 42.0,
-          "duration": 4.0,
-          "value": "Gb:maj9",
-          "confidence": 1
-        },
-        {
-          "time": 43.0,
-          "duration": 1.0,
-          "value": "Eb:maj/F",
-          "confidence": 1
-        },
-        {
-          "time": 43.1,
-          "duration": 1.0,
-          "value": "Bb:(2,5)/F",
-          "confidence": 1
-        },
-        {
-          "time": 43.2,
-          "duration": 1.0,
-          "value": "Eb:maj/F",
-          "confidence": 1
-        },
-        {
-          "time": 43.3,
-          "duration": 1.0,
-          "value": "Bb:(2,5)/F",
-          "confidence": 1
-        },
-        {
-          "time": 44.0,
-          "duration": 4.0,
-          "value": "Bb:maj9",
-          "confidence": 1
-        },
-        {
-          "time": 45.0,
-          "duration": 4.0,
-          "value": "Ab:(3,5,b7,9,#11)",
-          "confidence": 1
-        },
-        {
-          "time": 46.0,
-          "duration": 4.0,
-          "value": "Gb:maj9",
-          "confidence": 1
-        },
-        {
-          "time": 47.0,
-          "duration": 1.0,
-          "value": "Eb:maj/F",
-          "confidence": 1
-        },
-        {
-          "time": 47.1,
-          "duration": 1.0,
-          "value": "Bb:(2,5)/F",
-          "confidence": 1
-        },
-        {
-          "time": 47.2,
-          "duration": 1.0,
-          "value": "Eb:maj/F",
-          "confidence": 1
-        },
-        {
-          "time": 47.3,
-          "duration": 1.0,
-          "value": "Bb:(2,5)/F",
-          "confidence": 1
-        },
-        {
-          "time": 48.0,
-          "duration": 4.0,
-          "value": "Bb:maj9",
-          "confidence": 1
-        },
-        {
-          "time": 49.0,
-          "duration": 4.0,
-          "value": "Bb:(2,5)/D",
-          "confidence": 1
-        },
-        {
-          "time": 50.0,
-          "duration": 4.0,
-          "value": "C:min(b7,9)",
-          "confidence": 1
-        },
-        {
-          "time": 51.0,
-          "duration": 4.0,
-          "value": "C:min(b7)/F",
-          "confidence": 1
-        },
-        {
-          "time": 52.0,
-          "duration": 4.0,
-          "value": "Bb:maj9",
-          "confidence": 1
-        },
-        {
-          "time": 53.0,
-          "duration": 4.0,
-          "value": "Bb:(2,5)/D",
-          "confidence": 1
-        },
-        {
-          "time": 54.0,
-          "duration": 4.0,
-          "value": "C:min(b7,9)",
-          "confidence": 1
-        },
-        {
-          "time": 55.0,
-          "duration": 1.0,
-          "value": "Eb:maj/F",
-          "confidence": 1
-        },
-        {
-          "time": 55.1,
-          "duration": 1.0,
-          "value": "Bb:maj/F",
-          "confidence": 1
-        },
-        {
-          "time": 55.2,
-          "duration": 1.0,
-          "value": "Eb:maj/F",
-          "confidence": 1
-        },
-        {
-          "time": 55.3,
-          "duration": 1.0,
-          "value": "Bb:maj/F",
-          "confidence": 1
-        },
-        {
-          "time": 56.0,
-          "duration": 4.0,
-          "value": "Bb:maj9",
-          "confidence": 1
-        },
-        {
-          "time": 57.0,
-          "duration": 4.0,
-          "value": "Bb:(2,5)/D",
-          "confidence": 1
-        },
-        {
-          "time": 58.0,
-          "duration": 4.0,
-          "value": "C:min(b7,9)",
-          "confidence": 1
-        },
-        {
-          "time": 59.0,
-          "duration": 4.0,
-          "value": "C:min(b7)/F",
-          "confidence": 1
-        },
-        {
-          "time": 60.0,
-          "duration": 4.0,
-          "value": "Bb:maj9",
-          "confidence": 1
-        },
-        {
-          "time": 61.0,
-          "duration": 3.0,
-          "value": "Bb:(2,5)/D",
-          "confidence": 1
-        },
-        {
-          "time": 61.3,
-          "duration": 1.0,
-          "value": "Eb:(2,5)",
-          "confidence": 1
-        },
-        {
-          "time": 62.0,
-          "duration": 4.0,
-          "value": "C:min(b7,9)",
-          "confidence": 1
-        },
-        {
-          "time": 63.0,
-          "duration": 4.0,
-          "value": "C:min(b7)/F",
-          "confidence": 1
-        },
-        {
-          "time": 64.0,
-          "duration": 4.0,
-          "value": "Bb:maj9",
-          "confidence": 1
-        },
-        {
-          "time": 65.0,
-          "duration": 1.0,
-          "value": "G:min(b7)",
-          "confidence": 1
-        },
-        {
-          "time": 65.1,
-          "duration": 1.0,
-          "value": "Eb:(2,5)/G",
-          "confidence": 1
-        },
-        {
-          "time": 65.2,
-          "duration": 1.0,
-          "value": "G:min(b7)",
-          "confidence": 1
-        },
-        {
-          "time": 65.3,
-          "duration": 1.0,
-          "value": "Eb:(2,5)/G",
-          "confidence": 1
-        },
-        {
-          "time": 66.0,
-          "duration": 4.0,
-          "value": "C:min(b7)",
-          "confidence": 1
-        },
-        {
-          "time": 67.0,
-          "duration": 4.0,
-          "value": "Eb:maj7/F",
-          "confidence": 1
-        },
-        {
-          "time": 68.0,
-          "duration": 4.0,
-          "value": "Bb:maj9",
-          "confidence": 1
-        },
-        {
-          "time": 69.0,
-          "duration": 4.0,
-          "value": "G:min(b7)",
-          "confidence": 1
-        },
-        {
-          "time": 70.0,
-          "duration": 4.0,
-          "value": "C:min(b7,9)",
-          "confidence": 1
-        },
-        {
-          "time": 71.0,
-          "duration": 1.0,
-          "value": "Eb:maj/F",
-          "confidence": 1
-        },
-        {
-          "time": 71.1,
-          "duration": 1.0,
-          "value": "Bb:(3,5,6)/F",
-          "confidence": 1
-        },
-        {
-          "time": 71.2,
-          "duration": 1.0,
-          "value": "Eb:maj7/F",
-          "confidence": 1
-        },
-        {
-          "time": 71.3,
-          "duration": 1.0,
-          "value": "Eb:maj7/F",
-          "confidence": 1
-        },
-        {
-          "time": 72.0,
-          "duration": 4.0,
-          "value": "Bb:maj9",
-          "confidence": 1
-        },
-        {
-          "time": 73.0,
-          "duration": 1.0,
-          "value": "G:min(b7)",
-          "confidence": 1
-        },
-        {
-          "time": 73.1,
-          "duration": 1.0,
-          "value": "Eb:(2,5)/G",
-          "confidence": 1
-        },
-        {
-          "time": 73.2,
-          "duration": 1.0,
-          "value": "G:min(b7)",
-          "confidence": 1
-        },
-        {
-          "time": 73.3,
-          "duration": 1.0,
-          "value": "Eb:(2,5)/G",
-          "confidence": 1
-        },
-        {
-          "time": 74.0,
-          "duration": 4.0,
-          "value": "C:min(b7)",
-          "confidence": 1
-        },
-        {
-          "time": 75.0,
-          "duration": 1.0,
-          "value": "Eb:maj/F",
-          "confidence": 1
-        },
-        {
-          "time": 75.1,
-          "duration": 1.0,
-          "value": "Eb:maj7/F",
-          "confidence": 1
-        },
-        {
-          "time": 75.2,
-          "duration": 1.0,
-          "value": "Eb:maj/F",
-          "confidence": 1
-        },
-        {
-          "time": 75.3,
-          "duration": 1.0,
-          "value": "C:min(b7)/F",
-          "confidence": 1
-        },
-        {
-          "time": 76.0,
-          "duration": 2.0,
-          "value": "Gb:(3,5,6)/Ab",
-          "confidence": 1
-        },
-        {
-          "time": 76.2,
-          "duration": 1.0,
-          "value": "Gb:(3,5,6)/Ab",
-          "confidence": 1
-        },
-        {
-          "time": 76.3,
-          "duration": 1.0,
-          "value": "Gb:(3,5,6)/Ab",
-          "confidence": 1
-        },
-        {
-          "time": 77.0,
-          "duration": 1.0,
-          "value": "Gb:(3,5,6)/Ab",
-          "confidence": 1
-        },
-        {
-          "time": 77.1,
-          "duration": 2.0,
-          "value": "Eb:maj7/F",
-          "confidence": 1
-        },
-        {
-          "time": 77.3,
-          "duration": 1.0,
-          "value": "F:(4,5,b7,9)",
-          "confidence": 1
-        },
-        {
-          "time": 78.0,
-          "duration": 4.0,
-          "value": "F:(4,5,b7,9,11,13)",
-          "confidence": 1
-        },
-        {
-          "time": 79.0,
-          "duration": 1.0,
-          "value": "F:(4,5,b7,9,11,13)",
-          "confidence": 1
-        },
-        {
-          "time": 79.1,
-          "duration": 3.0,
-          "value": "Bb:maj9",
-          "confidence": 1
-        },
-        {
-          "time": 80.0,
-          "duration": 4.0,
-=======
->>>>>>> 5725112b
-          "value": "Ab:(3,5,b7,9,#11)",
-          "confidence": 1
-        },
-        {
-<<<<<<< HEAD
-          "time": 81.0,
-=======
-          "time": 2.0,
->>>>>>> 5725112b
-          "duration": 4.0,
-          "value": "Gb:maj9",
-          "confidence": 1
-        },
-        {
-<<<<<<< HEAD
-          "time": 82.0,
-=======
-          "time": 3.0,
->>>>>>> 5725112b
-          "duration": 1.0,
-          "value": "Eb:maj/F",
-          "confidence": 1
-        },
-        {
-<<<<<<< HEAD
-          "time": 82.1,
-=======
-          "time": 3.1,
->>>>>>> 5725112b
-          "duration": 1.0,
-          "value": "Bb:(2,5)/F",
-          "confidence": 1
-        },
-        {
-<<<<<<< HEAD
-          "time": 82.2,
-=======
-          "time": 3.2,
->>>>>>> 5725112b
-          "duration": 1.0,
-          "value": "Eb:maj/F",
-          "confidence": 1
-        },
-        {
-<<<<<<< HEAD
-          "time": 82.3,
-=======
-          "time": 3.3,
->>>>>>> 5725112b
-          "duration": 1.0,
-          "value": "Bb:(2,5)/F",
-          "confidence": 1
-        },
-        {
-<<<<<<< HEAD
-          "time": 83.0,
-=======
-          "time": 4.0,
->>>>>>> 5725112b
-          "duration": 4.0,
-          "value": "Bb:maj9",
-          "confidence": 1
-        },
-        {
-<<<<<<< HEAD
-          "time": 84.0,
-=======
-          "time": 5.0,
->>>>>>> 5725112b
-          "duration": 4.0,
-          "value": "Ab:(3,5,b7,9,#11)",
-          "confidence": 1
-        },
-        {
-<<<<<<< HEAD
-          "time": 85.0,
-=======
-          "time": 6.0,
->>>>>>> 5725112b
-          "duration": 4.0,
-          "value": "Gb:maj9",
-          "confidence": 1
-        },
-        {
-<<<<<<< HEAD
-          "time": 86.0,
-=======
-          "time": 7.0,
->>>>>>> 5725112b
-          "duration": 1.0,
-          "value": "Eb:maj/F",
-          "confidence": 1
-        },
-        {
-<<<<<<< HEAD
-          "time": 86.1,
-=======
-          "time": 7.1,
->>>>>>> 5725112b
-          "duration": 1.0,
-          "value": "Bb:(2,5)/F",
-          "confidence": 1
-        },
-        {
-<<<<<<< HEAD
-          "time": 86.2,
-=======
-          "time": 7.2,
->>>>>>> 5725112b
-          "duration": 1.0,
-          "value": "Eb:maj/F",
-          "confidence": 1
-        },
-        {
-<<<<<<< HEAD
-          "time": 86.3,
-=======
-          "time": 7.3,
->>>>>>> 5725112b
-          "duration": 1.0,
-          "value": "Bb:(2,5)/F",
-          "confidence": 1
-        },
-        {
-<<<<<<< HEAD
-          "time": 87.0,
-=======
-          "time": 8.0,
->>>>>>> 5725112b
-          "duration": 4.0,
-          "value": "Bb:maj9",
-          "confidence": 1
-        },
-        {
-<<<<<<< HEAD
-          "time": 88.0,
-=======
-          "time": 9.0,
->>>>>>> 5725112b
-          "duration": 4.0,
-          "value": "Bb:(2,5)/D",
-          "confidence": 1
-        },
-        {
-<<<<<<< HEAD
-          "time": 89.0,
-=======
-          "time": 10.0,
->>>>>>> 5725112b
-          "duration": 4.0,
-          "value": "C:min(b7,9)",
-          "confidence": 1
-        },
-        {
-<<<<<<< HEAD
-          "time": 90.0,
-=======
-          "time": 11.0,
->>>>>>> 5725112b
-          "duration": 4.0,
-          "value": "C:min(b7)/F",
-          "confidence": 1
-        },
-        {
-<<<<<<< HEAD
-          "time": 91.0,
-=======
-          "time": 12.0,
->>>>>>> 5725112b
-          "duration": 4.0,
-          "value": "Bb:maj9",
-          "confidence": 1
-        },
-        {
-<<<<<<< HEAD
-          "time": 92.0,
-=======
-          "time": 13.0,
->>>>>>> 5725112b
-          "duration": 3.0,
-          "value": "Bb:(2,5)/D",
-          "confidence": 1
-        },
-        {
-<<<<<<< HEAD
-          "time": 92.3,
-=======
-          "time": 13.3,
->>>>>>> 5725112b
-          "duration": 1.0,
-          "value": "Eb:(2,5)",
-          "confidence": 1
-        },
-        {
-<<<<<<< HEAD
-          "time": 93.0,
-=======
-          "time": 14.0,
->>>>>>> 5725112b
-          "duration": 4.0,
-          "value": "C:min(b7,9)",
-          "confidence": 1
-        },
-        {
-<<<<<<< HEAD
-          "time": 94.0,
-=======
-          "time": 15.0,
->>>>>>> 5725112b
-          "duration": 1.0,
-          "value": "Eb:maj/F",
-          "confidence": 1
-        },
-        {
-<<<<<<< HEAD
-          "time": 94.1,
-=======
-          "time": 15.1,
->>>>>>> 5725112b
-          "duration": 1.0,
-          "value": "Bb:maj/F",
-          "confidence": 1
-        },
-        {
-<<<<<<< HEAD
-          "time": 94.2,
-=======
-          "time": 15.2,
->>>>>>> 5725112b
-          "duration": 1.0,
-          "value": "Eb:maj/F",
-          "confidence": 1
-        },
-        {
-<<<<<<< HEAD
-          "time": 94.3,
-=======
-          "time": 15.3,
->>>>>>> 5725112b
-          "duration": 1.0,
-          "value": "Bb:maj/F",
-          "confidence": 1
-        },
-        {
-<<<<<<< HEAD
-          "time": 95.0,
-=======
-          "time": 16.0,
->>>>>>> 5725112b
-          "duration": 4.0,
-          "value": "Bb:maj9",
-          "confidence": 1
-        },
-        {
-<<<<<<< HEAD
-          "time": 96.0,
-=======
-          "time": 17.0,
->>>>>>> 5725112b
-          "duration": 4.0,
-          "value": "Bb:(2,5)/D",
-          "confidence": 1
-        },
-        {
-<<<<<<< HEAD
-          "time": 97.0,
-=======
-          "time": 18.0,
->>>>>>> 5725112b
-          "duration": 4.0,
-          "value": "C:min(b7,9)",
-          "confidence": 1
-        },
-        {
-<<<<<<< HEAD
-          "time": 98.0,
-=======
-          "time": 19.0,
->>>>>>> 5725112b
-          "duration": 4.0,
-          "value": "C:min(b7)/F",
-          "confidence": 1
-        },
-        {
-<<<<<<< HEAD
-          "time": 99.0,
-=======
-          "time": 20.0,
->>>>>>> 5725112b
-          "duration": 4.0,
-          "value": "Bb:maj9",
-          "confidence": 1
-        },
-        {
-<<<<<<< HEAD
-          "time": 100.0,
-=======
-          "time": 21.0,
->>>>>>> 5725112b
-          "duration": 3.0,
-          "value": "Bb:(2,5)/D",
-          "confidence": 1
-        },
-        {
-<<<<<<< HEAD
-          "time": 100.3,
-=======
-          "time": 21.3,
->>>>>>> 5725112b
-          "duration": 1.0,
-          "value": "Eb:(2,5)",
-          "confidence": 1
-        },
-        {
-<<<<<<< HEAD
-          "time": 101.0,
-=======
-          "time": 22.0,
->>>>>>> 5725112b
-          "duration": 4.0,
-          "value": "C:min(b7,9)",
-          "confidence": 1
-        },
-        {
-<<<<<<< HEAD
-          "time": 102.0,
-=======
-          "time": 23.0,
->>>>>>> 5725112b
-          "duration": 4.0,
-          "value": "C:min(b7)/F",
-          "confidence": 1
-        },
-        {
-<<<<<<< HEAD
-          "time": 103.0,
-=======
-          "time": 24.0,
->>>>>>> 5725112b
-          "duration": 4.0,
-          "value": "Bb:maj9",
-          "confidence": 1
-        },
-        {
-<<<<<<< HEAD
-          "time": 104.0,
-=======
-          "time": 25.0,
->>>>>>> 5725112b
-          "duration": 1.0,
-          "value": "G:min(b7)",
-          "confidence": 1
-        },
-        {
-<<<<<<< HEAD
-          "time": 104.1,
-=======
-          "time": 25.1,
->>>>>>> 5725112b
-          "duration": 1.0,
-          "value": "Eb:(2,5)/G",
-          "confidence": 1
-        },
-        {
-<<<<<<< HEAD
-          "time": 104.2,
-=======
-          "time": 25.2,
->>>>>>> 5725112b
-          "duration": 1.0,
-          "value": "G:min(b7)",
-          "confidence": 1
-        },
-        {
-<<<<<<< HEAD
-          "time": 104.3,
-=======
-          "time": 25.3,
->>>>>>> 5725112b
-          "duration": 1.0,
-          "value": "Eb:(2,5)/G",
-          "confidence": 1
-        },
-        {
-<<<<<<< HEAD
-          "time": 105.0,
-=======
-          "time": 26.0,
->>>>>>> 5725112b
-          "duration": 4.0,
-          "value": "C:min(b7)",
-          "confidence": 1
-        },
-        {
-<<<<<<< HEAD
-          "time": 106.0,
-=======
-          "time": 27.0,
->>>>>>> 5725112b
-          "duration": 4.0,
-          "value": "Eb:maj7/F",
-          "confidence": 1
-        },
-        {
-<<<<<<< HEAD
-          "time": 107.0,
-=======
-          "time": 28.0,
->>>>>>> 5725112b
-          "duration": 4.0,
-          "value": "Bb:maj9",
-          "confidence": 1
-        },
-        {
-<<<<<<< HEAD
-          "time": 108.0,
-=======
-          "time": 29.0,
->>>>>>> 5725112b
-          "duration": 4.0,
-          "value": "G:min(b7)",
-          "confidence": 1
-        },
-        {
-<<<<<<< HEAD
-          "time": 109.0,
-=======
-          "time": 30.0,
->>>>>>> 5725112b
-          "duration": 4.0,
-          "value": "C:min(b7,9)",
-          "confidence": 1
-        },
-        {
-<<<<<<< HEAD
-          "time": 110.0,
-=======
-          "time": 31.0,
->>>>>>> 5725112b
-          "duration": 1.0,
-          "value": "Eb:maj/F",
-          "confidence": 1
-        },
-        {
-<<<<<<< HEAD
-          "time": 110.1,
-=======
-          "time": 31.1,
->>>>>>> 5725112b
-          "duration": 1.0,
-          "value": "Bb:(3,5,6)/F",
-          "confidence": 1
-        },
-        {
-<<<<<<< HEAD
-          "time": 110.2,
-=======
-          "time": 31.2,
->>>>>>> 5725112b
-          "duration": 1.0,
-          "value": "Eb:maj7/F",
-          "confidence": 1
-        },
-        {
-<<<<<<< HEAD
-          "time": 110.3,
-=======
-          "time": 31.3,
->>>>>>> 5725112b
-          "duration": 1.0,
-          "value": "Eb:maj7/F",
-          "confidence": 1
-        },
-        {
-<<<<<<< HEAD
-          "time": 111.0,
-=======
-          "time": 32.0,
->>>>>>> 5725112b
-          "duration": 4.0,
-          "value": "Bb:maj9",
-          "confidence": 1
-        },
-        {
-<<<<<<< HEAD
-          "time": 112.0,
-=======
-          "time": 33.0,
->>>>>>> 5725112b
-          "duration": 1.0,
-          "value": "G:min(b7)",
-          "confidence": 1
-        },
-        {
-<<<<<<< HEAD
-          "time": 112.1,
-=======
-          "time": 33.1,
->>>>>>> 5725112b
-          "duration": 1.0,
-          "value": "Eb:(2,5)/G",
-          "confidence": 1
-        },
-        {
-<<<<<<< HEAD
-          "time": 112.2,
-=======
-          "time": 33.2,
->>>>>>> 5725112b
-          "duration": 1.0,
-          "value": "G:min(b7)",
-          "confidence": 1
-        },
-        {
-<<<<<<< HEAD
-          "time": 112.3,
-=======
-          "time": 33.3,
->>>>>>> 5725112b
-          "duration": 1.0,
-          "value": "Eb:(2,5)/G",
-          "confidence": 1
-        },
-        {
-<<<<<<< HEAD
-          "time": 113.0,
-=======
-          "time": 34.0,
->>>>>>> 5725112b
-          "duration": 4.0,
-          "value": "C:min(b7)",
-          "confidence": 1
-        },
-        {
-<<<<<<< HEAD
-          "time": 114.0,
-=======
-          "time": 35.0,
->>>>>>> 5725112b
-          "duration": 1.0,
-          "value": "Eb:maj/F",
-          "confidence": 1
-        },
-        {
-<<<<<<< HEAD
-          "time": 114.1,
-=======
-          "time": 35.1,
->>>>>>> 5725112b
-          "duration": 1.0,
-          "value": "Eb:maj7/F",
-          "confidence": 1
-        },
-        {
-<<<<<<< HEAD
-          "time": 114.2,
-=======
-          "time": 35.2,
->>>>>>> 5725112b
-          "duration": 1.0,
-          "value": "Eb:maj/F",
-          "confidence": 1
-        },
-        {
-<<<<<<< HEAD
-          "time": 114.3,
-=======
-          "time": 35.3,
->>>>>>> 5725112b
-          "duration": 1.0,
-          "value": "C:min(b7)/F",
-          "confidence": 1
-        },
-        {
-<<<<<<< HEAD
-          "time": 115.0,
-=======
-          "time": 36.0,
->>>>>>> 5725112b
-          "duration": 2.0,
-          "value": "Gb:(3,5,6)/Ab",
-          "confidence": 1
-        },
-        {
-<<<<<<< HEAD
-          "time": 115.2,
-=======
-          "time": 36.2,
->>>>>>> 5725112b
-          "duration": 1.0,
-          "value": "Gb:(3,5,6)/Ab",
-          "confidence": 1
-        },
-        {
-<<<<<<< HEAD
-          "time": 115.3,
-=======
-          "time": 36.3,
->>>>>>> 5725112b
-          "duration": 1.0,
-          "value": "Gb:(3,5,6)/Ab",
-          "confidence": 1
-        },
-        {
-<<<<<<< HEAD
-          "time": 116.0,
-=======
           "time": 37.0,
           "duration": 1.0,
           "value": "Gb:(3,5,6)/Ab",
@@ -2232,600 +1182,251 @@
         },
         {
           "time": 114.3,
->>>>>>> 5725112b
           "duration": 1.0,
           "value": "Gb:(3,5,6)/Ab",
           "confidence": 1
         },
         {
-<<<<<<< HEAD
-          "time": 116.1,
+          "time": 115.0,
+          "duration": 1.0,
+          "value": "Gb:(3,5,6)/Ab",
+          "confidence": 1
+        },
+        {
+          "time": 115.1,
           "duration": 2.0,
           "value": "Eb:maj7/F",
           "confidence": 1
         },
         {
-          "time": 116.3,
+          "time": 115.3,
           "duration": 1.0,
           "value": "F:(4,5,b7,9)",
           "confidence": 1
         },
         {
+          "time": 116.0,
+          "duration": 4.0,
+          "value": "F:(4,5,b7,9,11,13)",
+          "confidence": 1
+        },
+        {
           "time": 117.0,
-          "duration": 4.0,
+          "duration": 1.0,
           "value": "F:(4,5,b7,9,11,13)",
           "confidence": 1
         },
         {
+          "time": 117.1,
+          "duration": 2.0,
+          "value": "D:min(b7)",
+          "confidence": 1
+        },
+        {
+          "time": 117.3,
+          "duration": 1.0,
+          "value": "E:min(b7)",
+          "confidence": 1
+        },
+        {
           "time": 118.0,
-          "duration": 1.0,
-=======
-          "time": 115.0,
-          "duration": 1.0,
-          "value": "Gb:(3,5,6)/Ab",
-          "confidence": 1
-        },
-        {
-          "time": 115.1,
-          "duration": 2.0,
-          "value": "Eb:maj7/F",
-          "confidence": 1
-        },
-        {
-          "time": 115.3,
-          "duration": 1.0,
+          "duration": 2.0,
           "value": "F:(4,5,b7,9)",
           "confidence": 1
         },
         {
-          "time": 116.0,
-          "duration": 4.0,
->>>>>>> 5725112b
-          "value": "F:(4,5,b7,9,11,13)",
-          "confidence": 1
-        },
-        {
-<<<<<<< HEAD
-          "time": 118.1,
-          "duration": 2.0,
+          "time": 118.2,
+          "duration": 2.0,
+          "value": "G:(4,5,b7,9)",
+          "confidence": 1
+        },
+        {
+          "time": 119.0,
+          "duration": 4.0,
+          "value": "C:maj9",
+          "confidence": 1
+        },
+        {
+          "time": 120.0,
+          "duration": 1.0,
+          "value": "A:min(b7)",
+          "confidence": 1
+        },
+        {
+          "time": 120.1,
+          "duration": 1.0,
+          "value": "F:(2,5)/A",
+          "confidence": 1
+        },
+        {
+          "time": 120.2,
+          "duration": 1.0,
+          "value": "A:min(b7)",
+          "confidence": 1
+        },
+        {
+          "time": 120.3,
+          "duration": 1.0,
+          "value": "F:(2,5)/A",
+          "confidence": 1
+        },
+        {
+          "time": 121.0,
+          "duration": 4.0,
           "value": "D:min(b7)",
           "confidence": 1
         },
         {
-          "time": 118.3,
-          "duration": 1.0,
-          "value": "E:min(b7)",
-          "confidence": 1
-        },
-        {
-          "time": 119.0,
-          "duration": 2.0,
-          "value": "F:(4,5,b7,9)",
-          "confidence": 1
-        },
-        {
-          "time": 119.2,
-          "duration": 2.0,
+          "time": 122.0,
+          "duration": 4.0,
+          "value": "F:maj7/G",
+          "confidence": 1
+        },
+        {
+          "time": 123.0,
+          "duration": 4.0,
+          "value": "C:maj9",
+          "confidence": 1
+        },
+        {
+          "time": 124.0,
+          "duration": 4.0,
+          "value": "A:min(b7)",
+          "confidence": 1
+        },
+        {
+          "time": 125.0,
+          "duration": 4.0,
+          "value": "D:min(b7,9)",
+          "confidence": 1
+        },
+        {
+          "time": 126.0,
+          "duration": 1.0,
+          "value": "F:maj/G",
+          "confidence": 1
+        },
+        {
+          "time": 126.1,
+          "duration": 1.0,
+          "value": "C:(3,5,6)/G",
+          "confidence": 1
+        },
+        {
+          "time": 126.2,
+          "duration": 1.0,
+          "value": "F:maj7/G",
+          "confidence": 1
+        },
+        {
+          "time": 126.3,
+          "duration": 1.0,
+          "value": "F:maj7/G",
+          "confidence": 1
+        },
+        {
+          "time": 127.0,
+          "duration": 4.0,
+          "value": "C:maj9",
+          "confidence": 1
+        },
+        {
+          "time": 128.0,
+          "duration": 1.0,
+          "value": "A:min(b7)",
+          "confidence": 1
+        },
+        {
+          "time": 128.1,
+          "duration": 1.0,
+          "value": "F:(2,5)/A",
+          "confidence": 1
+        },
+        {
+          "time": 128.2,
+          "duration": 1.0,
+          "value": "A:min(b7)",
+          "confidence": 1
+        },
+        {
+          "time": 128.3,
+          "duration": 1.0,
+          "value": "F:(2,5)/A",
+          "confidence": 1
+        },
+        {
+          "time": 129.0,
+          "duration": 4.0,
+          "value": "D:min(b7)",
+          "confidence": 1
+        },
+        {
+          "time": 130.0,
+          "duration": 1.0,
+          "value": "F:maj/G",
+          "confidence": 1
+        },
+        {
+          "time": 130.1,
+          "duration": 1.0,
+          "value": "F:maj7/G",
+          "confidence": 1
+        },
+        {
+          "time": 130.2,
+          "duration": 1.0,
+          "value": "F:maj/G",
+          "confidence": 1
+        },
+        {
+          "time": 130.3,
+          "duration": 1.0,
+          "value": "D:min(b7)/G",
+          "confidence": 1
+        },
+        {
+          "time": 131.0,
+          "duration": 2.0,
+          "value": "Ab:(3,5,6)/Bb",
+          "confidence": 1
+        },
+        {
+          "time": 131.2,
+          "duration": 1.0,
+          "value": "Ab:(3,5,6)/Bb",
+          "confidence": 1
+        },
+        {
+          "time": 131.3,
+          "duration": 1.0,
+          "value": "Ab:(3,5,6)/Bb",
+          "confidence": 1
+        },
+        {
+          "time": 132.0,
+          "duration": 1.0,
+          "value": "Ab:(3,5,6)/Bb",
+          "confidence": 1
+        },
+        {
+          "time": 132.1,
+          "duration": 2.0,
+          "value": "F:maj7/G",
+          "confidence": 1
+        },
+        {
+          "time": 132.3,
+          "duration": 1.0,
           "value": "G:(4,5,b7,9)",
           "confidence": 1
         },
         {
-          "time": 120.0,
-          "duration": 4.0,
-          "value": "C:maj9",
-          "confidence": 1
-        },
-        {
-          "time": 121.0,
-          "duration": 1.0,
-          "value": "A:min(b7)",
-          "confidence": 1
-        },
-        {
-          "time": 121.1,
-          "duration": 1.0,
-          "value": "F:(2,5)/A",
-          "confidence": 1
-        },
-        {
-          "time": 121.2,
-          "duration": 1.0,
-          "value": "A:min(b7)",
-          "confidence": 1
-        },
-        {
-          "time": 121.3,
-          "duration": 1.0,
-          "value": "F:(2,5)/A",
-          "confidence": 1
-        },
-        {
-          "time": 122.0,
-          "duration": 4.0,
-          "value": "D:min(b7)",
-          "confidence": 1
-        },
-        {
-          "time": 123.0,
-          "duration": 4.0,
-          "value": "F:maj7/G",
-          "confidence": 1
-        },
-        {
-          "time": 124.0,
-          "duration": 4.0,
-          "value": "C:maj9",
-          "confidence": 1
-        },
-        {
-          "time": 125.0,
-          "duration": 4.0,
-          "value": "A:min(b7)",
-          "confidence": 1
-        },
-        {
-          "time": 126.0,
-          "duration": 4.0,
-          "value": "D:min(b7,9)",
-          "confidence": 1
-        },
-        {
-          "time": 127.0,
-          "duration": 1.0,
-          "value": "F:maj/G",
-          "confidence": 1
-        },
-        {
-          "time": 127.1,
-          "duration": 1.0,
-          "value": "C:(3,5,6)/G",
-          "confidence": 1
-        },
-        {
-          "time": 127.2,
-          "duration": 1.0,
-          "value": "F:maj7/G",
-          "confidence": 1
-        },
-        {
-          "time": 127.3,
-=======
-          "time": 117.0,
-          "duration": 1.0,
-          "value": "F:(4,5,b7,9,11,13)",
-          "confidence": 1
-        },
-        {
-          "time": 117.1,
-          "duration": 2.0,
-          "value": "D:min(b7)",
-          "confidence": 1
-        },
-        {
-          "time": 117.3,
-          "duration": 1.0,
-          "value": "E:min(b7)",
-          "confidence": 1
-        },
-        {
-          "time": 118.0,
-          "duration": 2.0,
-          "value": "F:(4,5,b7,9)",
-          "confidence": 1
-        },
-        {
-          "time": 118.2,
-          "duration": 2.0,
-          "value": "G:(4,5,b7,9)",
-          "confidence": 1
-        },
-        {
-          "time": 119.0,
-          "duration": 4.0,
-          "value": "C:maj9",
-          "confidence": 1
-        },
-        {
-          "time": 120.0,
-          "duration": 1.0,
-          "value": "A:min(b7)",
-          "confidence": 1
-        },
-        {
-          "time": 120.1,
-          "duration": 1.0,
-          "value": "F:(2,5)/A",
-          "confidence": 1
-        },
-        {
-          "time": 120.2,
-          "duration": 1.0,
-          "value": "A:min(b7)",
-          "confidence": 1
-        },
-        {
-          "time": 120.3,
-          "duration": 1.0,
-          "value": "F:(2,5)/A",
-          "confidence": 1
-        },
-        {
-          "time": 121.0,
-          "duration": 4.0,
-          "value": "D:min(b7)",
-          "confidence": 1
-        },
-        {
-          "time": 122.0,
-          "duration": 4.0,
-          "value": "F:maj7/G",
-          "confidence": 1
-        },
-        {
-          "time": 123.0,
-          "duration": 4.0,
-          "value": "C:maj9",
-          "confidence": 1
-        },
-        {
-          "time": 124.0,
-          "duration": 4.0,
-          "value": "A:min(b7)",
-          "confidence": 1
-        },
-        {
-          "time": 125.0,
-          "duration": 4.0,
-          "value": "D:min(b7,9)",
-          "confidence": 1
-        },
-        {
-          "time": 126.0,
-          "duration": 1.0,
-          "value": "F:maj/G",
-          "confidence": 1
-        },
-        {
-          "time": 126.1,
-          "duration": 1.0,
-          "value": "C:(3,5,6)/G",
-          "confidence": 1
-        },
-        {
-          "time": 126.2,
->>>>>>> 5725112b
-          "duration": 1.0,
-          "value": "F:maj7/G",
-          "confidence": 1
-        },
-        {
-<<<<<<< HEAD
-          "time": 128.0,
-          "duration": 4.0,
-          "value": "C:maj9",
-          "confidence": 1
-        },
-        {
-          "time": 129.0,
-          "duration": 1.0,
-          "value": "A:min(b7)",
-          "confidence": 1
-        },
-        {
-          "time": 129.1,
-          "duration": 1.0,
-          "value": "F:(2,5)/A",
-          "confidence": 1
-        },
-        {
-          "time": 129.2,
-          "duration": 1.0,
-          "value": "A:min(b7)",
-          "confidence": 1
-        },
-        {
-          "time": 129.3,
-          "duration": 1.0,
-          "value": "F:(2,5)/A",
-          "confidence": 1
-        },
-        {
-          "time": 130.0,
-          "duration": 4.0,
-          "value": "D:min(b7)",
-          "confidence": 1
-        },
-        {
-          "time": 131.0,
-          "duration": 1.0,
-          "value": "F:maj/G",
-          "confidence": 1
-        },
-        {
-          "time": 131.1,
-          "duration": 1.0,
-          "value": "F:maj7/G",
-          "confidence": 1
-        },
-        {
-          "time": 131.2,
-          "duration": 1.0,
-          "value": "F:maj/G",
-          "confidence": 1
-        },
-        {
-          "time": 131.3,
-          "duration": 1.0,
-          "value": "D:min(b7)/G",
-          "confidence": 1
-        },
-        {
-          "time": 132.0,
-          "duration": 2.0,
-          "value": "Ab:(3,5,6)/Bb",
-          "confidence": 1
-        },
-        {
-          "time": 132.2,
-          "duration": 1.0,
-=======
-          "time": 126.3,
-          "duration": 1.0,
-          "value": "F:maj7/G",
-          "confidence": 1
-        },
-        {
-          "time": 127.0,
-          "duration": 4.0,
-          "value": "C:maj9",
-          "confidence": 1
-        },
-        {
-          "time": 128.0,
-          "duration": 1.0,
-          "value": "A:min(b7)",
-          "confidence": 1
-        },
-        {
-          "time": 128.1,
-          "duration": 1.0,
-          "value": "F:(2,5)/A",
-          "confidence": 1
-        },
-        {
-          "time": 128.2,
-          "duration": 1.0,
-          "value": "A:min(b7)",
-          "confidence": 1
-        },
-        {
-          "time": 128.3,
-          "duration": 1.0,
-          "value": "F:(2,5)/A",
-          "confidence": 1
-        },
-        {
-          "time": 129.0,
-          "duration": 4.0,
-          "value": "D:min(b7)",
-          "confidence": 1
-        },
-        {
-          "time": 130.0,
-          "duration": 1.0,
-          "value": "F:maj/G",
-          "confidence": 1
-        },
-        {
-          "time": 130.1,
-          "duration": 1.0,
-          "value": "F:maj7/G",
-          "confidence": 1
-        },
-        {
-          "time": 130.2,
-          "duration": 1.0,
-          "value": "F:maj/G",
-          "confidence": 1
-        },
-        {
-          "time": 130.3,
-          "duration": 1.0,
-          "value": "D:min(b7)/G",
-          "confidence": 1
-        },
-        {
-          "time": 131.0,
-          "duration": 2.0,
->>>>>>> 5725112b
-          "value": "Ab:(3,5,6)/Bb",
-          "confidence": 1
-        },
-        {
-<<<<<<< HEAD
-          "time": 132.3,
-=======
-          "time": 131.2,
->>>>>>> 5725112b
-          "duration": 1.0,
-          "value": "Ab:(3,5,6)/Bb",
-          "confidence": 1
-        },
-        {
-<<<<<<< HEAD
           "time": 133.0,
-=======
-          "time": 131.3,
->>>>>>> 5725112b
-          "duration": 1.0,
-          "value": "Ab:(3,5,6)/Bb",
-          "confidence": 1
-        },
-        {
-<<<<<<< HEAD
-          "time": 133.1,
-          "duration": 2.0,
-          "value": "F:maj7/G",
-          "confidence": 1
-        },
-        {
-          "time": 133.3,
-          "duration": 1.0,
-          "value": "G:(4,5,b7,9)",
-          "confidence": 1
-        },
-        {
-          "time": 134.0,
           "duration": 4.0,
           "value": "G:(4,5,b7,9,11,13)",
           "confidence": 1
         },
         {
-          "time": 135.0,
-          "duration": 1.0,
-=======
-          "time": 132.0,
-          "duration": 1.0,
-          "value": "Ab:(3,5,6)/Bb",
-          "confidence": 1
-        },
-        {
-          "time": 132.1,
-          "duration": 2.0,
-          "value": "F:maj7/G",
-          "confidence": 1
-        },
-        {
-          "time": 132.3,
-          "duration": 1.0,
-          "value": "G:(4,5,b7,9)",
-          "confidence": 1
-        },
-        {
-          "time": 133.0,
-          "duration": 4.0,
->>>>>>> 5725112b
-          "value": "G:(4,5,b7,9,11,13)",
-          "confidence": 1
-        },
-        {
-<<<<<<< HEAD
-          "time": 135.1,
-          "duration": 3.0,
-          "value": "C:maj9",
-          "confidence": 1
-        },
-        {
-          "time": 136.0,
-          "duration": 1.0,
-          "value": "A:min(b7)",
-          "confidence": 1
-        },
-        {
-          "time": 136.1,
-          "duration": 1.0,
-          "value": "F:(2,5)/A",
-          "confidence": 1
-        },
-        {
-          "time": 136.2,
-          "duration": 1.0,
-          "value": "A:min(b7)",
-          "confidence": 1
-        },
-        {
-          "time": 136.3,
-          "duration": 1.0,
-          "value": "F:(2,5)/A",
-          "confidence": 1
-        },
-        {
-          "time": 137.0,
-          "duration": 4.0,
-          "value": "D:min(b7)",
-          "confidence": 1
-        },
-        {
-          "time": 138.0,
-          "duration": 4.0,
-          "value": "F:maj7/G",
-          "confidence": 1
-        },
-        {
-          "time": 139.0,
-          "duration": 4.0,
-          "value": "C:maj9",
-          "confidence": 1
-        },
-        {
-          "time": 140.0,
-          "duration": 4.0,
-          "value": "A:min(b7)",
-          "confidence": 1
-        },
-        {
-          "time": 141.0,
-          "duration": 4.0,
-          "value": "D:min(b7,9)",
-          "confidence": 1
-        },
-        {
-          "time": 142.0,
-          "duration": 1.0,
-          "value": "F:maj/G",
-          "confidence": 1
-        },
-        {
-          "time": 142.1,
-          "duration": 1.0,
-          "value": "C:(3,5,6)/G",
-          "confidence": 1
-        },
-        {
-          "time": 142.2,
-          "duration": 1.0,
-          "value": "F:maj7/G",
-          "confidence": 1
-        },
-        {
-          "time": 142.3,
-          "duration": 1.0,
-          "value": "F:maj7/G",
-          "confidence": 1
-        },
-        {
-          "time": 143.0,
-          "duration": 4.0,
-          "value": "C:maj9",
-          "confidence": 1
-        },
-        {
-          "time": 144.0,
-          "duration": 1.0,
-          "value": "A:min(b7)",
-          "confidence": 1
-        },
-        {
-          "time": 144.1,
-          "duration": 1.0,
-          "value": "F:(2,5)/A",
-          "confidence": 1
-        },
-        {
-          "time": 144.2,
-          "duration": 1.0,
-          "value": "A:min(b7)",
-          "confidence": 1
-        },
-        {
-          "time": 144.3,
-          "duration": 1.0,
-          "value": "F:(2,5)/A",
-          "confidence": 1
-        },
-        {
-          "time": 145.0,
-=======
           "time": 134.0,
           "duration": 1.0,
           "value": "G:(4,5,b7,9,11,13)",
@@ -2947,565 +1548,336 @@
         },
         {
           "time": 144.0,
->>>>>>> 5725112b
           "duration": 4.0,
           "value": "D:min(b7)",
           "confidence": 1
         },
         {
-<<<<<<< HEAD
+          "time": 145.0,
+          "duration": 1.0,
+          "value": "F:maj/G",
+          "confidence": 1
+        },
+        {
+          "time": 145.1,
+          "duration": 1.0,
+          "value": "F:maj7/G",
+          "confidence": 1
+        },
+        {
+          "time": 145.2,
+          "duration": 1.0,
+          "value": "F:maj/G",
+          "confidence": 1
+        },
+        {
+          "time": 145.3,
+          "duration": 1.0,
+          "value": "D:min(b7)/G",
+          "confidence": 1
+        },
+        {
           "time": 146.0,
-=======
-          "time": 145.0,
->>>>>>> 5725112b
-          "duration": 1.0,
-          "value": "F:maj/G",
-          "confidence": 1
-        },
-        {
-<<<<<<< HEAD
-          "time": 146.1,
-=======
-          "time": 145.1,
->>>>>>> 5725112b
-          "duration": 1.0,
+          "duration": 2.0,
+          "value": "Ab:(3,5,6)/Bb",
+          "confidence": 1
+        },
+        {
+          "time": 146.2,
+          "duration": 1.0,
+          "value": "Ab:(3,5,6)/Bb",
+          "confidence": 1
+        },
+        {
+          "time": 146.3,
+          "duration": 1.0,
+          "value": "Ab:(3,5,6)/Bb",
+          "confidence": 1
+        },
+        {
+          "time": 147.0,
+          "duration": 1.0,
+          "value": "Ab:(3,5,6)/Bb",
+          "confidence": 1
+        },
+        {
+          "time": 147.1,
+          "duration": 2.0,
           "value": "F:maj7/G",
           "confidence": 1
         },
         {
-<<<<<<< HEAD
-          "time": 146.2,
-=======
-          "time": 145.2,
->>>>>>> 5725112b
-          "duration": 1.0,
-          "value": "F:maj/G",
-          "confidence": 1
-        },
-        {
-<<<<<<< HEAD
-          "time": 146.3,
-=======
-          "time": 145.3,
->>>>>>> 5725112b
-          "duration": 1.0,
-          "value": "D:min(b7)/G",
-          "confidence": 1
-        },
-        {
-<<<<<<< HEAD
-          "time": 147.0,
-=======
-          "time": 146.0,
->>>>>>> 5725112b
-          "duration": 2.0,
-          "value": "Ab:(3,5,6)/Bb",
-          "confidence": 1
-        },
-        {
-<<<<<<< HEAD
-          "time": 147.2,
-=======
-          "time": 146.2,
->>>>>>> 5725112b
-          "duration": 1.0,
-          "value": "Ab:(3,5,6)/Bb",
-          "confidence": 1
-        },
-        {
-<<<<<<< HEAD
           "time": 147.3,
-=======
-          "time": 146.3,
->>>>>>> 5725112b
-          "duration": 1.0,
-          "value": "Ab:(3,5,6)/Bb",
-          "confidence": 1
-        },
-        {
-<<<<<<< HEAD
+          "duration": 1.0,
+          "value": "G:(4,5,b7,9)",
+          "confidence": 1
+        },
+        {
           "time": 148.0,
-=======
-          "time": 147.0,
->>>>>>> 5725112b
-          "duration": 1.0,
-          "value": "Ab:(3,5,6)/Bb",
-          "confidence": 1
-        },
-        {
-<<<<<<< HEAD
-          "time": 148.1,
-=======
-          "time": 147.1,
->>>>>>> 5725112b
-          "duration": 2.0,
-          "value": "F:maj7/G",
-          "confidence": 1
-        },
-        {
-<<<<<<< HEAD
-          "time": 148.3,
-=======
-          "time": 147.3,
->>>>>>> 5725112b
-          "duration": 1.0,
-          "value": "G:(4,5,b7,9)",
-          "confidence": 1
-        },
-        {
-<<<<<<< HEAD
+          "duration": 4.0,
+          "value": "G:(4,5,b7,9,11,13)",
+          "confidence": 1
+        },
+        {
           "time": 149.0,
-=======
-          "time": 148.0,
->>>>>>> 5725112b
-          "duration": 4.0,
+          "duration": 1.0,
           "value": "G:(4,5,b7,9,11,13)",
           "confidence": 1
         },
         {
-<<<<<<< HEAD
-          "time": 150.0,
-=======
-          "time": 149.0,
->>>>>>> 5725112b
-          "duration": 1.0,
-          "value": "G:(4,5,b7,9,11,13)",
-          "confidence": 1
-        },
-        {
-<<<<<<< HEAD
-          "time": 150.1,
-=======
           "time": 149.1,
->>>>>>> 5725112b
           "duration": 3.0,
           "value": "C:maj9",
           "confidence": 1
         },
         {
-<<<<<<< HEAD
+          "time": 150.0,
+          "duration": 1.0,
+          "value": "A:min(b7)",
+          "confidence": 1
+        },
+        {
+          "time": 150.1,
+          "duration": 1.0,
+          "value": "F:(2,5)/A",
+          "confidence": 1
+        },
+        {
+          "time": 150.2,
+          "duration": 1.0,
+          "value": "A:min(b7)",
+          "confidence": 1
+        },
+        {
+          "time": 150.3,
+          "duration": 1.0,
+          "value": "F:(2,5)/A",
+          "confidence": 1
+        },
+        {
           "time": 151.0,
-=======
-          "time": 150.0,
->>>>>>> 5725112b
-          "duration": 1.0,
+          "duration": 4.0,
+          "value": "D:min(b7)",
+          "confidence": 1
+        },
+        {
+          "time": 152.0,
+          "duration": 4.0,
+          "value": "F:maj7/G",
+          "confidence": 1
+        },
+        {
+          "time": 153.0,
+          "duration": 4.0,
+          "value": "C:maj9",
+          "confidence": 1
+        },
+        {
+          "time": 154.0,
+          "duration": 4.0,
           "value": "A:min(b7)",
           "confidence": 1
         },
         {
-<<<<<<< HEAD
-          "time": 151.1,
-=======
-          "time": 150.1,
->>>>>>> 5725112b
+          "time": 155.0,
+          "duration": 4.0,
+          "value": "D:min(b7,9)",
+          "confidence": 1
+        },
+        {
+          "time": 156.0,
+          "duration": 1.0,
+          "value": "F:maj/G",
+          "confidence": 1
+        },
+        {
+          "time": 156.1,
+          "duration": 1.0,
+          "value": "C:(3,5,6)/G",
+          "confidence": 1
+        },
+        {
+          "time": 156.2,
+          "duration": 1.0,
+          "value": "F:maj7/G",
+          "confidence": 1
+        },
+        {
+          "time": 156.3,
+          "duration": 1.0,
+          "value": "F:maj7/G",
+          "confidence": 1
+        },
+        {
+          "time": 157.0,
+          "duration": 4.0,
+          "value": "C:maj9",
+          "confidence": 1
+        },
+        {
+          "time": 158.0,
+          "duration": 1.0,
+          "value": "A:min(b7)",
+          "confidence": 1
+        },
+        {
+          "time": 158.1,
           "duration": 1.0,
           "value": "F:(2,5)/A",
           "confidence": 1
         },
         {
-<<<<<<< HEAD
-          "time": 151.2,
-=======
-          "time": 150.2,
->>>>>>> 5725112b
+          "time": 158.2,
           "duration": 1.0,
           "value": "A:min(b7)",
           "confidence": 1
         },
         {
-<<<<<<< HEAD
-          "time": 151.3,
-=======
-          "time": 150.3,
->>>>>>> 5725112b
+          "time": 158.3,
           "duration": 1.0,
           "value": "F:(2,5)/A",
           "confidence": 1
         },
         {
-<<<<<<< HEAD
-          "time": 152.0,
-=======
-          "time": 151.0,
->>>>>>> 5725112b
+          "time": 159.0,
           "duration": 4.0,
           "value": "D:min(b7)",
           "confidence": 1
         },
         {
-<<<<<<< HEAD
-          "time": 153.0,
-=======
-          "time": 152.0,
->>>>>>> 5725112b
-          "duration": 4.0,
+          "time": 160.0,
+          "duration": 1.0,
+          "value": "F:maj/G",
+          "confidence": 1
+        },
+        {
+          "time": 160.1,
+          "duration": 1.0,
           "value": "F:maj7/G",
           "confidence": 1
         },
         {
-<<<<<<< HEAD
-          "time": 154.0,
-=======
-          "time": 153.0,
->>>>>>> 5725112b
+          "time": 160.2,
+          "duration": 1.0,
+          "value": "F:maj/G",
+          "confidence": 1
+        },
+        {
+          "time": 160.3,
+          "duration": 1.0,
+          "value": "D:min(b7)/G",
+          "confidence": 1
+        },
+        {
+          "time": 161.0,
+          "duration": 2.0,
+          "value": "Ab:(3,5,6)/Bb",
+          "confidence": 1
+        },
+        {
+          "time": 161.2,
+          "duration": 1.0,
+          "value": "Ab:(3,5,6)/Bb",
+          "confidence": 1
+        },
+        {
+          "time": 161.3,
+          "duration": 1.0,
+          "value": "Ab:(3,5,6)/Bb",
+          "confidence": 1
+        },
+        {
+          "time": 162.0,
+          "duration": 1.0,
+          "value": "Ab:(3,5,6)/Bb",
+          "confidence": 1
+        },
+        {
+          "time": 162.1,
+          "duration": 2.0,
+          "value": "F:maj7/G",
+          "confidence": 1
+        },
+        {
+          "time": 162.3,
+          "duration": 1.0,
+          "value": "G:(4,5,b7,9)",
+          "confidence": 1
+        },
+        {
+          "time": 163.0,
+          "duration": 4.0,
+          "value": "G:(4,5,b7,9,11,13)",
+          "confidence": 1
+        },
+        {
+          "time": 164.0,
+          "duration": 1.0,
+          "value": "G:(4,5,b7,9,11,13)",
+          "confidence": 1
+        },
+        {
+          "time": 164.1,
+          "duration": 2.0,
+          "value": "D:min(b7)",
+          "confidence": 1
+        },
+        {
+          "time": 164.3,
+          "duration": 1.0,
+          "value": "E:min(b7)",
+          "confidence": 1
+        },
+        {
+          "time": 165.0,
+          "duration": 2.0,
+          "value": "F:(4,5,b7,9)",
+          "confidence": 1
+        },
+        {
+          "time": 165.2,
+          "duration": 2.0,
+          "value": "G:(4,5,b7,9)",
+          "confidence": 1
+        },
+        {
+          "time": 166.0,
+          "duration": 2.0,
+          "value": "Bb:(4,5,b7,9)",
+          "confidence": 1
+        },
+        {
+          "time": 166.2,
+          "duration": 2.0,
+          "value": "C:(4,5,b7,9)",
+          "confidence": 1
+        },
+        {
+          "time": 167.0,
+          "duration": 2.0,
+          "value": "D:(4,5,b7,9)",
+          "confidence": 1
+        },
+        {
+          "time": 167.2,
+          "duration": 2.0,
+          "value": "Eb:(4,5,b7,9)",
+          "confidence": 1
+        },
+        {
+          "time": 168.0,
           "duration": 4.0,
           "value": "C:maj9",
           "confidence": 1
         },
         {
-<<<<<<< HEAD
-          "time": 155.0,
-=======
-          "time": 154.0,
->>>>>>> 5725112b
-          "duration": 4.0,
-          "value": "A:min(b7)",
-          "confidence": 1
-        },
-        {
-<<<<<<< HEAD
-          "time": 156.0,
-=======
-          "time": 155.0,
->>>>>>> 5725112b
-          "duration": 4.0,
-          "value": "D:min(b7,9)",
-          "confidence": 1
-        },
-        {
-<<<<<<< HEAD
-          "time": 157.0,
-=======
-          "time": 156.0,
->>>>>>> 5725112b
-          "duration": 1.0,
-          "value": "F:maj/G",
-          "confidence": 1
-        },
-        {
-<<<<<<< HEAD
-          "time": 157.1,
-=======
-          "time": 156.1,
->>>>>>> 5725112b
-          "duration": 1.0,
-          "value": "C:(3,5,6)/G",
-          "confidence": 1
-        },
-        {
-<<<<<<< HEAD
-          "time": 157.2,
-=======
-          "time": 156.2,
->>>>>>> 5725112b
-          "duration": 1.0,
-          "value": "F:maj7/G",
-          "confidence": 1
-        },
-        {
-<<<<<<< HEAD
-          "time": 157.3,
-=======
-          "time": 156.3,
->>>>>>> 5725112b
-          "duration": 1.0,
-          "value": "F:maj7/G",
-          "confidence": 1
-        },
-        {
-<<<<<<< HEAD
-          "time": 158.0,
-=======
-          "time": 157.0,
->>>>>>> 5725112b
+          "time": 169.0,
           "duration": 4.0,
           "value": "C:maj9",
           "confidence": 1
         },
         {
-<<<<<<< HEAD
-          "time": 159.0,
-=======
-          "time": 158.0,
->>>>>>> 5725112b
-          "duration": 1.0,
-          "value": "A:min(b7)",
-          "confidence": 1
-        },
-        {
-<<<<<<< HEAD
-          "time": 159.1,
-=======
-          "time": 158.1,
->>>>>>> 5725112b
-          "duration": 1.0,
-          "value": "F:(2,5)/A",
-          "confidence": 1
-        },
-        {
-<<<<<<< HEAD
-          "time": 159.2,
-=======
-          "time": 158.2,
->>>>>>> 5725112b
-          "duration": 1.0,
-          "value": "A:min(b7)",
-          "confidence": 1
-        },
-        {
-<<<<<<< HEAD
-          "time": 159.3,
-=======
-          "time": 158.3,
->>>>>>> 5725112b
-          "duration": 1.0,
-          "value": "F:(2,5)/A",
-          "confidence": 1
-        },
-        {
-<<<<<<< HEAD
-          "time": 160.0,
-=======
-          "time": 159.0,
->>>>>>> 5725112b
-          "duration": 4.0,
-          "value": "D:min(b7)",
-          "confidence": 1
-        },
-        {
-<<<<<<< HEAD
-          "time": 161.0,
-=======
-          "time": 160.0,
->>>>>>> 5725112b
-          "duration": 1.0,
-          "value": "F:maj/G",
-          "confidence": 1
-        },
-        {
-<<<<<<< HEAD
-          "time": 161.1,
-=======
-          "time": 160.1,
->>>>>>> 5725112b
-          "duration": 1.0,
-          "value": "F:maj7/G",
-          "confidence": 1
-        },
-        {
-<<<<<<< HEAD
-          "time": 161.2,
-=======
-          "time": 160.2,
->>>>>>> 5725112b
-          "duration": 1.0,
-          "value": "F:maj/G",
-          "confidence": 1
-        },
-        {
-<<<<<<< HEAD
-          "time": 161.3,
-=======
-          "time": 160.3,
->>>>>>> 5725112b
-          "duration": 1.0,
-          "value": "D:min(b7)/G",
-          "confidence": 1
-        },
-        {
-<<<<<<< HEAD
-          "time": 162.0,
-          "duration": 2.0,
-          "value": "Ab:(3,5,6)/Bb",
-          "confidence": 1
-        },
-        {
-          "time": 162.2,
-          "duration": 1.0,
-          "value": "Ab:(3,5,6)/Bb",
-          "confidence": 1
-        },
-        {
-          "time": 162.3,
-          "duration": 1.0,
-          "value": "Ab:(3,5,6)/Bb",
-          "confidence": 1
-        },
-        {
-          "time": 163.0,
-          "duration": 1.0,
-          "value": "Ab:(3,5,6)/Bb",
-          "confidence": 1
-        },
-        {
-          "time": 163.1,
-=======
-          "time": 161.0,
-          "duration": 2.0,
-          "value": "Ab:(3,5,6)/Bb",
-          "confidence": 1
-        },
-        {
-          "time": 161.2,
-          "duration": 1.0,
-          "value": "Ab:(3,5,6)/Bb",
-          "confidence": 1
-        },
-        {
-          "time": 161.3,
-          "duration": 1.0,
-          "value": "Ab:(3,5,6)/Bb",
-          "confidence": 1
-        },
-        {
-          "time": 162.0,
-          "duration": 1.0,
-          "value": "Ab:(3,5,6)/Bb",
-          "confidence": 1
-        },
-        {
-          "time": 162.1,
->>>>>>> 5725112b
-          "duration": 2.0,
-          "value": "F:maj7/G",
-          "confidence": 1
-        },
-        {
-<<<<<<< HEAD
-          "time": 163.3,
-=======
-          "time": 162.3,
->>>>>>> 5725112b
-          "duration": 1.0,
-          "value": "G:(4,5,b7,9)",
-          "confidence": 1
-        },
-        {
-<<<<<<< HEAD
-          "time": 164.0,
-=======
-          "time": 163.0,
->>>>>>> 5725112b
-          "duration": 4.0,
-          "value": "G:(4,5,b7,9,11,13)",
-          "confidence": 1
-        },
-        {
-<<<<<<< HEAD
-          "time": 165.0,
-=======
-          "time": 164.0,
->>>>>>> 5725112b
-          "duration": 1.0,
-          "value": "G:(4,5,b7,9,11,13)",
-          "confidence": 1
-        },
-        {
-<<<<<<< HEAD
-          "time": 165.1,
-=======
-          "time": 164.1,
->>>>>>> 5725112b
-          "duration": 2.0,
-          "value": "D:min(b7)",
-          "confidence": 1
-        },
-        {
-<<<<<<< HEAD
-          "time": 165.3,
-=======
-          "time": 164.3,
->>>>>>> 5725112b
-          "duration": 1.0,
-          "value": "E:min(b7)",
-          "confidence": 1
-        },
-        {
-<<<<<<< HEAD
-          "time": 166.0,
-=======
-          "time": 165.0,
->>>>>>> 5725112b
-          "duration": 2.0,
-          "value": "F:(4,5,b7,9)",
-          "confidence": 1
-        },
-        {
-<<<<<<< HEAD
-          "time": 166.2,
-=======
-          "time": 165.2,
->>>>>>> 5725112b
-          "duration": 2.0,
-          "value": "G:(4,5,b7,9)",
-          "confidence": 1
-        },
-        {
-<<<<<<< HEAD
-          "time": 167.0,
-=======
-          "time": 166.0,
->>>>>>> 5725112b
-          "duration": 2.0,
-          "value": "Bb:(4,5,b7,9)",
-          "confidence": 1
-        },
-        {
-<<<<<<< HEAD
-          "time": 167.2,
-=======
-          "time": 166.2,
->>>>>>> 5725112b
-          "duration": 2.0,
-          "value": "C:(4,5,b7,9)",
-          "confidence": 1
-        },
-        {
-<<<<<<< HEAD
-          "time": 168.0,
-=======
-          "time": 167.0,
->>>>>>> 5725112b
-          "duration": 2.0,
-          "value": "D:(4,5,b7,9)",
-          "confidence": 1
-        },
-        {
-<<<<<<< HEAD
-          "time": 168.2,
-=======
-          "time": 167.2,
->>>>>>> 5725112b
-          "duration": 2.0,
-          "value": "Eb:(4,5,b7,9)",
-          "confidence": 1
-        },
-        {
-<<<<<<< HEAD
-          "time": 169.0,
-=======
-          "time": 168.0,
->>>>>>> 5725112b
-          "duration": 4.0,
-          "value": "C:maj9",
-          "confidence": 1
-        },
-        {
-<<<<<<< HEAD
           "time": 170.0,
-=======
-          "time": 169.0,
->>>>>>> 5725112b
-          "duration": 4.0,
-          "value": "C:maj9",
-          "confidence": 1
-        },
-        {
-<<<<<<< HEAD
-          "time": 171.0,
-=======
-          "time": 170.0,
->>>>>>> 5725112b
           "duration": 4.0,
           "value": "C:maj",
           "confidence": 1
