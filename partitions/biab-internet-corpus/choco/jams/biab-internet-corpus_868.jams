{
  "annotations": [
    {
      "annotation_metadata": {
        "curator": {
          "name": "",
          "email": ""
        },
        "annotator": {},
        "version": "",
        "corpus": "biab_internet_corpus",
        "annotation_tools": "",
        "annotation_rules": "",
        "validation": "",
        "data_source": ""
      },
      "namespace": "chord",
      "data": [
        {
          "time": 0.0,
          "duration": 2.0,
          "value": "B:min(b7)",
          "confidence": 1
        },
        {
          "time": 0.2,
          "duration": 2.0,
          "value": "B:min(6)",
          "confidence": 1
        },
        {
          "time": 1.0,
          "duration": 2.0,
          "value": "B:min(b7)",
          "confidence": 1
        },
        {
          "time": 1.2,
          "duration": 2.0,
          "value": "B:min(6)",
          "confidence": 1
        },
        {
          "time": 2.0,
          "duration": 2.0,
          "value": "B:min(b7)",
          "confidence": 1
        },
        {
          "time": 2.2,
          "duration": 2.0,
          "value": "B:min(6)",
          "confidence": 1
        },
        {
          "time": 3.0,
          "duration": 2.0,
          "value": "B:min(b7)",
          "confidence": 1
        },
        {
          "time": 3.2,
          "duration": 2.0,
          "value": "B:min(6)",
          "confidence": 1
        },
        {
          "time": 4.0,
          "duration": 2.0,
<<<<<<< HEAD
          "value": "B:min(b7)",
=======
          "value": "B:min(6)",
>>>>>>> 5725112b
          "confidence": 1
        },
        {
          "time": 4.2,
          "duration": 2.0,
<<<<<<< HEAD
          "value": "B:min(6)",
=======
          "value": "B:min(b7)",
>>>>>>> 5725112b
          "confidence": 1
        },
        {
          "time": 5.0,
<<<<<<< HEAD
          "duration": 2.0,
          "value": "B:min(6)",
          "confidence": 1
        },
        {
          "time": 5.2,
          "duration": 2.0,
          "value": "B:min(b7)",
=======
          "duration": 4.0,
          "value": "B:min(6)",
>>>>>>> 5725112b
          "confidence": 1
        },
        {
          "time": 6.0,
          "duration": 4.0,
          "value": "B:min(6)",
          "confidence": 1
        },
        {
          "time": 7.0,
<<<<<<< HEAD
          "duration": 4.0,
          "value": "B:min(6)",
=======
          "duration": 2.0,
          "value": "B:min(6)",
          "confidence": 1
        },
        {
          "time": 7.2,
          "duration": 2.0,
          "value": "E:min(6)",
>>>>>>> 5725112b
          "confidence": 1
        },
        {
          "time": 8.0,
<<<<<<< HEAD
          "duration": 2.0,
          "value": "B:min(6)",
          "confidence": 1
        },
        {
          "time": 8.2,
          "duration": 2.0,
          "value": "E:min(6)",
=======
          "duration": 4.0,
          "value": "E:min(b7)",
>>>>>>> 5725112b
          "confidence": 1
        },
        {
          "time": 9.0,
<<<<<<< HEAD
          "duration": 4.0,
          "value": "E:min(b7)",
=======
          "duration": 2.0,
          "value": "E:min(b7)",
          "confidence": 1
        },
        {
          "time": 9.2,
          "duration": 2.0,
          "value": "B:min(b7)",
>>>>>>> 5725112b
          "confidence": 1
        },
        {
          "time": 10.0,
<<<<<<< HEAD
          "duration": 2.0,
          "value": "E:min(b7)",
          "confidence": 1
        },
        {
          "time": 10.2,
          "duration": 2.0,
=======
          "duration": 4.0,
>>>>>>> 5725112b
          "value": "B:min(b7)",
          "confidence": 1
        },
        {
          "time": 11.0,
<<<<<<< HEAD
          "duration": 4.0,
=======
          "duration": 2.0,
          "value": "B:min(6)",
          "confidence": 1
        },
        {
          "time": 11.2,
          "duration": 2.0,
>>>>>>> 5725112b
          "value": "B:min(b7)",
          "confidence": 1
        },
        {
          "time": 12.0,
<<<<<<< HEAD
          "duration": 2.0,
          "value": "B:min(6)",
          "confidence": 1
        },
        {
          "time": 12.2,
          "duration": 2.0,
          "value": "B:min(b7)",
=======
          "duration": 4.0,
          "value": "B:min(6)",
>>>>>>> 5725112b
          "confidence": 1
        },
        {
          "time": 13.0,
          "duration": 4.0,
          "value": "B:min(6)",
          "confidence": 1
        },
        {
          "time": 14.0,
<<<<<<< HEAD
          "duration": 4.0,
          "value": "B:min(6)",
=======
          "duration": 2.0,
          "value": "B:min(6)",
          "confidence": 1
        },
        {
          "time": 14.2,
          "duration": 2.0,
          "value": "E:min(6)",
>>>>>>> 5725112b
          "confidence": 1
        },
        {
          "time": 15.0,
<<<<<<< HEAD
          "duration": 2.0,
          "value": "B:min(6)",
          "confidence": 1
        },
        {
          "time": 15.2,
          "duration": 2.0,
          "value": "E:min(6)",
=======
          "duration": 4.0,
          "value": "E:min(b7)",
>>>>>>> 5725112b
          "confidence": 1
        },
        {
          "time": 16.0,
<<<<<<< HEAD
          "duration": 4.0,
          "value": "E:min(b7)",
=======
          "duration": 2.0,
          "value": "E:min(b7)",
          "confidence": 1
        },
        {
          "time": 16.2,
          "duration": 2.0,
          "value": "B:min(b7)",
>>>>>>> 5725112b
          "confidence": 1
        },
        {
          "time": 17.0,
<<<<<<< HEAD
          "duration": 2.0,
          "value": "E:min(b7)",
          "confidence": 1
        },
        {
          "time": 17.2,
          "duration": 2.0,
=======
          "duration": 4.0,
>>>>>>> 5725112b
          "value": "B:min(b7)",
          "confidence": 1
        },
        {
          "time": 18.0,
          "duration": 4.0,
<<<<<<< HEAD
          "value": "B:min(b7)",
=======
          "value": "F#:maj/D",
>>>>>>> 5725112b
          "confidence": 1
        },
        {
          "time": 19.0,
<<<<<<< HEAD
          "duration": 4.0,
          "value": "F#:maj/D",
=======
          "duration": 2.0,
          "value": "F#:maj/D",
          "confidence": 1
        },
        {
          "time": 19.2,
          "duration": 2.0,
          "value": "E:min(b7)",
>>>>>>> 5725112b
          "confidence": 1
        },
        {
          "time": 20.0,
<<<<<<< HEAD
          "duration": 2.0,
          "value": "F#:maj/D",
          "confidence": 1
        },
        {
          "time": 20.2,
          "duration": 2.0,
          "value": "E:min(b7)",
=======
          "duration": 4.0,
          "value": "F#:maj/D",
>>>>>>> 5725112b
          "confidence": 1
        },
        {
          "time": 21.0,
          "duration": 4.0,
          "value": "F#:maj/D",
          "confidence": 1
        },
        {
          "time": 22.0,
          "duration": 4.0,
          "value": "F#:maj/D",
          "confidence": 1
        },
        {
          "time": 23.0,
<<<<<<< HEAD
          "duration": 4.0,
          "value": "F#:maj/D",
=======
          "duration": 2.0,
          "value": "F#:maj/D",
          "confidence": 1
        },
        {
          "time": 23.2,
          "duration": 2.0,
          "value": "E:min(b7)",
>>>>>>> 5725112b
          "confidence": 1
        },
        {
          "time": 24.0,
<<<<<<< HEAD
          "duration": 2.0,
          "value": "F#:maj/D",
          "confidence": 1
        },
        {
          "time": 24.2,
          "duration": 2.0,
          "value": "E:min(b7)",
=======
          "duration": 4.0,
          "value": "F#:maj/D",
>>>>>>> 5725112b
          "confidence": 1
        },
        {
          "time": 25.0,
<<<<<<< HEAD
          "duration": 4.0,
          "value": "F#:maj/D",
=======
          "duration": 2.0,
          "value": "F#:maj/D",
          "confidence": 1
        },
        {
          "time": 25.2,
          "duration": 2.0,
          "value": "A:(3,5,b7)",
>>>>>>> 5725112b
          "confidence": 1
        },
        {
          "time": 26.0,
          "duration": 2.0,
<<<<<<< HEAD
          "value": "F#:maj/D",
=======
          "value": "B:min(6)",
>>>>>>> 5725112b
          "confidence": 1
        },
        {
          "time": 26.2,
          "duration": 2.0,
<<<<<<< HEAD
          "value": "A:(3,5,b7)",
=======
          "value": "B:min(b7)",
>>>>>>> 5725112b
          "confidence": 1
        },
        {
          "time": 27.0,
<<<<<<< HEAD
          "duration": 2.0,
          "value": "B:min(6)",
          "confidence": 1
        },
        {
          "time": 27.2,
          "duration": 2.0,
          "value": "B:min(b7)",
=======
          "duration": 4.0,
          "value": "B:min(6)",
>>>>>>> 5725112b
          "confidence": 1
        },
        {
          "time": 28.0,
          "duration": 4.0,
          "value": "B:min(6)",
          "confidence": 1
        },
        {
          "time": 29.0,
<<<<<<< HEAD
          "duration": 4.0,
          "value": "B:min(6)",
=======
          "duration": 2.0,
          "value": "B:min(6)",
          "confidence": 1
        },
        {
          "time": 29.2,
          "duration": 2.0,
          "value": "E:min(6)",
>>>>>>> 5725112b
          "confidence": 1
        },
        {
          "time": 30.0,
<<<<<<< HEAD
          "duration": 2.0,
          "value": "B:min(6)",
          "confidence": 1
        },
        {
          "time": 30.2,
          "duration": 2.0,
          "value": "E:min(6)",
=======
          "duration": 4.0,
          "value": "E:min(b7)",
>>>>>>> 5725112b
          "confidence": 1
        },
        {
          "time": 31.0,
<<<<<<< HEAD
          "duration": 4.0,
          "value": "E:min(b7)",
=======
          "duration": 2.0,
          "value": "E:min(b7)",
          "confidence": 1
        },
        {
          "time": 31.2,
          "duration": 2.0,
          "value": "B:min(b7)",
>>>>>>> 5725112b
          "confidence": 1
        },
        {
          "time": 32.0,
<<<<<<< HEAD
          "duration": 2.0,
          "value": "E:min(b7)",
          "confidence": 1
        },
        {
          "time": 32.2,
          "duration": 2.0,
=======
          "duration": 4.0,
>>>>>>> 5725112b
          "value": "B:min(b7)",
          "confidence": 1
        },
        {
          "time": 33.0,
          "duration": 4.0,
          "value": "B:min(b7)",
          "confidence": 1
        },
        {
          "time": 34.0,
          "duration": 4.0,
<<<<<<< HEAD
          "value": "B:min(b7)",
=======
          "value": "B:(3,5,b7)",
>>>>>>> 5725112b
          "confidence": 1
        },
        {
          "time": 35.0,
<<<<<<< HEAD
          "duration": 4.0,
          "value": "B:(3,5,b7)",
=======
          "duration": 2.0,
          "value": "E:min(b7)",
          "confidence": 1
        },
        {
          "time": 35.2,
          "duration": 2.0,
          "value": "F#:(3,#5)/D",
>>>>>>> 5725112b
          "confidence": 1
        },
        {
          "time": 36.0,
<<<<<<< HEAD
          "duration": 2.0,
          "value": "E:min(b7)",
          "confidence": 1
        },
        {
          "time": 36.2,
          "duration": 2.0,
          "value": "F#:(3,#5)/D",
=======
          "duration": 4.0,
          "value": "B:min(b7)",
>>>>>>> 5725112b
          "confidence": 1
        },
        {
          "time": 37.0,
          "duration": 4.0,
          "value": "B:min(b7)",
          "confidence": 1
        },
        {
          "time": 38.0,
          "duration": 4.0,
<<<<<<< HEAD
          "value": "B:min(b7)",
=======
          "value": "B:(3,5,b7)",
>>>>>>> 5725112b
          "confidence": 1
        },
        {
          "time": 39.0,
<<<<<<< HEAD
          "duration": 4.0,
          "value": "B:(3,5,b7)",
=======
          "duration": 2.0,
          "value": "E:min",
          "confidence": 1
        },
        {
          "time": 39.2,
          "duration": 2.0,
          "value": "F#:(3,#5)/D",
>>>>>>> 5725112b
          "confidence": 1
        },
        {
          "time": 40.0,
<<<<<<< HEAD
          "duration": 2.0,
          "value": "E:min",
          "confidence": 1
        },
        {
          "time": 40.2,
          "duration": 2.0,
          "value": "F#:(3,#5)/D",
=======
          "duration": 4.0,
          "value": "B:min",
>>>>>>> 5725112b
          "confidence": 1
        },
        {
          "time": 41.0,
<<<<<<< HEAD
          "duration": 4.0,
          "value": "B:min",
          "confidence": 1
        },
        {
          "time": 42.0,
          "duration": 2.0,
          "value": "B:min(b7)",
          "confidence": 1
        },
        {
          "time": 42.2,
=======
          "duration": 2.0,
          "value": "B:min(b7)",
          "confidence": 1
        },
        {
          "time": 41.2,
>>>>>>> 5725112b
          "duration": 2.0,
          "value": "B:min(6)",
          "confidence": 1
        },
        {
<<<<<<< HEAD
          "time": 43.0,
=======
          "time": 42.0,
>>>>>>> 5725112b
          "duration": 2.0,
          "value": "B:min(b7)",
          "confidence": 1
        },
        {
<<<<<<< HEAD
          "time": 43.2,
=======
          "time": 42.2,
>>>>>>> 5725112b
          "duration": 2.0,
          "value": "B:min(6)",
          "confidence": 1
        },
        {
<<<<<<< HEAD
          "time": 44.0,
=======
          "time": 43.0,
>>>>>>> 5725112b
          "duration": 2.0,
          "value": "E:min(b7)",
          "confidence": 1
        },
        {
<<<<<<< HEAD
          "time": 44.2,
=======
          "time": 43.2,
>>>>>>> 5725112b
          "duration": 2.0,
          "value": "E:min(6)",
          "confidence": 1
        },
        {
<<<<<<< HEAD
          "time": 45.0,
=======
          "time": 44.0,
>>>>>>> 5725112b
          "duration": 2.0,
          "value": "E:min(b7)",
          "confidence": 1
        },
        {
<<<<<<< HEAD
          "time": 45.2,
=======
          "time": 44.2,
>>>>>>> 5725112b
          "duration": 2.0,
          "value": "A:(3,5,b7)",
          "confidence": 1
        },
        {
<<<<<<< HEAD
          "time": 46.0,
=======
          "time": 45.0,
>>>>>>> 5725112b
          "duration": 4.0,
          "value": "B:min(b7)",
          "confidence": 1
        }
      ],
      "sandbox": {},
      "time": 0,
      "duration": 196.0
    },
    {
      "annotation_metadata": {
        "curator": {
          "name": "",
          "email": ""
        },
        "annotator": {},
        "version": "",
        "corpus": "biab_internet_corpus",
        "annotation_tools": "",
        "annotation_rules": "",
        "validation": "",
        "data_source": ""
      },
      "namespace": "key_mode",
      "data": [
        {
          "time": 0.0,
          "duration": 196.0,
          "value": "D",
          "confidence": 1
        }
      ],
      "sandbox": {},
      "time": 0,
      "duration": 196.0
    }
  ],
  "file_metadata": {
    "title": "Taboo",
    "artist": "",
    "release": "",
    "duration": 196.0,
    "identifiers": {},
    "jams_version": "0.3.4"
  },
  "sandbox": {
    "expanded": false
  }
}<|MERGE_RESOLUTION|>--- conflicted
+++ resolved
@@ -67,38 +67,19 @@
         {
           "time": 4.0,
           "duration": 2.0,
-<<<<<<< HEAD
-          "value": "B:min(b7)",
-=======
-          "value": "B:min(6)",
->>>>>>> 5725112b
+          "value": "B:min(6)",
           "confidence": 1
         },
         {
           "time": 4.2,
           "duration": 2.0,
-<<<<<<< HEAD
-          "value": "B:min(6)",
-=======
-          "value": "B:min(b7)",
->>>>>>> 5725112b
+          "value": "B:min(b7)",
           "confidence": 1
         },
         {
           "time": 5.0,
-<<<<<<< HEAD
-          "duration": 2.0,
-          "value": "B:min(6)",
-          "confidence": 1
-        },
-        {
-          "time": 5.2,
-          "duration": 2.0,
-          "value": "B:min(b7)",
-=======
-          "duration": 4.0,
-          "value": "B:min(6)",
->>>>>>> 5725112b
+          "duration": 4.0,
+          "value": "B:min(6)",
           "confidence": 1
         },
         {
@@ -109,10 +90,6 @@
         },
         {
           "time": 7.0,
-<<<<<<< HEAD
-          "duration": 4.0,
-          "value": "B:min(6)",
-=======
           "duration": 2.0,
           "value": "B:min(6)",
           "confidence": 1
@@ -121,575 +98,328 @@
           "time": 7.2,
           "duration": 2.0,
           "value": "E:min(6)",
->>>>>>> 5725112b
           "confidence": 1
         },
         {
           "time": 8.0,
-<<<<<<< HEAD
-          "duration": 2.0,
-          "value": "B:min(6)",
-          "confidence": 1
-        },
-        {
-          "time": 8.2,
+          "duration": 4.0,
+          "value": "E:min(b7)",
+          "confidence": 1
+        },
+        {
+          "time": 9.0,
+          "duration": 2.0,
+          "value": "E:min(b7)",
+          "confidence": 1
+        },
+        {
+          "time": 9.2,
+          "duration": 2.0,
+          "value": "B:min(b7)",
+          "confidence": 1
+        },
+        {
+          "time": 10.0,
+          "duration": 4.0,
+          "value": "B:min(b7)",
+          "confidence": 1
+        },
+        {
+          "time": 11.0,
+          "duration": 2.0,
+          "value": "B:min(6)",
+          "confidence": 1
+        },
+        {
+          "time": 11.2,
+          "duration": 2.0,
+          "value": "B:min(b7)",
+          "confidence": 1
+        },
+        {
+          "time": 12.0,
+          "duration": 4.0,
+          "value": "B:min(6)",
+          "confidence": 1
+        },
+        {
+          "time": 13.0,
+          "duration": 4.0,
+          "value": "B:min(6)",
+          "confidence": 1
+        },
+        {
+          "time": 14.0,
+          "duration": 2.0,
+          "value": "B:min(6)",
+          "confidence": 1
+        },
+        {
+          "time": 14.2,
           "duration": 2.0,
           "value": "E:min(6)",
-=======
-          "duration": 4.0,
-          "value": "E:min(b7)",
->>>>>>> 5725112b
-          "confidence": 1
-        },
-        {
-          "time": 9.0,
-<<<<<<< HEAD
-          "duration": 4.0,
-          "value": "E:min(b7)",
-=======
-          "duration": 2.0,
-          "value": "E:min(b7)",
-          "confidence": 1
-        },
-        {
-          "time": 9.2,
-          "duration": 2.0,
-          "value": "B:min(b7)",
->>>>>>> 5725112b
-          "confidence": 1
-        },
-        {
-          "time": 10.0,
-<<<<<<< HEAD
-          "duration": 2.0,
-          "value": "E:min(b7)",
-          "confidence": 1
-        },
-        {
-          "time": 10.2,
-          "duration": 2.0,
-=======
-          "duration": 4.0,
->>>>>>> 5725112b
-          "value": "B:min(b7)",
-          "confidence": 1
-        },
-        {
-          "time": 11.0,
-<<<<<<< HEAD
-          "duration": 4.0,
-=======
-          "duration": 2.0,
-          "value": "B:min(6)",
-          "confidence": 1
-        },
-        {
-          "time": 11.2,
-          "duration": 2.0,
->>>>>>> 5725112b
-          "value": "B:min(b7)",
-          "confidence": 1
-        },
-        {
-          "time": 12.0,
-<<<<<<< HEAD
-          "duration": 2.0,
-          "value": "B:min(6)",
-          "confidence": 1
-        },
-        {
-          "time": 12.2,
-          "duration": 2.0,
-          "value": "B:min(b7)",
-=======
-          "duration": 4.0,
-          "value": "B:min(6)",
->>>>>>> 5725112b
-          "confidence": 1
-        },
-        {
-          "time": 13.0,
-          "duration": 4.0,
-          "value": "B:min(6)",
-          "confidence": 1
-        },
-        {
-          "time": 14.0,
-<<<<<<< HEAD
-          "duration": 4.0,
-          "value": "B:min(6)",
-=======
-          "duration": 2.0,
-          "value": "B:min(6)",
-          "confidence": 1
-        },
-        {
-          "time": 14.2,
+          "confidence": 1
+        },
+        {
+          "time": 15.0,
+          "duration": 4.0,
+          "value": "E:min(b7)",
+          "confidence": 1
+        },
+        {
+          "time": 16.0,
+          "duration": 2.0,
+          "value": "E:min(b7)",
+          "confidence": 1
+        },
+        {
+          "time": 16.2,
+          "duration": 2.0,
+          "value": "B:min(b7)",
+          "confidence": 1
+        },
+        {
+          "time": 17.0,
+          "duration": 4.0,
+          "value": "B:min(b7)",
+          "confidence": 1
+        },
+        {
+          "time": 18.0,
+          "duration": 4.0,
+          "value": "F#:maj/D",
+          "confidence": 1
+        },
+        {
+          "time": 19.0,
+          "duration": 2.0,
+          "value": "F#:maj/D",
+          "confidence": 1
+        },
+        {
+          "time": 19.2,
+          "duration": 2.0,
+          "value": "E:min(b7)",
+          "confidence": 1
+        },
+        {
+          "time": 20.0,
+          "duration": 4.0,
+          "value": "F#:maj/D",
+          "confidence": 1
+        },
+        {
+          "time": 21.0,
+          "duration": 4.0,
+          "value": "F#:maj/D",
+          "confidence": 1
+        },
+        {
+          "time": 22.0,
+          "duration": 4.0,
+          "value": "F#:maj/D",
+          "confidence": 1
+        },
+        {
+          "time": 23.0,
+          "duration": 2.0,
+          "value": "F#:maj/D",
+          "confidence": 1
+        },
+        {
+          "time": 23.2,
+          "duration": 2.0,
+          "value": "E:min(b7)",
+          "confidence": 1
+        },
+        {
+          "time": 24.0,
+          "duration": 4.0,
+          "value": "F#:maj/D",
+          "confidence": 1
+        },
+        {
+          "time": 25.0,
+          "duration": 2.0,
+          "value": "F#:maj/D",
+          "confidence": 1
+        },
+        {
+          "time": 25.2,
+          "duration": 2.0,
+          "value": "A:(3,5,b7)",
+          "confidence": 1
+        },
+        {
+          "time": 26.0,
+          "duration": 2.0,
+          "value": "B:min(6)",
+          "confidence": 1
+        },
+        {
+          "time": 26.2,
+          "duration": 2.0,
+          "value": "B:min(b7)",
+          "confidence": 1
+        },
+        {
+          "time": 27.0,
+          "duration": 4.0,
+          "value": "B:min(6)",
+          "confidence": 1
+        },
+        {
+          "time": 28.0,
+          "duration": 4.0,
+          "value": "B:min(6)",
+          "confidence": 1
+        },
+        {
+          "time": 29.0,
+          "duration": 2.0,
+          "value": "B:min(6)",
+          "confidence": 1
+        },
+        {
+          "time": 29.2,
           "duration": 2.0,
           "value": "E:min(6)",
->>>>>>> 5725112b
-          "confidence": 1
-        },
-        {
-          "time": 15.0,
-<<<<<<< HEAD
-          "duration": 2.0,
-          "value": "B:min(6)",
-          "confidence": 1
-        },
-        {
-          "time": 15.2,
+          "confidence": 1
+        },
+        {
+          "time": 30.0,
+          "duration": 4.0,
+          "value": "E:min(b7)",
+          "confidence": 1
+        },
+        {
+          "time": 31.0,
+          "duration": 2.0,
+          "value": "E:min(b7)",
+          "confidence": 1
+        },
+        {
+          "time": 31.2,
+          "duration": 2.0,
+          "value": "B:min(b7)",
+          "confidence": 1
+        },
+        {
+          "time": 32.0,
+          "duration": 4.0,
+          "value": "B:min(b7)",
+          "confidence": 1
+        },
+        {
+          "time": 33.0,
+          "duration": 4.0,
+          "value": "B:min(b7)",
+          "confidence": 1
+        },
+        {
+          "time": 34.0,
+          "duration": 4.0,
+          "value": "B:(3,5,b7)",
+          "confidence": 1
+        },
+        {
+          "time": 35.0,
+          "duration": 2.0,
+          "value": "E:min(b7)",
+          "confidence": 1
+        },
+        {
+          "time": 35.2,
+          "duration": 2.0,
+          "value": "F#:(3,#5)/D",
+          "confidence": 1
+        },
+        {
+          "time": 36.0,
+          "duration": 4.0,
+          "value": "B:min(b7)",
+          "confidence": 1
+        },
+        {
+          "time": 37.0,
+          "duration": 4.0,
+          "value": "B:min(b7)",
+          "confidence": 1
+        },
+        {
+          "time": 38.0,
+          "duration": 4.0,
+          "value": "B:(3,5,b7)",
+          "confidence": 1
+        },
+        {
+          "time": 39.0,
+          "duration": 2.0,
+          "value": "E:min",
+          "confidence": 1
+        },
+        {
+          "time": 39.2,
+          "duration": 2.0,
+          "value": "F#:(3,#5)/D",
+          "confidence": 1
+        },
+        {
+          "time": 40.0,
+          "duration": 4.0,
+          "value": "B:min",
+          "confidence": 1
+        },
+        {
+          "time": 41.0,
+          "duration": 2.0,
+          "value": "B:min(b7)",
+          "confidence": 1
+        },
+        {
+          "time": 41.2,
+          "duration": 2.0,
+          "value": "B:min(6)",
+          "confidence": 1
+        },
+        {
+          "time": 42.0,
+          "duration": 2.0,
+          "value": "B:min(b7)",
+          "confidence": 1
+        },
+        {
+          "time": 42.2,
+          "duration": 2.0,
+          "value": "B:min(6)",
+          "confidence": 1
+        },
+        {
+          "time": 43.0,
+          "duration": 2.0,
+          "value": "E:min(b7)",
+          "confidence": 1
+        },
+        {
+          "time": 43.2,
           "duration": 2.0,
           "value": "E:min(6)",
-=======
-          "duration": 4.0,
-          "value": "E:min(b7)",
->>>>>>> 5725112b
-          "confidence": 1
-        },
-        {
-          "time": 16.0,
-<<<<<<< HEAD
-          "duration": 4.0,
-          "value": "E:min(b7)",
-=======
-          "duration": 2.0,
-          "value": "E:min(b7)",
-          "confidence": 1
-        },
-        {
-          "time": 16.2,
-          "duration": 2.0,
-          "value": "B:min(b7)",
->>>>>>> 5725112b
-          "confidence": 1
-        },
-        {
-          "time": 17.0,
-<<<<<<< HEAD
-          "duration": 2.0,
-          "value": "E:min(b7)",
-          "confidence": 1
-        },
-        {
-          "time": 17.2,
-          "duration": 2.0,
-=======
-          "duration": 4.0,
->>>>>>> 5725112b
-          "value": "B:min(b7)",
-          "confidence": 1
-        },
-        {
-          "time": 18.0,
-          "duration": 4.0,
-<<<<<<< HEAD
-          "value": "B:min(b7)",
-=======
-          "value": "F#:maj/D",
->>>>>>> 5725112b
-          "confidence": 1
-        },
-        {
-          "time": 19.0,
-<<<<<<< HEAD
-          "duration": 4.0,
-          "value": "F#:maj/D",
-=======
-          "duration": 2.0,
-          "value": "F#:maj/D",
-          "confidence": 1
-        },
-        {
-          "time": 19.2,
-          "duration": 2.0,
-          "value": "E:min(b7)",
->>>>>>> 5725112b
-          "confidence": 1
-        },
-        {
-          "time": 20.0,
-<<<<<<< HEAD
-          "duration": 2.0,
-          "value": "F#:maj/D",
-          "confidence": 1
-        },
-        {
-          "time": 20.2,
-          "duration": 2.0,
-          "value": "E:min(b7)",
-=======
-          "duration": 4.0,
-          "value": "F#:maj/D",
->>>>>>> 5725112b
-          "confidence": 1
-        },
-        {
-          "time": 21.0,
-          "duration": 4.0,
-          "value": "F#:maj/D",
-          "confidence": 1
-        },
-        {
-          "time": 22.0,
-          "duration": 4.0,
-          "value": "F#:maj/D",
-          "confidence": 1
-        },
-        {
-          "time": 23.0,
-<<<<<<< HEAD
-          "duration": 4.0,
-          "value": "F#:maj/D",
-=======
-          "duration": 2.0,
-          "value": "F#:maj/D",
-          "confidence": 1
-        },
-        {
-          "time": 23.2,
-          "duration": 2.0,
-          "value": "E:min(b7)",
->>>>>>> 5725112b
-          "confidence": 1
-        },
-        {
-          "time": 24.0,
-<<<<<<< HEAD
-          "duration": 2.0,
-          "value": "F#:maj/D",
-          "confidence": 1
-        },
-        {
-          "time": 24.2,
-          "duration": 2.0,
-          "value": "E:min(b7)",
-=======
-          "duration": 4.0,
-          "value": "F#:maj/D",
->>>>>>> 5725112b
-          "confidence": 1
-        },
-        {
-          "time": 25.0,
-<<<<<<< HEAD
-          "duration": 4.0,
-          "value": "F#:maj/D",
-=======
-          "duration": 2.0,
-          "value": "F#:maj/D",
-          "confidence": 1
-        },
-        {
-          "time": 25.2,
+          "confidence": 1
+        },
+        {
+          "time": 44.0,
+          "duration": 2.0,
+          "value": "E:min(b7)",
+          "confidence": 1
+        },
+        {
+          "time": 44.2,
           "duration": 2.0,
           "value": "A:(3,5,b7)",
->>>>>>> 5725112b
-          "confidence": 1
-        },
-        {
-          "time": 26.0,
-          "duration": 2.0,
-<<<<<<< HEAD
-          "value": "F#:maj/D",
-=======
-          "value": "B:min(6)",
->>>>>>> 5725112b
-          "confidence": 1
-        },
-        {
-          "time": 26.2,
-          "duration": 2.0,
-<<<<<<< HEAD
-          "value": "A:(3,5,b7)",
-=======
-          "value": "B:min(b7)",
->>>>>>> 5725112b
-          "confidence": 1
-        },
-        {
-          "time": 27.0,
-<<<<<<< HEAD
-          "duration": 2.0,
-          "value": "B:min(6)",
-          "confidence": 1
-        },
-        {
-          "time": 27.2,
-          "duration": 2.0,
-          "value": "B:min(b7)",
-=======
-          "duration": 4.0,
-          "value": "B:min(6)",
->>>>>>> 5725112b
-          "confidence": 1
-        },
-        {
-          "time": 28.0,
-          "duration": 4.0,
-          "value": "B:min(6)",
-          "confidence": 1
-        },
-        {
-          "time": 29.0,
-<<<<<<< HEAD
-          "duration": 4.0,
-          "value": "B:min(6)",
-=======
-          "duration": 2.0,
-          "value": "B:min(6)",
-          "confidence": 1
-        },
-        {
-          "time": 29.2,
-          "duration": 2.0,
-          "value": "E:min(6)",
->>>>>>> 5725112b
-          "confidence": 1
-        },
-        {
-          "time": 30.0,
-<<<<<<< HEAD
-          "duration": 2.0,
-          "value": "B:min(6)",
-          "confidence": 1
-        },
-        {
-          "time": 30.2,
-          "duration": 2.0,
-          "value": "E:min(6)",
-=======
-          "duration": 4.0,
-          "value": "E:min(b7)",
->>>>>>> 5725112b
-          "confidence": 1
-        },
-        {
-          "time": 31.0,
-<<<<<<< HEAD
-          "duration": 4.0,
-          "value": "E:min(b7)",
-=======
-          "duration": 2.0,
-          "value": "E:min(b7)",
-          "confidence": 1
-        },
-        {
-          "time": 31.2,
-          "duration": 2.0,
-          "value": "B:min(b7)",
->>>>>>> 5725112b
-          "confidence": 1
-        },
-        {
-          "time": 32.0,
-<<<<<<< HEAD
-          "duration": 2.0,
-          "value": "E:min(b7)",
-          "confidence": 1
-        },
-        {
-          "time": 32.2,
-          "duration": 2.0,
-=======
-          "duration": 4.0,
->>>>>>> 5725112b
-          "value": "B:min(b7)",
-          "confidence": 1
-        },
-        {
-          "time": 33.0,
-          "duration": 4.0,
-          "value": "B:min(b7)",
-          "confidence": 1
-        },
-        {
-          "time": 34.0,
-          "duration": 4.0,
-<<<<<<< HEAD
-          "value": "B:min(b7)",
-=======
-          "value": "B:(3,5,b7)",
->>>>>>> 5725112b
-          "confidence": 1
-        },
-        {
-          "time": 35.0,
-<<<<<<< HEAD
-          "duration": 4.0,
-          "value": "B:(3,5,b7)",
-=======
-          "duration": 2.0,
-          "value": "E:min(b7)",
-          "confidence": 1
-        },
-        {
-          "time": 35.2,
-          "duration": 2.0,
-          "value": "F#:(3,#5)/D",
->>>>>>> 5725112b
-          "confidence": 1
-        },
-        {
-          "time": 36.0,
-<<<<<<< HEAD
-          "duration": 2.0,
-          "value": "E:min(b7)",
-          "confidence": 1
-        },
-        {
-          "time": 36.2,
-          "duration": 2.0,
-          "value": "F#:(3,#5)/D",
-=======
-          "duration": 4.0,
-          "value": "B:min(b7)",
->>>>>>> 5725112b
-          "confidence": 1
-        },
-        {
-          "time": 37.0,
-          "duration": 4.0,
-          "value": "B:min(b7)",
-          "confidence": 1
-        },
-        {
-          "time": 38.0,
-          "duration": 4.0,
-<<<<<<< HEAD
-          "value": "B:min(b7)",
-=======
-          "value": "B:(3,5,b7)",
->>>>>>> 5725112b
-          "confidence": 1
-        },
-        {
-          "time": 39.0,
-<<<<<<< HEAD
-          "duration": 4.0,
-          "value": "B:(3,5,b7)",
-=======
-          "duration": 2.0,
-          "value": "E:min",
-          "confidence": 1
-        },
-        {
-          "time": 39.2,
-          "duration": 2.0,
-          "value": "F#:(3,#5)/D",
->>>>>>> 5725112b
-          "confidence": 1
-        },
-        {
-          "time": 40.0,
-<<<<<<< HEAD
-          "duration": 2.0,
-          "value": "E:min",
-          "confidence": 1
-        },
-        {
-          "time": 40.2,
-          "duration": 2.0,
-          "value": "F#:(3,#5)/D",
-=======
-          "duration": 4.0,
-          "value": "B:min",
->>>>>>> 5725112b
-          "confidence": 1
-        },
-        {
-          "time": 41.0,
-<<<<<<< HEAD
-          "duration": 4.0,
-          "value": "B:min",
-          "confidence": 1
-        },
-        {
-          "time": 42.0,
-          "duration": 2.0,
-          "value": "B:min(b7)",
-          "confidence": 1
-        },
-        {
-          "time": 42.2,
-=======
-          "duration": 2.0,
-          "value": "B:min(b7)",
-          "confidence": 1
-        },
-        {
-          "time": 41.2,
->>>>>>> 5725112b
-          "duration": 2.0,
-          "value": "B:min(6)",
-          "confidence": 1
-        },
-        {
-<<<<<<< HEAD
-          "time": 43.0,
-=======
-          "time": 42.0,
->>>>>>> 5725112b
-          "duration": 2.0,
-          "value": "B:min(b7)",
-          "confidence": 1
-        },
-        {
-<<<<<<< HEAD
-          "time": 43.2,
-=======
-          "time": 42.2,
->>>>>>> 5725112b
-          "duration": 2.0,
-          "value": "B:min(6)",
-          "confidence": 1
-        },
-        {
-<<<<<<< HEAD
-          "time": 44.0,
-=======
-          "time": 43.0,
->>>>>>> 5725112b
-          "duration": 2.0,
-          "value": "E:min(b7)",
-          "confidence": 1
-        },
-        {
-<<<<<<< HEAD
-          "time": 44.2,
-=======
-          "time": 43.2,
->>>>>>> 5725112b
-          "duration": 2.0,
-          "value": "E:min(6)",
-          "confidence": 1
-        },
-        {
-<<<<<<< HEAD
+          "confidence": 1
+        },
+        {
           "time": 45.0,
-=======
-          "time": 44.0,
->>>>>>> 5725112b
-          "duration": 2.0,
-          "value": "E:min(b7)",
-          "confidence": 1
-        },
-        {
-<<<<<<< HEAD
-          "time": 45.2,
-=======
-          "time": 44.2,
->>>>>>> 5725112b
-          "duration": 2.0,
-          "value": "A:(3,5,b7)",
-          "confidence": 1
-        },
-        {
-<<<<<<< HEAD
-          "time": 46.0,
-=======
-          "time": 45.0,
->>>>>>> 5725112b
           "duration": 4.0,
           "value": "B:min(b7)",
           "confidence": 1
