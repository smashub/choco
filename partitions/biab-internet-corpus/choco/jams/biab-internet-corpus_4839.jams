--- conflicted
+++ resolved
@@ -25,11 +25,7 @@
         {
           "time": 1.0,
           "duration": 4.0,
-<<<<<<< HEAD
-          "value": "D:min(6)",
-=======
           "value": "A:(3,#5,b7)",
->>>>>>> 5725112b
           "confidence": 1
         },
         {
@@ -41,11 +37,7 @@
         {
           "time": 3.0,
           "duration": 4.0,
-<<<<<<< HEAD
-          "value": "D:min(b7)",
-=======
           "value": "A:(3,#5,b7)",
->>>>>>> 5725112b
           "confidence": 1
         },
         {
@@ -63,11 +55,7 @@
         {
           "time": 6.0,
           "duration": 4.0,
-<<<<<<< HEAD
-          "value": "D:min(6)",
-=======
-          "value": "Bb:(3,b5,b7)",
->>>>>>> 5725112b
+          "value": "Bb:(3,b5,b7)",
           "confidence": 1
         },
         {
@@ -115,11 +103,7 @@
         {
           "time": 14.0,
           "duration": 4.0,
-<<<<<<< HEAD
-          "value": "D:min(6)",
-=======
-          "value": "Bb:(3,b5,b7)",
->>>>>>> 5725112b
+          "value": "Bb:(3,b5,b7)",
           "confidence": 1
         },
         {
@@ -154,15 +138,6 @@
         },
         {
           "time": 20.0,
-<<<<<<< HEAD
-          "duration": 4.0,
-          "value": "D:min(6)",
-          "confidence": 1
-        },
-        {
-          "time": 21.0,
-=======
->>>>>>> 5725112b
           "duration": 2.0,
           "value": "Bb:(3,5,b7)",
           "confidence": 1
@@ -180,191 +155,115 @@
           "confidence": 1
         },
         {
-<<<<<<< HEAD
+          "time": 21.0,
+          "duration": 4.0,
+          "value": "Bb:(3,5,b7)",
+          "confidence": 1
+        },
+        {
           "time": 22.0,
-=======
-          "time": 21.0,
->>>>>>> 5725112b
-          "duration": 4.0,
-          "value": "Bb:(3,5,b7)",
-          "confidence": 1
-        },
-        {
-<<<<<<< HEAD
+          "duration": 2.0,
+          "value": "Bb:(3,5,b7)",
+          "confidence": 1
+        },
+        {
+          "time": 22.2,
+          "duration": 2.0,
+          "value": "F:min(b7)",
+          "confidence": 1
+        },
+        {
           "time": 23.0,
-=======
-          "time": 22.0,
->>>>>>> 5725112b
-          "duration": 2.0,
-          "value": "Bb:(3,5,b7)",
-          "confidence": 1
-        },
-        {
-<<<<<<< HEAD
+          "duration": 2.0,
+          "value": "Bb:(3,5,b7)",
+          "confidence": 1
+        },
+        {
           "time": 23.2,
-=======
-          "time": 22.2,
->>>>>>> 5725112b
-          "duration": 2.0,
-          "value": "F:min(b7)",
-          "confidence": 1
-        },
-        {
-<<<<<<< HEAD
-          "time": 24.0,
-=======
-          "time": 23.0,
->>>>>>> 5725112b
-          "duration": 2.0,
-          "value": "Bb:(3,5,b7)",
-          "confidence": 1
-        },
-        {
-<<<<<<< HEAD
-          "time": 24.2,
-=======
-          "time": 23.2,
->>>>>>> 5725112b
           "duration": 1.0,
           "value": "Bb:(3,5,b7)",
           "confidence": 1
         },
         {
-<<<<<<< HEAD
-          "time": 24.3,
-=======
           "time": 23.3,
->>>>>>> 5725112b
           "duration": 1.0,
           "value": "F:min(b7)",
           "confidence": 1
         },
         {
-<<<<<<< HEAD
+          "time": 24.0,
+          "duration": 2.0,
+          "value": "Bb:(3,5,b7)",
+          "confidence": 1
+        },
+        {
+          "time": 24.2,
+          "duration": 2.0,
+          "value": "A:(3,5,b7)",
+          "confidence": 1
+        },
+        {
           "time": 25.0,
-=======
-          "time": 24.0,
->>>>>>> 5725112b
-          "duration": 2.0,
-          "value": "Bb:(3,5,b7)",
-          "confidence": 1
-        },
-        {
-<<<<<<< HEAD
-          "time": 25.2,
-=======
-          "time": 24.2,
->>>>>>> 5725112b
-          "duration": 2.0,
-          "value": "A:(3,5,b7)",
-          "confidence": 1
-        },
-        {
-<<<<<<< HEAD
+          "duration": 4.0,
+          "value": "A:(3,5,b7)",
+          "confidence": 1
+        },
+        {
           "time": 26.0,
-=======
-          "time": 25.0,
->>>>>>> 5725112b
-          "duration": 4.0,
-          "value": "A:(3,5,b7)",
-          "confidence": 1
-        },
-        {
-<<<<<<< HEAD
+          "duration": 4.0,
+          "value": "D:min(6)",
+          "confidence": 1
+        },
+        {
           "time": 27.0,
-=======
-          "time": 26.0,
->>>>>>> 5725112b
-          "duration": 4.0,
-          "value": "D:min(6)",
-          "confidence": 1
-        },
-        {
-<<<<<<< HEAD
+          "duration": 4.0,
+          "value": "D:min(6)",
+          "confidence": 1
+        },
+        {
           "time": 28.0,
-=======
-          "time": 27.0,
->>>>>>> 5725112b
-          "duration": 4.0,
-          "value": "D:min(6)",
-          "confidence": 1
-        },
-        {
-<<<<<<< HEAD
+          "duration": 4.0,
+          "value": "Bb:(3,b5,b7)",
+          "confidence": 1
+        },
+        {
           "time": 29.0,
-=======
-          "time": 28.0,
->>>>>>> 5725112b
-          "duration": 4.0,
-          "value": "Bb:(3,b5,b7)",
-          "confidence": 1
-        },
-        {
-<<<<<<< HEAD
+          "duration": 4.0,
+          "value": "Bb:(3,b5,b7)",
+          "confidence": 1
+        },
+        {
           "time": 30.0,
-=======
-          "time": 29.0,
->>>>>>> 5725112b
-          "duration": 4.0,
-          "value": "Bb:(3,b5,b7)",
-          "confidence": 1
-        },
-        {
-<<<<<<< HEAD
+          "duration": 4.0,
+          "value": "A:(3,5,b7)",
+          "confidence": 1
+        },
+        {
           "time": 31.0,
-=======
-          "time": 30.0,
->>>>>>> 5725112b
-          "duration": 4.0,
-          "value": "A:(3,5,b7)",
-          "confidence": 1
-        },
-        {
-<<<<<<< HEAD
+          "duration": 4.0,
+          "value": "A:(3,5,b7)",
+          "confidence": 1
+        },
+        {
           "time": 32.0,
-=======
-          "time": 31.0,
->>>>>>> 5725112b
-          "duration": 4.0,
-          "value": "A:(3,5,b7)",
-          "confidence": 1
-        },
-        {
-<<<<<<< HEAD
+          "duration": 4.0,
+          "value": "D:min(6)",
+          "confidence": 1
+        },
+        {
           "time": 33.0,
-=======
-          "time": 32.0,
->>>>>>> 5725112b
-          "duration": 4.0,
-          "value": "D:min(6)",
-          "confidence": 1
-        },
-        {
-<<<<<<< HEAD
+          "duration": 2.0,
+          "value": "D:min(6)",
+          "confidence": 1
+        },
+        {
+          "time": 33.2,
+          "duration": 2.0,
+          "value": "A:(3,5,b7)",
+          "confidence": 1
+        },
+        {
           "time": 34.0,
-=======
-          "time": 33.0,
->>>>>>> 5725112b
-          "duration": 2.0,
-          "value": "D:min(6)",
-          "confidence": 1
-        },
-        {
-<<<<<<< HEAD
-          "time": 34.2,
-=======
-          "time": 33.2,
->>>>>>> 5725112b
-          "duration": 2.0,
-          "value": "A:(3,5,b7)",
-          "confidence": 1
-        },
-        {
-<<<<<<< HEAD
-          "time": 35.0,
-=======
-          "time": 34.0,
->>>>>>> 5725112b
           "duration": 4.0,
           "value": "D:min",
           "confidence": 1
