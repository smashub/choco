{
  "annotations": [
    {
      "annotation_metadata": {
        "curator": {
          "name": "",
          "email": ""
        },
        "annotator": {},
        "version": "",
        "corpus": "biab_internet_corpus",
        "annotation_tools": "",
        "annotation_rules": "",
        "validation": "",
        "data_source": ""
      },
      "namespace": "chord",
      "data": [
        {
<<<<<<< HEAD
=======
          "time": 0.0,
          "duration": 4.0,
          "value": "F:maj",
          "confidence": 1
        },
        {
>>>>>>> 5725112b
          "time": 1.0,
          "duration": 4.0,
          "value": "F:maj",
          "confidence": 1
        },
        {
          "time": 2.0,
          "duration": 4.0,
          "value": "F:maj",
          "confidence": 1
        },
        {
          "time": 3.0,
          "duration": 4.0,
          "value": "F:maj",
          "confidence": 1
        },
        {
          "time": 4.0,
          "duration": 4.0,
          "value": "F:maj",
          "confidence": 1
        },
        {
          "time": 5.0,
          "duration": 4.0,
          "value": "F:maj",
          "confidence": 1
        },
        {
          "time": 6.0,
          "duration": 4.0,
          "value": "F:maj",
          "confidence": 1
        },
        {
          "time": 7.0,
          "duration": 4.0,
          "value": "F:maj",
          "confidence": 1
        },
        {
          "time": 8.0,
          "duration": 4.0,
          "value": "F:maj",
          "confidence": 1
        },
        {
          "time": 9.0,
          "duration": 4.0,
          "value": "F:maj",
          "confidence": 1
        },
        {
          "time": 10.0,
          "duration": 4.0,
          "value": "F:maj",
          "confidence": 1
        },
        {
          "time": 11.0,
          "duration": 4.0,
          "value": "F:maj",
          "confidence": 1
        },
        {
          "time": 12.0,
          "duration": 4.0,
<<<<<<< HEAD
          "value": "F:maj",
=======
          "value": "Ab:maj",
>>>>>>> 5725112b
          "confidence": 1
        },
        {
          "time": 13.0,
          "duration": 4.0,
<<<<<<< HEAD
          "value": "Ab:maj",
=======
          "value": "Eb:maj",
>>>>>>> 5725112b
          "confidence": 1
        },
        {
          "time": 14.0,
          "duration": 4.0,
<<<<<<< HEAD
          "value": "Eb:maj",
=======
          "value": "Bb:maj",
>>>>>>> 5725112b
          "confidence": 1
        },
        {
          "time": 15.0,
          "duration": 4.0,
<<<<<<< HEAD
          "value": "Bb:maj",
=======
          "value": "F:maj",
>>>>>>> 5725112b
          "confidence": 1
        },
        {
          "time": 16.0,
          "duration": 4.0,
<<<<<<< HEAD
          "value": "F:maj",
=======
          "value": "Ab:maj",
>>>>>>> 5725112b
          "confidence": 1
        },
        {
          "time": 17.0,
          "duration": 4.0,
<<<<<<< HEAD
          "value": "Ab:maj",
=======
          "value": "Eb:maj",
>>>>>>> 5725112b
          "confidence": 1
        },
        {
          "time": 18.0,
          "duration": 4.0,
<<<<<<< HEAD
          "value": "Eb:maj",
=======
          "value": "Bb:maj",
>>>>>>> 5725112b
          "confidence": 1
        },
        {
          "time": 19.0,
          "duration": 4.0,
<<<<<<< HEAD
          "value": "Bb:maj",
=======
          "value": "F:maj",
>>>>>>> 5725112b
          "confidence": 1
        },
        {
          "time": 20.0,
          "duration": 4.0,
          "value": "F:maj",
          "confidence": 1
        },
        {
          "time": 21.0,
          "duration": 4.0,
          "value": "F:maj",
          "confidence": 1
        },
        {
          "time": 22.0,
<<<<<<< HEAD
          "duration": 4.0,
          "value": "F:maj",
          "confidence": 1
        },
        {
          "time": 23.0,
=======
>>>>>>> 5725112b
          "duration": 4.0,
          "value": "F:maj",
          "confidence": 1
        }
      ],
      "sandbox": {},
      "time": 0,
      "duration": 92.0
    },
    {
      "annotation_metadata": {
        "curator": {
          "name": "",
          "email": ""
        },
        "annotator": {},
        "version": "",
        "corpus": "biab_internet_corpus",
        "annotation_tools": "",
        "annotation_rules": "",
        "validation": "",
        "data_source": ""
      },
      "namespace": "key_mode",
      "data": [
        {
          "time": 0.0,
          "duration": 92.0,
          "value": "F",
          "confidence": 1
        }
      ],
      "sandbox": {},
      "time": 0,
      "duration": 92.0
    }
  ],
  "file_metadata": {
    "title": "Jumpin Jack Flash",
    "artist": "",
    "release": "",
    "duration": 92.0,
    "identifiers": {},
    "jams_version": "0.3.4"
  },
  "sandbox": {
    "expanded": false
  }
}<|MERGE_RESOLUTION|>--- conflicted
+++ resolved
@@ -17,15 +17,12 @@
       "namespace": "chord",
       "data": [
         {
-<<<<<<< HEAD
-=======
           "time": 0.0,
           "duration": 4.0,
           "value": "F:maj",
           "confidence": 1
         },
         {
->>>>>>> 5725112b
           "time": 1.0,
           "duration": 4.0,
           "value": "F:maj",
@@ -94,81 +91,49 @@
         {
           "time": 12.0,
           "duration": 4.0,
-<<<<<<< HEAD
-          "value": "F:maj",
-=======
           "value": "Ab:maj",
->>>>>>> 5725112b
           "confidence": 1
         },
         {
           "time": 13.0,
           "duration": 4.0,
-<<<<<<< HEAD
+          "value": "Eb:maj",
+          "confidence": 1
+        },
+        {
+          "time": 14.0,
+          "duration": 4.0,
+          "value": "Bb:maj",
+          "confidence": 1
+        },
+        {
+          "time": 15.0,
+          "duration": 4.0,
+          "value": "F:maj",
+          "confidence": 1
+        },
+        {
+          "time": 16.0,
+          "duration": 4.0,
           "value": "Ab:maj",
-=======
+          "confidence": 1
+        },
+        {
+          "time": 17.0,
+          "duration": 4.0,
           "value": "Eb:maj",
->>>>>>> 5725112b
-          "confidence": 1
-        },
-        {
-          "time": 14.0,
-          "duration": 4.0,
-<<<<<<< HEAD
-          "value": "Eb:maj",
-=======
+          "confidence": 1
+        },
+        {
+          "time": 18.0,
+          "duration": 4.0,
           "value": "Bb:maj",
->>>>>>> 5725112b
-          "confidence": 1
-        },
-        {
-          "time": 15.0,
-          "duration": 4.0,
-<<<<<<< HEAD
-          "value": "Bb:maj",
-=======
-          "value": "F:maj",
->>>>>>> 5725112b
-          "confidence": 1
-        },
-        {
-          "time": 16.0,
-          "duration": 4.0,
-<<<<<<< HEAD
-          "value": "F:maj",
-=======
-          "value": "Ab:maj",
->>>>>>> 5725112b
-          "confidence": 1
-        },
-        {
-          "time": 17.0,
-          "duration": 4.0,
-<<<<<<< HEAD
-          "value": "Ab:maj",
-=======
-          "value": "Eb:maj",
->>>>>>> 5725112b
-          "confidence": 1
-        },
-        {
-          "time": 18.0,
-          "duration": 4.0,
-<<<<<<< HEAD
-          "value": "Eb:maj",
-=======
-          "value": "Bb:maj",
->>>>>>> 5725112b
           "confidence": 1
         },
         {
           "time": 19.0,
           "duration": 4.0,
-<<<<<<< HEAD
-          "value": "Bb:maj",
-=======
-          "value": "F:maj",
->>>>>>> 5725112b
+          "value": "F:maj",
           "confidence": 1
         },
         {
@@ -185,15 +150,6 @@
         },
         {
           "time": 22.0,
-<<<<<<< HEAD
-          "duration": 4.0,
-          "value": "F:maj",
-          "confidence": 1
-        },
-        {
-          "time": 23.0,
-=======
->>>>>>> 5725112b
           "duration": 4.0,
           "value": "F:maj",
           "confidence": 1
