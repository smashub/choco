{
  "annotations": [
    {
      "annotation_metadata": {
        "curator": {
          "name": "",
          "email": ""
        },
        "annotator": {},
        "version": "",
        "corpus": "biab_internet_corpus",
        "annotation_tools": "",
        "annotation_rules": "",
        "validation": "",
        "data_source": ""
      },
      "namespace": "chord",
      "data": [
        {
          "time": 0.0,
          "duration": 4.0,
          "value": "Ab:(4,5,b7)",
          "confidence": 1
        },
        {
          "time": 1.0,
          "duration": 4.0,
          "value": "Db:maj7",
          "confidence": 1
        },
        {
          "time": 2.0,
          "duration": 4.0,
          "value": "Ab:(4,5,b7)",
          "confidence": 1
        },
        {
          "time": 3.0,
          "duration": 4.0,
          "value": "Db:maj7",
          "confidence": 1
        },
        {
          "time": 4.0,
          "duration": 2.0,
          "value": "E:min(b7)",
          "confidence": 1
        },
        {
          "time": 4.2,
          "duration": 2.0,
          "value": "A:(3,5,b7)",
          "confidence": 1
        },
        {
          "time": 5.0,
          "duration": 2.0,
          "value": "Eb:min(b7)",
          "confidence": 1
        },
        {
          "time": 5.2,
          "duration": 2.0,
          "value": "Ab:(3,5,b7)",
          "confidence": 1
        },
        {
          "time": 6.0,
          "duration": 4.0,
          "value": "Db:maj7",
          "confidence": 1
        },
        {
          "time": 7.0,
          "duration": 4.0,
          "value": "C:(3,#5,b7)",
          "confidence": 1
        },
        {
          "time": 8.0,
          "duration": 4.0,
          "value": "Ab:min(b7)",
          "confidence": 1
        },
        {
          "time": 9.0,
          "duration": 4.0,
          "value": "Db:(3,5,b7)",
          "confidence": 1
        },
        {
          "time": 10.0,
          "duration": 4.0,
          "value": "Gb:maj7",
          "confidence": 1
        },
        {
          "time": 11.0,
          "duration": 2.0,
          "value": "G:(b3,b5,b7)",
          "confidence": 1
        },
        {
          "time": 11.2,
          "duration": 2.0,
          "value": "C:(3,5,b7)",
          "confidence": 1
        },
        {
          "time": 12.0,
          "duration": 2.0,
          "value": "F:min",
          "confidence": 1
        },
        {
          "time": 12.2,
          "duration": 2.0,
          "value": "Bb:(3,#5,b7,#9)",
          "confidence": 1
        },
        {
          "time": 13.0,
          "duration": 4.0,
          "value": "Bb:(3,#5,b7,#9)",
          "confidence": 1
        },
        {
          "time": 14.0,
          "duration": 4.0,
          "value": "Eb:min(b7)",
          "confidence": 1
        },
        {
          "time": 15.0,
          "duration": 4.0,
          "value": "Ab:(3,#5,b7)",
          "confidence": 1
        },
        {
          "time": 16.0,
          "duration": 4.0,
          "value": "Db:maj7",
          "confidence": 1
        },
        {
          "time": 17.0,
          "duration": 4.0,
          "value": "Db:maj7",
          "confidence": 1
        },
        {
          "time": 18.0,
          "duration": 4.0,
          "value": "F:min(b7)",
          "confidence": 1
        },
        {
          "time": 19.0,
          "duration": 4.0,
          "value": "Gb:(3,5,b7,9,11,13)",
          "confidence": 1
        },
        {
          "time": 20.0,
          "duration": 4.0,
          "value": "G:(3,#5,b7)",
          "confidence": 1
        },
        {
          "time": 21.0,
          "duration": 4.0,
          "value": "C:(3,5,b7)",
          "confidence": 1
        },
        {
          "time": 22.0,
          "duration": 4.0,
          "value": "B:(3,5,b7)",
          "confidence": 1
        },
        {
          "time": 23.0,
          "duration": 4.0,
          "value": "Bb:(3,5,b7)",
          "confidence": 1
        },
        {
          "time": 24.0,
          "duration": 4.0,
          "value": "A:(3,5,b7)",
          "confidence": 1
        },
        {
          "time": 25.0,
          "duration": 1.0,
          "value": "Ab:(3,5,b7)",
          "confidence": 1
        },
        {
<<<<<<< HEAD
          "time": 26.1,
=======
          "time": 25.1,
>>>>>>> 5725112b
          "duration": 3.0,
          "value": "Ab:maj",
          "confidence": 1
        },
        {
          "time": 26.0,
          "duration": 2.0,
          "value": "E:min(b7)",
          "confidence": 1
        },
        {
          "time": 26.2,
          "duration": 2.0,
          "value": "A:(3,5,b7)",
          "confidence": 1
        },
        {
          "time": 27.0,
          "duration": 2.0,
          "value": "Eb:min(b7)",
          "confidence": 1
        },
        {
          "time": 27.2,
          "duration": 2.0,
          "value": "Ab:(3,5,b7)",
          "confidence": 1
        },
        {
          "time": 28.0,
          "duration": 4.0,
          "value": "Db:maj7",
          "confidence": 1
        },
        {
          "time": 29.0,
          "duration": 4.0,
          "value": "C:(3,#5,b7)",
          "confidence": 1
        },
        {
          "time": 30.0,
          "duration": 4.0,
          "value": "Ab:min(b7)",
          "confidence": 1
        },
        {
          "time": 31.0,
          "duration": 4.0,
          "value": "Db:(3,5,b7)",
          "confidence": 1
        },
        {
          "time": 32.0,
          "duration": 4.0,
          "value": "Gb:maj7",
          "confidence": 1
        },
        {
          "time": 33.0,
          "duration": 2.0,
          "value": "G:(b3,b5,b7)",
          "confidence": 1
        },
        {
          "time": 33.2,
          "duration": 2.0,
          "value": "C:(3,5,b7)",
          "confidence": 1
        },
        {
          "time": 34.0,
          "duration": 2.0,
          "value": "F:min(b7)",
          "confidence": 1
        },
        {
          "time": 34.2,
          "duration": 2.0,
          "value": "Bb:(3,#5,b7,#9)",
          "confidence": 1
        },
        {
          "time": 35.0,
          "duration": 4.0,
          "value": "Bb:(3,#5,b7,#9)",
          "confidence": 1
        },
        {
          "time": 36.0,
          "duration": 4.0,
          "value": "Eb:min(b7)",
          "confidence": 1
        },
        {
          "time": 37.0,
          "duration": 4.0,
          "value": "Ab:(3,#5,b7)",
          "confidence": 1
        },
        {
          "time": 38.0,
          "duration": 4.0,
          "value": "Db:maj7",
          "confidence": 1
        },
        {
          "time": 39.0,
          "duration": 4.0,
          "value": "Db:maj7",
          "confidence": 1
        },
        {
          "time": 40.0,
          "duration": 4.0,
          "value": "Db:maj",
          "confidence": 1
        }
      ],
      "sandbox": {},
      "time": 0,
      "duration": 164.0
    },
    {
      "annotation_metadata": {
        "curator": {
          "name": "",
          "email": ""
        },
        "annotator": {},
        "version": "",
        "corpus": "biab_internet_corpus",
        "annotation_tools": "",
        "annotation_rules": "",
        "validation": "",
        "data_source": ""
      },
      "namespace": "key_mode",
      "data": [
        {
          "time": 0.0,
          "duration": 164.0,
          "value": "Db",
          "confidence": 1
        }
      ],
      "sandbox": {},
      "time": 0,
      "duration": 164.0
    }
  ],
  "file_metadata": {
    "title": "STABLEMATES",
    "artist": "",
    "release": "",
    "duration": 164.0,
    "identifiers": {},
    "jams_version": "0.3.4"
  },
  "sandbox": {
    "expanded": false
  }
}<|MERGE_RESOLUTION|>--- conflicted
+++ resolved
@@ -197,11 +197,7 @@
           "confidence": 1
         },
         {
-<<<<<<< HEAD
-          "time": 26.1,
-=======
           "time": 25.1,
->>>>>>> 5725112b
           "duration": 3.0,
           "value": "Ab:maj",
           "confidence": 1
