--- conflicted
+++ resolved
@@ -17,29 +17,19 @@
       "namespace": "chord",
       "data": [
         {
-<<<<<<< HEAD
+          "time": 0.0,
+          "duration": 4.0,
+          "value": "G:maj",
+          "confidence": 1
+        },
+        {
           "time": 1.0,
           "duration": 4.0,
-          "value": "G:maj",
-=======
-          "time": 0.0,
-          "duration": 4.0,
-          "value": "G:maj",
-          "confidence": 1
-        },
-        {
-          "time": 1.0,
-          "duration": 4.0,
-          "value": "G:(3,5,b7)",
->>>>>>> 5725112b
+          "value": "G:(3,5,b7)",
           "confidence": 1
         },
         {
           "time": 2.0,
-<<<<<<< HEAD
-          "duration": 4.0,
-          "value": "G:(3,5,b7)",
-=======
           "duration": 3.0,
           "value": "C:(3,5,b7)",
           "confidence": 1
@@ -48,33 +38,16 @@
           "time": 2.3,
           "duration": 1.0,
           "value": "G:maj",
->>>>>>> 5725112b
           "confidence": 1
         },
         {
           "time": 3.0,
-<<<<<<< HEAD
-          "duration": 3.0,
-          "value": "C:(3,5,b7)",
-          "confidence": 1
-        },
-        {
-          "time": 3.3,
-          "duration": 1.0,
+          "duration": 4.0,
           "value": "G:maj",
           "confidence": 1
         },
         {
           "time": 4.0,
-          "duration": 4.0,
-          "value": "G:maj",
-=======
-          "duration": 4.0,
-          "value": "G:maj",
-          "confidence": 1
-        },
-        {
-          "time": 4.0,
           "duration": 2.0,
           "value": "A:min(b7)",
           "confidence": 1
@@ -83,7 +56,6 @@
           "time": 4.2,
           "duration": 2.0,
           "value": "D:(3,5,b7)",
->>>>>>> 5725112b
           "confidence": 1
         },
         {
@@ -101,76 +73,41 @@
         {
           "time": 6.0,
           "duration": 2.0,
-<<<<<<< HEAD
-          "value": "A:min(b7)",
-=======
-          "value": "G:maj",
->>>>>>> 5725112b
+          "value": "G:maj",
           "confidence": 1
         },
         {
           "time": 6.2,
           "duration": 2.0,
-<<<<<<< HEAD
-          "value": "D:(3,5,b7)",
-=======
           "value": "E:min(b7)",
->>>>>>> 5725112b
           "confidence": 1
         },
         {
           "time": 7.0,
           "duration": 2.0,
-<<<<<<< HEAD
-          "value": "G:maj",
-=======
-          "value": "A:min(b7)",
->>>>>>> 5725112b
+          "value": "A:min(b7)",
           "confidence": 1
         },
         {
           "time": 7.2,
           "duration": 2.0,
-<<<<<<< HEAD
-          "value": "E:min(b7)",
-=======
-          "value": "D:(3,5,b7)",
->>>>>>> 5725112b
+          "value": "D:(3,5,b7)",
           "confidence": 1
         },
         {
           "time": 8.0,
-<<<<<<< HEAD
-          "duration": 2.0,
-          "value": "A:min(b7)",
-          "confidence": 1
-        },
-        {
-          "time": 8.2,
-          "duration": 2.0,
-          "value": "D:(3,5,b7)",
-=======
-          "duration": 4.0,
-          "value": "G:maj",
->>>>>>> 5725112b
+          "duration": 4.0,
+          "value": "G:maj",
           "confidence": 1
         },
         {
           "time": 9.0,
           "duration": 4.0,
-<<<<<<< HEAD
-          "value": "G:maj",
-=======
-          "value": "G:(3,5,b7)",
->>>>>>> 5725112b
+          "value": "G:(3,5,b7)",
           "confidence": 1
         },
         {
           "time": 10.0,
-<<<<<<< HEAD
-          "duration": 4.0,
-          "value": "G:(3,5,b7)",
-=======
           "duration": 3.0,
           "value": "C:(3,5,b7)",
           "confidence": 1
@@ -179,33 +116,16 @@
           "time": 10.3,
           "duration": 1.0,
           "value": "G:maj",
->>>>>>> 5725112b
           "confidence": 1
         },
         {
           "time": 11.0,
-<<<<<<< HEAD
-          "duration": 3.0,
-          "value": "C:(3,5,b7)",
-          "confidence": 1
-        },
-        {
-          "time": 11.3,
-          "duration": 1.0,
+          "duration": 4.0,
           "value": "G:maj",
           "confidence": 1
         },
         {
           "time": 12.0,
-          "duration": 4.0,
-          "value": "G:maj",
-=======
-          "duration": 4.0,
-          "value": "G:maj",
-          "confidence": 1
-        },
-        {
-          "time": 12.0,
           "duration": 2.0,
           "value": "A:min(b7)",
           "confidence": 1
@@ -214,7 +134,6 @@
           "time": 12.2,
           "duration": 2.0,
           "value": "D:(3,5,b7)",
->>>>>>> 5725112b
           "confidence": 1
         },
         {
@@ -231,25 +150,11 @@
         },
         {
           "time": 14.0,
-<<<<<<< HEAD
-          "duration": 2.0,
-          "value": "A:min(b7)",
-          "confidence": 1
-        },
-        {
-          "time": 14.2,
-          "duration": 2.0,
-          "value": "D:(3,5,b7)",
-          "confidence": 1
-        },
-        {
-=======
-          "duration": 4.0,
-          "value": "G:maj",
-          "confidence": 1
-        },
-        {
->>>>>>> 5725112b
+          "duration": 4.0,
+          "value": "G:maj",
+          "confidence": 1
+        },
+        {
           "time": 15.0,
           "duration": 4.0,
           "value": "G:maj",
@@ -258,11 +163,7 @@
         {
           "time": 16.0,
           "duration": 4.0,
-<<<<<<< HEAD
-          "value": "G:maj",
-=======
-          "value": "G:(3,5,b7)",
->>>>>>> 5725112b
+          "value": "G:(3,5,b7)",
           "confidence": 1
         },
         {
@@ -286,11 +187,7 @@
         {
           "time": 20.0,
           "duration": 4.0,
-<<<<<<< HEAD
-          "value": "G:(3,5,b7)",
-=======
-          "value": "C:(3,5,b7)",
->>>>>>> 5725112b
+          "value": "C:(3,5,b7)",
           "confidence": 1
         },
         {
@@ -302,49 +199,29 @@
         {
           "time": 22.0,
           "duration": 4.0,
-<<<<<<< HEAD
-          "value": "C:(3,5,b7)",
-=======
           "value": "Eb:(3,5,b7)",
->>>>>>> 5725112b
           "confidence": 1
         },
         {
           "time": 23.0,
           "duration": 4.0,
-<<<<<<< HEAD
-          "value": "Eb:(3,5,b7)",
-=======
-          "value": "D:(3,5,b7)",
->>>>>>> 5725112b
+          "value": "D:(3,5,b7)",
           "confidence": 1
         },
         {
           "time": 24.0,
           "duration": 4.0,
-<<<<<<< HEAD
-          "value": "D:(3,5,b7)",
-=======
-          "value": "G:maj",
->>>>>>> 5725112b
+          "value": "G:maj",
           "confidence": 1
         },
         {
           "time": 25.0,
           "duration": 4.0,
-<<<<<<< HEAD
-          "value": "G:maj",
-=======
-          "value": "G:(3,5,b7)",
->>>>>>> 5725112b
+          "value": "G:(3,5,b7)",
           "confidence": 1
         },
         {
           "time": 26.0,
-<<<<<<< HEAD
-          "duration": 4.0,
-          "value": "G:(3,5,b7)",
-=======
           "duration": 3.0,
           "value": "C:(3,5,b7)",
           "confidence": 1
@@ -353,33 +230,16 @@
           "time": 26.3,
           "duration": 1.0,
           "value": "G:maj",
->>>>>>> 5725112b
           "confidence": 1
         },
         {
           "time": 27.0,
-<<<<<<< HEAD
-          "duration": 3.0,
-          "value": "C:(3,5,b7)",
-          "confidence": 1
-        },
-        {
-          "time": 27.3,
-          "duration": 1.0,
+          "duration": 4.0,
           "value": "G:maj",
           "confidence": 1
         },
         {
           "time": 28.0,
-          "duration": 4.0,
-          "value": "G:maj",
-=======
-          "duration": 4.0,
-          "value": "G:maj",
-          "confidence": 1
-        },
-        {
-          "time": 28.0,
           "duration": 2.0,
           "value": "A:min(b7)",
           "confidence": 1
@@ -388,7 +248,6 @@
           "time": 28.2,
           "duration": 2.0,
           "value": "D:(3,5,b7)",
->>>>>>> 5725112b
           "confidence": 1
         },
         {
@@ -405,15 +264,8 @@
         },
         {
           "time": 30.0,
-<<<<<<< HEAD
-          "duration": 2.0,
-          "value": "A:min(b7)",
-          "confidence": 1
-        },
-        {
-          "time": 30.2,
-          "duration": 2.0,
-          "value": "D:(3,5,b7)",
+          "duration": 4.0,
+          "value": "G:maj",
           "confidence": 1
         },
         {
@@ -425,27 +277,6 @@
         {
           "time": 32.0,
           "duration": 4.0,
-          "value": "G:maj",
-          "confidence": 1
-        },
-        {
-          "time": 33.0,
-          "duration": 4.0,
-=======
-          "duration": 4.0,
-          "value": "G:maj",
-          "confidence": 1
-        },
-        {
-          "time": 31.0,
-          "duration": 4.0,
-          "value": "G:maj",
-          "confidence": 1
-        },
-        {
-          "time": 32.0,
-          "duration": 4.0,
->>>>>>> 5725112b
           "value": "G:(3,5,6)",
           "confidence": 1
         }
