--- conflicted
+++ resolved
@@ -17,45 +17,6 @@
       "namespace": "chord",
       "data": [
         {
-<<<<<<< HEAD
-          "time": 1.0,
-          "duration": 4.0,
-          "value": "E:min",
-          "confidence": 1
-        },
-        {
-          "time": 2.0,
-          "duration": 4.0,
-          "value": "G:maj",
-          "confidence": 1
-        },
-        {
-          "time": 3.0,
-          "duration": 4.0,
-          "value": "A:min(b7)",
-          "confidence": 1
-        },
-        {
-          "time": 4.0,
-          "duration": 4.0,
-          "value": "E:min(b7)",
-          "confidence": 1
-        },
-        {
-          "time": 5.0,
-          "duration": 3.0,
-          "value": "B:min(b7)",
-          "confidence": 1
-        },
-        {
-          "time": 5.3,
-          "duration": 1.0,
-          "value": "Bb:maj",
-          "confidence": 1
-        },
-        {
-          "time": 6.0,
-=======
           "time": 0.0,
           "duration": 4.0,
           "value": "E:min",
@@ -93,67 +54,42 @@
         },
         {
           "time": 5.0,
->>>>>>> 5725112b
           "duration": 2.0,
           "value": "A:min(b7)",
           "confidence": 1
         },
         {
-<<<<<<< HEAD
-          "time": 6.2,
-=======
           "time": 5.2,
->>>>>>> 5725112b
           "duration": 2.0,
           "value": "C:maj",
           "confidence": 1
         },
         {
-<<<<<<< HEAD
-          "time": 7.0,
-=======
           "time": 6.0,
->>>>>>> 5725112b
           "duration": 2.0,
           "value": "G:(2,5)",
           "confidence": 1
         },
         {
-<<<<<<< HEAD
-          "time": 7.2,
-=======
           "time": 6.2,
->>>>>>> 5725112b
           "duration": 2.0,
           "value": "F:(2,5)",
           "confidence": 1
         },
         {
-<<<<<<< HEAD
-          "time": 8.0,
-=======
           "time": 7.0,
->>>>>>> 5725112b
           "duration": 4.0,
           "value": "C:maj",
           "confidence": 1
         },
         {
-<<<<<<< HEAD
-          "time": 9.0,
-=======
           "time": 8.0,
->>>>>>> 5725112b
           "duration": 4.0,
           "value": "D:maj",
           "confidence": 1
         },
         {
-<<<<<<< HEAD
-          "time": 10.0,
-=======
           "time": 9.0,
->>>>>>> 5725112b
           "duration": 4.0,
           "value": "D:maj",
           "confidence": 1
