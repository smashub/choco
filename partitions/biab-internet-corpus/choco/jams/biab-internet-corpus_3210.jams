--- conflicted
+++ resolved
@@ -17,15 +17,12 @@
       "namespace": "chord",
       "data": [
         {
-<<<<<<< HEAD
-=======
           "time": 0.0,
           "duration": 4.0,
           "value": "F:min(b7)",
           "confidence": 1
         },
         {
->>>>>>> 5725112b
           "time": 1.0,
           "duration": 4.0,
           "value": "F:min(b7)",
@@ -70,11 +67,7 @@
         {
           "time": 8.0,
           "duration": 4.0,
-<<<<<<< HEAD
-          "value": "F:min(b7)",
-=======
-          "value": "Db:maj7",
->>>>>>> 5725112b
+          "value": "Db:maj7",
           "confidence": 1
         },
         {
@@ -122,52 +115,29 @@
         {
           "time": 16.0,
           "duration": 4.0,
-<<<<<<< HEAD
-          "value": "Db:maj7",
-=======
           "value": "D:(3,5,b7,#9)",
->>>>>>> 5725112b
           "confidence": 1
         },
         {
           "time": 17.0,
-<<<<<<< HEAD
-          "duration": 4.0,
-          "value": "D:(3,5,b7,#9)",
-=======
           "duration": 2.0,
           "value": "Eb:min(b7)",
->>>>>>> 5725112b
           "confidence": 1
         },
         {
           "time": 17.2,
           "duration": 2.0,
-<<<<<<< HEAD
-          "value": "Eb:min(b7)",
-          "confidence": 1
-        },
-        {
-          "time": 18.2,
-          "duration": 2.0,
           "value": "Ab:(3,5,b7,9)",
-=======
-          "value": "Ab:(3,5,b7,9)",
           "confidence": 1
         },
         {
           "time": 18.0,
           "duration": 4.0,
           "value": "Db:maj7",
->>>>>>> 5725112b
           "confidence": 1
         },
         {
           "time": 19.0,
-<<<<<<< HEAD
-          "duration": 4.0,
-          "value": "Db:maj7",
-=======
           "duration": 2.0,
           "value": "Db:min(b7)",
           "confidence": 1
@@ -176,24 +146,12 @@
           "time": 19.2,
           "duration": 2.0,
           "value": "Gb:(3,5,b7,9)",
->>>>>>> 5725112b
           "confidence": 1
         },
         {
           "time": 20.0,
-<<<<<<< HEAD
-          "duration": 2.0,
-          "value": "Db:min(b7)",
-          "confidence": 1
-        },
-        {
-          "time": 20.2,
-          "duration": 2.0,
-          "value": "Gb:(3,5,b7,9)",
-=======
-          "duration": 4.0,
-          "value": "F:min(b7)",
->>>>>>> 5725112b
+          "duration": 4.0,
+          "value": "F:min(b7)",
           "confidence": 1
         },
         {
@@ -240,15 +198,6 @@
         },
         {
           "time": 28.0,
-<<<<<<< HEAD
-          "duration": 4.0,
-          "value": "F:min(b7)",
-          "confidence": 1
-        },
-        {
-          "time": 29.0,
-=======
->>>>>>> 5725112b
           "duration": 4.0,
           "value": "F:min(b7)",
           "confidence": 1
