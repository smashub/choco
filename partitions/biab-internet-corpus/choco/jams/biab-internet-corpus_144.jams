{
  "annotations": [
    {
      "annotation_metadata": {
        "curator": {
          "name": "",
          "email": ""
        },
        "annotator": {},
        "version": "",
        "corpus": "biab_internet_corpus",
        "annotation_tools": "",
        "annotation_rules": "",
        "validation": "",
        "data_source": ""
      },
      "namespace": "chord",
      "data": [
        {
          "time": 0.0,
          "duration": 3.0,
          "value": "D:maj",
          "confidence": 1
        },
        {
<<<<<<< HEAD
          "time": 1.3,
=======
          "time": 0.3,
>>>>>>> 5725112b
          "duration": 1.0,
          "value": "D:maj/A",
          "confidence": 1
        },
        {
          "time": 1.0,
          "duration": 1.0,
          "value": "D:maj",
          "confidence": 1
        },
        {
<<<<<<< HEAD
          "time": 2.1,
=======
          "time": 1.1,
>>>>>>> 5725112b
          "duration": 1.0,
          "value": "D:maj/A",
          "confidence": 1
        },
        {
<<<<<<< HEAD
          "time": 2.2,
=======
          "time": 1.2,
>>>>>>> 5725112b
          "duration": 1.0,
          "value": "D:maj/Gb",
          "confidence": 1
        },
        {
          "time": 1.3,
          "duration": 1.0,
          "value": "D:maj/A",
          "confidence": 1
        },
        {
          "time": 2.0,
          "duration": 4.0,
          "value": "C:maj/G",
          "confidence": 1
        },
        {
          "time": 3.0,
          "duration": 4.0,
          "value": "C:maj/G",
          "confidence": 1
        },
        {
          "time": 4.0,
          "duration": 3.0,
          "value": "D:maj",
          "confidence": 1
        },
        {
<<<<<<< HEAD
          "time": 5.3,
=======
          "time": 4.3,
>>>>>>> 5725112b
          "duration": 1.0,
          "value": "D:maj/A",
          "confidence": 1
        },
        {
          "time": 5.0,
          "duration": 1.0,
          "value": "D:maj",
          "confidence": 1
        },
        {
<<<<<<< HEAD
          "time": 6.1,
=======
          "time": 5.1,
>>>>>>> 5725112b
          "duration": 1.0,
          "value": "D:maj/A",
          "confidence": 1
        },
        {
<<<<<<< HEAD
          "time": 6.2,
=======
          "time": 5.2,
>>>>>>> 5725112b
          "duration": 1.0,
          "value": "D:maj/Gb",
          "confidence": 1
        },
        {
          "time": 5.3,
          "duration": 1.0,
          "value": "D:maj/A",
          "confidence": 1
        },
        {
          "time": 6.0,
          "duration": 4.0,
          "value": "C:maj/G",
          "confidence": 1
        },
        {
          "time": 7.0,
          "duration": 4.0,
          "value": "C:maj/G",
          "confidence": 1
        },
        {
          "time": 8.0,
          "duration": 3.0,
          "value": "D:maj",
          "confidence": 1
        },
        {
<<<<<<< HEAD
          "time": 9.3,
=======
          "time": 8.3,
>>>>>>> 5725112b
          "duration": 1.0,
          "value": "D:maj/A",
          "confidence": 1
        },
        {
          "time": 9.0,
          "duration": 1.0,
          "value": "D:maj",
          "confidence": 1
        },
        {
<<<<<<< HEAD
          "time": 10.1,
=======
          "time": 9.1,
>>>>>>> 5725112b
          "duration": 1.0,
          "value": "D:maj/A",
          "confidence": 1
        },
        {
<<<<<<< HEAD
          "time": 10.2,
=======
          "time": 9.2,
>>>>>>> 5725112b
          "duration": 1.0,
          "value": "D:maj/Gb",
          "confidence": 1
        },
        {
          "time": 9.3,
          "duration": 1.0,
          "value": "D:maj/A",
          "confidence": 1
        },
        {
          "time": 10.0,
          "duration": 4.0,
          "value": "C:maj/G",
          "confidence": 1
        },
        {
          "time": 11.0,
          "duration": 4.0,
          "value": "C:maj/G",
          "confidence": 1
        },
        {
          "time": 12.0,
          "duration": 3.0,
          "value": "D:maj",
          "confidence": 1
        },
        {
<<<<<<< HEAD
          "time": 13.3,
=======
          "time": 12.3,
>>>>>>> 5725112b
          "duration": 1.0,
          "value": "D:maj/A",
          "confidence": 1
        },
        {
          "time": 13.0,
          "duration": 1.0,
          "value": "D:maj",
          "confidence": 1
        },
        {
<<<<<<< HEAD
          "time": 14.1,
=======
          "time": 13.1,
>>>>>>> 5725112b
          "duration": 1.0,
          "value": "D:maj/A",
          "confidence": 1
        },
        {
<<<<<<< HEAD
          "time": 14.2,
=======
          "time": 13.2,
>>>>>>> 5725112b
          "duration": 1.0,
          "value": "D:maj/Gb",
          "confidence": 1
        },
        {
          "time": 13.3,
          "duration": 1.0,
          "value": "D:maj/A",
          "confidence": 1
        },
        {
          "time": 14.0,
          "duration": 4.0,
          "value": "C:maj/G",
          "confidence": 1
        },
        {
          "time": 15.0,
          "duration": 4.0,
          "value": "C:maj/G",
          "confidence": 1
        },
        {
          "time": 16.0,
          "duration": 3.0,
          "value": "D:maj",
          "confidence": 1
        },
        {
<<<<<<< HEAD
          "time": 17.3,
=======
          "time": 16.3,
>>>>>>> 5725112b
          "duration": 1.0,
          "value": "D:maj/A",
          "confidence": 1
        },
        {
          "time": 17.0,
          "duration": 1.0,
          "value": "D:maj",
          "confidence": 1
        },
        {
<<<<<<< HEAD
          "time": 18.1,
=======
          "time": 17.1,
>>>>>>> 5725112b
          "duration": 1.0,
          "value": "D:maj/A",
          "confidence": 1
        },
        {
<<<<<<< HEAD
          "time": 18.2,
=======
          "time": 17.2,
>>>>>>> 5725112b
          "duration": 1.0,
          "value": "D:maj/Gb",
          "confidence": 1
        },
        {
          "time": 17.3,
          "duration": 1.0,
          "value": "D:maj/A",
          "confidence": 1
        },
        {
          "time": 18.0,
          "duration": 4.0,
          "value": "C:maj/G",
          "confidence": 1
        },
        {
          "time": 19.0,
          "duration": 4.0,
          "value": "C:maj/G",
          "confidence": 1
        },
        {
          "time": 20.0,
          "duration": 3.0,
          "value": "D:maj",
          "confidence": 1
        },
        {
<<<<<<< HEAD
          "time": 21.3,
=======
          "time": 20.3,
>>>>>>> 5725112b
          "duration": 1.0,
          "value": "D:maj/A",
          "confidence": 1
        },
        {
          "time": 21.0,
          "duration": 1.0,
          "value": "D:maj",
          "confidence": 1
        },
        {
<<<<<<< HEAD
          "time": 22.1,
=======
          "time": 21.1,
>>>>>>> 5725112b
          "duration": 1.0,
          "value": "D:maj/A",
          "confidence": 1
        },
        {
<<<<<<< HEAD
          "time": 22.2,
=======
          "time": 21.2,
>>>>>>> 5725112b
          "duration": 1.0,
          "value": "D:maj/Gb",
          "confidence": 1
        },
        {
          "time": 21.3,
          "duration": 1.0,
          "value": "D:maj/A",
          "confidence": 1
        },
        {
          "time": 22.0,
          "duration": 4.0,
          "value": "C:maj/G",
          "confidence": 1
        },
        {
          "time": 23.0,
          "duration": 4.0,
          "value": "C:maj/G",
          "confidence": 1
        },
        {
          "time": 24.0,
          "duration": 3.0,
          "value": "D:maj",
          "confidence": 1
        },
        {
<<<<<<< HEAD
          "time": 25.3,
=======
          "time": 24.3,
>>>>>>> 5725112b
          "duration": 1.0,
          "value": "D:maj/A",
          "confidence": 1
        },
        {
          "time": 25.0,
          "duration": 1.0,
          "value": "D:maj",
          "confidence": 1
        },
        {
<<<<<<< HEAD
          "time": 26.1,
=======
          "time": 25.1,
>>>>>>> 5725112b
          "duration": 1.0,
          "value": "D:maj/A",
          "confidence": 1
        },
        {
<<<<<<< HEAD
          "time": 26.2,
=======
          "time": 25.2,
>>>>>>> 5725112b
          "duration": 1.0,
          "value": "D:maj/Gb",
          "confidence": 1
        },
        {
          "time": 25.3,
          "duration": 1.0,
          "value": "D:maj/A",
          "confidence": 1
        },
        {
          "time": 26.0,
          "duration": 4.0,
          "value": "C:maj/G",
          "confidence": 1
        },
        {
          "time": 27.0,
          "duration": 4.0,
          "value": "C:maj/G",
          "confidence": 1
        },
        {
          "time": 28.0,
          "duration": 3.0,
          "value": "D:maj",
          "confidence": 1
        },
        {
<<<<<<< HEAD
          "time": 29.3,
=======
          "time": 28.3,
>>>>>>> 5725112b
          "duration": 1.0,
          "value": "D:maj/A",
          "confidence": 1
        },
        {
          "time": 29.0,
          "duration": 1.0,
          "value": "D:maj",
          "confidence": 1
        },
        {
<<<<<<< HEAD
          "time": 30.1,
=======
          "time": 29.1,
>>>>>>> 5725112b
          "duration": 1.0,
          "value": "D:maj/A",
          "confidence": 1
        },
        {
<<<<<<< HEAD
          "time": 30.2,
=======
          "time": 29.2,
>>>>>>> 5725112b
          "duration": 1.0,
          "value": "D:maj/Gb",
          "confidence": 1
        },
        {
          "time": 29.3,
          "duration": 1.0,
          "value": "D:maj/A",
          "confidence": 1
        },
        {
          "time": 30.0,
          "duration": 4.0,
          "value": "C:maj/G",
          "confidence": 1
        }
      ],
      "sandbox": {},
      "time": 0,
      "duration": 124.0
    },
    {
      "annotation_metadata": {
        "curator": {
          "name": "",
          "email": ""
        },
        "annotator": {},
        "version": "",
        "corpus": "biab_internet_corpus",
        "annotation_tools": "",
        "annotation_rules": "",
        "validation": "",
        "data_source": ""
      },
      "namespace": "key_mode",
      "data": [
        {
          "time": 0.0,
          "duration": 124.0,
          "value": "D",
          "confidence": 1
        }
      ],
      "sandbox": {},
      "time": 0,
      "duration": 124.0
    }
  ],
  "file_metadata": {
    "title": "I Am Your Captain",
    "artist": "",
    "release": "",
    "duration": 124.0,
    "identifiers": {},
    "jams_version": "0.3.4"
  },
  "sandbox": {
    "expanded": false
  }
}<|MERGE_RESOLUTION|>--- conflicted
+++ resolved
@@ -23,43 +23,31 @@
           "confidence": 1
         },
         {
-<<<<<<< HEAD
+          "time": 0.3,
+          "duration": 1.0,
+          "value": "D:maj/A",
+          "confidence": 1
+        },
+        {
+          "time": 1.0,
+          "duration": 1.0,
+          "value": "D:maj",
+          "confidence": 1
+        },
+        {
+          "time": 1.1,
+          "duration": 1.0,
+          "value": "D:maj/A",
+          "confidence": 1
+        },
+        {
+          "time": 1.2,
+          "duration": 1.0,
+          "value": "D:maj/Gb",
+          "confidence": 1
+        },
+        {
           "time": 1.3,
-=======
-          "time": 0.3,
->>>>>>> 5725112b
-          "duration": 1.0,
-          "value": "D:maj/A",
-          "confidence": 1
-        },
-        {
-          "time": 1.0,
-          "duration": 1.0,
-          "value": "D:maj",
-          "confidence": 1
-        },
-        {
-<<<<<<< HEAD
-          "time": 2.1,
-=======
-          "time": 1.1,
->>>>>>> 5725112b
-          "duration": 1.0,
-          "value": "D:maj/A",
-          "confidence": 1
-        },
-        {
-<<<<<<< HEAD
-          "time": 2.2,
-=======
-          "time": 1.2,
->>>>>>> 5725112b
-          "duration": 1.0,
-          "value": "D:maj/Gb",
-          "confidence": 1
-        },
-        {
-          "time": 1.3,
           "duration": 1.0,
           "value": "D:maj/A",
           "confidence": 1
@@ -83,43 +71,31 @@
           "confidence": 1
         },
         {
-<<<<<<< HEAD
+          "time": 4.3,
+          "duration": 1.0,
+          "value": "D:maj/A",
+          "confidence": 1
+        },
+        {
+          "time": 5.0,
+          "duration": 1.0,
+          "value": "D:maj",
+          "confidence": 1
+        },
+        {
+          "time": 5.1,
+          "duration": 1.0,
+          "value": "D:maj/A",
+          "confidence": 1
+        },
+        {
+          "time": 5.2,
+          "duration": 1.0,
+          "value": "D:maj/Gb",
+          "confidence": 1
+        },
+        {
           "time": 5.3,
-=======
-          "time": 4.3,
->>>>>>> 5725112b
-          "duration": 1.0,
-          "value": "D:maj/A",
-          "confidence": 1
-        },
-        {
-          "time": 5.0,
-          "duration": 1.0,
-          "value": "D:maj",
-          "confidence": 1
-        },
-        {
-<<<<<<< HEAD
-          "time": 6.1,
-=======
-          "time": 5.1,
->>>>>>> 5725112b
-          "duration": 1.0,
-          "value": "D:maj/A",
-          "confidence": 1
-        },
-        {
-<<<<<<< HEAD
-          "time": 6.2,
-=======
-          "time": 5.2,
->>>>>>> 5725112b
-          "duration": 1.0,
-          "value": "D:maj/Gb",
-          "confidence": 1
-        },
-        {
-          "time": 5.3,
           "duration": 1.0,
           "value": "D:maj/A",
           "confidence": 1
@@ -143,43 +119,31 @@
           "confidence": 1
         },
         {
-<<<<<<< HEAD
+          "time": 8.3,
+          "duration": 1.0,
+          "value": "D:maj/A",
+          "confidence": 1
+        },
+        {
+          "time": 9.0,
+          "duration": 1.0,
+          "value": "D:maj",
+          "confidence": 1
+        },
+        {
+          "time": 9.1,
+          "duration": 1.0,
+          "value": "D:maj/A",
+          "confidence": 1
+        },
+        {
+          "time": 9.2,
+          "duration": 1.0,
+          "value": "D:maj/Gb",
+          "confidence": 1
+        },
+        {
           "time": 9.3,
-=======
-          "time": 8.3,
->>>>>>> 5725112b
-          "duration": 1.0,
-          "value": "D:maj/A",
-          "confidence": 1
-        },
-        {
-          "time": 9.0,
-          "duration": 1.0,
-          "value": "D:maj",
-          "confidence": 1
-        },
-        {
-<<<<<<< HEAD
-          "time": 10.1,
-=======
-          "time": 9.1,
->>>>>>> 5725112b
-          "duration": 1.0,
-          "value": "D:maj/A",
-          "confidence": 1
-        },
-        {
-<<<<<<< HEAD
-          "time": 10.2,
-=======
-          "time": 9.2,
->>>>>>> 5725112b
-          "duration": 1.0,
-          "value": "D:maj/Gb",
-          "confidence": 1
-        },
-        {
-          "time": 9.3,
           "duration": 1.0,
           "value": "D:maj/A",
           "confidence": 1
@@ -203,43 +167,31 @@
           "confidence": 1
         },
         {
-<<<<<<< HEAD
+          "time": 12.3,
+          "duration": 1.0,
+          "value": "D:maj/A",
+          "confidence": 1
+        },
+        {
+          "time": 13.0,
+          "duration": 1.0,
+          "value": "D:maj",
+          "confidence": 1
+        },
+        {
+          "time": 13.1,
+          "duration": 1.0,
+          "value": "D:maj/A",
+          "confidence": 1
+        },
+        {
+          "time": 13.2,
+          "duration": 1.0,
+          "value": "D:maj/Gb",
+          "confidence": 1
+        },
+        {
           "time": 13.3,
-=======
-          "time": 12.3,
->>>>>>> 5725112b
-          "duration": 1.0,
-          "value": "D:maj/A",
-          "confidence": 1
-        },
-        {
-          "time": 13.0,
-          "duration": 1.0,
-          "value": "D:maj",
-          "confidence": 1
-        },
-        {
-<<<<<<< HEAD
-          "time": 14.1,
-=======
-          "time": 13.1,
->>>>>>> 5725112b
-          "duration": 1.0,
-          "value": "D:maj/A",
-          "confidence": 1
-        },
-        {
-<<<<<<< HEAD
-          "time": 14.2,
-=======
-          "time": 13.2,
->>>>>>> 5725112b
-          "duration": 1.0,
-          "value": "D:maj/Gb",
-          "confidence": 1
-        },
-        {
-          "time": 13.3,
           "duration": 1.0,
           "value": "D:maj/A",
           "confidence": 1
@@ -263,43 +215,31 @@
           "confidence": 1
         },
         {
-<<<<<<< HEAD
+          "time": 16.3,
+          "duration": 1.0,
+          "value": "D:maj/A",
+          "confidence": 1
+        },
+        {
+          "time": 17.0,
+          "duration": 1.0,
+          "value": "D:maj",
+          "confidence": 1
+        },
+        {
+          "time": 17.1,
+          "duration": 1.0,
+          "value": "D:maj/A",
+          "confidence": 1
+        },
+        {
+          "time": 17.2,
+          "duration": 1.0,
+          "value": "D:maj/Gb",
+          "confidence": 1
+        },
+        {
           "time": 17.3,
-=======
-          "time": 16.3,
->>>>>>> 5725112b
-          "duration": 1.0,
-          "value": "D:maj/A",
-          "confidence": 1
-        },
-        {
-          "time": 17.0,
-          "duration": 1.0,
-          "value": "D:maj",
-          "confidence": 1
-        },
-        {
-<<<<<<< HEAD
-          "time": 18.1,
-=======
-          "time": 17.1,
->>>>>>> 5725112b
-          "duration": 1.0,
-          "value": "D:maj/A",
-          "confidence": 1
-        },
-        {
-<<<<<<< HEAD
-          "time": 18.2,
-=======
-          "time": 17.2,
->>>>>>> 5725112b
-          "duration": 1.0,
-          "value": "D:maj/Gb",
-          "confidence": 1
-        },
-        {
-          "time": 17.3,
           "duration": 1.0,
           "value": "D:maj/A",
           "confidence": 1
@@ -323,43 +263,31 @@
           "confidence": 1
         },
         {
-<<<<<<< HEAD
+          "time": 20.3,
+          "duration": 1.0,
+          "value": "D:maj/A",
+          "confidence": 1
+        },
+        {
+          "time": 21.0,
+          "duration": 1.0,
+          "value": "D:maj",
+          "confidence": 1
+        },
+        {
+          "time": 21.1,
+          "duration": 1.0,
+          "value": "D:maj/A",
+          "confidence": 1
+        },
+        {
+          "time": 21.2,
+          "duration": 1.0,
+          "value": "D:maj/Gb",
+          "confidence": 1
+        },
+        {
           "time": 21.3,
-=======
-          "time": 20.3,
->>>>>>> 5725112b
-          "duration": 1.0,
-          "value": "D:maj/A",
-          "confidence": 1
-        },
-        {
-          "time": 21.0,
-          "duration": 1.0,
-          "value": "D:maj",
-          "confidence": 1
-        },
-        {
-<<<<<<< HEAD
-          "time": 22.1,
-=======
-          "time": 21.1,
->>>>>>> 5725112b
-          "duration": 1.0,
-          "value": "D:maj/A",
-          "confidence": 1
-        },
-        {
-<<<<<<< HEAD
-          "time": 22.2,
-=======
-          "time": 21.2,
->>>>>>> 5725112b
-          "duration": 1.0,
-          "value": "D:maj/Gb",
-          "confidence": 1
-        },
-        {
-          "time": 21.3,
           "duration": 1.0,
           "value": "D:maj/A",
           "confidence": 1
@@ -383,43 +311,31 @@
           "confidence": 1
         },
         {
-<<<<<<< HEAD
+          "time": 24.3,
+          "duration": 1.0,
+          "value": "D:maj/A",
+          "confidence": 1
+        },
+        {
+          "time": 25.0,
+          "duration": 1.0,
+          "value": "D:maj",
+          "confidence": 1
+        },
+        {
+          "time": 25.1,
+          "duration": 1.0,
+          "value": "D:maj/A",
+          "confidence": 1
+        },
+        {
+          "time": 25.2,
+          "duration": 1.0,
+          "value": "D:maj/Gb",
+          "confidence": 1
+        },
+        {
           "time": 25.3,
-=======
-          "time": 24.3,
->>>>>>> 5725112b
-          "duration": 1.0,
-          "value": "D:maj/A",
-          "confidence": 1
-        },
-        {
-          "time": 25.0,
-          "duration": 1.0,
-          "value": "D:maj",
-          "confidence": 1
-        },
-        {
-<<<<<<< HEAD
-          "time": 26.1,
-=======
-          "time": 25.1,
->>>>>>> 5725112b
-          "duration": 1.0,
-          "value": "D:maj/A",
-          "confidence": 1
-        },
-        {
-<<<<<<< HEAD
-          "time": 26.2,
-=======
-          "time": 25.2,
->>>>>>> 5725112b
-          "duration": 1.0,
-          "value": "D:maj/Gb",
-          "confidence": 1
-        },
-        {
-          "time": 25.3,
           "duration": 1.0,
           "value": "D:maj/A",
           "confidence": 1
@@ -443,11 +359,7 @@
           "confidence": 1
         },
         {
-<<<<<<< HEAD
-          "time": 29.3,
-=======
           "time": 28.3,
->>>>>>> 5725112b
           "duration": 1.0,
           "value": "D:maj/A",
           "confidence": 1
@@ -459,21 +371,13 @@
           "confidence": 1
         },
         {
-<<<<<<< HEAD
-          "time": 30.1,
-=======
           "time": 29.1,
->>>>>>> 5725112b
-          "duration": 1.0,
-          "value": "D:maj/A",
-          "confidence": 1
-        },
-        {
-<<<<<<< HEAD
-          "time": 30.2,
-=======
+          "duration": 1.0,
+          "value": "D:maj/A",
+          "confidence": 1
+        },
+        {
           "time": 29.2,
->>>>>>> 5725112b
           "duration": 1.0,
           "value": "D:maj/Gb",
           "confidence": 1
