{
  "annotations": [
    {
      "annotation_metadata": {
        "curator": {
          "name": "",
          "email": ""
        },
        "annotator": {},
        "version": "",
        "corpus": "biab_internet_corpus",
        "annotation_tools": "",
        "annotation_rules": "",
        "validation": "",
        "data_source": ""
      },
      "namespace": "chord",
      "data": [
        {
          "time": 0.0,
          "duration": 4.0,
          "value": "Eb:maj",
          "confidence": 1
        },
        {
          "time": 1.0,
          "duration": 4.0,
          "value": "Eb:maj",
          "confidence": 1
        },
        {
          "time": 2.0,
          "duration": 4.0,
          "value": "Eb:maj",
          "confidence": 1
        },
        {
          "time": 3.0,
          "duration": 4.0,
          "value": "Eb:maj",
          "confidence": 1
        },
        {
          "time": 4.0,
          "duration": 4.0,
          "value": "Eb:maj",
          "confidence": 1
        },
        {
          "time": 5.0,
          "duration": 4.0,
          "value": "Eb:maj",
          "confidence": 1
        },
        {
          "time": 6.0,
          "duration": 4.0,
          "value": "Eb:maj",
          "confidence": 1
        },
        {
          "time": 7.0,
<<<<<<< HEAD
          "duration": 4.0,
          "value": "Eb:maj",
=======
          "duration": 3.0,
          "value": "Eb:maj",
          "confidence": 1
        },
        {
          "time": 7.3,
          "duration": 1.0,
          "value": "Bb:(3,5,b7)",
>>>>>>> 5725112b
          "confidence": 1
        },
        {
          "time": 8.0,
<<<<<<< HEAD
          "duration": 3.0,
          "value": "Eb:maj",
          "confidence": 1
        },
        {
          "time": 8.3,
          "duration": 1.0,
          "value": "Bb:(3,5,b7)",
=======
          "duration": 4.0,
          "value": "Eb:maj",
>>>>>>> 5725112b
          "confidence": 1
        },
        {
          "time": 9.0,
          "duration": 4.0,
          "value": "Eb:maj",
          "confidence": 1
        },
        {
          "time": 10.0,
          "duration": 4.0,
          "value": "Eb:maj",
          "confidence": 1
        },
        {
          "time": 11.0,
          "duration": 4.0,
<<<<<<< HEAD
          "value": "Eb:maj",
=======
          "value": "Bb:(3,5,b7)",
>>>>>>> 5725112b
          "confidence": 1
        },
        {
          "time": 12.0,
          "duration": 4.0,
<<<<<<< HEAD
          "value": "Bb:(3,5,b7)",
=======
          "value": "Eb:maj",
>>>>>>> 5725112b
          "confidence": 1
        },
        {
          "time": 13.0,
          "duration": 4.0,
          "value": "Eb:maj",
          "confidence": 1
        },
        {
          "time": 14.0,
<<<<<<< HEAD
          "duration": 4.0,
          "value": "Eb:maj",
=======
          "duration": 3.0,
          "value": "Eb:maj",
          "confidence": 1
        },
        {
          "time": 14.3,
          "duration": 1.0,
          "value": "F:min(b7)",
>>>>>>> 5725112b
          "confidence": 1
        },
        {
          "time": 15.0,
<<<<<<< HEAD
          "duration": 3.0,
=======
          "duration": 1.0,
          "value": "Bb:(3,5,b7)",
          "confidence": 1
        },
        {
          "time": 15.1,
          "duration": 1.0,
          "value": "Eb:dim",
          "confidence": 1
        },
        {
          "time": 15.2,
          "duration": 1.0,
>>>>>>> 5725112b
          "value": "Eb:maj",
          "confidence": 1
        },
        {
          "time": 15.3,
          "duration": 1.0,
<<<<<<< HEAD
          "value": "F:min(b7)",
=======
          "value": "Bb:(3,5,b7)",
>>>>>>> 5725112b
          "confidence": 1
        },
        {
          "time": 16.0,
<<<<<<< HEAD
          "duration": 1.0,
          "value": "Bb:(3,5,b7)",
          "confidence": 1
        },
        {
          "time": 16.1,
          "duration": 1.0,
          "value": "Eb:dim",
          "confidence": 1
        },
        {
          "time": 16.2,
          "duration": 1.0,
          "value": "Eb:maj",
          "confidence": 1
        },
        {
          "time": 16.3,
          "duration": 1.0,
          "value": "Bb:(3,5,b7)",
=======
          "duration": 4.0,
          "value": "Eb:maj",
>>>>>>> 5725112b
          "confidence": 1
        },
        {
          "time": 17.0,
          "duration": 4.0,
          "value": "Eb:maj",
          "confidence": 1
        },
        {
          "time": 18.0,
          "duration": 4.0,
          "value": "Eb:maj",
          "confidence": 1
        },
        {
          "time": 19.0,
          "duration": 4.0,
<<<<<<< HEAD
          "value": "Eb:maj",
=======
          "value": "Bb:(3,5,b7)",
>>>>>>> 5725112b
          "confidence": 1
        },
        {
          "time": 20.0,
          "duration": 4.0,
<<<<<<< HEAD
          "value": "Bb:(3,5,b7)",
=======
          "value": "Eb:maj",
>>>>>>> 5725112b
          "confidence": 1
        },
        {
          "time": 21.0,
          "duration": 4.0,
          "value": "Eb:maj",
          "confidence": 1
        },
        {
          "time": 22.0,
<<<<<<< HEAD
          "duration": 4.0,
          "value": "Eb:maj",
=======
          "duration": 3.0,
          "value": "Eb:maj",
          "confidence": 1
        },
        {
          "time": 22.3,
          "duration": 1.0,
          "value": "F:min(b7)",
>>>>>>> 5725112b
          "confidence": 1
        },
        {
          "time": 23.0,
<<<<<<< HEAD
          "duration": 3.0,
=======
          "duration": 1.0,
          "value": "Bb:(3,5,b7)",
          "confidence": 1
        },
        {
          "time": 23.1,
          "duration": 1.0,
          "value": "Eb:dim",
          "confidence": 1
        },
        {
          "time": 23.2,
          "duration": 1.0,
>>>>>>> 5725112b
          "value": "Eb:maj",
          "confidence": 1
        },
        {
          "time": 23.3,
          "duration": 1.0,
<<<<<<< HEAD
          "value": "F:min(b7)",
=======
          "value": "Bb:(3,5,b7)",
>>>>>>> 5725112b
          "confidence": 1
        },
        {
          "time": 24.0,
<<<<<<< HEAD
          "duration": 1.0,
          "value": "Bb:(3,5,b7)",
          "confidence": 1
        },
        {
          "time": 24.1,
          "duration": 1.0,
          "value": "Eb:dim",
          "confidence": 1
        },
        {
          "time": 24.2,
          "duration": 1.0,
          "value": "Eb:maj",
          "confidence": 1
        },
        {
          "time": 24.3,
          "duration": 1.0,
          "value": "Bb:(3,5,b7)",
=======
          "duration": 4.0,
          "value": "Eb:maj",
>>>>>>> 5725112b
          "confidence": 1
        },
        {
          "time": 25.0,
          "duration": 4.0,
          "value": "C:min",
          "confidence": 1
        },
        {
          "time": 26.0,
          "duration": 4.0,
<<<<<<< HEAD
          "value": "C:min",
=======
          "value": "Eb:maj",
>>>>>>> 5725112b
          "confidence": 1
        },
        {
          "time": 27.0,
          "duration": 4.0,
          "value": "Eb:maj",
          "confidence": 1
        },
        {
          "time": 28.0,
          "duration": 4.0,
<<<<<<< HEAD
          "value": "Eb:maj",
          "confidence": 1
        },
        {
          "time": 29.0,
          "duration": 4.0,
=======
>>>>>>> 5725112b
          "value": "Bb:(3,5,b7)",
          "confidence": 1
        },
        {
<<<<<<< HEAD
          "time": 30.0,
=======
          "time": 29.0,
>>>>>>> 5725112b
          "duration": 2.0,
          "value": "Eb:maj",
          "confidence": 1
        },
        {
<<<<<<< HEAD
          "time": 30.2,
=======
          "time": 29.2,
>>>>>>> 5725112b
          "duration": 2.0,
          "value": "C:(3,5,b7)",
          "confidence": 1
        },
        {
<<<<<<< HEAD
          "time": 31.0,
=======
          "time": 30.0,
>>>>>>> 5725112b
          "duration": 4.0,
          "value": "F:(3,5,b7)",
          "confidence": 1
        },
        {
<<<<<<< HEAD
          "time": 32.0,
=======
          "time": 31.0,
>>>>>>> 5725112b
          "duration": 4.0,
          "value": "Bb:(3,5,b7)",
          "confidence": 1
        },
        {
<<<<<<< HEAD
          "time": 33.0,
=======
          "time": 32.0,
>>>>>>> 5725112b
          "duration": 4.0,
          "value": "Eb:maj",
          "confidence": 1
        },
        {
<<<<<<< HEAD
          "time": 34.0,
=======
          "time": 33.0,
>>>>>>> 5725112b
          "duration": 4.0,
          "value": "C:min",
          "confidence": 1
        },
        {
<<<<<<< HEAD
          "time": 35.0,
=======
          "time": 34.0,
>>>>>>> 5725112b
          "duration": 4.0,
          "value": "Eb:maj",
          "confidence": 1
        },
        {
<<<<<<< HEAD
          "time": 36.0,
=======
          "time": 35.0,
>>>>>>> 5725112b
          "duration": 4.0,
          "value": "Eb:maj",
          "confidence": 1
        },
        {
<<<<<<< HEAD
          "time": 37.0,
=======
          "time": 36.0,
>>>>>>> 5725112b
          "duration": 4.0,
          "value": "Bb:(3,5,b7)",
          "confidence": 1
        },
        {
<<<<<<< HEAD
          "time": 38.0,
=======
          "time": 37.0,
>>>>>>> 5725112b
          "duration": 2.0,
          "value": "Eb:maj",
          "confidence": 1
        },
        {
<<<<<<< HEAD
          "time": 38.2,
=======
          "time": 37.2,
>>>>>>> 5725112b
          "duration": 2.0,
          "value": "C:(3,5,b7)",
          "confidence": 1
        },
        {
<<<<<<< HEAD
          "time": 39.0,
=======
          "time": 38.0,
>>>>>>> 5725112b
          "duration": 2.0,
          "value": "F:(3,5,b7)",
          "confidence": 1
        },
        {
<<<<<<< HEAD
          "time": 39.2,
=======
          "time": 38.2,
>>>>>>> 5725112b
          "duration": 2.0,
          "value": "Bb:(3,5,b7)",
          "confidence": 1
        },
        {
<<<<<<< HEAD
          "time": 40.0,
=======
          "time": 39.0,
>>>>>>> 5725112b
          "duration": 2.0,
          "value": "Eb:maj",
          "confidence": 1
        },
        {
<<<<<<< HEAD
          "time": 40.2,
=======
          "time": 39.2,
>>>>>>> 5725112b
          "duration": 1.0,
          "value": "F:dim",
          "confidence": 1
        },
        {
<<<<<<< HEAD
          "time": 40.3,
=======
          "time": 39.3,
>>>>>>> 5725112b
          "duration": 1.0,
          "value": "Eb:(3,5,b7)",
          "confidence": 1
        },
        {
<<<<<<< HEAD
          "time": 41.0,
=======
          "time": 40.0,
>>>>>>> 5725112b
          "duration": 4.0,
          "value": "Ab:maj",
          "confidence": 1
        },
        {
<<<<<<< HEAD
          "time": 42.0,
=======
          "time": 41.0,
>>>>>>> 5725112b
          "duration": 2.0,
          "value": "Ab:maj",
          "confidence": 1
        },
        {
<<<<<<< HEAD
          "time": 42.2,
=======
          "time": 41.2,
>>>>>>> 5725112b
          "duration": 2.0,
          "value": "Eb:(3,5,b7)",
          "confidence": 1
        },
        {
<<<<<<< HEAD
          "time": 43.0,
=======
          "time": 42.0,
>>>>>>> 5725112b
          "duration": 4.0,
          "value": "Ab:maj",
          "confidence": 1
        },
        {
<<<<<<< HEAD
          "time": 44.0,
=======
          "time": 43.0,
>>>>>>> 5725112b
          "duration": 4.0,
          "value": "Ab:(3,5,b7)",
          "confidence": 1
        },
        {
<<<<<<< HEAD
          "time": 45.0,
=======
          "time": 44.0,
>>>>>>> 5725112b
          "duration": 4.0,
          "value": "Db:maj",
          "confidence": 1
        },
        {
<<<<<<< HEAD
          "time": 46.0,
=======
          "time": 45.0,
>>>>>>> 5725112b
          "duration": 4.0,
          "value": "Db:maj",
          "confidence": 1
        },
        {
<<<<<<< HEAD
          "time": 47.0,
=======
          "time": 46.0,
>>>>>>> 5725112b
          "duration": 4.0,
          "value": "Ab:maj",
          "confidence": 1
        },
        {
<<<<<<< HEAD
          "time": 48.0,
=======
          "time": 47.0,
>>>>>>> 5725112b
          "duration": 2.0,
          "value": "Ab:maj",
          "confidence": 1
        },
        {
<<<<<<< HEAD
          "time": 48.2,
=======
          "time": 47.2,
>>>>>>> 5725112b
          "duration": 2.0,
          "value": "Ab:min",
          "confidence": 1
        },
        {
<<<<<<< HEAD
          "time": 49.0,
=======
          "time": 48.0,
>>>>>>> 5725112b
          "duration": 4.0,
          "value": "Eb:(3,5,b7)",
          "confidence": 1
        },
        {
<<<<<<< HEAD
          "time": 50.0,
=======
          "time": 49.0,
>>>>>>> 5725112b
          "duration": 4.0,
          "value": "Eb:(3,5,b7)",
          "confidence": 1
        },
        {
<<<<<<< HEAD
          "time": 51.0,
=======
          "time": 50.0,
>>>>>>> 5725112b
          "duration": 4.0,
          "value": "Ab:maj",
          "confidence": 1
        },
        {
<<<<<<< HEAD
          "time": 52.0,
=======
          "time": 51.0,
>>>>>>> 5725112b
          "duration": 4.0,
          "value": "Ab:maj",
          "confidence": 1
        },
        {
<<<<<<< HEAD
          "time": 53.0,
=======
          "time": 52.0,
>>>>>>> 5725112b
          "duration": 4.0,
          "value": "Bb:(3,5,b7)",
          "confidence": 1
        },
        {
<<<<<<< HEAD
          "time": 54.0,
=======
          "time": 53.0,
>>>>>>> 5725112b
          "duration": 4.0,
          "value": "Bb:(3,5,b7)",
          "confidence": 1
        },
        {
<<<<<<< HEAD
          "time": 55.0,
=======
          "time": 54.0,
>>>>>>> 5725112b
          "duration": 4.0,
          "value": "Eb:(3,5,b7)",
          "confidence": 1
        },
        {
<<<<<<< HEAD
          "time": 56.0,
=======
          "time": 55.0,
>>>>>>> 5725112b
          "duration": 4.0,
          "value": "Eb:(3,5,b7)",
          "confidence": 1
        },
        {
<<<<<<< HEAD
          "time": 57.0,
=======
          "time": 56.0,
>>>>>>> 5725112b
          "duration": 4.0,
          "value": "Ab:maj",
          "confidence": 1
        },
        {
<<<<<<< HEAD
          "time": 58.0,
=======
          "time": 57.0,
>>>>>>> 5725112b
          "duration": 2.0,
          "value": "Ab:maj",
          "confidence": 1
        },
        {
<<<<<<< HEAD
          "time": 58.2,
=======
          "time": 57.2,
>>>>>>> 5725112b
          "duration": 2.0,
          "value": "Eb:(3,5,b7)",
          "confidence": 1
        },
        {
<<<<<<< HEAD
          "time": 59.0,
=======
          "time": 58.0,
>>>>>>> 5725112b
          "duration": 4.0,
          "value": "Ab:maj",
          "confidence": 1
        },
        {
<<<<<<< HEAD
          "time": 60.0,
=======
          "time": 59.0,
>>>>>>> 5725112b
          "duration": 4.0,
          "value": "Ab:(3,5,b7)",
          "confidence": 1
        },
        {
<<<<<<< HEAD
          "time": 61.0,
=======
          "time": 60.0,
>>>>>>> 5725112b
          "duration": 4.0,
          "value": "Db:maj",
          "confidence": 1
        },
        {
<<<<<<< HEAD
          "time": 62.0,
=======
          "time": 61.0,
>>>>>>> 5725112b
          "duration": 4.0,
          "value": "Db:maj",
          "confidence": 1
        },
        {
<<<<<<< HEAD
          "time": 63.0,
=======
          "time": 62.0,
>>>>>>> 5725112b
          "duration": 4.0,
          "value": "C:(3,5,b7)",
          "confidence": 1
        },
        {
<<<<<<< HEAD
          "time": 64.0,
=======
          "time": 63.0,
>>>>>>> 5725112b
          "duration": 4.0,
          "value": "C:(3,5,b7)",
          "confidence": 1
        },
        {
<<<<<<< HEAD
          "time": 65.0,
=======
          "time": 64.0,
>>>>>>> 5725112b
          "duration": 4.0,
          "value": "Db:maj",
          "confidence": 1
        },
        {
<<<<<<< HEAD
          "time": 66.0,
=======
          "time": 65.0,
>>>>>>> 5725112b
          "duration": 4.0,
          "value": "Db:maj",
          "confidence": 1
        },
        {
<<<<<<< HEAD
          "time": 67.0,
=======
          "time": 66.0,
>>>>>>> 5725112b
          "duration": 4.0,
          "value": "Ab:maj",
          "confidence": 1
        },
        {
<<<<<<< HEAD
          "time": 68.0,
=======
          "time": 67.0,
>>>>>>> 5725112b
          "duration": 4.0,
          "value": "F:(3,5,b7)",
          "confidence": 1
        },
        {
<<<<<<< HEAD
          "time": 69.0,
=======
          "time": 68.0,
>>>>>>> 5725112b
          "duration": 4.0,
          "value": "Bb:(3,5,b7)",
          "confidence": 1
        },
        {
<<<<<<< HEAD
          "time": 70.0,
=======
          "time": 69.0,
>>>>>>> 5725112b
          "duration": 4.0,
          "value": "Eb:(3,5,b7)",
          "confidence": 1
        },
        {
<<<<<<< HEAD
          "time": 71.0,
=======
          "time": 70.0,
>>>>>>> 5725112b
          "duration": 4.0,
          "value": "Ab:maj",
          "confidence": 1
        },
        {
<<<<<<< HEAD
          "time": 72.0,
=======
          "time": 71.0,
>>>>>>> 5725112b
          "duration": 3.0,
          "value": "Ab:maj",
          "confidence": 1
        },
        {
<<<<<<< HEAD
          "time": 72.3,
=======
          "time": 71.3,
>>>>>>> 5725112b
          "duration": 1.0,
          "value": "C:(3,5,b7)",
          "confidence": 1
        },
        {
<<<<<<< HEAD
=======
          "time": 72.0,
          "duration": 4.0,
          "value": "F:min",
          "confidence": 1
        },
        {
>>>>>>> 5725112b
          "time": 73.0,
          "duration": 4.0,
          "value": "F:min",
          "confidence": 1
        },
        {
          "time": 74.0,
          "duration": 4.0,
<<<<<<< HEAD
          "value": "F:min",
=======
          "value": "Bb:min",
>>>>>>> 5725112b
          "confidence": 1
        },
        {
          "time": 75.0,
          "duration": 4.0,
          "value": "Bb:min",
          "confidence": 1
        },
        {
          "time": 76.0,
          "duration": 4.0,
<<<<<<< HEAD
          "value": "Bb:min",
=======
          "value": "C:(3,5,b7)",
>>>>>>> 5725112b
          "confidence": 1
        },
        {
          "time": 77.0,
          "duration": 4.0,
          "value": "C:(3,5,b7)",
          "confidence": 1
        },
        {
          "time": 78.0,
          "duration": 4.0,
<<<<<<< HEAD
          "value": "C:(3,5,b7)",
=======
          "value": "F:min",
>>>>>>> 5725112b
          "confidence": 1
        },
        {
          "time": 79.0,
          "duration": 4.0,
<<<<<<< HEAD
          "value": "F:min",
=======
          "value": "C:min",
>>>>>>> 5725112b
          "confidence": 1
        },
        {
          "time": 80.0,
          "duration": 4.0,
<<<<<<< HEAD
          "value": "C:min",
=======
          "value": "Ab:maj",
>>>>>>> 5725112b
          "confidence": 1
        },
        {
          "time": 81.0,
          "duration": 4.0,
          "value": "Ab:maj",
          "confidence": 1
        },
        {
          "time": 82.0,
          "duration": 4.0,
<<<<<<< HEAD
          "value": "Ab:maj",
=======
          "value": "Db:min",
>>>>>>> 5725112b
          "confidence": 1
        },
        {
          "time": 83.0,
          "duration": 4.0,
          "value": "Db:min",
          "confidence": 1
        },
        {
          "time": 84.0,
          "duration": 4.0,
<<<<<<< HEAD
          "value": "Db:min",
=======
          "value": "Bb:maj",
>>>>>>> 5725112b
          "confidence": 1
        },
        {
          "time": 85.0,
          "duration": 4.0,
<<<<<<< HEAD
          "value": "Bb:maj",
=======
          "value": "Ab:(3,5,b7,9)",
>>>>>>> 5725112b
          "confidence": 1
        },
        {
          "time": 86.0,
          "duration": 4.0,
<<<<<<< HEAD
          "value": "Ab:(3,5,b7,9)",
=======
          "value": "Bb:dim",
>>>>>>> 5725112b
          "confidence": 1
        },
        {
          "time": 87.0,
          "duration": 4.0,
<<<<<<< HEAD
          "value": "Bb:dim",
=======
          "value": "Bb:(3,5,b7)",
>>>>>>> 5725112b
          "confidence": 1
        },
        {
          "time": 88.0,
          "duration": 4.0,
<<<<<<< HEAD
          "value": "Bb:(3,5,b7)",
=======
          "value": "Eb:maj",
>>>>>>> 5725112b
          "confidence": 1
        },
        {
          "time": 89.0,
<<<<<<< HEAD
          "duration": 4.0,
=======
          "duration": 2.0,
>>>>>>> 5725112b
          "value": "Eb:maj",
          "confidence": 1
        },
        {
<<<<<<< HEAD
          "time": 90.0,
          "duration": 2.0,
          "value": "Eb:maj",
          "confidence": 1
        },
        {
          "time": 90.2,
          "duration": 2.0,
          "value": "Bb:(3,5,b7)",
=======
          "time": 89.2,
          "duration": 2.0,
          "value": "Bb:(3,5,b7)",
          "confidence": 1
        },
        {
          "time": 90.0,
          "duration": 4.0,
          "value": "Eb:maj",
>>>>>>> 5725112b
          "confidence": 1
        },
        {
          "time": 91.0,
          "duration": 4.0,
<<<<<<< HEAD
          "value": "Eb:maj",
=======
          "value": "Eb:(3,5,b7)",
>>>>>>> 5725112b
          "confidence": 1
        },
        {
          "time": 92.0,
          "duration": 4.0,
<<<<<<< HEAD
          "value": "Eb:(3,5,b7)",
=======
          "value": "Ab:maj",
>>>>>>> 5725112b
          "confidence": 1
        },
        {
          "time": 93.0,
          "duration": 4.0,
          "value": "Ab:maj",
          "confidence": 1
        },
        {
          "time": 94.0,
          "duration": 4.0,
<<<<<<< HEAD
          "value": "Ab:maj",
=======
          "value": "Eb:maj",
>>>>>>> 5725112b
          "confidence": 1
        },
        {
          "time": 95.0,
          "duration": 4.0,
          "value": "Eb:maj",
          "confidence": 1
        },
        {
          "time": 96.0,
          "duration": 4.0,
<<<<<<< HEAD
          "value": "Eb:maj",
=======
          "value": "Bb:(3,5,b7)",
>>>>>>> 5725112b
          "confidence": 1
        },
        {
          "time": 97.0,
          "duration": 4.0,
          "value": "Bb:(3,5,b7)",
          "confidence": 1
        },
        {
          "time": 98.0,
          "duration": 4.0,
<<<<<<< HEAD
          "value": "Bb:(3,5,b7)",
=======
          "value": "Eb:maj",
>>>>>>> 5725112b
          "confidence": 1
        },
        {
          "time": 99.0,
          "duration": 4.0,
          "value": "Eb:maj",
          "confidence": 1
        },
        {
          "time": 100.0,
          "duration": 4.0,
<<<<<<< HEAD
          "value": "Eb:maj",
=======
          "value": "F:(3,5,b7)",
>>>>>>> 5725112b
          "confidence": 1
        },
        {
          "time": 101.0,
          "duration": 4.0,
          "value": "F:(3,5,b7)",
          "confidence": 1
        },
        {
          "time": 102.0,
          "duration": 4.0,
<<<<<<< HEAD
          "value": "F:(3,5,b7)",
=======
          "value": "Bb:(3,5,b7)",
>>>>>>> 5725112b
          "confidence": 1
        },
        {
          "time": 103.0,
          "duration": 4.0,
          "value": "Bb:(3,5,b7)",
          "confidence": 1
        },
        {
          "time": 104.0,
          "duration": 4.0,
<<<<<<< HEAD
          "value": "Bb:(3,5,b7)",
          "confidence": 1
        },
        {
          "time": 105.0,
          "duration": 4.0,
=======
>>>>>>> 5725112b
          "value": "Eb:maj",
          "confidence": 1
        },
        {
<<<<<<< HEAD
          "time": 106.0,
=======
          "time": 105.0,
>>>>>>> 5725112b
          "duration": 2.0,
          "value": "Eb:maj",
          "confidence": 1
        },
        {
<<<<<<< HEAD
          "time": 106.2,
=======
          "time": 105.2,
>>>>>>> 5725112b
          "duration": 2.0,
          "value": "Bb:(3,5,b7)",
          "confidence": 1
        },
        {
<<<<<<< HEAD
          "time": 107.0,
=======
          "time": 106.0,
>>>>>>> 5725112b
          "duration": 4.0,
          "value": "Eb:maj",
          "confidence": 1
        },
        {
<<<<<<< HEAD
          "time": 108.0,
=======
          "time": 107.0,
>>>>>>> 5725112b
          "duration": 4.0,
          "value": "Eb:(3,5,b7)",
          "confidence": 1
        },
        {
<<<<<<< HEAD
          "time": 109.0,
=======
          "time": 108.0,
>>>>>>> 5725112b
          "duration": 4.0,
          "value": "Ab:maj",
          "confidence": 1
        },
        {
<<<<<<< HEAD
          "time": 110.0,
=======
          "time": 109.0,
>>>>>>> 5725112b
          "duration": 4.0,
          "value": "Ab:maj",
          "confidence": 1
        },
        {
<<<<<<< HEAD
          "time": 111.0,
=======
          "time": 110.0,
>>>>>>> 5725112b
          "duration": 4.0,
          "value": "G:(3,5,b7)",
          "confidence": 1
        },
        {
<<<<<<< HEAD
          "time": 112.0,
=======
          "time": 111.0,
>>>>>>> 5725112b
          "duration": 4.0,
          "value": "G:(3,5,b7)",
          "confidence": 1
        },
        {
<<<<<<< HEAD
          "time": 113.0,
=======
          "time": 112.0,
>>>>>>> 5725112b
          "duration": 4.0,
          "value": "Ab:maj",
          "confidence": 1
        },
        {
<<<<<<< HEAD
          "time": 114.0,
=======
          "time": 113.0,
>>>>>>> 5725112b
          "duration": 2.0,
          "value": "Ab:maj",
          "confidence": 1
        },
        {
<<<<<<< HEAD
          "time": 114.2,
=======
          "time": 113.2,
>>>>>>> 5725112b
          "duration": 2.0,
          "value": "Ab:min",
          "confidence": 1
        },
        {
<<<<<<< HEAD
          "time": 115.0,
=======
          "time": 114.0,
>>>>>>> 5725112b
          "duration": 4.0,
          "value": "Eb:maj",
          "confidence": 1
        },
        {
<<<<<<< HEAD
          "time": 116.0,
=======
          "time": 115.0,
>>>>>>> 5725112b
          "duration": 4.0,
          "value": "C:(3,5,b7)",
          "confidence": 1
        },
        {
<<<<<<< HEAD
          "time": 117.0,
=======
          "time": 116.0,
>>>>>>> 5725112b
          "duration": 4.0,
          "value": "F:(3,5,b7)",
          "confidence": 1
        },
        {
<<<<<<< HEAD
          "time": 118.0,
=======
          "time": 117.0,
>>>>>>> 5725112b
          "duration": 4.0,
          "value": "Bb:(3,5,b7)",
          "confidence": 1
        },
        {
<<<<<<< HEAD
=======
          "time": 118.0,
          "duration": 4.0,
          "value": "Eb:maj",
          "confidence": 1
        },
        {
>>>>>>> 5725112b
          "time": 119.0,
          "duration": 4.0,
          "value": "Eb:maj",
          "confidence": 1
        },
        {
          "time": 120.0,
          "duration": 4.0,
          "value": "Eb:maj",
          "confidence": 1
        },
        {
          "time": 121.0,
          "duration": 4.0,
          "value": "Eb:maj",
          "confidence": 1
        },
        {
          "time": 122.0,
          "duration": 4.0,
          "value": "Eb:maj",
          "confidence": 1
        },
        {
          "time": 123.0,
          "duration": 4.0,
<<<<<<< HEAD
          "value": "Eb:maj",
=======
          "value": "Eb:(3,5,b7)",
>>>>>>> 5725112b
          "confidence": 1
        },
        {
          "time": 124.0,
          "duration": 4.0,
<<<<<<< HEAD
          "value": "Eb:(3,5,b7)",
=======
          "value": "Ab:maj",
>>>>>>> 5725112b
          "confidence": 1
        },
        {
          "time": 125.0,
          "duration": 4.0,
          "value": "Ab:maj",
          "confidence": 1
        },
        {
          "time": 126.0,
          "duration": 4.0,
<<<<<<< HEAD
          "value": "Ab:maj",
=======
          "value": "Eb:maj",
>>>>>>> 5725112b
          "confidence": 1
        },
        {
          "time": 127.0,
          "duration": 4.0,
          "value": "Eb:maj",
          "confidence": 1
        },
        {
          "time": 128.0,
          "duration": 4.0,
<<<<<<< HEAD
          "value": "Eb:maj",
=======
          "value": "Bb:(3,5,b7)",
>>>>>>> 5725112b
          "confidence": 1
        },
        {
          "time": 129.0,
          "duration": 4.0,
          "value": "Bb:(3,5,b7)",
          "confidence": 1
        },
        {
          "time": 130.0,
          "duration": 4.0,
<<<<<<< HEAD
          "value": "Bb:(3,5,b7)",
=======
          "value": "Eb:maj",
>>>>>>> 5725112b
          "confidence": 1
        },
        {
          "time": 131.0,
          "duration": 4.0,
          "value": "Eb:maj",
          "confidence": 1
        },
        {
          "time": 132.0,
          "duration": 4.0,
<<<<<<< HEAD
          "value": "Eb:maj",
=======
          "value": "F:(3,5,b7)",
>>>>>>> 5725112b
          "confidence": 1
        },
        {
          "time": 133.0,
          "duration": 4.0,
          "value": "F:(3,5,b7)",
          "confidence": 1
        },
        {
          "time": 134.0,
          "duration": 4.0,
<<<<<<< HEAD
          "value": "F:(3,5,b7)",
=======
          "value": "Bb:(3,5,b7)",
>>>>>>> 5725112b
          "confidence": 1
        },
        {
          "time": 135.0,
          "duration": 4.0,
          "value": "Bb:(3,5,b7)",
          "confidence": 1
        },
        {
          "time": 136.0,
          "duration": 4.0,
<<<<<<< HEAD
          "value": "Bb:(3,5,b7)",
=======
          "value": "Eb:maj",
>>>>>>> 5725112b
          "confidence": 1
        },
        {
          "time": 137.0,
          "duration": 4.0,
          "value": "Eb:maj",
          "confidence": 1
        },
        {
          "time": 138.0,
          "duration": 4.0,
          "value": "Eb:maj",
          "confidence": 1
        },
        {
          "time": 139.0,
          "duration": 4.0,
<<<<<<< HEAD
          "value": "Eb:maj",
=======
          "value": "Eb:(3,5,b7)",
>>>>>>> 5725112b
          "confidence": 1
        },
        {
          "time": 140.0,
          "duration": 4.0,
<<<<<<< HEAD
          "value": "Eb:(3,5,b7)",
=======
          "value": "Ab:maj",
>>>>>>> 5725112b
          "confidence": 1
        },
        {
          "time": 141.0,
          "duration": 4.0,
          "value": "Ab:maj",
          "confidence": 1
        },
        {
          "time": 142.0,
          "duration": 4.0,
<<<<<<< HEAD
          "value": "Ab:maj",
=======
          "value": "G:(3,5,b7)",
>>>>>>> 5725112b
          "confidence": 1
        },
        {
          "time": 143.0,
          "duration": 4.0,
          "value": "G:(3,5,b7)",
          "confidence": 1
        },
        {
          "time": 144.0,
          "duration": 4.0,
<<<<<<< HEAD
          "value": "G:(3,5,b7)",
=======
          "value": "Ab:(3,5,b7)",
>>>>>>> 5725112b
          "confidence": 1
        },
        {
          "time": 145.0,
          "duration": 4.0,
          "value": "Ab:(3,5,b7)",
          "confidence": 1
        },
        {
          "time": 146.0,
          "duration": 4.0,
<<<<<<< HEAD
          "value": "Ab:(3,5,b7)",
          "confidence": 1
        },
        {
          "time": 147.0,
          "duration": 4.0,
=======
>>>>>>> 5725112b
          "value": "Eb:maj",
          "confidence": 1
        },
        {
<<<<<<< HEAD
          "time": 148.0,
=======
          "time": 147.0,
>>>>>>> 5725112b
          "duration": 4.0,
          "value": "C:(3,5,b7)",
          "confidence": 1
        },
        {
<<<<<<< HEAD
          "time": 149.0,
=======
          "time": 148.0,
>>>>>>> 5725112b
          "duration": 4.0,
          "value": "F:(3,5,b7)",
          "confidence": 1
        },
        {
<<<<<<< HEAD
          "time": 150.0,
=======
          "time": 149.0,
>>>>>>> 5725112b
          "duration": 4.0,
          "value": "F:min(b7)",
          "confidence": 1
        },
        {
<<<<<<< HEAD
          "time": 151.0,
=======
          "time": 150.0,
>>>>>>> 5725112b
          "duration": 4.0,
          "value": "Eb:maj",
          "confidence": 1
        },
        {
<<<<<<< HEAD
          "time": 152.0,
=======
          "time": 151.0,
>>>>>>> 5725112b
          "duration": 3.0,
          "value": "Eb:maj",
          "confidence": 1
        },
        {
<<<<<<< HEAD
          "time": 152.3,
=======
          "time": 151.3,
>>>>>>> 5725112b
          "duration": 1.0,
          "value": "Eb:(3,#5)",
          "confidence": 1
        },
        {
<<<<<<< HEAD
=======
          "time": 152.0,
          "duration": 4.0,
          "value": "Ab:maj",
          "confidence": 1
        },
        {
>>>>>>> 5725112b
          "time": 153.0,
          "duration": 4.0,
          "value": "Ab:maj",
          "confidence": 1
        },
        {
          "time": 154.0,
          "duration": 4.0,
          "value": "Ab:maj",
          "confidence": 1
        },
        {
          "time": 155.0,
          "duration": 4.0,
          "value": "Ab:maj",
          "confidence": 1
        },
        {
          "time": 156.0,
          "duration": 4.0,
<<<<<<< HEAD
          "value": "Ab:maj",
=======
          "value": "Eb:maj",
>>>>>>> 5725112b
          "confidence": 1
        },
        {
          "time": 157.0,
          "duration": 4.0,
          "value": "Eb:maj",
          "confidence": 1
        },
        {
          "time": 158.0,
          "duration": 4.0,
          "value": "Eb:maj",
          "confidence": 1
        },
        {
          "time": 159.0,
          "duration": 4.0,
          "value": "Eb:maj",
          "confidence": 1
        },
        {
          "time": 160.0,
          "duration": 4.0,
<<<<<<< HEAD
          "value": "Eb:maj",
=======
          "value": "F:(3,5,b7)",
>>>>>>> 5725112b
          "confidence": 1
        },
        {
          "time": 161.0,
          "duration": 4.0,
          "value": "F:(3,5,b7)",
          "confidence": 1
        },
        {
          "time": 162.0,
          "duration": 4.0,
<<<<<<< HEAD
          "value": "F:(3,5,b7)",
          "confidence": 1
        },
        {
          "time": 163.0,
          "duration": 4.0,
=======
>>>>>>> 5725112b
          "value": "F:min(b7)",
          "confidence": 1
        },
        {
<<<<<<< HEAD
          "time": 164.0,
=======
          "time": 163.0,
>>>>>>> 5725112b
          "duration": 4.0,
          "value": "Bb:(3,5,b7)",
          "confidence": 1
        },
        {
<<<<<<< HEAD
          "time": 165.0,
=======
          "time": 164.0,
>>>>>>> 5725112b
          "duration": 4.0,
          "value": "Eb:maj",
          "confidence": 1
        },
        {
<<<<<<< HEAD
          "time": 166.0,
=======
          "time": 165.0,
>>>>>>> 5725112b
          "duration": 2.0,
          "value": "Ab:maj",
          "confidence": 1
        },
        {
<<<<<<< HEAD
          "time": 166.2,
=======
          "time": 165.2,
>>>>>>> 5725112b
          "duration": 2.0,
          "value": "Eb:dim",
          "confidence": 1
        },
        {
<<<<<<< HEAD
          "time": 167.0,
=======
          "time": 166.0,
>>>>>>> 5725112b
          "duration": 2.0,
          "value": "Eb:maj",
          "confidence": 1
        },
        {
<<<<<<< HEAD
          "time": 167.2,
=======
          "time": 166.2,
>>>>>>> 5725112b
          "duration": 2.0,
          "value": "Bb:(3,5,b7)",
          "confidence": 1
        },
        {
<<<<<<< HEAD
          "time": 168.0,
=======
          "time": 167.0,
>>>>>>> 5725112b
          "duration": 4.0,
          "value": "Eb:maj",
          "confidence": 1
        },
        {
<<<<<<< HEAD
          "time": 169.0,
=======
          "time": 168.0,
>>>>>>> 5725112b
          "duration": 4.0,
          "value": "Eb:maj",
          "confidence": 1
        }
      ],
      "sandbox": {},
      "time": 0,
      "duration": 676.0
    },
    {
      "annotation_metadata": {
        "curator": {
          "name": "",
          "email": ""
        },
        "annotator": {},
        "version": "",
        "corpus": "biab_internet_corpus",
        "annotation_tools": "",
        "annotation_rules": "",
        "validation": "",
        "data_source": ""
      },
      "namespace": "key_mode",
      "data": [
        {
          "time": 0.0,
          "duration": 676.0,
          "value": "Eb",
          "confidence": 1
        }
      ],
      "sandbox": {},
      "time": 0,
      "duration": 676.0
    }
  ],
  "file_metadata": {
    "title": "SOUTH RAMPART STREET PARADE",
    "artist": "",
    "release": "",
    "duration": 676.0,
    "identifiers": {},
    "jams_version": "0.3.4"
  },
  "sandbox": {
    "expanded": false
  }
}<|MERGE_RESOLUTION|>--- conflicted
+++ resolved
@@ -60,10 +60,6 @@
         },
         {
           "time": 7.0,
-<<<<<<< HEAD
-          "duration": 4.0,
-          "value": "Eb:maj",
-=======
           "duration": 3.0,
           "value": "Eb:maj",
           "confidence": 1
@@ -72,1725 +68,1108 @@
           "time": 7.3,
           "duration": 1.0,
           "value": "Bb:(3,5,b7)",
->>>>>>> 5725112b
           "confidence": 1
         },
         {
           "time": 8.0,
-<<<<<<< HEAD
+          "duration": 4.0,
+          "value": "Eb:maj",
+          "confidence": 1
+        },
+        {
+          "time": 9.0,
+          "duration": 4.0,
+          "value": "Eb:maj",
+          "confidence": 1
+        },
+        {
+          "time": 10.0,
+          "duration": 4.0,
+          "value": "Eb:maj",
+          "confidence": 1
+        },
+        {
+          "time": 11.0,
+          "duration": 4.0,
+          "value": "Bb:(3,5,b7)",
+          "confidence": 1
+        },
+        {
+          "time": 12.0,
+          "duration": 4.0,
+          "value": "Eb:maj",
+          "confidence": 1
+        },
+        {
+          "time": 13.0,
+          "duration": 4.0,
+          "value": "Eb:maj",
+          "confidence": 1
+        },
+        {
+          "time": 14.0,
           "duration": 3.0,
           "value": "Eb:maj",
           "confidence": 1
         },
         {
-          "time": 8.3,
-          "duration": 1.0,
-          "value": "Bb:(3,5,b7)",
-=======
-          "duration": 4.0,
-          "value": "Eb:maj",
->>>>>>> 5725112b
-          "confidence": 1
-        },
-        {
-          "time": 9.0,
-          "duration": 4.0,
-          "value": "Eb:maj",
-          "confidence": 1
-        },
-        {
-          "time": 10.0,
-          "duration": 4.0,
-          "value": "Eb:maj",
-          "confidence": 1
-        },
-        {
-          "time": 11.0,
-          "duration": 4.0,
-<<<<<<< HEAD
-          "value": "Eb:maj",
-=======
-          "value": "Bb:(3,5,b7)",
->>>>>>> 5725112b
-          "confidence": 1
-        },
-        {
-          "time": 12.0,
-          "duration": 4.0,
-<<<<<<< HEAD
-          "value": "Bb:(3,5,b7)",
-=======
-          "value": "Eb:maj",
->>>>>>> 5725112b
-          "confidence": 1
-        },
-        {
-          "time": 13.0,
-          "duration": 4.0,
-          "value": "Eb:maj",
-          "confidence": 1
-        },
-        {
-          "time": 14.0,
-<<<<<<< HEAD
-          "duration": 4.0,
-          "value": "Eb:maj",
-=======
+          "time": 14.3,
+          "duration": 1.0,
+          "value": "F:min(b7)",
+          "confidence": 1
+        },
+        {
+          "time": 15.0,
+          "duration": 1.0,
+          "value": "Bb:(3,5,b7)",
+          "confidence": 1
+        },
+        {
+          "time": 15.1,
+          "duration": 1.0,
+          "value": "Eb:dim",
+          "confidence": 1
+        },
+        {
+          "time": 15.2,
+          "duration": 1.0,
+          "value": "Eb:maj",
+          "confidence": 1
+        },
+        {
+          "time": 15.3,
+          "duration": 1.0,
+          "value": "Bb:(3,5,b7)",
+          "confidence": 1
+        },
+        {
+          "time": 16.0,
+          "duration": 4.0,
+          "value": "Eb:maj",
+          "confidence": 1
+        },
+        {
+          "time": 17.0,
+          "duration": 4.0,
+          "value": "Eb:maj",
+          "confidence": 1
+        },
+        {
+          "time": 18.0,
+          "duration": 4.0,
+          "value": "Eb:maj",
+          "confidence": 1
+        },
+        {
+          "time": 19.0,
+          "duration": 4.0,
+          "value": "Bb:(3,5,b7)",
+          "confidence": 1
+        },
+        {
+          "time": 20.0,
+          "duration": 4.0,
+          "value": "Eb:maj",
+          "confidence": 1
+        },
+        {
+          "time": 21.0,
+          "duration": 4.0,
+          "value": "Eb:maj",
+          "confidence": 1
+        },
+        {
+          "time": 22.0,
           "duration": 3.0,
           "value": "Eb:maj",
           "confidence": 1
         },
         {
-          "time": 14.3,
+          "time": 22.3,
           "duration": 1.0,
           "value": "F:min(b7)",
->>>>>>> 5725112b
-          "confidence": 1
-        },
-        {
-          "time": 15.0,
-<<<<<<< HEAD
+          "confidence": 1
+        },
+        {
+          "time": 23.0,
+          "duration": 1.0,
+          "value": "Bb:(3,5,b7)",
+          "confidence": 1
+        },
+        {
+          "time": 23.1,
+          "duration": 1.0,
+          "value": "Eb:dim",
+          "confidence": 1
+        },
+        {
+          "time": 23.2,
+          "duration": 1.0,
+          "value": "Eb:maj",
+          "confidence": 1
+        },
+        {
+          "time": 23.3,
+          "duration": 1.0,
+          "value": "Bb:(3,5,b7)",
+          "confidence": 1
+        },
+        {
+          "time": 24.0,
+          "duration": 4.0,
+          "value": "Eb:maj",
+          "confidence": 1
+        },
+        {
+          "time": 25.0,
+          "duration": 4.0,
+          "value": "C:min",
+          "confidence": 1
+        },
+        {
+          "time": 26.0,
+          "duration": 4.0,
+          "value": "Eb:maj",
+          "confidence": 1
+        },
+        {
+          "time": 27.0,
+          "duration": 4.0,
+          "value": "Eb:maj",
+          "confidence": 1
+        },
+        {
+          "time": 28.0,
+          "duration": 4.0,
+          "value": "Bb:(3,5,b7)",
+          "confidence": 1
+        },
+        {
+          "time": 29.0,
+          "duration": 2.0,
+          "value": "Eb:maj",
+          "confidence": 1
+        },
+        {
+          "time": 29.2,
+          "duration": 2.0,
+          "value": "C:(3,5,b7)",
+          "confidence": 1
+        },
+        {
+          "time": 30.0,
+          "duration": 4.0,
+          "value": "F:(3,5,b7)",
+          "confidence": 1
+        },
+        {
+          "time": 31.0,
+          "duration": 4.0,
+          "value": "Bb:(3,5,b7)",
+          "confidence": 1
+        },
+        {
+          "time": 32.0,
+          "duration": 4.0,
+          "value": "Eb:maj",
+          "confidence": 1
+        },
+        {
+          "time": 33.0,
+          "duration": 4.0,
+          "value": "C:min",
+          "confidence": 1
+        },
+        {
+          "time": 34.0,
+          "duration": 4.0,
+          "value": "Eb:maj",
+          "confidence": 1
+        },
+        {
+          "time": 35.0,
+          "duration": 4.0,
+          "value": "Eb:maj",
+          "confidence": 1
+        },
+        {
+          "time": 36.0,
+          "duration": 4.0,
+          "value": "Bb:(3,5,b7)",
+          "confidence": 1
+        },
+        {
+          "time": 37.0,
+          "duration": 2.0,
+          "value": "Eb:maj",
+          "confidence": 1
+        },
+        {
+          "time": 37.2,
+          "duration": 2.0,
+          "value": "C:(3,5,b7)",
+          "confidence": 1
+        },
+        {
+          "time": 38.0,
+          "duration": 2.0,
+          "value": "F:(3,5,b7)",
+          "confidence": 1
+        },
+        {
+          "time": 38.2,
+          "duration": 2.0,
+          "value": "Bb:(3,5,b7)",
+          "confidence": 1
+        },
+        {
+          "time": 39.0,
+          "duration": 2.0,
+          "value": "Eb:maj",
+          "confidence": 1
+        },
+        {
+          "time": 39.2,
+          "duration": 1.0,
+          "value": "F:dim",
+          "confidence": 1
+        },
+        {
+          "time": 39.3,
+          "duration": 1.0,
+          "value": "Eb:(3,5,b7)",
+          "confidence": 1
+        },
+        {
+          "time": 40.0,
+          "duration": 4.0,
+          "value": "Ab:maj",
+          "confidence": 1
+        },
+        {
+          "time": 41.0,
+          "duration": 2.0,
+          "value": "Ab:maj",
+          "confidence": 1
+        },
+        {
+          "time": 41.2,
+          "duration": 2.0,
+          "value": "Eb:(3,5,b7)",
+          "confidence": 1
+        },
+        {
+          "time": 42.0,
+          "duration": 4.0,
+          "value": "Ab:maj",
+          "confidence": 1
+        },
+        {
+          "time": 43.0,
+          "duration": 4.0,
+          "value": "Ab:(3,5,b7)",
+          "confidence": 1
+        },
+        {
+          "time": 44.0,
+          "duration": 4.0,
+          "value": "Db:maj",
+          "confidence": 1
+        },
+        {
+          "time": 45.0,
+          "duration": 4.0,
+          "value": "Db:maj",
+          "confidence": 1
+        },
+        {
+          "time": 46.0,
+          "duration": 4.0,
+          "value": "Ab:maj",
+          "confidence": 1
+        },
+        {
+          "time": 47.0,
+          "duration": 2.0,
+          "value": "Ab:maj",
+          "confidence": 1
+        },
+        {
+          "time": 47.2,
+          "duration": 2.0,
+          "value": "Ab:min",
+          "confidence": 1
+        },
+        {
+          "time": 48.0,
+          "duration": 4.0,
+          "value": "Eb:(3,5,b7)",
+          "confidence": 1
+        },
+        {
+          "time": 49.0,
+          "duration": 4.0,
+          "value": "Eb:(3,5,b7)",
+          "confidence": 1
+        },
+        {
+          "time": 50.0,
+          "duration": 4.0,
+          "value": "Ab:maj",
+          "confidence": 1
+        },
+        {
+          "time": 51.0,
+          "duration": 4.0,
+          "value": "Ab:maj",
+          "confidence": 1
+        },
+        {
+          "time": 52.0,
+          "duration": 4.0,
+          "value": "Bb:(3,5,b7)",
+          "confidence": 1
+        },
+        {
+          "time": 53.0,
+          "duration": 4.0,
+          "value": "Bb:(3,5,b7)",
+          "confidence": 1
+        },
+        {
+          "time": 54.0,
+          "duration": 4.0,
+          "value": "Eb:(3,5,b7)",
+          "confidence": 1
+        },
+        {
+          "time": 55.0,
+          "duration": 4.0,
+          "value": "Eb:(3,5,b7)",
+          "confidence": 1
+        },
+        {
+          "time": 56.0,
+          "duration": 4.0,
+          "value": "Ab:maj",
+          "confidence": 1
+        },
+        {
+          "time": 57.0,
+          "duration": 2.0,
+          "value": "Ab:maj",
+          "confidence": 1
+        },
+        {
+          "time": 57.2,
+          "duration": 2.0,
+          "value": "Eb:(3,5,b7)",
+          "confidence": 1
+        },
+        {
+          "time": 58.0,
+          "duration": 4.0,
+          "value": "Ab:maj",
+          "confidence": 1
+        },
+        {
+          "time": 59.0,
+          "duration": 4.0,
+          "value": "Ab:(3,5,b7)",
+          "confidence": 1
+        },
+        {
+          "time": 60.0,
+          "duration": 4.0,
+          "value": "Db:maj",
+          "confidence": 1
+        },
+        {
+          "time": 61.0,
+          "duration": 4.0,
+          "value": "Db:maj",
+          "confidence": 1
+        },
+        {
+          "time": 62.0,
+          "duration": 4.0,
+          "value": "C:(3,5,b7)",
+          "confidence": 1
+        },
+        {
+          "time": 63.0,
+          "duration": 4.0,
+          "value": "C:(3,5,b7)",
+          "confidence": 1
+        },
+        {
+          "time": 64.0,
+          "duration": 4.0,
+          "value": "Db:maj",
+          "confidence": 1
+        },
+        {
+          "time": 65.0,
+          "duration": 4.0,
+          "value": "Db:maj",
+          "confidence": 1
+        },
+        {
+          "time": 66.0,
+          "duration": 4.0,
+          "value": "Ab:maj",
+          "confidence": 1
+        },
+        {
+          "time": 67.0,
+          "duration": 4.0,
+          "value": "F:(3,5,b7)",
+          "confidence": 1
+        },
+        {
+          "time": 68.0,
+          "duration": 4.0,
+          "value": "Bb:(3,5,b7)",
+          "confidence": 1
+        },
+        {
+          "time": 69.0,
+          "duration": 4.0,
+          "value": "Eb:(3,5,b7)",
+          "confidence": 1
+        },
+        {
+          "time": 70.0,
+          "duration": 4.0,
+          "value": "Ab:maj",
+          "confidence": 1
+        },
+        {
+          "time": 71.0,
           "duration": 3.0,
-=======
-          "duration": 1.0,
-          "value": "Bb:(3,5,b7)",
-          "confidence": 1
-        },
-        {
-          "time": 15.1,
-          "duration": 1.0,
+          "value": "Ab:maj",
+          "confidence": 1
+        },
+        {
+          "time": 71.3,
+          "duration": 1.0,
+          "value": "C:(3,5,b7)",
+          "confidence": 1
+        },
+        {
+          "time": 72.0,
+          "duration": 4.0,
+          "value": "F:min",
+          "confidence": 1
+        },
+        {
+          "time": 73.0,
+          "duration": 4.0,
+          "value": "F:min",
+          "confidence": 1
+        },
+        {
+          "time": 74.0,
+          "duration": 4.0,
+          "value": "Bb:min",
+          "confidence": 1
+        },
+        {
+          "time": 75.0,
+          "duration": 4.0,
+          "value": "Bb:min",
+          "confidence": 1
+        },
+        {
+          "time": 76.0,
+          "duration": 4.0,
+          "value": "C:(3,5,b7)",
+          "confidence": 1
+        },
+        {
+          "time": 77.0,
+          "duration": 4.0,
+          "value": "C:(3,5,b7)",
+          "confidence": 1
+        },
+        {
+          "time": 78.0,
+          "duration": 4.0,
+          "value": "F:min",
+          "confidence": 1
+        },
+        {
+          "time": 79.0,
+          "duration": 4.0,
+          "value": "C:min",
+          "confidence": 1
+        },
+        {
+          "time": 80.0,
+          "duration": 4.0,
+          "value": "Ab:maj",
+          "confidence": 1
+        },
+        {
+          "time": 81.0,
+          "duration": 4.0,
+          "value": "Ab:maj",
+          "confidence": 1
+        },
+        {
+          "time": 82.0,
+          "duration": 4.0,
+          "value": "Db:min",
+          "confidence": 1
+        },
+        {
+          "time": 83.0,
+          "duration": 4.0,
+          "value": "Db:min",
+          "confidence": 1
+        },
+        {
+          "time": 84.0,
+          "duration": 4.0,
+          "value": "Bb:maj",
+          "confidence": 1
+        },
+        {
+          "time": 85.0,
+          "duration": 4.0,
+          "value": "Ab:(3,5,b7,9)",
+          "confidence": 1
+        },
+        {
+          "time": 86.0,
+          "duration": 4.0,
+          "value": "Bb:dim",
+          "confidence": 1
+        },
+        {
+          "time": 87.0,
+          "duration": 4.0,
+          "value": "Bb:(3,5,b7)",
+          "confidence": 1
+        },
+        {
+          "time": 88.0,
+          "duration": 4.0,
+          "value": "Eb:maj",
+          "confidence": 1
+        },
+        {
+          "time": 89.0,
+          "duration": 2.0,
+          "value": "Eb:maj",
+          "confidence": 1
+        },
+        {
+          "time": 89.2,
+          "duration": 2.0,
+          "value": "Bb:(3,5,b7)",
+          "confidence": 1
+        },
+        {
+          "time": 90.0,
+          "duration": 4.0,
+          "value": "Eb:maj",
+          "confidence": 1
+        },
+        {
+          "time": 91.0,
+          "duration": 4.0,
+          "value": "Eb:(3,5,b7)",
+          "confidence": 1
+        },
+        {
+          "time": 92.0,
+          "duration": 4.0,
+          "value": "Ab:maj",
+          "confidence": 1
+        },
+        {
+          "time": 93.0,
+          "duration": 4.0,
+          "value": "Ab:maj",
+          "confidence": 1
+        },
+        {
+          "time": 94.0,
+          "duration": 4.0,
+          "value": "Eb:maj",
+          "confidence": 1
+        },
+        {
+          "time": 95.0,
+          "duration": 4.0,
+          "value": "Eb:maj",
+          "confidence": 1
+        },
+        {
+          "time": 96.0,
+          "duration": 4.0,
+          "value": "Bb:(3,5,b7)",
+          "confidence": 1
+        },
+        {
+          "time": 97.0,
+          "duration": 4.0,
+          "value": "Bb:(3,5,b7)",
+          "confidence": 1
+        },
+        {
+          "time": 98.0,
+          "duration": 4.0,
+          "value": "Eb:maj",
+          "confidence": 1
+        },
+        {
+          "time": 99.0,
+          "duration": 4.0,
+          "value": "Eb:maj",
+          "confidence": 1
+        },
+        {
+          "time": 100.0,
+          "duration": 4.0,
+          "value": "F:(3,5,b7)",
+          "confidence": 1
+        },
+        {
+          "time": 101.0,
+          "duration": 4.0,
+          "value": "F:(3,5,b7)",
+          "confidence": 1
+        },
+        {
+          "time": 102.0,
+          "duration": 4.0,
+          "value": "Bb:(3,5,b7)",
+          "confidence": 1
+        },
+        {
+          "time": 103.0,
+          "duration": 4.0,
+          "value": "Bb:(3,5,b7)",
+          "confidence": 1
+        },
+        {
+          "time": 104.0,
+          "duration": 4.0,
+          "value": "Eb:maj",
+          "confidence": 1
+        },
+        {
+          "time": 105.0,
+          "duration": 2.0,
+          "value": "Eb:maj",
+          "confidence": 1
+        },
+        {
+          "time": 105.2,
+          "duration": 2.0,
+          "value": "Bb:(3,5,b7)",
+          "confidence": 1
+        },
+        {
+          "time": 106.0,
+          "duration": 4.0,
+          "value": "Eb:maj",
+          "confidence": 1
+        },
+        {
+          "time": 107.0,
+          "duration": 4.0,
+          "value": "Eb:(3,5,b7)",
+          "confidence": 1
+        },
+        {
+          "time": 108.0,
+          "duration": 4.0,
+          "value": "Ab:maj",
+          "confidence": 1
+        },
+        {
+          "time": 109.0,
+          "duration": 4.0,
+          "value": "Ab:maj",
+          "confidence": 1
+        },
+        {
+          "time": 110.0,
+          "duration": 4.0,
+          "value": "G:(3,5,b7)",
+          "confidence": 1
+        },
+        {
+          "time": 111.0,
+          "duration": 4.0,
+          "value": "G:(3,5,b7)",
+          "confidence": 1
+        },
+        {
+          "time": 112.0,
+          "duration": 4.0,
+          "value": "Ab:maj",
+          "confidence": 1
+        },
+        {
+          "time": 113.0,
+          "duration": 2.0,
+          "value": "Ab:maj",
+          "confidence": 1
+        },
+        {
+          "time": 113.2,
+          "duration": 2.0,
+          "value": "Ab:min",
+          "confidence": 1
+        },
+        {
+          "time": 114.0,
+          "duration": 4.0,
+          "value": "Eb:maj",
+          "confidence": 1
+        },
+        {
+          "time": 115.0,
+          "duration": 4.0,
+          "value": "C:(3,5,b7)",
+          "confidence": 1
+        },
+        {
+          "time": 116.0,
+          "duration": 4.0,
+          "value": "F:(3,5,b7)",
+          "confidence": 1
+        },
+        {
+          "time": 117.0,
+          "duration": 4.0,
+          "value": "Bb:(3,5,b7)",
+          "confidence": 1
+        },
+        {
+          "time": 118.0,
+          "duration": 4.0,
+          "value": "Eb:maj",
+          "confidence": 1
+        },
+        {
+          "time": 119.0,
+          "duration": 4.0,
+          "value": "Eb:maj",
+          "confidence": 1
+        },
+        {
+          "time": 120.0,
+          "duration": 4.0,
+          "value": "Eb:maj",
+          "confidence": 1
+        },
+        {
+          "time": 121.0,
+          "duration": 4.0,
+          "value": "Eb:maj",
+          "confidence": 1
+        },
+        {
+          "time": 122.0,
+          "duration": 4.0,
+          "value": "Eb:maj",
+          "confidence": 1
+        },
+        {
+          "time": 123.0,
+          "duration": 4.0,
+          "value": "Eb:(3,5,b7)",
+          "confidence": 1
+        },
+        {
+          "time": 124.0,
+          "duration": 4.0,
+          "value": "Ab:maj",
+          "confidence": 1
+        },
+        {
+          "time": 125.0,
+          "duration": 4.0,
+          "value": "Ab:maj",
+          "confidence": 1
+        },
+        {
+          "time": 126.0,
+          "duration": 4.0,
+          "value": "Eb:maj",
+          "confidence": 1
+        },
+        {
+          "time": 127.0,
+          "duration": 4.0,
+          "value": "Eb:maj",
+          "confidence": 1
+        },
+        {
+          "time": 128.0,
+          "duration": 4.0,
+          "value": "Bb:(3,5,b7)",
+          "confidence": 1
+        },
+        {
+          "time": 129.0,
+          "duration": 4.0,
+          "value": "Bb:(3,5,b7)",
+          "confidence": 1
+        },
+        {
+          "time": 130.0,
+          "duration": 4.0,
+          "value": "Eb:maj",
+          "confidence": 1
+        },
+        {
+          "time": 131.0,
+          "duration": 4.0,
+          "value": "Eb:maj",
+          "confidence": 1
+        },
+        {
+          "time": 132.0,
+          "duration": 4.0,
+          "value": "F:(3,5,b7)",
+          "confidence": 1
+        },
+        {
+          "time": 133.0,
+          "duration": 4.0,
+          "value": "F:(3,5,b7)",
+          "confidence": 1
+        },
+        {
+          "time": 134.0,
+          "duration": 4.0,
+          "value": "Bb:(3,5,b7)",
+          "confidence": 1
+        },
+        {
+          "time": 135.0,
+          "duration": 4.0,
+          "value": "Bb:(3,5,b7)",
+          "confidence": 1
+        },
+        {
+          "time": 136.0,
+          "duration": 4.0,
+          "value": "Eb:maj",
+          "confidence": 1
+        },
+        {
+          "time": 137.0,
+          "duration": 4.0,
+          "value": "Eb:maj",
+          "confidence": 1
+        },
+        {
+          "time": 138.0,
+          "duration": 4.0,
+          "value": "Eb:maj",
+          "confidence": 1
+        },
+        {
+          "time": 139.0,
+          "duration": 4.0,
+          "value": "Eb:(3,5,b7)",
+          "confidence": 1
+        },
+        {
+          "time": 140.0,
+          "duration": 4.0,
+          "value": "Ab:maj",
+          "confidence": 1
+        },
+        {
+          "time": 141.0,
+          "duration": 4.0,
+          "value": "Ab:maj",
+          "confidence": 1
+        },
+        {
+          "time": 142.0,
+          "duration": 4.0,
+          "value": "G:(3,5,b7)",
+          "confidence": 1
+        },
+        {
+          "time": 143.0,
+          "duration": 4.0,
+          "value": "G:(3,5,b7)",
+          "confidence": 1
+        },
+        {
+          "time": 144.0,
+          "duration": 4.0,
+          "value": "Ab:(3,5,b7)",
+          "confidence": 1
+        },
+        {
+          "time": 145.0,
+          "duration": 4.0,
+          "value": "Ab:(3,5,b7)",
+          "confidence": 1
+        },
+        {
+          "time": 146.0,
+          "duration": 4.0,
+          "value": "Eb:maj",
+          "confidence": 1
+        },
+        {
+          "time": 147.0,
+          "duration": 4.0,
+          "value": "C:(3,5,b7)",
+          "confidence": 1
+        },
+        {
+          "time": 148.0,
+          "duration": 4.0,
+          "value": "F:(3,5,b7)",
+          "confidence": 1
+        },
+        {
+          "time": 149.0,
+          "duration": 4.0,
+          "value": "F:min(b7)",
+          "confidence": 1
+        },
+        {
+          "time": 150.0,
+          "duration": 4.0,
+          "value": "Eb:maj",
+          "confidence": 1
+        },
+        {
+          "time": 151.0,
+          "duration": 3.0,
+          "value": "Eb:maj",
+          "confidence": 1
+        },
+        {
+          "time": 151.3,
+          "duration": 1.0,
+          "value": "Eb:(3,#5)",
+          "confidence": 1
+        },
+        {
+          "time": 152.0,
+          "duration": 4.0,
+          "value": "Ab:maj",
+          "confidence": 1
+        },
+        {
+          "time": 153.0,
+          "duration": 4.0,
+          "value": "Ab:maj",
+          "confidence": 1
+        },
+        {
+          "time": 154.0,
+          "duration": 4.0,
+          "value": "Ab:maj",
+          "confidence": 1
+        },
+        {
+          "time": 155.0,
+          "duration": 4.0,
+          "value": "Ab:maj",
+          "confidence": 1
+        },
+        {
+          "time": 156.0,
+          "duration": 4.0,
+          "value": "Eb:maj",
+          "confidence": 1
+        },
+        {
+          "time": 157.0,
+          "duration": 4.0,
+          "value": "Eb:maj",
+          "confidence": 1
+        },
+        {
+          "time": 158.0,
+          "duration": 4.0,
+          "value": "Eb:maj",
+          "confidence": 1
+        },
+        {
+          "time": 159.0,
+          "duration": 4.0,
+          "value": "Eb:maj",
+          "confidence": 1
+        },
+        {
+          "time": 160.0,
+          "duration": 4.0,
+          "value": "F:(3,5,b7)",
+          "confidence": 1
+        },
+        {
+          "time": 161.0,
+          "duration": 4.0,
+          "value": "F:(3,5,b7)",
+          "confidence": 1
+        },
+        {
+          "time": 162.0,
+          "duration": 4.0,
+          "value": "F:min(b7)",
+          "confidence": 1
+        },
+        {
+          "time": 163.0,
+          "duration": 4.0,
+          "value": "Bb:(3,5,b7)",
+          "confidence": 1
+        },
+        {
+          "time": 164.0,
+          "duration": 4.0,
+          "value": "Eb:maj",
+          "confidence": 1
+        },
+        {
+          "time": 165.0,
+          "duration": 2.0,
+          "value": "Ab:maj",
+          "confidence": 1
+        },
+        {
+          "time": 165.2,
+          "duration": 2.0,
           "value": "Eb:dim",
           "confidence": 1
         },
         {
-          "time": 15.2,
-          "duration": 1.0,
->>>>>>> 5725112b
-          "value": "Eb:maj",
-          "confidence": 1
-        },
-        {
-          "time": 15.3,
-          "duration": 1.0,
-<<<<<<< HEAD
-          "value": "F:min(b7)",
-=======
-          "value": "Bb:(3,5,b7)",
->>>>>>> 5725112b
-          "confidence": 1
-        },
-        {
-          "time": 16.0,
-<<<<<<< HEAD
-          "duration": 1.0,
-          "value": "Bb:(3,5,b7)",
-          "confidence": 1
-        },
-        {
-          "time": 16.1,
-          "duration": 1.0,
-          "value": "Eb:dim",
-          "confidence": 1
-        },
-        {
-          "time": 16.2,
-          "duration": 1.0,
-          "value": "Eb:maj",
-          "confidence": 1
-        },
-        {
-          "time": 16.3,
-          "duration": 1.0,
-          "value": "Bb:(3,5,b7)",
-=======
-          "duration": 4.0,
-          "value": "Eb:maj",
->>>>>>> 5725112b
-          "confidence": 1
-        },
-        {
-          "time": 17.0,
-          "duration": 4.0,
-          "value": "Eb:maj",
-          "confidence": 1
-        },
-        {
-          "time": 18.0,
-          "duration": 4.0,
-          "value": "Eb:maj",
-          "confidence": 1
-        },
-        {
-          "time": 19.0,
-          "duration": 4.0,
-<<<<<<< HEAD
-          "value": "Eb:maj",
-=======
-          "value": "Bb:(3,5,b7)",
->>>>>>> 5725112b
-          "confidence": 1
-        },
-        {
-          "time": 20.0,
-          "duration": 4.0,
-<<<<<<< HEAD
-          "value": "Bb:(3,5,b7)",
-=======
-          "value": "Eb:maj",
->>>>>>> 5725112b
-          "confidence": 1
-        },
-        {
-          "time": 21.0,
-          "duration": 4.0,
-          "value": "Eb:maj",
-          "confidence": 1
-        },
-        {
-          "time": 22.0,
-<<<<<<< HEAD
-          "duration": 4.0,
-          "value": "Eb:maj",
-=======
-          "duration": 3.0,
-          "value": "Eb:maj",
-          "confidence": 1
-        },
-        {
-          "time": 22.3,
-          "duration": 1.0,
-          "value": "F:min(b7)",
->>>>>>> 5725112b
-          "confidence": 1
-        },
-        {
-          "time": 23.0,
-<<<<<<< HEAD
-          "duration": 3.0,
-=======
-          "duration": 1.0,
-          "value": "Bb:(3,5,b7)",
-          "confidence": 1
-        },
-        {
-          "time": 23.1,
-          "duration": 1.0,
-          "value": "Eb:dim",
-          "confidence": 1
-        },
-        {
-          "time": 23.2,
-          "duration": 1.0,
->>>>>>> 5725112b
-          "value": "Eb:maj",
-          "confidence": 1
-        },
-        {
-          "time": 23.3,
-          "duration": 1.0,
-<<<<<<< HEAD
-          "value": "F:min(b7)",
-=======
-          "value": "Bb:(3,5,b7)",
->>>>>>> 5725112b
-          "confidence": 1
-        },
-        {
-          "time": 24.0,
-<<<<<<< HEAD
-          "duration": 1.0,
-          "value": "Bb:(3,5,b7)",
-          "confidence": 1
-        },
-        {
-          "time": 24.1,
-          "duration": 1.0,
-          "value": "Eb:dim",
-          "confidence": 1
-        },
-        {
-          "time": 24.2,
-          "duration": 1.0,
-          "value": "Eb:maj",
-          "confidence": 1
-        },
-        {
-          "time": 24.3,
-          "duration": 1.0,
-          "value": "Bb:(3,5,b7)",
-=======
-          "duration": 4.0,
-          "value": "Eb:maj",
->>>>>>> 5725112b
-          "confidence": 1
-        },
-        {
-          "time": 25.0,
-          "duration": 4.0,
-          "value": "C:min",
-          "confidence": 1
-        },
-        {
-          "time": 26.0,
-          "duration": 4.0,
-<<<<<<< HEAD
-          "value": "C:min",
-=======
-          "value": "Eb:maj",
->>>>>>> 5725112b
-          "confidence": 1
-        },
-        {
-          "time": 27.0,
-          "duration": 4.0,
-          "value": "Eb:maj",
-          "confidence": 1
-        },
-        {
-          "time": 28.0,
-          "duration": 4.0,
-<<<<<<< HEAD
-          "value": "Eb:maj",
-          "confidence": 1
-        },
-        {
-          "time": 29.0,
-          "duration": 4.0,
-=======
->>>>>>> 5725112b
-          "value": "Bb:(3,5,b7)",
-          "confidence": 1
-        },
-        {
-<<<<<<< HEAD
-          "time": 30.0,
-=======
-          "time": 29.0,
->>>>>>> 5725112b
-          "duration": 2.0,
-          "value": "Eb:maj",
-          "confidence": 1
-        },
-        {
-<<<<<<< HEAD
-          "time": 30.2,
-=======
-          "time": 29.2,
->>>>>>> 5725112b
-          "duration": 2.0,
-          "value": "C:(3,5,b7)",
-          "confidence": 1
-        },
-        {
-<<<<<<< HEAD
-          "time": 31.0,
-=======
-          "time": 30.0,
->>>>>>> 5725112b
-          "duration": 4.0,
-          "value": "F:(3,5,b7)",
-          "confidence": 1
-        },
-        {
-<<<<<<< HEAD
-          "time": 32.0,
-=======
-          "time": 31.0,
->>>>>>> 5725112b
-          "duration": 4.0,
-          "value": "Bb:(3,5,b7)",
-          "confidence": 1
-        },
-        {
-<<<<<<< HEAD
-          "time": 33.0,
-=======
-          "time": 32.0,
->>>>>>> 5725112b
-          "duration": 4.0,
-          "value": "Eb:maj",
-          "confidence": 1
-        },
-        {
-<<<<<<< HEAD
-          "time": 34.0,
-=======
-          "time": 33.0,
->>>>>>> 5725112b
-          "duration": 4.0,
-          "value": "C:min",
-          "confidence": 1
-        },
-        {
-<<<<<<< HEAD
-          "time": 35.0,
-=======
-          "time": 34.0,
->>>>>>> 5725112b
-          "duration": 4.0,
-          "value": "Eb:maj",
-          "confidence": 1
-        },
-        {
-<<<<<<< HEAD
-          "time": 36.0,
-=======
-          "time": 35.0,
->>>>>>> 5725112b
-          "duration": 4.0,
-          "value": "Eb:maj",
-          "confidence": 1
-        },
-        {
-<<<<<<< HEAD
-          "time": 37.0,
-=======
-          "time": 36.0,
->>>>>>> 5725112b
-          "duration": 4.0,
-          "value": "Bb:(3,5,b7)",
-          "confidence": 1
-        },
-        {
-<<<<<<< HEAD
-          "time": 38.0,
-=======
-          "time": 37.0,
->>>>>>> 5725112b
-          "duration": 2.0,
-          "value": "Eb:maj",
-          "confidence": 1
-        },
-        {
-<<<<<<< HEAD
-          "time": 38.2,
-=======
-          "time": 37.2,
->>>>>>> 5725112b
-          "duration": 2.0,
-          "value": "C:(3,5,b7)",
-          "confidence": 1
-        },
-        {
-<<<<<<< HEAD
-          "time": 39.0,
-=======
-          "time": 38.0,
->>>>>>> 5725112b
-          "duration": 2.0,
-          "value": "F:(3,5,b7)",
-          "confidence": 1
-        },
-        {
-<<<<<<< HEAD
-          "time": 39.2,
-=======
-          "time": 38.2,
->>>>>>> 5725112b
-          "duration": 2.0,
-          "value": "Bb:(3,5,b7)",
-          "confidence": 1
-        },
-        {
-<<<<<<< HEAD
-          "time": 40.0,
-=======
-          "time": 39.0,
->>>>>>> 5725112b
-          "duration": 2.0,
-          "value": "Eb:maj",
-          "confidence": 1
-        },
-        {
-<<<<<<< HEAD
-          "time": 40.2,
-=======
-          "time": 39.2,
->>>>>>> 5725112b
-          "duration": 1.0,
-          "value": "F:dim",
-          "confidence": 1
-        },
-        {
-<<<<<<< HEAD
-          "time": 40.3,
-=======
-          "time": 39.3,
->>>>>>> 5725112b
-          "duration": 1.0,
-          "value": "Eb:(3,5,b7)",
-          "confidence": 1
-        },
-        {
-<<<<<<< HEAD
-          "time": 41.0,
-=======
-          "time": 40.0,
->>>>>>> 5725112b
-          "duration": 4.0,
-          "value": "Ab:maj",
-          "confidence": 1
-        },
-        {
-<<<<<<< HEAD
-          "time": 42.0,
-=======
-          "time": 41.0,
->>>>>>> 5725112b
-          "duration": 2.0,
-          "value": "Ab:maj",
-          "confidence": 1
-        },
-        {
-<<<<<<< HEAD
-          "time": 42.2,
-=======
-          "time": 41.2,
->>>>>>> 5725112b
-          "duration": 2.0,
-          "value": "Eb:(3,5,b7)",
-          "confidence": 1
-        },
-        {
-<<<<<<< HEAD
-          "time": 43.0,
-=======
-          "time": 42.0,
->>>>>>> 5725112b
-          "duration": 4.0,
-          "value": "Ab:maj",
-          "confidence": 1
-        },
-        {
-<<<<<<< HEAD
-          "time": 44.0,
-=======
-          "time": 43.0,
->>>>>>> 5725112b
-          "duration": 4.0,
-          "value": "Ab:(3,5,b7)",
-          "confidence": 1
-        },
-        {
-<<<<<<< HEAD
-          "time": 45.0,
-=======
-          "time": 44.0,
->>>>>>> 5725112b
-          "duration": 4.0,
-          "value": "Db:maj",
-          "confidence": 1
-        },
-        {
-<<<<<<< HEAD
-          "time": 46.0,
-=======
-          "time": 45.0,
->>>>>>> 5725112b
-          "duration": 4.0,
-          "value": "Db:maj",
-          "confidence": 1
-        },
-        {
-<<<<<<< HEAD
-          "time": 47.0,
-=======
-          "time": 46.0,
->>>>>>> 5725112b
-          "duration": 4.0,
-          "value": "Ab:maj",
-          "confidence": 1
-        },
-        {
-<<<<<<< HEAD
-          "time": 48.0,
-=======
-          "time": 47.0,
->>>>>>> 5725112b
-          "duration": 2.0,
-          "value": "Ab:maj",
-          "confidence": 1
-        },
-        {
-<<<<<<< HEAD
-          "time": 48.2,
-=======
-          "time": 47.2,
->>>>>>> 5725112b
-          "duration": 2.0,
-          "value": "Ab:min",
-          "confidence": 1
-        },
-        {
-<<<<<<< HEAD
-          "time": 49.0,
-=======
-          "time": 48.0,
->>>>>>> 5725112b
-          "duration": 4.0,
-          "value": "Eb:(3,5,b7)",
-          "confidence": 1
-        },
-        {
-<<<<<<< HEAD
-          "time": 50.0,
-=======
-          "time": 49.0,
->>>>>>> 5725112b
-          "duration": 4.0,
-          "value": "Eb:(3,5,b7)",
-          "confidence": 1
-        },
-        {
-<<<<<<< HEAD
-          "time": 51.0,
-=======
-          "time": 50.0,
->>>>>>> 5725112b
-          "duration": 4.0,
-          "value": "Ab:maj",
-          "confidence": 1
-        },
-        {
-<<<<<<< HEAD
-          "time": 52.0,
-=======
-          "time": 51.0,
->>>>>>> 5725112b
-          "duration": 4.0,
-          "value": "Ab:maj",
-          "confidence": 1
-        },
-        {
-<<<<<<< HEAD
-          "time": 53.0,
-=======
-          "time": 52.0,
->>>>>>> 5725112b
-          "duration": 4.0,
-          "value": "Bb:(3,5,b7)",
-          "confidence": 1
-        },
-        {
-<<<<<<< HEAD
-          "time": 54.0,
-=======
-          "time": 53.0,
->>>>>>> 5725112b
-          "duration": 4.0,
-          "value": "Bb:(3,5,b7)",
-          "confidence": 1
-        },
-        {
-<<<<<<< HEAD
-          "time": 55.0,
-=======
-          "time": 54.0,
->>>>>>> 5725112b
-          "duration": 4.0,
-          "value": "Eb:(3,5,b7)",
-          "confidence": 1
-        },
-        {
-<<<<<<< HEAD
-          "time": 56.0,
-=======
-          "time": 55.0,
->>>>>>> 5725112b
-          "duration": 4.0,
-          "value": "Eb:(3,5,b7)",
-          "confidence": 1
-        },
-        {
-<<<<<<< HEAD
-          "time": 57.0,
-=======
-          "time": 56.0,
->>>>>>> 5725112b
-          "duration": 4.0,
-          "value": "Ab:maj",
-          "confidence": 1
-        },
-        {
-<<<<<<< HEAD
-          "time": 58.0,
-=======
-          "time": 57.0,
->>>>>>> 5725112b
-          "duration": 2.0,
-          "value": "Ab:maj",
-          "confidence": 1
-        },
-        {
-<<<<<<< HEAD
-          "time": 58.2,
-=======
-          "time": 57.2,
->>>>>>> 5725112b
-          "duration": 2.0,
-          "value": "Eb:(3,5,b7)",
-          "confidence": 1
-        },
-        {
-<<<<<<< HEAD
-          "time": 59.0,
-=======
-          "time": 58.0,
->>>>>>> 5725112b
-          "duration": 4.0,
-          "value": "Ab:maj",
-          "confidence": 1
-        },
-        {
-<<<<<<< HEAD
-          "time": 60.0,
-=======
-          "time": 59.0,
->>>>>>> 5725112b
-          "duration": 4.0,
-          "value": "Ab:(3,5,b7)",
-          "confidence": 1
-        },
-        {
-<<<<<<< HEAD
-          "time": 61.0,
-=======
-          "time": 60.0,
->>>>>>> 5725112b
-          "duration": 4.0,
-          "value": "Db:maj",
-          "confidence": 1
-        },
-        {
-<<<<<<< HEAD
-          "time": 62.0,
-=======
-          "time": 61.0,
->>>>>>> 5725112b
-          "duration": 4.0,
-          "value": "Db:maj",
-          "confidence": 1
-        },
-        {
-<<<<<<< HEAD
-          "time": 63.0,
-=======
-          "time": 62.0,
->>>>>>> 5725112b
-          "duration": 4.0,
-          "value": "C:(3,5,b7)",
-          "confidence": 1
-        },
-        {
-<<<<<<< HEAD
-          "time": 64.0,
-=======
-          "time": 63.0,
->>>>>>> 5725112b
-          "duration": 4.0,
-          "value": "C:(3,5,b7)",
-          "confidence": 1
-        },
-        {
-<<<<<<< HEAD
-          "time": 65.0,
-=======
-          "time": 64.0,
->>>>>>> 5725112b
-          "duration": 4.0,
-          "value": "Db:maj",
-          "confidence": 1
-        },
-        {
-<<<<<<< HEAD
-          "time": 66.0,
-=======
-          "time": 65.0,
->>>>>>> 5725112b
-          "duration": 4.0,
-          "value": "Db:maj",
-          "confidence": 1
-        },
-        {
-<<<<<<< HEAD
-          "time": 67.0,
-=======
-          "time": 66.0,
->>>>>>> 5725112b
-          "duration": 4.0,
-          "value": "Ab:maj",
-          "confidence": 1
-        },
-        {
-<<<<<<< HEAD
-          "time": 68.0,
-=======
-          "time": 67.0,
->>>>>>> 5725112b
-          "duration": 4.0,
-          "value": "F:(3,5,b7)",
-          "confidence": 1
-        },
-        {
-<<<<<<< HEAD
-          "time": 69.0,
-=======
-          "time": 68.0,
->>>>>>> 5725112b
-          "duration": 4.0,
-          "value": "Bb:(3,5,b7)",
-          "confidence": 1
-        },
-        {
-<<<<<<< HEAD
-          "time": 70.0,
-=======
-          "time": 69.0,
->>>>>>> 5725112b
-          "duration": 4.0,
-          "value": "Eb:(3,5,b7)",
-          "confidence": 1
-        },
-        {
-<<<<<<< HEAD
-          "time": 71.0,
-=======
-          "time": 70.0,
->>>>>>> 5725112b
-          "duration": 4.0,
-          "value": "Ab:maj",
-          "confidence": 1
-        },
-        {
-<<<<<<< HEAD
-          "time": 72.0,
-=======
-          "time": 71.0,
->>>>>>> 5725112b
-          "duration": 3.0,
-          "value": "Ab:maj",
-          "confidence": 1
-        },
-        {
-<<<<<<< HEAD
-          "time": 72.3,
-=======
-          "time": 71.3,
->>>>>>> 5725112b
-          "duration": 1.0,
-          "value": "C:(3,5,b7)",
-          "confidence": 1
-        },
-        {
-<<<<<<< HEAD
-=======
-          "time": 72.0,
-          "duration": 4.0,
-          "value": "F:min",
-          "confidence": 1
-        },
-        {
->>>>>>> 5725112b
-          "time": 73.0,
-          "duration": 4.0,
-          "value": "F:min",
-          "confidence": 1
-        },
-        {
-          "time": 74.0,
-          "duration": 4.0,
-<<<<<<< HEAD
-          "value": "F:min",
-=======
-          "value": "Bb:min",
->>>>>>> 5725112b
-          "confidence": 1
-        },
-        {
-          "time": 75.0,
-          "duration": 4.0,
-          "value": "Bb:min",
-          "confidence": 1
-        },
-        {
-          "time": 76.0,
-          "duration": 4.0,
-<<<<<<< HEAD
-          "value": "Bb:min",
-=======
-          "value": "C:(3,5,b7)",
->>>>>>> 5725112b
-          "confidence": 1
-        },
-        {
-          "time": 77.0,
-          "duration": 4.0,
-          "value": "C:(3,5,b7)",
-          "confidence": 1
-        },
-        {
-          "time": 78.0,
-          "duration": 4.0,
-<<<<<<< HEAD
-          "value": "C:(3,5,b7)",
-=======
-          "value": "F:min",
->>>>>>> 5725112b
-          "confidence": 1
-        },
-        {
-          "time": 79.0,
-          "duration": 4.0,
-<<<<<<< HEAD
-          "value": "F:min",
-=======
-          "value": "C:min",
->>>>>>> 5725112b
-          "confidence": 1
-        },
-        {
-          "time": 80.0,
-          "duration": 4.0,
-<<<<<<< HEAD
-          "value": "C:min",
-=======
-          "value": "Ab:maj",
->>>>>>> 5725112b
-          "confidence": 1
-        },
-        {
-          "time": 81.0,
-          "duration": 4.0,
-          "value": "Ab:maj",
-          "confidence": 1
-        },
-        {
-          "time": 82.0,
-          "duration": 4.0,
-<<<<<<< HEAD
-          "value": "Ab:maj",
-=======
-          "value": "Db:min",
->>>>>>> 5725112b
-          "confidence": 1
-        },
-        {
-          "time": 83.0,
-          "duration": 4.0,
-          "value": "Db:min",
-          "confidence": 1
-        },
-        {
-          "time": 84.0,
-          "duration": 4.0,
-<<<<<<< HEAD
-          "value": "Db:min",
-=======
-          "value": "Bb:maj",
->>>>>>> 5725112b
-          "confidence": 1
-        },
-        {
-          "time": 85.0,
-          "duration": 4.0,
-<<<<<<< HEAD
-          "value": "Bb:maj",
-=======
-          "value": "Ab:(3,5,b7,9)",
->>>>>>> 5725112b
-          "confidence": 1
-        },
-        {
-          "time": 86.0,
-          "duration": 4.0,
-<<<<<<< HEAD
-          "value": "Ab:(3,5,b7,9)",
-=======
-          "value": "Bb:dim",
->>>>>>> 5725112b
-          "confidence": 1
-        },
-        {
-          "time": 87.0,
-          "duration": 4.0,
-<<<<<<< HEAD
-          "value": "Bb:dim",
-=======
-          "value": "Bb:(3,5,b7)",
->>>>>>> 5725112b
-          "confidence": 1
-        },
-        {
-          "time": 88.0,
-          "duration": 4.0,
-<<<<<<< HEAD
-          "value": "Bb:(3,5,b7)",
-=======
-          "value": "Eb:maj",
->>>>>>> 5725112b
-          "confidence": 1
-        },
-        {
-          "time": 89.0,
-<<<<<<< HEAD
-          "duration": 4.0,
-=======
-          "duration": 2.0,
->>>>>>> 5725112b
-          "value": "Eb:maj",
-          "confidence": 1
-        },
-        {
-<<<<<<< HEAD
-          "time": 90.0,
-          "duration": 2.0,
-          "value": "Eb:maj",
-          "confidence": 1
-        },
-        {
-          "time": 90.2,
-          "duration": 2.0,
-          "value": "Bb:(3,5,b7)",
-=======
-          "time": 89.2,
-          "duration": 2.0,
-          "value": "Bb:(3,5,b7)",
-          "confidence": 1
-        },
-        {
-          "time": 90.0,
-          "duration": 4.0,
-          "value": "Eb:maj",
->>>>>>> 5725112b
-          "confidence": 1
-        },
-        {
-          "time": 91.0,
-          "duration": 4.0,
-<<<<<<< HEAD
-          "value": "Eb:maj",
-=======
-          "value": "Eb:(3,5,b7)",
->>>>>>> 5725112b
-          "confidence": 1
-        },
-        {
-          "time": 92.0,
-          "duration": 4.0,
-<<<<<<< HEAD
-          "value": "Eb:(3,5,b7)",
-=======
-          "value": "Ab:maj",
->>>>>>> 5725112b
-          "confidence": 1
-        },
-        {
-          "time": 93.0,
-          "duration": 4.0,
-          "value": "Ab:maj",
-          "confidence": 1
-        },
-        {
-          "time": 94.0,
-          "duration": 4.0,
-<<<<<<< HEAD
-          "value": "Ab:maj",
-=======
-          "value": "Eb:maj",
->>>>>>> 5725112b
-          "confidence": 1
-        },
-        {
-          "time": 95.0,
-          "duration": 4.0,
-          "value": "Eb:maj",
-          "confidence": 1
-        },
-        {
-          "time": 96.0,
-          "duration": 4.0,
-<<<<<<< HEAD
-          "value": "Eb:maj",
-=======
-          "value": "Bb:(3,5,b7)",
->>>>>>> 5725112b
-          "confidence": 1
-        },
-        {
-          "time": 97.0,
-          "duration": 4.0,
-          "value": "Bb:(3,5,b7)",
-          "confidence": 1
-        },
-        {
-          "time": 98.0,
-          "duration": 4.0,
-<<<<<<< HEAD
-          "value": "Bb:(3,5,b7)",
-=======
-          "value": "Eb:maj",
->>>>>>> 5725112b
-          "confidence": 1
-        },
-        {
-          "time": 99.0,
-          "duration": 4.0,
-          "value": "Eb:maj",
-          "confidence": 1
-        },
-        {
-          "time": 100.0,
-          "duration": 4.0,
-<<<<<<< HEAD
-          "value": "Eb:maj",
-=======
-          "value": "F:(3,5,b7)",
->>>>>>> 5725112b
-          "confidence": 1
-        },
-        {
-          "time": 101.0,
-          "duration": 4.0,
-          "value": "F:(3,5,b7)",
-          "confidence": 1
-        },
-        {
-          "time": 102.0,
-          "duration": 4.0,
-<<<<<<< HEAD
-          "value": "F:(3,5,b7)",
-=======
-          "value": "Bb:(3,5,b7)",
->>>>>>> 5725112b
-          "confidence": 1
-        },
-        {
-          "time": 103.0,
-          "duration": 4.0,
-          "value": "Bb:(3,5,b7)",
-          "confidence": 1
-        },
-        {
-          "time": 104.0,
-          "duration": 4.0,
-<<<<<<< HEAD
-          "value": "Bb:(3,5,b7)",
-          "confidence": 1
-        },
-        {
-          "time": 105.0,
-          "duration": 4.0,
-=======
->>>>>>> 5725112b
-          "value": "Eb:maj",
-          "confidence": 1
-        },
-        {
-<<<<<<< HEAD
-          "time": 106.0,
-=======
-          "time": 105.0,
->>>>>>> 5725112b
-          "duration": 2.0,
-          "value": "Eb:maj",
-          "confidence": 1
-        },
-        {
-<<<<<<< HEAD
-          "time": 106.2,
-=======
-          "time": 105.2,
->>>>>>> 5725112b
-          "duration": 2.0,
-          "value": "Bb:(3,5,b7)",
-          "confidence": 1
-        },
-        {
-<<<<<<< HEAD
-          "time": 107.0,
-=======
-          "time": 106.0,
->>>>>>> 5725112b
-          "duration": 4.0,
-          "value": "Eb:maj",
-          "confidence": 1
-        },
-        {
-<<<<<<< HEAD
-          "time": 108.0,
-=======
-          "time": 107.0,
->>>>>>> 5725112b
-          "duration": 4.0,
-          "value": "Eb:(3,5,b7)",
-          "confidence": 1
-        },
-        {
-<<<<<<< HEAD
-          "time": 109.0,
-=======
-          "time": 108.0,
->>>>>>> 5725112b
-          "duration": 4.0,
-          "value": "Ab:maj",
-          "confidence": 1
-        },
-        {
-<<<<<<< HEAD
-          "time": 110.0,
-=======
-          "time": 109.0,
->>>>>>> 5725112b
-          "duration": 4.0,
-          "value": "Ab:maj",
-          "confidence": 1
-        },
-        {
-<<<<<<< HEAD
-          "time": 111.0,
-=======
-          "time": 110.0,
->>>>>>> 5725112b
-          "duration": 4.0,
-          "value": "G:(3,5,b7)",
-          "confidence": 1
-        },
-        {
-<<<<<<< HEAD
-          "time": 112.0,
-=======
-          "time": 111.0,
->>>>>>> 5725112b
-          "duration": 4.0,
-          "value": "G:(3,5,b7)",
-          "confidence": 1
-        },
-        {
-<<<<<<< HEAD
-          "time": 113.0,
-=======
-          "time": 112.0,
->>>>>>> 5725112b
-          "duration": 4.0,
-          "value": "Ab:maj",
-          "confidence": 1
-        },
-        {
-<<<<<<< HEAD
-          "time": 114.0,
-=======
-          "time": 113.0,
->>>>>>> 5725112b
-          "duration": 2.0,
-          "value": "Ab:maj",
-          "confidence": 1
-        },
-        {
-<<<<<<< HEAD
-          "time": 114.2,
-=======
-          "time": 113.2,
->>>>>>> 5725112b
-          "duration": 2.0,
-          "value": "Ab:min",
-          "confidence": 1
-        },
-        {
-<<<<<<< HEAD
-          "time": 115.0,
-=======
-          "time": 114.0,
->>>>>>> 5725112b
-          "duration": 4.0,
-          "value": "Eb:maj",
-          "confidence": 1
-        },
-        {
-<<<<<<< HEAD
-          "time": 116.0,
-=======
-          "time": 115.0,
->>>>>>> 5725112b
-          "duration": 4.0,
-          "value": "C:(3,5,b7)",
-          "confidence": 1
-        },
-        {
-<<<<<<< HEAD
-          "time": 117.0,
-=======
-          "time": 116.0,
->>>>>>> 5725112b
-          "duration": 4.0,
-          "value": "F:(3,5,b7)",
-          "confidence": 1
-        },
-        {
-<<<<<<< HEAD
-          "time": 118.0,
-=======
-          "time": 117.0,
->>>>>>> 5725112b
-          "duration": 4.0,
-          "value": "Bb:(3,5,b7)",
-          "confidence": 1
-        },
-        {
-<<<<<<< HEAD
-=======
-          "time": 118.0,
-          "duration": 4.0,
-          "value": "Eb:maj",
-          "confidence": 1
-        },
-        {
->>>>>>> 5725112b
-          "time": 119.0,
-          "duration": 4.0,
-          "value": "Eb:maj",
-          "confidence": 1
-        },
-        {
-          "time": 120.0,
-          "duration": 4.0,
-          "value": "Eb:maj",
-          "confidence": 1
-        },
-        {
-          "time": 121.0,
-          "duration": 4.0,
-          "value": "Eb:maj",
-          "confidence": 1
-        },
-        {
-          "time": 122.0,
-          "duration": 4.0,
-          "value": "Eb:maj",
-          "confidence": 1
-        },
-        {
-          "time": 123.0,
-          "duration": 4.0,
-<<<<<<< HEAD
-          "value": "Eb:maj",
-=======
-          "value": "Eb:(3,5,b7)",
->>>>>>> 5725112b
-          "confidence": 1
-        },
-        {
-          "time": 124.0,
-          "duration": 4.0,
-<<<<<<< HEAD
-          "value": "Eb:(3,5,b7)",
-=======
-          "value": "Ab:maj",
->>>>>>> 5725112b
-          "confidence": 1
-        },
-        {
-          "time": 125.0,
-          "duration": 4.0,
-          "value": "Ab:maj",
-          "confidence": 1
-        },
-        {
-          "time": 126.0,
-          "duration": 4.0,
-<<<<<<< HEAD
-          "value": "Ab:maj",
-=======
-          "value": "Eb:maj",
->>>>>>> 5725112b
-          "confidence": 1
-        },
-        {
-          "time": 127.0,
-          "duration": 4.0,
-          "value": "Eb:maj",
-          "confidence": 1
-        },
-        {
-          "time": 128.0,
-          "duration": 4.0,
-<<<<<<< HEAD
-          "value": "Eb:maj",
-=======
-          "value": "Bb:(3,5,b7)",
->>>>>>> 5725112b
-          "confidence": 1
-        },
-        {
-          "time": 129.0,
-          "duration": 4.0,
-          "value": "Bb:(3,5,b7)",
-          "confidence": 1
-        },
-        {
-          "time": 130.0,
-          "duration": 4.0,
-<<<<<<< HEAD
-          "value": "Bb:(3,5,b7)",
-=======
-          "value": "Eb:maj",
->>>>>>> 5725112b
-          "confidence": 1
-        },
-        {
-          "time": 131.0,
-          "duration": 4.0,
-          "value": "Eb:maj",
-          "confidence": 1
-        },
-        {
-          "time": 132.0,
-          "duration": 4.0,
-<<<<<<< HEAD
-          "value": "Eb:maj",
-=======
-          "value": "F:(3,5,b7)",
->>>>>>> 5725112b
-          "confidence": 1
-        },
-        {
-          "time": 133.0,
-          "duration": 4.0,
-          "value": "F:(3,5,b7)",
-          "confidence": 1
-        },
-        {
-          "time": 134.0,
-          "duration": 4.0,
-<<<<<<< HEAD
-          "value": "F:(3,5,b7)",
-=======
-          "value": "Bb:(3,5,b7)",
->>>>>>> 5725112b
-          "confidence": 1
-        },
-        {
-          "time": 135.0,
-          "duration": 4.0,
-          "value": "Bb:(3,5,b7)",
-          "confidence": 1
-        },
-        {
-          "time": 136.0,
-          "duration": 4.0,
-<<<<<<< HEAD
-          "value": "Bb:(3,5,b7)",
-=======
-          "value": "Eb:maj",
->>>>>>> 5725112b
-          "confidence": 1
-        },
-        {
-          "time": 137.0,
-          "duration": 4.0,
-          "value": "Eb:maj",
-          "confidence": 1
-        },
-        {
-          "time": 138.0,
-          "duration": 4.0,
-          "value": "Eb:maj",
-          "confidence": 1
-        },
-        {
-          "time": 139.0,
-          "duration": 4.0,
-<<<<<<< HEAD
-          "value": "Eb:maj",
-=======
-          "value": "Eb:(3,5,b7)",
->>>>>>> 5725112b
-          "confidence": 1
-        },
-        {
-          "time": 140.0,
-          "duration": 4.0,
-<<<<<<< HEAD
-          "value": "Eb:(3,5,b7)",
-=======
-          "value": "Ab:maj",
->>>>>>> 5725112b
-          "confidence": 1
-        },
-        {
-          "time": 141.0,
-          "duration": 4.0,
-          "value": "Ab:maj",
-          "confidence": 1
-        },
-        {
-          "time": 142.0,
-          "duration": 4.0,
-<<<<<<< HEAD
-          "value": "Ab:maj",
-=======
-          "value": "G:(3,5,b7)",
->>>>>>> 5725112b
-          "confidence": 1
-        },
-        {
-          "time": 143.0,
-          "duration": 4.0,
-          "value": "G:(3,5,b7)",
-          "confidence": 1
-        },
-        {
-          "time": 144.0,
-          "duration": 4.0,
-<<<<<<< HEAD
-          "value": "G:(3,5,b7)",
-=======
-          "value": "Ab:(3,5,b7)",
->>>>>>> 5725112b
-          "confidence": 1
-        },
-        {
-          "time": 145.0,
-          "duration": 4.0,
-          "value": "Ab:(3,5,b7)",
-          "confidence": 1
-        },
-        {
-          "time": 146.0,
-          "duration": 4.0,
-<<<<<<< HEAD
-          "value": "Ab:(3,5,b7)",
-          "confidence": 1
-        },
-        {
-          "time": 147.0,
-          "duration": 4.0,
-=======
->>>>>>> 5725112b
-          "value": "Eb:maj",
-          "confidence": 1
-        },
-        {
-<<<<<<< HEAD
-          "time": 148.0,
-=======
-          "time": 147.0,
->>>>>>> 5725112b
-          "duration": 4.0,
-          "value": "C:(3,5,b7)",
-          "confidence": 1
-        },
-        {
-<<<<<<< HEAD
-          "time": 149.0,
-=======
-          "time": 148.0,
->>>>>>> 5725112b
-          "duration": 4.0,
-          "value": "F:(3,5,b7)",
-          "confidence": 1
-        },
-        {
-<<<<<<< HEAD
-          "time": 150.0,
-=======
-          "time": 149.0,
->>>>>>> 5725112b
-          "duration": 4.0,
-          "value": "F:min(b7)",
-          "confidence": 1
-        },
-        {
-<<<<<<< HEAD
-          "time": 151.0,
-=======
-          "time": 150.0,
->>>>>>> 5725112b
-          "duration": 4.0,
-          "value": "Eb:maj",
-          "confidence": 1
-        },
-        {
-<<<<<<< HEAD
-          "time": 152.0,
-=======
-          "time": 151.0,
->>>>>>> 5725112b
-          "duration": 3.0,
-          "value": "Eb:maj",
-          "confidence": 1
-        },
-        {
-<<<<<<< HEAD
-          "time": 152.3,
-=======
-          "time": 151.3,
->>>>>>> 5725112b
-          "duration": 1.0,
-          "value": "Eb:(3,#5)",
-          "confidence": 1
-        },
-        {
-<<<<<<< HEAD
-=======
-          "time": 152.0,
-          "duration": 4.0,
-          "value": "Ab:maj",
-          "confidence": 1
-        },
-        {
->>>>>>> 5725112b
-          "time": 153.0,
-          "duration": 4.0,
-          "value": "Ab:maj",
-          "confidence": 1
-        },
-        {
-          "time": 154.0,
-          "duration": 4.0,
-          "value": "Ab:maj",
-          "confidence": 1
-        },
-        {
-          "time": 155.0,
-          "duration": 4.0,
-          "value": "Ab:maj",
-          "confidence": 1
-        },
-        {
-          "time": 156.0,
-          "duration": 4.0,
-<<<<<<< HEAD
-          "value": "Ab:maj",
-=======
-          "value": "Eb:maj",
->>>>>>> 5725112b
-          "confidence": 1
-        },
-        {
-          "time": 157.0,
-          "duration": 4.0,
-          "value": "Eb:maj",
-          "confidence": 1
-        },
-        {
-          "time": 158.0,
-          "duration": 4.0,
-          "value": "Eb:maj",
-          "confidence": 1
-        },
-        {
-          "time": 159.0,
-          "duration": 4.0,
-          "value": "Eb:maj",
-          "confidence": 1
-        },
-        {
-          "time": 160.0,
-          "duration": 4.0,
-<<<<<<< HEAD
-          "value": "Eb:maj",
-=======
-          "value": "F:(3,5,b7)",
->>>>>>> 5725112b
-          "confidence": 1
-        },
-        {
-          "time": 161.0,
-          "duration": 4.0,
-          "value": "F:(3,5,b7)",
-          "confidence": 1
-        },
-        {
-          "time": 162.0,
-          "duration": 4.0,
-<<<<<<< HEAD
-          "value": "F:(3,5,b7)",
-          "confidence": 1
-        },
-        {
-          "time": 163.0,
-          "duration": 4.0,
-=======
->>>>>>> 5725112b
-          "value": "F:min(b7)",
-          "confidence": 1
-        },
-        {
-<<<<<<< HEAD
-          "time": 164.0,
-=======
-          "time": 163.0,
->>>>>>> 5725112b
-          "duration": 4.0,
-          "value": "Bb:(3,5,b7)",
-          "confidence": 1
-        },
-        {
-<<<<<<< HEAD
-          "time": 165.0,
-=======
-          "time": 164.0,
->>>>>>> 5725112b
-          "duration": 4.0,
-          "value": "Eb:maj",
-          "confidence": 1
-        },
-        {
-<<<<<<< HEAD
           "time": 166.0,
-=======
-          "time": 165.0,
->>>>>>> 5725112b
-          "duration": 2.0,
-          "value": "Ab:maj",
-          "confidence": 1
-        },
-        {
-<<<<<<< HEAD
+          "duration": 2.0,
+          "value": "Eb:maj",
+          "confidence": 1
+        },
+        {
           "time": 166.2,
-=======
-          "time": 165.2,
->>>>>>> 5725112b
-          "duration": 2.0,
-          "value": "Eb:dim",
-          "confidence": 1
-        },
-        {
-<<<<<<< HEAD
+          "duration": 2.0,
+          "value": "Bb:(3,5,b7)",
+          "confidence": 1
+        },
+        {
           "time": 167.0,
-=======
-          "time": 166.0,
->>>>>>> 5725112b
-          "duration": 2.0,
-          "value": "Eb:maj",
-          "confidence": 1
-        },
-        {
-<<<<<<< HEAD
-          "time": 167.2,
-=======
-          "time": 166.2,
->>>>>>> 5725112b
-          "duration": 2.0,
-          "value": "Bb:(3,5,b7)",
-          "confidence": 1
-        },
-        {
-<<<<<<< HEAD
+          "duration": 4.0,
+          "value": "Eb:maj",
+          "confidence": 1
+        },
+        {
           "time": 168.0,
-=======
-          "time": 167.0,
->>>>>>> 5725112b
-          "duration": 4.0,
-          "value": "Eb:maj",
-          "confidence": 1
-        },
-        {
-<<<<<<< HEAD
-          "time": 169.0,
-=======
-          "time": 168.0,
->>>>>>> 5725112b
           "duration": 4.0,
           "value": "Eb:maj",
           "confidence": 1
