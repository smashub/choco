--- conflicted
+++ resolved
@@ -37,1955 +37,1109 @@
         {
           "time": 1.2,
           "duration": 2.0,
-<<<<<<< HEAD
+          "value": "B:(3,5,b7)",
+          "confidence": 1
+        },
+        {
+          "time": 2.0,
+          "duration": 2.0,
+          "value": "Bb:(3,5,b7)",
+          "confidence": 1
+        },
+        {
+          "time": 2.2,
+          "duration": 2.0,
+          "value": "E:(3,5,b7)",
+          "confidence": 1
+        },
+        {
+          "time": 3.0,
+          "duration": 2.0,
+          "value": "Eb:maj7",
+          "confidence": 1
+        },
+        {
+          "time": 3.2,
+          "duration": 1.0,
+          "value": "Eb:min(b7)",
+          "confidence": 1
+        },
+        {
+          "time": 3.3,
+          "duration": 1.0,
+          "value": "Ab:(3,5,b7)",
+          "confidence": 1
+        },
+        {
+          "time": 4.0,
+          "duration": 2.0,
+          "value": "Db:maj7",
+          "confidence": 1
+        },
+        {
+          "time": 4.2,
+          "duration": 2.0,
+          "value": "F:(3,5,b7)/C",
+          "confidence": 1
+        },
+        {
+          "time": 5.0,
+          "duration": 2.0,
+          "value": "Bb:min(b7)",
+          "confidence": 1
+        },
+        {
+          "time": 5.2,
+          "duration": 2.0,
+          "value": "Ab:(3,5,b7)",
+          "confidence": 1
+        },
+        {
+          "time": 6.0,
+          "duration": 2.0,
+          "value": "G:(3,5,b7)",
+          "confidence": 1
+        },
+        {
+          "time": 6.2,
+          "duration": 2.0,
+          "value": "Db:(3,5,b7)",
+          "confidence": 1
+        },
+        {
+          "time": 7.0,
+          "duration": 2.0,
+          "value": "C:maj7",
+          "confidence": 1
+        },
+        {
+          "time": 7.2,
+          "duration": 1.0,
+          "value": "F#:min(b7)/D",
+          "confidence": 1
+        },
+        {
+          "time": 7.3,
+          "duration": 1.0,
+          "value": "B:(3,5,b7)",
+          "confidence": 1
+        },
+        {
+          "time": 8.0,
+          "duration": 2.0,
+          "value": "E:maj7",
+          "confidence": 1
+        },
+        {
+          "time": 8.2,
+          "duration": 2.0,
           "value": "Ab:(3,5,b7)/Eb",
-=======
-          "value": "B:(3,5,b7)",
->>>>>>> 5725112b
-          "confidence": 1
-        },
-        {
-          "time": 2.0,
-          "duration": 2.0,
-<<<<<<< HEAD
+          "confidence": 1
+        },
+        {
+          "time": 9.0,
+          "duration": 2.0,
           "value": "Db:min(b7)",
-=======
+          "confidence": 1
+        },
+        {
+          "time": 9.2,
+          "duration": 2.0,
+          "value": "B:(3,5,b7)",
+          "confidence": 1
+        },
+        {
+          "time": 10.0,
+          "duration": 2.0,
           "value": "Bb:(3,5,b7)",
->>>>>>> 5725112b
-          "confidence": 1
-        },
-        {
-          "time": 2.2,
-          "duration": 2.0,
-<<<<<<< HEAD
-          "value": "B:(3,5,b7)",
-=======
+          "confidence": 1
+        },
+        {
+          "time": 10.2,
+          "duration": 2.0,
           "value": "E:(3,5,b7)",
->>>>>>> 5725112b
-          "confidence": 1
-        },
-        {
-          "time": 3.0,
-          "duration": 2.0,
-<<<<<<< HEAD
+          "confidence": 1
+        },
+        {
+          "time": 11.0,
+          "duration": 2.0,
+          "value": "Eb:maj7",
+          "confidence": 1
+        },
+        {
+          "time": 11.2,
+          "duration": 1.0,
+          "value": "Eb:min(b7)",
+          "confidence": 1
+        },
+        {
+          "time": 11.3,
+          "duration": 1.0,
+          "value": "Ab:(3,5,b7)",
+          "confidence": 1
+        },
+        {
+          "time": 12.0,
+          "duration": 2.0,
+          "value": "Db:maj7",
+          "confidence": 1
+        },
+        {
+          "time": 12.2,
+          "duration": 2.0,
+          "value": "F:(3,5,b7)/C",
+          "confidence": 1
+        },
+        {
+          "time": 13.0,
+          "duration": 2.0,
+          "value": "Bb:min(b7)",
+          "confidence": 1
+        },
+        {
+          "time": 13.2,
+          "duration": 2.0,
+          "value": "Ab:(3,5,b7)",
+          "confidence": 1
+        },
+        {
+          "time": 14.0,
+          "duration": 2.0,
+          "value": "G:(3,5,b7)",
+          "confidence": 1
+        },
+        {
+          "time": 14.2,
+          "duration": 2.0,
+          "value": "Db:(3,5,b7)",
+          "confidence": 1
+        },
+        {
+          "time": 15.0,
+          "duration": 2.0,
+          "value": "C:maj7",
+          "confidence": 1
+        },
+        {
+          "time": 15.2,
+          "duration": 2.0,
+          "value": "C:(b3,b5,b7)",
+          "confidence": 1
+        },
+        {
+          "time": 16.0,
+          "duration": 4.0,
+          "value": "C:(b3,b5,b7)",
+          "confidence": 1
+        },
+        {
+          "time": 17.0,
+          "duration": 4.0,
+          "value": "F:(3,5,b7)",
+          "confidence": 1
+        },
+        {
+          "time": 18.0,
+          "duration": 4.0,
+          "value": "F#:(b3,b5,b7)/D",
+          "confidence": 1
+        },
+        {
+          "time": 19.0,
+          "duration": 4.0,
+          "value": "B:(3,5,b7)",
+          "confidence": 1
+        },
+        {
+          "time": 20.0,
+          "duration": 4.0,
+          "value": "E:maj7",
+          "confidence": 1
+        },
+        {
+          "time": 21.0,
+          "duration": 4.0,
+          "value": "E:maj7",
+          "confidence": 1
+        },
+        {
+          "time": 22.0,
+          "duration": 2.0,
+          "value": "F:min(b7)",
+          "confidence": 1
+        },
+        {
+          "time": 22.2,
+          "duration": 2.0,
           "value": "Bb:(3,5,b7)",
-=======
+          "confidence": 1
+        },
+        {
+          "time": 23.0,
+          "duration": 2.0,
+          "value": "F#:min(b7)/D",
+          "confidence": 1
+        },
+        {
+          "time": 23.2,
+          "duration": 2.0,
+          "value": "B:(3,5,b7)",
+          "confidence": 1
+        },
+        {
+          "time": 24.0,
+          "duration": 2.0,
+          "value": "E:maj7",
+          "confidence": 1
+        },
+        {
+          "time": 24.2,
+          "duration": 2.0,
+          "value": "Ab:(3,5,b7)/Eb",
+          "confidence": 1
+        },
+        {
+          "time": 25.0,
+          "duration": 2.0,
+          "value": "Db:(3,5,b7)",
+          "confidence": 1
+        },
+        {
+          "time": 25.2,
+          "duration": 2.0,
+          "value": "B:(3,5,b7)",
+          "confidence": 1
+        },
+        {
+          "time": 26.0,
+          "duration": 2.0,
+          "value": "Bb:(3,5,b7)",
+          "confidence": 1
+        },
+        {
+          "time": 26.2,
+          "duration": 2.0,
+          "value": "E:(3,5,b7)",
+          "confidence": 1
+        },
+        {
+          "time": 27.0,
+          "duration": 2.0,
           "value": "Eb:maj7",
->>>>>>> 5725112b
-          "confidence": 1
-        },
-        {
-          "time": 3.2,
-<<<<<<< HEAD
+          "confidence": 1
+        },
+        {
+          "time": 27.2,
+          "duration": 1.0,
+          "value": "Eb:min(b7)",
+          "confidence": 1
+        },
+        {
+          "time": 27.3,
+          "duration": 1.0,
+          "value": "Ab:(3,5,b7)",
+          "confidence": 1
+        },
+        {
+          "time": 28.0,
+          "duration": 2.0,
+          "value": "Db:maj",
+          "confidence": 1
+        },
+        {
+          "time": 28.2,
+          "duration": 2.0,
+          "value": "F:(3,5,b7)",
+          "confidence": 1
+        },
+        {
+          "time": 29.0,
+          "duration": 2.0,
+          "value": "Bb:min(b7)",
+          "confidence": 1
+        },
+        {
+          "time": 29.2,
+          "duration": 2.0,
+          "value": "Ab:(3,5,b7)",
+          "confidence": 1
+        },
+        {
+          "time": 30.0,
+          "duration": 2.0,
+          "value": "G:(3,5,b7)",
+          "confidence": 1
+        },
+        {
+          "time": 30.2,
+          "duration": 2.0,
+          "value": "Db:(3,5,b7)",
+          "confidence": 1
+        },
+        {
+          "time": 31.0,
+          "duration": 2.0,
+          "value": "C:maj7",
+          "confidence": 1
+        },
+        {
+          "time": 31.2,
+          "duration": 1.0,
+          "value": "F#:min(b7)/D",
+          "confidence": 1
+        },
+        {
+          "time": 31.3,
+          "duration": 1.0,
+          "value": "B:(3,5,b7)",
+          "confidence": 1
+        },
+        {
+          "time": 32.0,
+          "duration": 2.0,
+          "value": "E:maj7",
+          "confidence": 1
+        },
+        {
+          "time": 32.2,
+          "duration": 2.0,
+          "value": "Ab:(3,5,b7)/Eb",
+          "confidence": 1
+        },
+        {
+          "time": 33.0,
+          "duration": 2.0,
+          "value": "Db:min(b7)",
+          "confidence": 1
+        },
+        {
+          "time": 33.2,
+          "duration": 2.0,
+          "value": "B:(3,5,b7)",
+          "confidence": 1
+        },
+        {
+          "time": 34.0,
+          "duration": 2.0,
+          "value": "Bb:(3,5,b7)",
+          "confidence": 1
+        },
+        {
+          "time": 34.2,
           "duration": 2.0,
           "value": "E:(3,5,b7)",
           "confidence": 1
         },
         {
-          "time": 4.0,
+          "time": 35.0,
           "duration": 2.0,
           "value": "Eb:maj7",
           "confidence": 1
         },
         {
-          "time": 4.2,
+          "time": 35.2,
           "duration": 1.0,
           "value": "Eb:min(b7)",
           "confidence": 1
         },
         {
-          "time": 4.3,
-          "duration": 1.0,
-          "value": "Ab:(3,5,b7)",
-=======
+          "time": 35.3,
+          "duration": 1.0,
+          "value": "Ab:(3,5,b7)",
+          "confidence": 1
+        },
+        {
+          "time": 36.0,
+          "duration": 2.0,
+          "value": "Db:maj7",
+          "confidence": 1
+        },
+        {
+          "time": 36.2,
+          "duration": 2.0,
+          "value": "F:(3,5,b7)/C",
+          "confidence": 1
+        },
+        {
+          "time": 37.0,
+          "duration": 2.0,
+          "value": "Bb:min(b7)",
+          "confidence": 1
+        },
+        {
+          "time": 37.2,
+          "duration": 2.0,
+          "value": "Ab:(3,5,b7)",
+          "confidence": 1
+        },
+        {
+          "time": 38.0,
+          "duration": 2.0,
+          "value": "G:(3,5,b7)",
+          "confidence": 1
+        },
+        {
+          "time": 38.2,
+          "duration": 2.0,
+          "value": "Db:(3,5,b7)",
+          "confidence": 1
+        },
+        {
+          "time": 39.0,
+          "duration": 2.0,
+          "value": "C:maj7",
+          "confidence": 1
+        },
+        {
+          "time": 39.2,
+          "duration": 1.0,
+          "value": "F#:min(b7)/D",
+          "confidence": 1
+        },
+        {
+          "time": 39.3,
+          "duration": 1.0,
+          "value": "B:(3,5,b7)",
+          "confidence": 1
+        },
+        {
+          "time": 40.0,
+          "duration": 2.0,
+          "value": "E:maj7",
+          "confidence": 1
+        },
+        {
+          "time": 40.2,
+          "duration": 2.0,
+          "value": "Ab:(3,5,b7)/Eb",
+          "confidence": 1
+        },
+        {
+          "time": 41.0,
+          "duration": 2.0,
+          "value": "Db:min(b7)",
+          "confidence": 1
+        },
+        {
+          "time": 41.2,
+          "duration": 2.0,
+          "value": "B:(3,5,b7)",
+          "confidence": 1
+        },
+        {
+          "time": 42.0,
+          "duration": 2.0,
+          "value": "Bb:(3,5,b7)",
+          "confidence": 1
+        },
+        {
+          "time": 42.2,
+          "duration": 2.0,
+          "value": "E:(3,5,b7)",
+          "confidence": 1
+        },
+        {
+          "time": 43.0,
+          "duration": 2.0,
+          "value": "Eb:maj7",
+          "confidence": 1
+        },
+        {
+          "time": 43.2,
           "duration": 1.0,
           "value": "Eb:min(b7)",
           "confidence": 1
         },
         {
-          "time": 3.3,
-          "duration": 1.0,
-          "value": "Ab:(3,5,b7)",
-          "confidence": 1
-        },
-        {
-          "time": 4.0,
+          "time": 43.3,
+          "duration": 1.0,
+          "value": "Ab:(3,5,b7)",
+          "confidence": 1
+        },
+        {
+          "time": 44.0,
           "duration": 2.0,
           "value": "Db:maj7",
           "confidence": 1
         },
         {
-          "time": 4.2,
+          "time": 44.2,
           "duration": 2.0,
           "value": "F:(3,5,b7)/C",
->>>>>>> 5725112b
-          "confidence": 1
-        },
-        {
-          "time": 5.0,
-          "duration": 2.0,
-<<<<<<< HEAD
+          "confidence": 1
+        },
+        {
+          "time": 45.0,
+          "duration": 2.0,
+          "value": "Bb:min(b7)",
+          "confidence": 1
+        },
+        {
+          "time": 45.2,
+          "duration": 2.0,
+          "value": "Ab:(3,5,b7)",
+          "confidence": 1
+        },
+        {
+          "time": 46.0,
+          "duration": 2.0,
+          "value": "G:(3,5,b7)",
+          "confidence": 1
+        },
+        {
+          "time": 46.2,
+          "duration": 2.0,
+          "value": "Db:(3,5,b7)",
+          "confidence": 1
+        },
+        {
+          "time": 47.0,
+          "duration": 2.0,
+          "value": "C:maj7",
+          "confidence": 1
+        },
+        {
+          "time": 47.2,
+          "duration": 2.0,
+          "value": "C:(b3,b5,b7)",
+          "confidence": 1
+        },
+        {
+          "time": 48.0,
+          "duration": 4.0,
+          "value": "C:(b3,b5,b7)",
+          "confidence": 1
+        },
+        {
+          "time": 49.0,
+          "duration": 4.0,
+          "value": "F:(3,5,b7)",
+          "confidence": 1
+        },
+        {
+          "time": 50.0,
+          "duration": 4.0,
+          "value": "F#:(b3,b5,b7)/D",
+          "confidence": 1
+        },
+        {
+          "time": 51.0,
+          "duration": 4.0,
+          "value": "B:(3,5,b7)",
+          "confidence": 1
+        },
+        {
+          "time": 52.0,
+          "duration": 4.0,
+          "value": "E:maj7",
+          "confidence": 1
+        },
+        {
+          "time": 53.0,
+          "duration": 4.0,
+          "value": "E:maj7",
+          "confidence": 1
+        },
+        {
+          "time": 54.0,
+          "duration": 2.0,
+          "value": "F:min(b7)",
+          "confidence": 1
+        },
+        {
+          "time": 54.2,
+          "duration": 2.0,
+          "value": "Bb:(3,5,b7)",
+          "confidence": 1
+        },
+        {
+          "time": 55.0,
+          "duration": 2.0,
+          "value": "F#:min(b7)/D",
+          "confidence": 1
+        },
+        {
+          "time": 55.2,
+          "duration": 2.0,
+          "value": "B:(3,5,b7)",
+          "confidence": 1
+        },
+        {
+          "time": 56.0,
+          "duration": 2.0,
+          "value": "E:maj7",
+          "confidence": 1
+        },
+        {
+          "time": 56.2,
+          "duration": 2.0,
+          "value": "Ab:(3,5,b7)/Eb",
+          "confidence": 1
+        },
+        {
+          "time": 57.0,
+          "duration": 2.0,
+          "value": "Db:(3,5,b7)",
+          "confidence": 1
+        },
+        {
+          "time": 57.2,
+          "duration": 2.0,
+          "value": "B:(3,5,b7)",
+          "confidence": 1
+        },
+        {
+          "time": 58.0,
+          "duration": 2.0,
+          "value": "Bb:(3,5,b7)",
+          "confidence": 1
+        },
+        {
+          "time": 58.2,
+          "duration": 2.0,
+          "value": "E:(3,5,b7)",
+          "confidence": 1
+        },
+        {
+          "time": 59.0,
+          "duration": 2.0,
+          "value": "Eb:maj7",
+          "confidence": 1
+        },
+        {
+          "time": 59.2,
+          "duration": 1.0,
+          "value": "Eb:min(b7)",
+          "confidence": 1
+        },
+        {
+          "time": 59.3,
+          "duration": 1.0,
+          "value": "Ab:(3,5,b7)",
+          "confidence": 1
+        },
+        {
+          "time": 60.0,
+          "duration": 2.0,
+          "value": "Db:maj",
+          "confidence": 1
+        },
+        {
+          "time": 60.2,
+          "duration": 2.0,
+          "value": "F:(3,5,b7)",
+          "confidence": 1
+        },
+        {
+          "time": 61.0,
+          "duration": 2.0,
+          "value": "Bb:min(b7)",
+          "confidence": 1
+        },
+        {
+          "time": 61.2,
+          "duration": 2.0,
+          "value": "Ab:(3,5,b7)",
+          "confidence": 1
+        },
+        {
+          "time": 62.0,
+          "duration": 2.0,
+          "value": "G:(3,5,b7)",
+          "confidence": 1
+        },
+        {
+          "time": 62.2,
+          "duration": 2.0,
+          "value": "Db:(3,5,b7)",
+          "confidence": 1
+        },
+        {
+          "time": 63.0,
+          "duration": 2.0,
+          "value": "C:maj7",
+          "confidence": 1
+        },
+        {
+          "time": 63.2,
+          "duration": 1.0,
+          "value": "F#:min(b7)/D",
+          "confidence": 1
+        },
+        {
+          "time": 63.3,
+          "duration": 1.0,
+          "value": "B:(3,5,b7)",
+          "confidence": 1
+        },
+        {
+          "time": 64.0,
+          "duration": 2.0,
+          "value": "E:maj7",
+          "confidence": 1
+        },
+        {
+          "time": 64.2,
+          "duration": 2.0,
+          "value": "Ab:(3,5,b7)/Eb",
+          "confidence": 1
+        },
+        {
+          "time": 65.0,
+          "duration": 2.0,
+          "value": "Db:min(b7)",
+          "confidence": 1
+        },
+        {
+          "time": 65.2,
+          "duration": 2.0,
+          "value": "B:(3,5,b7)",
+          "confidence": 1
+        },
+        {
+          "time": 66.0,
+          "duration": 2.0,
+          "value": "Bb:(3,5,b7)",
+          "confidence": 1
+        },
+        {
+          "time": 66.2,
+          "duration": 2.0,
+          "value": "E:(3,5,b7)",
+          "confidence": 1
+        },
+        {
+          "time": 67.0,
+          "duration": 2.0,
+          "value": "Eb:maj7",
+          "confidence": 1
+        },
+        {
+          "time": 67.2,
+          "duration": 1.0,
+          "value": "Eb:min(b7)",
+          "confidence": 1
+        },
+        {
+          "time": 67.3,
+          "duration": 1.0,
+          "value": "Ab:(3,5,b7)",
+          "confidence": 1
+        },
+        {
+          "time": 68.0,
+          "duration": 2.0,
           "value": "Db:maj7",
-=======
+          "confidence": 1
+        },
+        {
+          "time": 68.2,
+          "duration": 2.0,
+          "value": "F:(3,5,b7)/C",
+          "confidence": 1
+        },
+        {
+          "time": 69.0,
+          "duration": 2.0,
           "value": "Bb:min(b7)",
->>>>>>> 5725112b
-          "confidence": 1
-        },
-        {
-          "time": 5.2,
-          "duration": 2.0,
-<<<<<<< HEAD
+          "confidence": 1
+        },
+        {
+          "time": 69.2,
+          "duration": 2.0,
+          "value": "Ab:(3,5,b7)",
+          "confidence": 1
+        },
+        {
+          "time": 70.0,
+          "duration": 2.0,
+          "value": "G:(3,5,b7)",
+          "confidence": 1
+        },
+        {
+          "time": 70.2,
+          "duration": 2.0,
+          "value": "Db:(3,5,b7)",
+          "confidence": 1
+        },
+        {
+          "time": 71.0,
+          "duration": 2.0,
+          "value": "C:maj7",
+          "confidence": 1
+        },
+        {
+          "time": 71.2,
+          "duration": 1.0,
+          "value": "F#:min(b7)/D",
+          "confidence": 1
+        },
+        {
+          "time": 71.3,
+          "duration": 1.0,
+          "value": "B:(3,5,b7)",
+          "confidence": 1
+        },
+        {
+          "time": 72.0,
+          "duration": 2.0,
+          "value": "E:maj7",
+          "confidence": 1
+        },
+        {
+          "time": 72.2,
+          "duration": 2.0,
+          "value": "Ab:(3,5,b7)/Eb",
+          "confidence": 1
+        },
+        {
+          "time": 73.0,
+          "duration": 2.0,
+          "value": "Db:min(b7)",
+          "confidence": 1
+        },
+        {
+          "time": 73.2,
+          "duration": 2.0,
+          "value": "B:(3,5,b7)",
+          "confidence": 1
+        },
+        {
+          "time": 74.0,
+          "duration": 2.0,
+          "value": "Bb:(3,5,b7)",
+          "confidence": 1
+        },
+        {
+          "time": 74.2,
+          "duration": 2.0,
+          "value": "E:(3,5,b7)",
+          "confidence": 1
+        },
+        {
+          "time": 75.0,
+          "duration": 2.0,
+          "value": "Eb:maj7",
+          "confidence": 1
+        },
+        {
+          "time": 75.2,
+          "duration": 1.0,
+          "value": "Eb:min(b7)",
+          "confidence": 1
+        },
+        {
+          "time": 75.3,
+          "duration": 1.0,
+          "value": "Ab:(3,5,b7)",
+          "confidence": 1
+        },
+        {
+          "time": 76.0,
+          "duration": 2.0,
+          "value": "Db:maj7",
+          "confidence": 1
+        },
+        {
+          "time": 76.2,
+          "duration": 2.0,
           "value": "F:(3,5,b7)/C",
-=======
-          "value": "Ab:(3,5,b7)",
->>>>>>> 5725112b
-          "confidence": 1
-        },
-        {
-          "time": 6.0,
-          "duration": 2.0,
-<<<<<<< HEAD
+          "confidence": 1
+        },
+        {
+          "time": 77.0,
+          "duration": 2.0,
           "value": "Bb:min(b7)",
-=======
+          "confidence": 1
+        },
+        {
+          "time": 77.2,
+          "duration": 2.0,
+          "value": "Ab:(3,5,b7)",
+          "confidence": 1
+        },
+        {
+          "time": 78.0,
+          "duration": 2.0,
           "value": "G:(3,5,b7)",
->>>>>>> 5725112b
-          "confidence": 1
-        },
-        {
-          "time": 6.2,
-          "duration": 2.0,
-<<<<<<< HEAD
-          "value": "Ab:(3,5,b7)",
-=======
+          "confidence": 1
+        },
+        {
+          "time": 78.2,
+          "duration": 2.0,
           "value": "Db:(3,5,b7)",
->>>>>>> 5725112b
-          "confidence": 1
-        },
-        {
-          "time": 7.0,
-          "duration": 2.0,
-<<<<<<< HEAD
+          "confidence": 1
+        },
+        {
+          "time": 79.0,
+          "duration": 2.0,
+          "value": "C:maj7",
+          "confidence": 1
+        },
+        {
+          "time": 79.2,
+          "duration": 2.0,
+          "value": "C:(b3,b5,b7)",
+          "confidence": 1
+        },
+        {
+          "time": 80.0,
+          "duration": 4.0,
+          "value": "C:(b3,b5,b7)",
+          "confidence": 1
+        },
+        {
+          "time": 81.0,
+          "duration": 4.0,
+          "value": "F:(3,5,b7)",
+          "confidence": 1
+        },
+        {
+          "time": 82.0,
+          "duration": 4.0,
+          "value": "F#:(b3,b5,b7)/D",
+          "confidence": 1
+        },
+        {
+          "time": 83.0,
+          "duration": 4.0,
+          "value": "B:(3,5,b7)",
+          "confidence": 1
+        },
+        {
+          "time": 84.0,
+          "duration": 4.0,
+          "value": "E:maj7",
+          "confidence": 1
+        },
+        {
+          "time": 85.0,
+          "duration": 4.0,
+          "value": "E:maj7",
+          "confidence": 1
+        },
+        {
+          "time": 86.0,
+          "duration": 2.0,
+          "value": "F:min(b7)",
+          "confidence": 1
+        },
+        {
+          "time": 86.2,
+          "duration": 2.0,
+          "value": "Bb:(3,5,b7)",
+          "confidence": 1
+        },
+        {
+          "time": 87.0,
+          "duration": 2.0,
+          "value": "F#:min(b7)/D",
+          "confidence": 1
+        },
+        {
+          "time": 87.2,
+          "duration": 2.0,
+          "value": "B:(3,5,b7)",
+          "confidence": 1
+        },
+        {
+          "time": 88.0,
+          "duration": 2.0,
+          "value": "E:maj7",
+          "confidence": 1
+        },
+        {
+          "time": 88.2,
+          "duration": 2.0,
+          "value": "Ab:(3,5,b7)/Eb",
+          "confidence": 1
+        },
+        {
+          "time": 89.0,
+          "duration": 2.0,
+          "value": "Db:(3,5,b7)",
+          "confidence": 1
+        },
+        {
+          "time": 89.2,
+          "duration": 2.0,
+          "value": "B:(3,5,b7)",
+          "confidence": 1
+        },
+        {
+          "time": 90.0,
+          "duration": 2.0,
+          "value": "Bb:(3,5,b7)",
+          "confidence": 1
+        },
+        {
+          "time": 90.2,
+          "duration": 2.0,
+          "value": "E:(3,5,b7)",
+          "confidence": 1
+        },
+        {
+          "time": 91.0,
+          "duration": 2.0,
+          "value": "Eb:maj7",
+          "confidence": 1
+        },
+        {
+          "time": 91.2,
+          "duration": 1.0,
+          "value": "Eb:min(b7)",
+          "confidence": 1
+        },
+        {
+          "time": 91.3,
+          "duration": 1.0,
+          "value": "Ab:(3,5,b7)",
+          "confidence": 1
+        },
+        {
+          "time": 92.0,
+          "duration": 2.0,
+          "value": "Db:maj",
+          "confidence": 1
+        },
+        {
+          "time": 92.2,
+          "duration": 2.0,
+          "value": "F:(3,5,b7)",
+          "confidence": 1
+        },
+        {
+          "time": 93.0,
+          "duration": 2.0,
+          "value": "Bb:min(b7)",
+          "confidence": 1
+        },
+        {
+          "time": 93.2,
+          "duration": 2.0,
+          "value": "Ab:(3,5,b7)",
+          "confidence": 1
+        },
+        {
+          "time": 94.0,
+          "duration": 2.0,
           "value": "G:(3,5,b7)",
-=======
+          "confidence": 1
+        },
+        {
+          "time": 94.2,
+          "duration": 2.0,
+          "value": "Db:(3,5,b7)",
+          "confidence": 1
+        },
+        {
+          "time": 95.0,
+          "duration": 2.0,
           "value": "C:maj7",
->>>>>>> 5725112b
-          "confidence": 1
-        },
-        {
-          "time": 7.2,
-<<<<<<< HEAD
-          "duration": 2.0,
-          "value": "Db:(3,5,b7)",
-          "confidence": 1
-        },
-        {
-          "time": 8.0,
-          "duration": 2.0,
-          "value": "C:maj7",
-          "confidence": 1
-        },
-        {
-          "time": 8.2,
-          "duration": 1.0,
-          "value": "F#:min(b7)/D",
-          "confidence": 1
-        },
-        {
-          "time": 8.3,
-          "duration": 1.0,
-          "value": "B:(3,5,b7)",
-=======
-          "duration": 1.0,
-          "value": "F#:min(b7)/D",
-          "confidence": 1
-        },
-        {
-          "time": 7.3,
-          "duration": 1.0,
-          "value": "B:(3,5,b7)",
-          "confidence": 1
-        },
-        {
-          "time": 8.0,
-          "duration": 2.0,
-          "value": "E:maj7",
-          "confidence": 1
-        },
-        {
-          "time": 8.2,
-          "duration": 2.0,
-          "value": "Ab:(3,5,b7)/Eb",
->>>>>>> 5725112b
-          "confidence": 1
-        },
-        {
-          "time": 9.0,
-          "duration": 2.0,
-<<<<<<< HEAD
-          "value": "E:maj7",
-=======
-          "value": "Db:min(b7)",
->>>>>>> 5725112b
-          "confidence": 1
-        },
-        {
-          "time": 9.2,
-          "duration": 2.0,
-<<<<<<< HEAD
-          "value": "Ab:(3,5,b7)/Eb",
-=======
-          "value": "B:(3,5,b7)",
->>>>>>> 5725112b
-          "confidence": 1
-        },
-        {
-          "time": 10.0,
-          "duration": 2.0,
-<<<<<<< HEAD
-          "value": "Db:min(b7)",
-=======
-          "value": "Bb:(3,5,b7)",
->>>>>>> 5725112b
-          "confidence": 1
-        },
-        {
-          "time": 10.2,
-          "duration": 2.0,
-<<<<<<< HEAD
-          "value": "B:(3,5,b7)",
-=======
-          "value": "E:(3,5,b7)",
->>>>>>> 5725112b
-          "confidence": 1
-        },
-        {
-          "time": 11.0,
-          "duration": 2.0,
-<<<<<<< HEAD
-          "value": "Bb:(3,5,b7)",
-=======
-          "value": "Eb:maj7",
->>>>>>> 5725112b
-          "confidence": 1
-        },
-        {
-          "time": 11.2,
-<<<<<<< HEAD
-          "duration": 2.0,
-          "value": "E:(3,5,b7)",
-          "confidence": 1
-        },
-        {
-          "time": 12.0,
-          "duration": 2.0,
-          "value": "Eb:maj7",
-          "confidence": 1
-        },
-        {
-          "time": 12.2,
-          "duration": 1.0,
-          "value": "Eb:min(b7)",
-          "confidence": 1
-        },
-        {
-          "time": 12.3,
-          "duration": 1.0,
-          "value": "Ab:(3,5,b7)",
-=======
-          "duration": 1.0,
-          "value": "Eb:min(b7)",
-          "confidence": 1
-        },
-        {
-          "time": 11.3,
-          "duration": 1.0,
-          "value": "Ab:(3,5,b7)",
-          "confidence": 1
-        },
-        {
-          "time": 12.0,
-          "duration": 2.0,
-          "value": "Db:maj7",
-          "confidence": 1
-        },
-        {
-          "time": 12.2,
-          "duration": 2.0,
-          "value": "F:(3,5,b7)/C",
->>>>>>> 5725112b
-          "confidence": 1
-        },
-        {
-          "time": 13.0,
-          "duration": 2.0,
-<<<<<<< HEAD
-          "value": "Db:maj7",
-=======
-          "value": "Bb:min(b7)",
->>>>>>> 5725112b
-          "confidence": 1
-        },
-        {
-          "time": 13.2,
-          "duration": 2.0,
-<<<<<<< HEAD
-          "value": "F:(3,5,b7)/C",
-=======
-          "value": "Ab:(3,5,b7)",
->>>>>>> 5725112b
-          "confidence": 1
-        },
-        {
-          "time": 14.0,
-          "duration": 2.0,
-<<<<<<< HEAD
-          "value": "Bb:min(b7)",
-=======
-          "value": "G:(3,5,b7)",
->>>>>>> 5725112b
-          "confidence": 1
-        },
-        {
-          "time": 14.2,
-          "duration": 2.0,
-<<<<<<< HEAD
-          "value": "Ab:(3,5,b7)",
-=======
-          "value": "Db:(3,5,b7)",
->>>>>>> 5725112b
-          "confidence": 1
-        },
-        {
-          "time": 15.0,
-          "duration": 2.0,
-<<<<<<< HEAD
-          "value": "G:(3,5,b7)",
-=======
-          "value": "C:maj7",
->>>>>>> 5725112b
-          "confidence": 1
-        },
-        {
-          "time": 15.2,
-          "duration": 2.0,
-<<<<<<< HEAD
-          "value": "Db:(3,5,b7)",
-=======
-          "value": "C:(b3,b5,b7)",
->>>>>>> 5725112b
-          "confidence": 1
-        },
-        {
-          "time": 16.0,
-<<<<<<< HEAD
-          "duration": 2.0,
-          "value": "C:maj7",
-          "confidence": 1
-        },
-        {
-          "time": 16.2,
-          "duration": 2.0,
-=======
-          "duration": 4.0,
->>>>>>> 5725112b
-          "value": "C:(b3,b5,b7)",
-          "confidence": 1
-        },
-        {
-          "time": 17.0,
-          "duration": 4.0,
-<<<<<<< HEAD
-          "value": "C:(b3,b5,b7)",
-=======
-          "value": "F:(3,5,b7)",
->>>>>>> 5725112b
-          "confidence": 1
-        },
-        {
-          "time": 18.0,
-          "duration": 4.0,
-<<<<<<< HEAD
-          "value": "F:(3,5,b7)",
-=======
-          "value": "F#:(b3,b5,b7)/D",
->>>>>>> 5725112b
-          "confidence": 1
-        },
-        {
-          "time": 19.0,
-          "duration": 4.0,
-<<<<<<< HEAD
-          "value": "F#:(b3,b5,b7)/D",
-=======
-          "value": "B:(3,5,b7)",
->>>>>>> 5725112b
-          "confidence": 1
-        },
-        {
-          "time": 20.0,
-          "duration": 4.0,
-<<<<<<< HEAD
-          "value": "B:(3,5,b7)",
-=======
-          "value": "E:maj7",
->>>>>>> 5725112b
-          "confidence": 1
-        },
-        {
-          "time": 21.0,
-          "duration": 4.0,
-          "value": "E:maj7",
-          "confidence": 1
-        },
-        {
-          "time": 22.0,
-<<<<<<< HEAD
-          "duration": 4.0,
-          "value": "E:maj7",
-=======
-          "duration": 2.0,
-          "value": "F:min(b7)",
-          "confidence": 1
-        },
-        {
-          "time": 22.2,
-          "duration": 2.0,
-          "value": "Bb:(3,5,b7)",
->>>>>>> 5725112b
-          "confidence": 1
-        },
-        {
-          "time": 23.0,
-          "duration": 2.0,
-<<<<<<< HEAD
-          "value": "F:min(b7)",
-=======
-          "value": "F#:min(b7)/D",
->>>>>>> 5725112b
-          "confidence": 1
-        },
-        {
-          "time": 23.2,
-          "duration": 2.0,
-<<<<<<< HEAD
-          "value": "Bb:(3,5,b7)",
-=======
-          "value": "B:(3,5,b7)",
->>>>>>> 5725112b
-          "confidence": 1
-        },
-        {
-          "time": 24.0,
-          "duration": 2.0,
-<<<<<<< HEAD
-          "value": "F#:min(b7)/D",
-=======
-          "value": "E:maj7",
->>>>>>> 5725112b
-          "confidence": 1
-        },
-        {
-          "time": 24.2,
-          "duration": 2.0,
-<<<<<<< HEAD
-          "value": "B:(3,5,b7)",
-=======
-          "value": "Ab:(3,5,b7)/Eb",
->>>>>>> 5725112b
-          "confidence": 1
-        },
-        {
-          "time": 25.0,
-          "duration": 2.0,
-<<<<<<< HEAD
-          "value": "E:maj7",
-=======
-          "value": "Db:(3,5,b7)",
->>>>>>> 5725112b
-          "confidence": 1
-        },
-        {
-          "time": 25.2,
-          "duration": 2.0,
-<<<<<<< HEAD
-          "value": "Ab:(3,5,b7)/Eb",
-=======
-          "value": "B:(3,5,b7)",
->>>>>>> 5725112b
-          "confidence": 1
-        },
-        {
-          "time": 26.0,
-          "duration": 2.0,
-<<<<<<< HEAD
-          "value": "Db:(3,5,b7)",
-=======
-          "value": "Bb:(3,5,b7)",
->>>>>>> 5725112b
-          "confidence": 1
-        },
-        {
-          "time": 26.2,
-          "duration": 2.0,
-<<<<<<< HEAD
-          "value": "B:(3,5,b7)",
-=======
-          "value": "E:(3,5,b7)",
->>>>>>> 5725112b
-          "confidence": 1
-        },
-        {
-          "time": 27.0,
-          "duration": 2.0,
-<<<<<<< HEAD
-          "value": "Bb:(3,5,b7)",
-=======
-          "value": "Eb:maj7",
->>>>>>> 5725112b
-          "confidence": 1
-        },
-        {
-          "time": 27.2,
-<<<<<<< HEAD
-          "duration": 2.0,
-          "value": "E:(3,5,b7)",
-          "confidence": 1
-        },
-        {
-          "time": 28.0,
-          "duration": 2.0,
-          "value": "Eb:maj7",
-          "confidence": 1
-        },
-        {
-          "time": 28.2,
-          "duration": 1.0,
-          "value": "Eb:min(b7)",
-          "confidence": 1
-        },
-        {
-          "time": 28.3,
-          "duration": 1.0,
-          "value": "Ab:(3,5,b7)",
-=======
-          "duration": 1.0,
-          "value": "Eb:min(b7)",
-          "confidence": 1
-        },
-        {
-          "time": 27.3,
-          "duration": 1.0,
-          "value": "Ab:(3,5,b7)",
-          "confidence": 1
-        },
-        {
-          "time": 28.0,
-          "duration": 2.0,
-          "value": "Db:maj",
-          "confidence": 1
-        },
-        {
-          "time": 28.2,
-          "duration": 2.0,
-          "value": "F:(3,5,b7)",
->>>>>>> 5725112b
-          "confidence": 1
-        },
-        {
-          "time": 29.0,
-          "duration": 2.0,
-<<<<<<< HEAD
-          "value": "Db:maj",
-=======
-          "value": "Bb:min(b7)",
->>>>>>> 5725112b
-          "confidence": 1
-        },
-        {
-          "time": 29.2,
-          "duration": 2.0,
-<<<<<<< HEAD
-          "value": "F:(3,5,b7)",
-=======
-          "value": "Ab:(3,5,b7)",
->>>>>>> 5725112b
-          "confidence": 1
-        },
-        {
-          "time": 30.0,
-          "duration": 2.0,
-<<<<<<< HEAD
-          "value": "Bb:min(b7)",
-=======
-          "value": "G:(3,5,b7)",
->>>>>>> 5725112b
-          "confidence": 1
-        },
-        {
-          "time": 30.2,
-          "duration": 2.0,
-<<<<<<< HEAD
-          "value": "Ab:(3,5,b7)",
-=======
-          "value": "Db:(3,5,b7)",
->>>>>>> 5725112b
-          "confidence": 1
-        },
-        {
-          "time": 31.0,
-          "duration": 2.0,
-<<<<<<< HEAD
-          "value": "G:(3,5,b7)",
-=======
-          "value": "C:maj7",
->>>>>>> 5725112b
-          "confidence": 1
-        },
-        {
-          "time": 31.2,
-<<<<<<< HEAD
-          "duration": 2.0,
-          "value": "Db:(3,5,b7)",
-          "confidence": 1
-        },
-        {
-          "time": 32.0,
-          "duration": 2.0,
-          "value": "C:maj7",
-          "confidence": 1
-        },
-        {
-          "time": 32.2,
-          "duration": 1.0,
-          "value": "F#:min(b7)/D",
-          "confidence": 1
-        },
-        {
-          "time": 32.3,
-          "duration": 1.0,
-          "value": "B:(3,5,b7)",
-=======
-          "duration": 1.0,
-          "value": "F#:min(b7)/D",
-          "confidence": 1
-        },
-        {
-          "time": 31.3,
-          "duration": 1.0,
-          "value": "B:(3,5,b7)",
-          "confidence": 1
-        },
-        {
-          "time": 32.0,
-          "duration": 2.0,
-          "value": "E:maj7",
-          "confidence": 1
-        },
-        {
-          "time": 32.2,
-          "duration": 2.0,
-          "value": "Ab:(3,5,b7)/Eb",
->>>>>>> 5725112b
-          "confidence": 1
-        },
-        {
-          "time": 33.0,
-          "duration": 2.0,
-<<<<<<< HEAD
-          "value": "E:maj7",
-=======
-          "value": "Db:min(b7)",
->>>>>>> 5725112b
-          "confidence": 1
-        },
-        {
-          "time": 33.2,
-          "duration": 2.0,
-<<<<<<< HEAD
-          "value": "Ab:(3,5,b7)/Eb",
-=======
-          "value": "B:(3,5,b7)",
->>>>>>> 5725112b
-          "confidence": 1
-        },
-        {
-          "time": 34.0,
-          "duration": 2.0,
-<<<<<<< HEAD
-          "value": "Db:min(b7)",
-=======
-          "value": "Bb:(3,5,b7)",
->>>>>>> 5725112b
-          "confidence": 1
-        },
-        {
-          "time": 34.2,
-          "duration": 2.0,
-<<<<<<< HEAD
-          "value": "B:(3,5,b7)",
-=======
-          "value": "E:(3,5,b7)",
->>>>>>> 5725112b
-          "confidence": 1
-        },
-        {
-          "time": 35.0,
-          "duration": 2.0,
-<<<<<<< HEAD
-          "value": "Bb:(3,5,b7)",
-=======
-          "value": "Eb:maj7",
->>>>>>> 5725112b
-          "confidence": 1
-        },
-        {
-          "time": 35.2,
-<<<<<<< HEAD
-          "duration": 2.0,
-          "value": "E:(3,5,b7)",
-          "confidence": 1
-        },
-        {
-          "time": 36.0,
-          "duration": 2.0,
-          "value": "Eb:maj7",
-          "confidence": 1
-        },
-        {
-          "time": 36.2,
-          "duration": 1.0,
-          "value": "Eb:min(b7)",
-          "confidence": 1
-        },
-        {
-          "time": 36.3,
-          "duration": 1.0,
-          "value": "Ab:(3,5,b7)",
-=======
-          "duration": 1.0,
-          "value": "Eb:min(b7)",
-          "confidence": 1
-        },
-        {
-          "time": 35.3,
-          "duration": 1.0,
-          "value": "Ab:(3,5,b7)",
-          "confidence": 1
-        },
-        {
-          "time": 36.0,
-          "duration": 2.0,
-          "value": "Db:maj7",
-          "confidence": 1
-        },
-        {
-          "time": 36.2,
-          "duration": 2.0,
-          "value": "F:(3,5,b7)/C",
->>>>>>> 5725112b
-          "confidence": 1
-        },
-        {
-          "time": 37.0,
-          "duration": 2.0,
-<<<<<<< HEAD
-          "value": "Db:maj7",
-=======
-          "value": "Bb:min(b7)",
->>>>>>> 5725112b
-          "confidence": 1
-        },
-        {
-          "time": 37.2,
-          "duration": 2.0,
-<<<<<<< HEAD
-          "value": "F:(3,5,b7)/C",
-=======
-          "value": "Ab:(3,5,b7)",
->>>>>>> 5725112b
-          "confidence": 1
-        },
-        {
-          "time": 38.0,
-          "duration": 2.0,
-<<<<<<< HEAD
-          "value": "Bb:min(b7)",
-=======
-          "value": "G:(3,5,b7)",
->>>>>>> 5725112b
-          "confidence": 1
-        },
-        {
-          "time": 38.2,
-          "duration": 2.0,
-<<<<<<< HEAD
-          "value": "Ab:(3,5,b7)",
-=======
-          "value": "Db:(3,5,b7)",
->>>>>>> 5725112b
-          "confidence": 1
-        },
-        {
-          "time": 39.0,
-          "duration": 2.0,
-<<<<<<< HEAD
-          "value": "G:(3,5,b7)",
-=======
-          "value": "C:maj7",
->>>>>>> 5725112b
-          "confidence": 1
-        },
-        {
-          "time": 39.2,
-<<<<<<< HEAD
-          "duration": 2.0,
-          "value": "Db:(3,5,b7)",
-          "confidence": 1
-        },
-        {
-          "time": 40.0,
-          "duration": 2.0,
-          "value": "C:maj7",
-          "confidence": 1
-        },
-        {
-          "time": 40.2,
-          "duration": 1.0,
-          "value": "F#:min(b7)/D",
-          "confidence": 1
-        },
-        {
-          "time": 40.3,
-          "duration": 1.0,
-          "value": "B:(3,5,b7)",
-=======
-          "duration": 1.0,
-          "value": "F#:min(b7)/D",
-          "confidence": 1
-        },
-        {
-          "time": 39.3,
-          "duration": 1.0,
-          "value": "B:(3,5,b7)",
-          "confidence": 1
-        },
-        {
-          "time": 40.0,
-          "duration": 2.0,
-          "value": "E:maj7",
-          "confidence": 1
-        },
-        {
-          "time": 40.2,
-          "duration": 2.0,
-          "value": "Ab:(3,5,b7)/Eb",
->>>>>>> 5725112b
-          "confidence": 1
-        },
-        {
-          "time": 41.0,
-          "duration": 2.0,
-<<<<<<< HEAD
-          "value": "E:maj7",
-=======
-          "value": "Db:min(b7)",
->>>>>>> 5725112b
-          "confidence": 1
-        },
-        {
-          "time": 41.2,
-          "duration": 2.0,
-<<<<<<< HEAD
-          "value": "Ab:(3,5,b7)/Eb",
-=======
-          "value": "B:(3,5,b7)",
->>>>>>> 5725112b
-          "confidence": 1
-        },
-        {
-          "time": 42.0,
-          "duration": 2.0,
-<<<<<<< HEAD
-          "value": "Db:min(b7)",
-=======
-          "value": "Bb:(3,5,b7)",
->>>>>>> 5725112b
-          "confidence": 1
-        },
-        {
-          "time": 42.2,
-          "duration": 2.0,
-<<<<<<< HEAD
-          "value": "B:(3,5,b7)",
-=======
-          "value": "E:(3,5,b7)",
->>>>>>> 5725112b
-          "confidence": 1
-        },
-        {
-          "time": 43.0,
-          "duration": 2.0,
-<<<<<<< HEAD
-          "value": "Bb:(3,5,b7)",
-=======
-          "value": "Eb:maj7",
->>>>>>> 5725112b
-          "confidence": 1
-        },
-        {
-          "time": 43.2,
-<<<<<<< HEAD
-          "duration": 2.0,
-          "value": "E:(3,5,b7)",
-          "confidence": 1
-        },
-        {
-          "time": 44.0,
-          "duration": 2.0,
-          "value": "Eb:maj7",
-          "confidence": 1
-        },
-        {
-          "time": 44.2,
-          "duration": 1.0,
-          "value": "Eb:min(b7)",
-          "confidence": 1
-        },
-        {
-          "time": 44.3,
-          "duration": 1.0,
-          "value": "Ab:(3,5,b7)",
-=======
-          "duration": 1.0,
-          "value": "Eb:min(b7)",
-          "confidence": 1
-        },
-        {
-          "time": 43.3,
-          "duration": 1.0,
-          "value": "Ab:(3,5,b7)",
-          "confidence": 1
-        },
-        {
-          "time": 44.0,
-          "duration": 2.0,
-          "value": "Db:maj7",
-          "confidence": 1
-        },
-        {
-          "time": 44.2,
-          "duration": 2.0,
-          "value": "F:(3,5,b7)/C",
->>>>>>> 5725112b
-          "confidence": 1
-        },
-        {
-          "time": 45.0,
-          "duration": 2.0,
-<<<<<<< HEAD
-          "value": "Db:maj7",
-=======
-          "value": "Bb:min(b7)",
->>>>>>> 5725112b
-          "confidence": 1
-        },
-        {
-          "time": 45.2,
-          "duration": 2.0,
-<<<<<<< HEAD
-          "value": "F:(3,5,b7)/C",
-=======
-          "value": "Ab:(3,5,b7)",
->>>>>>> 5725112b
-          "confidence": 1
-        },
-        {
-          "time": 46.0,
-          "duration": 2.0,
-<<<<<<< HEAD
-          "value": "Bb:min(b7)",
-=======
-          "value": "G:(3,5,b7)",
->>>>>>> 5725112b
-          "confidence": 1
-        },
-        {
-          "time": 46.2,
-          "duration": 2.0,
-<<<<<<< HEAD
-          "value": "Ab:(3,5,b7)",
-=======
-          "value": "Db:(3,5,b7)",
->>>>>>> 5725112b
-          "confidence": 1
-        },
-        {
-          "time": 47.0,
-          "duration": 2.0,
-<<<<<<< HEAD
-          "value": "G:(3,5,b7)",
-=======
-          "value": "C:maj7",
->>>>>>> 5725112b
-          "confidence": 1
-        },
-        {
-          "time": 47.2,
-          "duration": 2.0,
-<<<<<<< HEAD
-          "value": "Db:(3,5,b7)",
-=======
-          "value": "C:(b3,b5,b7)",
->>>>>>> 5725112b
-          "confidence": 1
-        },
-        {
-          "time": 48.0,
-<<<<<<< HEAD
-          "duration": 2.0,
-          "value": "C:maj7",
-          "confidence": 1
-        },
-        {
-          "time": 48.2,
-          "duration": 2.0,
-=======
-          "duration": 4.0,
->>>>>>> 5725112b
-          "value": "C:(b3,b5,b7)",
-          "confidence": 1
-        },
-        {
-          "time": 49.0,
-          "duration": 4.0,
-<<<<<<< HEAD
-          "value": "C:(b3,b5,b7)",
-=======
-          "value": "F:(3,5,b7)",
->>>>>>> 5725112b
-          "confidence": 1
-        },
-        {
-          "time": 50.0,
-          "duration": 4.0,
-<<<<<<< HEAD
-          "value": "F:(3,5,b7)",
-=======
-          "value": "F#:(b3,b5,b7)/D",
->>>>>>> 5725112b
-          "confidence": 1
-        },
-        {
-          "time": 51.0,
-          "duration": 4.0,
-<<<<<<< HEAD
-          "value": "F#:(b3,b5,b7)/D",
-=======
-          "value": "B:(3,5,b7)",
->>>>>>> 5725112b
-          "confidence": 1
-        },
-        {
-          "time": 52.0,
-          "duration": 4.0,
-<<<<<<< HEAD
-          "value": "B:(3,5,b7)",
-=======
-          "value": "E:maj7",
->>>>>>> 5725112b
-          "confidence": 1
-        },
-        {
-          "time": 53.0,
-          "duration": 4.0,
-          "value": "E:maj7",
-          "confidence": 1
-        },
-        {
-          "time": 54.0,
-<<<<<<< HEAD
-          "duration": 4.0,
-          "value": "E:maj7",
-=======
-          "duration": 2.0,
-          "value": "F:min(b7)",
-          "confidence": 1
-        },
-        {
-          "time": 54.2,
-          "duration": 2.0,
-          "value": "Bb:(3,5,b7)",
->>>>>>> 5725112b
-          "confidence": 1
-        },
-        {
-          "time": 55.0,
-          "duration": 2.0,
-<<<<<<< HEAD
-          "value": "F:min(b7)",
-=======
-          "value": "F#:min(b7)/D",
->>>>>>> 5725112b
-          "confidence": 1
-        },
-        {
-          "time": 55.2,
-          "duration": 2.0,
-<<<<<<< HEAD
-          "value": "Bb:(3,5,b7)",
-=======
-          "value": "B:(3,5,b7)",
->>>>>>> 5725112b
-          "confidence": 1
-        },
-        {
-          "time": 56.0,
-          "duration": 2.0,
-<<<<<<< HEAD
-          "value": "F#:min(b7)/D",
-=======
-          "value": "E:maj7",
->>>>>>> 5725112b
-          "confidence": 1
-        },
-        {
-          "time": 56.2,
-          "duration": 2.0,
-<<<<<<< HEAD
-          "value": "B:(3,5,b7)",
-=======
-          "value": "Ab:(3,5,b7)/Eb",
->>>>>>> 5725112b
-          "confidence": 1
-        },
-        {
-          "time": 57.0,
-          "duration": 2.0,
-<<<<<<< HEAD
-          "value": "E:maj7",
-=======
-          "value": "Db:(3,5,b7)",
->>>>>>> 5725112b
-          "confidence": 1
-        },
-        {
-          "time": 57.2,
-          "duration": 2.0,
-<<<<<<< HEAD
-          "value": "Ab:(3,5,b7)/Eb",
-=======
-          "value": "B:(3,5,b7)",
->>>>>>> 5725112b
-          "confidence": 1
-        },
-        {
-          "time": 58.0,
-          "duration": 2.0,
-<<<<<<< HEAD
-          "value": "Db:(3,5,b7)",
-=======
-          "value": "Bb:(3,5,b7)",
->>>>>>> 5725112b
-          "confidence": 1
-        },
-        {
-          "time": 58.2,
-          "duration": 2.0,
-<<<<<<< HEAD
-          "value": "B:(3,5,b7)",
-=======
-          "value": "E:(3,5,b7)",
->>>>>>> 5725112b
-          "confidence": 1
-        },
-        {
-          "time": 59.0,
-          "duration": 2.0,
-<<<<<<< HEAD
-          "value": "Bb:(3,5,b7)",
-=======
-          "value": "Eb:maj7",
->>>>>>> 5725112b
-          "confidence": 1
-        },
-        {
-          "time": 59.2,
-<<<<<<< HEAD
-          "duration": 2.0,
-          "value": "E:(3,5,b7)",
-          "confidence": 1
-        },
-        {
-          "time": 60.0,
-          "duration": 2.0,
-          "value": "Eb:maj7",
-          "confidence": 1
-        },
-        {
-          "time": 60.2,
-          "duration": 1.0,
-          "value": "Eb:min(b7)",
-          "confidence": 1
-        },
-        {
-          "time": 60.3,
-          "duration": 1.0,
-          "value": "Ab:(3,5,b7)",
-=======
-          "duration": 1.0,
-          "value": "Eb:min(b7)",
-          "confidence": 1
-        },
-        {
-          "time": 59.3,
-          "duration": 1.0,
-          "value": "Ab:(3,5,b7)",
-          "confidence": 1
-        },
-        {
-          "time": 60.0,
-          "duration": 2.0,
-          "value": "Db:maj",
-          "confidence": 1
-        },
-        {
-          "time": 60.2,
-          "duration": 2.0,
-          "value": "F:(3,5,b7)",
->>>>>>> 5725112b
-          "confidence": 1
-        },
-        {
-          "time": 61.0,
-          "duration": 2.0,
-<<<<<<< HEAD
-          "value": "Db:maj",
-=======
-          "value": "Bb:min(b7)",
->>>>>>> 5725112b
-          "confidence": 1
-        },
-        {
-          "time": 61.2,
-          "duration": 2.0,
-<<<<<<< HEAD
-          "value": "F:(3,5,b7)",
-=======
-          "value": "Ab:(3,5,b7)",
->>>>>>> 5725112b
-          "confidence": 1
-        },
-        {
-          "time": 62.0,
-          "duration": 2.0,
-<<<<<<< HEAD
-          "value": "Bb:min(b7)",
-=======
-          "value": "G:(3,5,b7)",
->>>>>>> 5725112b
-          "confidence": 1
-        },
-        {
-          "time": 62.2,
-          "duration": 2.0,
-<<<<<<< HEAD
-          "value": "Ab:(3,5,b7)",
-=======
-          "value": "Db:(3,5,b7)",
->>>>>>> 5725112b
-          "confidence": 1
-        },
-        {
-          "time": 63.0,
-          "duration": 2.0,
-<<<<<<< HEAD
-          "value": "G:(3,5,b7)",
-=======
-          "value": "C:maj7",
->>>>>>> 5725112b
-          "confidence": 1
-        },
-        {
-          "time": 63.2,
-<<<<<<< HEAD
-          "duration": 2.0,
-          "value": "Db:(3,5,b7)",
-          "confidence": 1
-        },
-        {
-          "time": 64.0,
-          "duration": 2.0,
-          "value": "C:maj7",
-          "confidence": 1
-        },
-        {
-          "time": 64.2,
-          "duration": 1.0,
-          "value": "F#:min(b7)/D",
-          "confidence": 1
-        },
-        {
-          "time": 64.3,
-          "duration": 1.0,
-          "value": "B:(3,5,b7)",
-=======
-          "duration": 1.0,
-          "value": "F#:min(b7)/D",
-          "confidence": 1
-        },
-        {
-          "time": 63.3,
-          "duration": 1.0,
-          "value": "B:(3,5,b7)",
-          "confidence": 1
-        },
-        {
-          "time": 64.0,
-          "duration": 2.0,
-          "value": "E:maj7",
-          "confidence": 1
-        },
-        {
-          "time": 64.2,
-          "duration": 2.0,
-          "value": "Ab:(3,5,b7)/Eb",
->>>>>>> 5725112b
-          "confidence": 1
-        },
-        {
-          "time": 65.0,
-          "duration": 2.0,
-<<<<<<< HEAD
-          "value": "E:maj7",
-=======
-          "value": "Db:min(b7)",
->>>>>>> 5725112b
-          "confidence": 1
-        },
-        {
-          "time": 65.2,
-          "duration": 2.0,
-<<<<<<< HEAD
-          "value": "Ab:(3,5,b7)/Eb",
-=======
-          "value": "B:(3,5,b7)",
->>>>>>> 5725112b
-          "confidence": 1
-        },
-        {
-          "time": 66.0,
-          "duration": 2.0,
-<<<<<<< HEAD
-          "value": "Db:min(b7)",
-=======
-          "value": "Bb:(3,5,b7)",
->>>>>>> 5725112b
-          "confidence": 1
-        },
-        {
-          "time": 66.2,
-          "duration": 2.0,
-<<<<<<< HEAD
-          "value": "B:(3,5,b7)",
-=======
-          "value": "E:(3,5,b7)",
->>>>>>> 5725112b
-          "confidence": 1
-        },
-        {
-          "time": 67.0,
-          "duration": 2.0,
-<<<<<<< HEAD
-          "value": "Bb:(3,5,b7)",
-=======
-          "value": "Eb:maj7",
->>>>>>> 5725112b
-          "confidence": 1
-        },
-        {
-          "time": 67.2,
-<<<<<<< HEAD
-          "duration": 2.0,
-          "value": "E:(3,5,b7)",
-          "confidence": 1
-        },
-        {
-          "time": 68.0,
-          "duration": 2.0,
-          "value": "Eb:maj7",
-          "confidence": 1
-        },
-        {
-          "time": 68.2,
-          "duration": 1.0,
-          "value": "Eb:min(b7)",
-          "confidence": 1
-        },
-        {
-          "time": 68.3,
-          "duration": 1.0,
-          "value": "Ab:(3,5,b7)",
-=======
-          "duration": 1.0,
-          "value": "Eb:min(b7)",
-          "confidence": 1
-        },
-        {
-          "time": 67.3,
-          "duration": 1.0,
-          "value": "Ab:(3,5,b7)",
-          "confidence": 1
-        },
-        {
-          "time": 68.0,
-          "duration": 2.0,
-          "value": "Db:maj7",
-          "confidence": 1
-        },
-        {
-          "time": 68.2,
-          "duration": 2.0,
-          "value": "F:(3,5,b7)/C",
->>>>>>> 5725112b
-          "confidence": 1
-        },
-        {
-          "time": 69.0,
-          "duration": 2.0,
-<<<<<<< HEAD
-          "value": "Db:maj7",
-=======
-          "value": "Bb:min(b7)",
->>>>>>> 5725112b
-          "confidence": 1
-        },
-        {
-          "time": 69.2,
-          "duration": 2.0,
-<<<<<<< HEAD
-          "value": "F:(3,5,b7)/C",
-=======
-          "value": "Ab:(3,5,b7)",
->>>>>>> 5725112b
-          "confidence": 1
-        },
-        {
-          "time": 70.0,
-          "duration": 2.0,
-<<<<<<< HEAD
-          "value": "Bb:min(b7)",
-=======
-          "value": "G:(3,5,b7)",
->>>>>>> 5725112b
-          "confidence": 1
-        },
-        {
-          "time": 70.2,
-          "duration": 2.0,
-<<<<<<< HEAD
-          "value": "Ab:(3,5,b7)",
-=======
-          "value": "Db:(3,5,b7)",
->>>>>>> 5725112b
-          "confidence": 1
-        },
-        {
-          "time": 71.0,
-          "duration": 2.0,
-<<<<<<< HEAD
-          "value": "G:(3,5,b7)",
-=======
-          "value": "C:maj7",
->>>>>>> 5725112b
-          "confidence": 1
-        },
-        {
-          "time": 71.2,
-<<<<<<< HEAD
-          "duration": 2.0,
-          "value": "Db:(3,5,b7)",
-          "confidence": 1
-        },
-        {
-          "time": 72.0,
-          "duration": 2.0,
-          "value": "C:maj7",
-          "confidence": 1
-        },
-        {
-          "time": 72.2,
-          "duration": 1.0,
-          "value": "F#:min(b7)/D",
-          "confidence": 1
-        },
-        {
-          "time": 72.3,
-          "duration": 1.0,
-          "value": "B:(3,5,b7)",
-=======
-          "duration": 1.0,
-          "value": "F#:min(b7)/D",
-          "confidence": 1
-        },
-        {
-          "time": 71.3,
-          "duration": 1.0,
-          "value": "B:(3,5,b7)",
-          "confidence": 1
-        },
-        {
-          "time": 72.0,
-          "duration": 2.0,
-          "value": "E:maj7",
-          "confidence": 1
-        },
-        {
-          "time": 72.2,
-          "duration": 2.0,
-          "value": "Ab:(3,5,b7)/Eb",
->>>>>>> 5725112b
-          "confidence": 1
-        },
-        {
-          "time": 73.0,
-          "duration": 2.0,
-<<<<<<< HEAD
-          "value": "E:maj7",
-=======
-          "value": "Db:min(b7)",
->>>>>>> 5725112b
-          "confidence": 1
-        },
-        {
-          "time": 73.2,
-          "duration": 2.0,
-<<<<<<< HEAD
-          "value": "Ab:(3,5,b7)/Eb",
-=======
-          "value": "B:(3,5,b7)",
->>>>>>> 5725112b
-          "confidence": 1
-        },
-        {
-          "time": 74.0,
-          "duration": 2.0,
-<<<<<<< HEAD
-          "value": "Db:min(b7)",
-=======
-          "value": "Bb:(3,5,b7)",
->>>>>>> 5725112b
-          "confidence": 1
-        },
-        {
-          "time": 74.2,
-          "duration": 2.0,
-<<<<<<< HEAD
-          "value": "B:(3,5,b7)",
-=======
-          "value": "E:(3,5,b7)",
->>>>>>> 5725112b
-          "confidence": 1
-        },
-        {
-          "time": 75.0,
-          "duration": 2.0,
-<<<<<<< HEAD
-          "value": "Bb:(3,5,b7)",
-=======
-          "value": "Eb:maj7",
->>>>>>> 5725112b
-          "confidence": 1
-        },
-        {
-          "time": 75.2,
-<<<<<<< HEAD
-          "duration": 2.0,
-          "value": "E:(3,5,b7)",
-          "confidence": 1
-        },
-        {
-          "time": 76.0,
-          "duration": 2.0,
-          "value": "Eb:maj7",
-          "confidence": 1
-        },
-        {
-          "time": 76.2,
-          "duration": 1.0,
-          "value": "Eb:min(b7)",
-          "confidence": 1
-        },
-        {
-          "time": 76.3,
-          "duration": 1.0,
-          "value": "Ab:(3,5,b7)",
-=======
-          "duration": 1.0,
-          "value": "Eb:min(b7)",
-          "confidence": 1
-        },
-        {
-          "time": 75.3,
-          "duration": 1.0,
-          "value": "Ab:(3,5,b7)",
-          "confidence": 1
-        },
-        {
-          "time": 76.0,
-          "duration": 2.0,
-          "value": "Db:maj7",
-          "confidence": 1
-        },
-        {
-          "time": 76.2,
-          "duration": 2.0,
-          "value": "F:(3,5,b7)/C",
->>>>>>> 5725112b
-          "confidence": 1
-        },
-        {
-          "time": 77.0,
-          "duration": 2.0,
-<<<<<<< HEAD
-          "value": "Db:maj7",
-=======
-          "value": "Bb:min(b7)",
->>>>>>> 5725112b
-          "confidence": 1
-        },
-        {
-          "time": 77.2,
-          "duration": 2.0,
-<<<<<<< HEAD
-          "value": "F:(3,5,b7)/C",
-=======
-          "value": "Ab:(3,5,b7)",
->>>>>>> 5725112b
-          "confidence": 1
-        },
-        {
-          "time": 78.0,
-          "duration": 2.0,
-<<<<<<< HEAD
-          "value": "Bb:min(b7)",
-=======
-          "value": "G:(3,5,b7)",
->>>>>>> 5725112b
-          "confidence": 1
-        },
-        {
-          "time": 78.2,
-          "duration": 2.0,
-<<<<<<< HEAD
-          "value": "Ab:(3,5,b7)",
-=======
-          "value": "Db:(3,5,b7)",
->>>>>>> 5725112b
-          "confidence": 1
-        },
-        {
-          "time": 79.0,
-          "duration": 2.0,
-<<<<<<< HEAD
-          "value": "G:(3,5,b7)",
-=======
-          "value": "C:maj7",
->>>>>>> 5725112b
-          "confidence": 1
-        },
-        {
-          "time": 79.2,
-          "duration": 2.0,
-<<<<<<< HEAD
-          "value": "Db:(3,5,b7)",
-=======
-          "value": "C:(b3,b5,b7)",
->>>>>>> 5725112b
-          "confidence": 1
-        },
-        {
-          "time": 80.0,
-<<<<<<< HEAD
-          "duration": 2.0,
-          "value": "C:maj7",
-          "confidence": 1
-        },
-        {
-          "time": 80.2,
-          "duration": 2.0,
-=======
-          "duration": 4.0,
->>>>>>> 5725112b
-          "value": "C:(b3,b5,b7)",
-          "confidence": 1
-        },
-        {
-          "time": 81.0,
-          "duration": 4.0,
-<<<<<<< HEAD
-          "value": "C:(b3,b5,b7)",
-=======
-          "value": "F:(3,5,b7)",
->>>>>>> 5725112b
-          "confidence": 1
-        },
-        {
-          "time": 82.0,
-          "duration": 4.0,
-<<<<<<< HEAD
-          "value": "F:(3,5,b7)",
-=======
-          "value": "F#:(b3,b5,b7)/D",
->>>>>>> 5725112b
-          "confidence": 1
-        },
-        {
-          "time": 83.0,
-          "duration": 4.0,
-<<<<<<< HEAD
-          "value": "F#:(b3,b5,b7)/D",
-=======
-          "value": "B:(3,5,b7)",
->>>>>>> 5725112b
-          "confidence": 1
-        },
-        {
-          "time": 84.0,
-          "duration": 4.0,
-<<<<<<< HEAD
-          "value": "B:(3,5,b7)",
-=======
-          "value": "E:maj7",
->>>>>>> 5725112b
-          "confidence": 1
-        },
-        {
-          "time": 85.0,
-          "duration": 4.0,
-          "value": "E:maj7",
-          "confidence": 1
-        },
-        {
-          "time": 86.0,
-<<<<<<< HEAD
-          "duration": 4.0,
-          "value": "E:maj7",
-=======
-          "duration": 2.0,
-          "value": "F:min(b7)",
-          "confidence": 1
-        },
-        {
-          "time": 86.2,
-          "duration": 2.0,
-          "value": "Bb:(3,5,b7)",
->>>>>>> 5725112b
-          "confidence": 1
-        },
-        {
-          "time": 87.0,
-          "duration": 2.0,
-<<<<<<< HEAD
-          "value": "F:min(b7)",
-=======
-          "value": "F#:min(b7)/D",
->>>>>>> 5725112b
-          "confidence": 1
-        },
-        {
-          "time": 87.2,
-          "duration": 2.0,
-<<<<<<< HEAD
-          "value": "Bb:(3,5,b7)",
-=======
-          "value": "B:(3,5,b7)",
->>>>>>> 5725112b
-          "confidence": 1
-        },
-        {
-          "time": 88.0,
-          "duration": 2.0,
-<<<<<<< HEAD
-          "value": "F#:min(b7)/D",
-=======
-          "value": "E:maj7",
->>>>>>> 5725112b
-          "confidence": 1
-        },
-        {
-          "time": 88.2,
-          "duration": 2.0,
-<<<<<<< HEAD
-          "value": "B:(3,5,b7)",
-=======
-          "value": "Ab:(3,5,b7)/Eb",
->>>>>>> 5725112b
-          "confidence": 1
-        },
-        {
-          "time": 89.0,
-          "duration": 2.0,
-<<<<<<< HEAD
-          "value": "E:maj7",
-=======
-          "value": "Db:(3,5,b7)",
->>>>>>> 5725112b
-          "confidence": 1
-        },
-        {
-          "time": 89.2,
-          "duration": 2.0,
-<<<<<<< HEAD
-          "value": "Ab:(3,5,b7)/Eb",
-=======
-          "value": "B:(3,5,b7)",
->>>>>>> 5725112b
-          "confidence": 1
-        },
-        {
-          "time": 90.0,
-          "duration": 2.0,
-<<<<<<< HEAD
-          "value": "Db:(3,5,b7)",
-=======
-          "value": "Bb:(3,5,b7)",
->>>>>>> 5725112b
-          "confidence": 1
-        },
-        {
-          "time": 90.2,
-          "duration": 2.0,
-<<<<<<< HEAD
-          "value": "B:(3,5,b7)",
-=======
-          "value": "E:(3,5,b7)",
->>>>>>> 5725112b
-          "confidence": 1
-        },
-        {
-          "time": 91.0,
-          "duration": 2.0,
-<<<<<<< HEAD
-          "value": "Bb:(3,5,b7)",
-=======
-          "value": "Eb:maj7",
->>>>>>> 5725112b
-          "confidence": 1
-        },
-        {
-          "time": 91.2,
-<<<<<<< HEAD
-          "duration": 2.0,
-          "value": "E:(3,5,b7)",
-          "confidence": 1
-        },
-        {
-          "time": 92.0,
-          "duration": 2.0,
-          "value": "Eb:maj7",
-          "confidence": 1
-        },
-        {
-          "time": 92.2,
-          "duration": 1.0,
-          "value": "Eb:min(b7)",
-          "confidence": 1
-        },
-        {
-          "time": 92.3,
-          "duration": 1.0,
-          "value": "Ab:(3,5,b7)",
-=======
-          "duration": 1.0,
-          "value": "Eb:min(b7)",
-          "confidence": 1
-        },
-        {
-          "time": 91.3,
-          "duration": 1.0,
-          "value": "Ab:(3,5,b7)",
-          "confidence": 1
-        },
-        {
-          "time": 92.0,
-          "duration": 2.0,
-          "value": "Db:maj",
-          "confidence": 1
-        },
-        {
-          "time": 92.2,
-          "duration": 2.0,
-          "value": "F:(3,5,b7)",
->>>>>>> 5725112b
-          "confidence": 1
-        },
-        {
-          "time": 93.0,
-          "duration": 2.0,
-<<<<<<< HEAD
-          "value": "Db:maj",
-=======
-          "value": "Bb:min(b7)",
->>>>>>> 5725112b
-          "confidence": 1
-        },
-        {
-          "time": 93.2,
-          "duration": 2.0,
-<<<<<<< HEAD
-          "value": "F:(3,5,b7)",
-=======
-          "value": "Ab:(3,5,b7)",
->>>>>>> 5725112b
-          "confidence": 1
-        },
-        {
-          "time": 94.0,
-          "duration": 2.0,
-<<<<<<< HEAD
-          "value": "Bb:min(b7)",
-=======
-          "value": "G:(3,5,b7)",
->>>>>>> 5725112b
-          "confidence": 1
-        },
-        {
-          "time": 94.2,
-          "duration": 2.0,
-<<<<<<< HEAD
-          "value": "Ab:(3,5,b7)",
-=======
-          "value": "Db:(3,5,b7)",
->>>>>>> 5725112b
-          "confidence": 1
-        },
-        {
-          "time": 95.0,
-          "duration": 2.0,
-<<<<<<< HEAD
-          "value": "G:(3,5,b7)",
-=======
-          "value": "C:maj7",
->>>>>>> 5725112b
           "confidence": 1
         },
         {
           "time": 95.2,
-<<<<<<< HEAD
-          "duration": 2.0,
-          "value": "Db:(3,5,b7)",
-          "confidence": 1
-        },
-        {
-          "time": 96.0,
-          "duration": 2.0,
-          "value": "C:maj7",
-          "confidence": 1
-        },
-        {
-          "time": 96.2,
-=======
->>>>>>> 5725112b
           "duration": 1.0,
           "value": "F#:min(b7)/D",
           "confidence": 1
