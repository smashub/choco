{
  "annotations": [
    {
      "annotation_metadata": {
        "curator": {
          "name": "",
          "email": ""
        },
        "annotator": {},
        "version": "",
        "corpus": "biab_internet_corpus",
        "annotation_tools": "",
        "annotation_rules": "",
        "validation": "",
        "data_source": ""
      },
      "namespace": "chord",
      "data": [
        {
          "time": 0.0,
          "duration": 4.0,
          "value": "C:maj",
          "confidence": 1
        },
        {
          "time": 1.0,
          "duration": 4.0,
          "value": "C#:dim/C",
          "confidence": 1
        },
        {
          "time": 2.0,
          "duration": 4.0,
          "value": "D:min(b7)",
          "confidence": 1
        },
        {
          "time": 3.0,
          "duration": 4.0,
          "value": "G:(3,5,b7)",
          "confidence": 1
        },
        {
          "time": 4.0,
          "duration": 4.0,
          "value": "C:maj",
          "confidence": 1
        },
        {
          "time": 5.0,
          "duration": 1.0,
          "value": "F:(3,5,6)",
          "confidence": 1
        },
        {
<<<<<<< HEAD
          "time": 6.1,
=======
          "time": 5.1,
>>>>>>> 5725112b
          "duration": 3.0,
          "value": "G:(3,5,b7)",
          "confidence": 1
        },
        {
          "time": 6.0,
          "duration": 4.0,
          "value": "C:maj",
          "confidence": 1
        },
        {
          "time": 7.0,
          "duration": 4.0,
          "value": "C:maj",
          "confidence": 1
        },
        {
          "time": 8.0,
          "duration": 4.0,
          "value": "C:maj",
          "confidence": 1
        },
        {
          "time": 9.0,
          "duration": 1.0,
          "value": "F:(3,5,6)",
          "confidence": 1
        },
        {
<<<<<<< HEAD
          "time": 10.1,
=======
          "time": 9.1,
>>>>>>> 5725112b
          "duration": 3.0,
          "value": "G:(3,5,b7)",
          "confidence": 1
        },
        {
          "time": 10.0,
          "duration": 4.0,
          "value": "C:(3,5,b7)",
          "confidence": 1
        },
        {
          "time": 11.0,
          "duration": 4.0,
          "value": "C:(3,5,b7)",
          "confidence": 1
        },
        {
          "time": 12.0,
          "duration": 4.0,
          "value": "F:maj",
          "confidence": 1
        },
        {
          "time": 13.0,
          "duration": 4.0,
          "value": "F:min(6)",
          "confidence": 1
        },
        {
          "time": 14.0,
          "duration": 2.0,
          "value": "C:maj",
          "confidence": 1
        },
        {
          "time": 14.2,
          "duration": 2.0,
          "value": "C:(3,5,b7)",
          "confidence": 1
        },
        {
          "time": 15.0,
          "duration": 4.0,
          "value": "A:(3,5,b7)",
          "confidence": 1
        },
        {
          "time": 16.0,
          "duration": 2.0,
          "value": "D:(3,5,b7)",
          "confidence": 1
        },
        {
          "time": 16.2,
          "duration": 1.0,
          "value": "C:maj",
          "confidence": 1
        },
        {
          "time": 16.3,
          "duration": 1.0,
          "value": "D:(3,5,b7)",
          "confidence": 1
        },
        {
          "time": 17.0,
          "duration": 4.0,
          "value": "D:(3,5,b7)",
          "confidence": 1
        },
        {
          "time": 18.0,
          "duration": 4.0,
          "value": "F:maj",
          "confidence": 1
        },
        {
          "time": 19.0,
          "duration": 4.0,
          "value": "G:(3,5,b7)",
          "confidence": 1
        },
        {
          "time": 20.0,
          "duration": 4.0,
          "value": "C:(3,5,6)",
          "confidence": 1
        },
        {
          "time": 21.0,
          "duration": 4.0,
          "value": "B:(3,5,b7)",
          "confidence": 1
        },
        {
          "time": 22.0,
          "duration": 4.0,
          "value": "E:(b3,b5,b7)",
          "confidence": 1
        },
        {
          "time": 23.0,
          "duration": 4.0,
          "value": "A:(3,5,b7)",
          "confidence": 1
        },
        {
          "time": 24.0,
          "duration": 4.0,
          "value": "D:(3,5,b7)",
          "confidence": 1
        },
        {
          "time": 25.0,
          "duration": 4.0,
          "value": "D#:dim/Db",
          "confidence": 1
        },
        {
          "time": 26.0,
          "duration": 4.0,
          "value": "C:(3,5,6)",
          "confidence": 1
        },
        {
          "time": 27.0,
          "duration": 2.0,
          "value": "C:(3,5,6)",
          "confidence": 1
        },
        {
          "time": 27.2,
          "duration": 1.0,
          "value": "D:min",
          "confidence": 1
        },
        {
          "time": 27.3,
          "duration": 1.0,
          "value": "G:(3,5,b7)",
<<<<<<< HEAD
=======
          "confidence": 1
        },
        {
          "time": 28.0,
          "duration": 4.0,
          "value": "C:(3,5,6)",
>>>>>>> 5725112b
          "confidence": 1
        },
        {
          "time": 29.0,
          "duration": 4.0,
<<<<<<< HEAD
          "value": "C:(3,5,6)",
=======
          "value": "B:(3,5,b7)",
>>>>>>> 5725112b
          "confidence": 1
        },
        {
          "time": 30.0,
          "duration": 4.0,
<<<<<<< HEAD
          "value": "B:(3,5,b7)",
=======
          "value": "E:(b3,b5,b7)",
>>>>>>> 5725112b
          "confidence": 1
        },
        {
          "time": 31.0,
          "duration": 4.0,
<<<<<<< HEAD
          "value": "E:(b3,b5,b7)",
=======
          "value": "A:(3,5,b7)",
>>>>>>> 5725112b
          "confidence": 1
        },
        {
          "time": 32.0,
          "duration": 4.0,
<<<<<<< HEAD
          "value": "A:(3,5,b7)",
=======
          "value": "D:(3,5,b7)",
>>>>>>> 5725112b
          "confidence": 1
        },
        {
          "time": 33.0,
          "duration": 4.0,
<<<<<<< HEAD
          "value": "D:(3,5,b7)",
=======
          "value": "D#:dim/Db",
>>>>>>> 5725112b
          "confidence": 1
        },
        {
          "time": 34.0,
          "duration": 4.0,
<<<<<<< HEAD
          "value": "D#:dim/Db",
=======
          "value": "C:(3,5,6)",
>>>>>>> 5725112b
          "confidence": 1
        },
        {
          "time": 35.0,
          "duration": 4.0,
          "value": "C:(3,5,6)",
          "confidence": 1
        },
        {
          "time": 36.0,
          "duration": 4.0,
<<<<<<< HEAD
          "value": "C:(3,5,6)",
=======
          "value": "E:(3,5,b7)",
>>>>>>> 5725112b
          "confidence": 1
        },
        {
          "time": 37.0,
          "duration": 4.0,
          "value": "E:(3,5,b7)",
          "confidence": 1
        },
        {
          "time": 38.0,
          "duration": 4.0,
<<<<<<< HEAD
          "value": "E:(3,5,b7)",
=======
          "value": "A:maj",
>>>>>>> 5725112b
          "confidence": 1
        },
        {
          "time": 39.0,
<<<<<<< HEAD
          "duration": 4.0,
          "value": "A:maj",
=======
          "duration": 2.0,
          "value": "E:min(b7)",
>>>>>>> 5725112b
          "confidence": 1
        },
        {
          "time": 39.2,
          "duration": 2.0,
<<<<<<< HEAD
          "value": "E:min(b7)",
          "confidence": 1
        },
        {
          "time": 40.2,
          "duration": 2.0,
          "value": "A:(3,5,b7)",
=======
          "value": "A:(3,5,b7)",
          "confidence": 1
        },
        {
          "time": 40.0,
          "duration": 4.0,
          "value": "D:(3,5,b7)",
>>>>>>> 5725112b
          "confidence": 1
        },
        {
          "time": 41.0,
<<<<<<< HEAD
          "duration": 4.0,
=======
          "duration": 2.0,
>>>>>>> 5725112b
          "value": "D:(3,5,b7)",
          "confidence": 1
        },
        {
          "time": 41.2,
          "duration": 2.0,
<<<<<<< HEAD
          "value": "D:(3,5,b7)",
          "confidence": 1
        },
        {
          "time": 42.2,
          "duration": 2.0,
          "value": "D:(3,5,6)",
=======
          "value": "D:(3,5,6)",
          "confidence": 1
        },
        {
          "time": 42.0,
          "duration": 4.0,
          "value": "G:(3,5,b7)",
>>>>>>> 5725112b
          "confidence": 1
        },
        {
          "time": 43.0,
          "duration": 4.0,
          "value": "G:(3,5,b7)",
          "confidence": 1
        },
        {
          "time": 44.0,
          "duration": 4.0,
<<<<<<< HEAD
          "value": "G:(3,5,b7)",
=======
          "value": "C:(3,5,6)",
>>>>>>> 5725112b
          "confidence": 1
        },
        {
          "time": 45.0,
          "duration": 4.0,
<<<<<<< HEAD
          "value": "C:(3,5,6)",
=======
          "value": "B:(3,5,b7)",
>>>>>>> 5725112b
          "confidence": 1
        },
        {
          "time": 46.0,
          "duration": 4.0,
<<<<<<< HEAD
          "value": "B:(3,5,b7)",
=======
          "value": "E:(b3,b5,b7)",
>>>>>>> 5725112b
          "confidence": 1
        },
        {
          "time": 47.0,
          "duration": 4.0,
<<<<<<< HEAD
          "value": "E:(b3,b5,b7)",
=======
          "value": "A:(3,5,b7)",
>>>>>>> 5725112b
          "confidence": 1
        },
        {
          "time": 48.0,
          "duration": 4.0,
<<<<<<< HEAD
          "value": "A:(3,5,b7)",
=======
          "value": "D:(3,5,b7)",
>>>>>>> 5725112b
          "confidence": 1
        },
        {
          "time": 49.0,
          "duration": 4.0,
<<<<<<< HEAD
          "value": "D:(3,5,b7)",
=======
          "value": "D#:dim/Db",
>>>>>>> 5725112b
          "confidence": 1
        },
        {
          "time": 50.0,
          "duration": 4.0,
<<<<<<< HEAD
          "value": "D#:dim/Db",
=======
          "value": "C:(3,5,6)",
>>>>>>> 5725112b
          "confidence": 1
        },
        {
          "time": 51.0,
<<<<<<< HEAD
          "duration": 4.0,
          "value": "C:(3,5,6)",
          "confidence": 1
        },
        {
          "time": 52.0,
=======
>>>>>>> 5725112b
          "duration": 2.0,
          "value": "C:(3,5,6)",
          "confidence": 1
        },
        {
          "time": 51.2,
          "duration": 1.0,
          "value": "D:(3,5,b7)",
          "confidence": 1
        },
        {
          "time": 51.3,
          "duration": 1.0,
          "value": "G:(3,5,b7)",
          "confidence": 1
        },
        {
          "time": 52.0,
          "duration": 4.0,
          "value": "C:(3,5,6)",
          "confidence": 1
        }
      ],
      "sandbox": {},
      "time": 0,
      "duration": 212.0
    },
    {
      "annotation_metadata": {
        "curator": {
          "name": "",
          "email": ""
        },
        "annotator": {},
        "version": "",
        "corpus": "biab_internet_corpus",
        "annotation_tools": "",
        "annotation_rules": "",
        "validation": "",
        "data_source": ""
      },
      "namespace": "key_mode",
      "data": [
        {
          "time": 0.0,
          "duration": 212.0,
          "value": "C",
          "confidence": 1
        }
      ],
      "sandbox": {},
      "time": 0,
      "duration": 212.0
    }
  ],
  "file_metadata": {
    "title": "Cherry",
    "artist": "",
    "release": "",
    "duration": 212.0,
    "identifiers": {},
    "jams_version": "0.3.4"
  },
  "sandbox": {
    "expanded": false
  }
}<|MERGE_RESOLUTION|>--- conflicted
+++ resolved
@@ -53,11 +53,7 @@
           "confidence": 1
         },
         {
-<<<<<<< HEAD
-          "time": 6.1,
-=======
           "time": 5.1,
->>>>>>> 5725112b
           "duration": 3.0,
           "value": "G:(3,5,b7)",
           "confidence": 1
@@ -87,11 +83,7 @@
           "confidence": 1
         },
         {
-<<<<<<< HEAD
-          "time": 10.1,
-=======
           "time": 9.1,
->>>>>>> 5725112b
           "duration": 3.0,
           "value": "G:(3,5,b7)",
           "confidence": 1
@@ -232,261 +224,160 @@
           "time": 27.3,
           "duration": 1.0,
           "value": "G:(3,5,b7)",
-<<<<<<< HEAD
-=======
           "confidence": 1
         },
         {
           "time": 28.0,
           "duration": 4.0,
           "value": "C:(3,5,6)",
->>>>>>> 5725112b
           "confidence": 1
         },
         {
           "time": 29.0,
           "duration": 4.0,
-<<<<<<< HEAD
-          "value": "C:(3,5,6)",
-=======
           "value": "B:(3,5,b7)",
->>>>>>> 5725112b
           "confidence": 1
         },
         {
           "time": 30.0,
           "duration": 4.0,
-<<<<<<< HEAD
+          "value": "E:(b3,b5,b7)",
+          "confidence": 1
+        },
+        {
+          "time": 31.0,
+          "duration": 4.0,
+          "value": "A:(3,5,b7)",
+          "confidence": 1
+        },
+        {
+          "time": 32.0,
+          "duration": 4.0,
+          "value": "D:(3,5,b7)",
+          "confidence": 1
+        },
+        {
+          "time": 33.0,
+          "duration": 4.0,
+          "value": "D#:dim/Db",
+          "confidence": 1
+        },
+        {
+          "time": 34.0,
+          "duration": 4.0,
+          "value": "C:(3,5,6)",
+          "confidence": 1
+        },
+        {
+          "time": 35.0,
+          "duration": 4.0,
+          "value": "C:(3,5,6)",
+          "confidence": 1
+        },
+        {
+          "time": 36.0,
+          "duration": 4.0,
+          "value": "E:(3,5,b7)",
+          "confidence": 1
+        },
+        {
+          "time": 37.0,
+          "duration": 4.0,
+          "value": "E:(3,5,b7)",
+          "confidence": 1
+        },
+        {
+          "time": 38.0,
+          "duration": 4.0,
+          "value": "A:maj",
+          "confidence": 1
+        },
+        {
+          "time": 39.0,
+          "duration": 2.0,
+          "value": "E:min(b7)",
+          "confidence": 1
+        },
+        {
+          "time": 39.2,
+          "duration": 2.0,
+          "value": "A:(3,5,b7)",
+          "confidence": 1
+        },
+        {
+          "time": 40.0,
+          "duration": 4.0,
+          "value": "D:(3,5,b7)",
+          "confidence": 1
+        },
+        {
+          "time": 41.0,
+          "duration": 2.0,
+          "value": "D:(3,5,b7)",
+          "confidence": 1
+        },
+        {
+          "time": 41.2,
+          "duration": 2.0,
+          "value": "D:(3,5,6)",
+          "confidence": 1
+        },
+        {
+          "time": 42.0,
+          "duration": 4.0,
+          "value": "G:(3,5,b7)",
+          "confidence": 1
+        },
+        {
+          "time": 43.0,
+          "duration": 4.0,
+          "value": "G:(3,5,b7)",
+          "confidence": 1
+        },
+        {
+          "time": 44.0,
+          "duration": 4.0,
+          "value": "C:(3,5,6)",
+          "confidence": 1
+        },
+        {
+          "time": 45.0,
+          "duration": 4.0,
           "value": "B:(3,5,b7)",
-=======
+          "confidence": 1
+        },
+        {
+          "time": 46.0,
+          "duration": 4.0,
           "value": "E:(b3,b5,b7)",
->>>>>>> 5725112b
-          "confidence": 1
-        },
-        {
-          "time": 31.0,
-          "duration": 4.0,
-<<<<<<< HEAD
-          "value": "E:(b3,b5,b7)",
-=======
+          "confidence": 1
+        },
+        {
+          "time": 47.0,
+          "duration": 4.0,
           "value": "A:(3,5,b7)",
->>>>>>> 5725112b
-          "confidence": 1
-        },
-        {
-          "time": 32.0,
-          "duration": 4.0,
-<<<<<<< HEAD
-          "value": "A:(3,5,b7)",
-=======
-          "value": "D:(3,5,b7)",
->>>>>>> 5725112b
-          "confidence": 1
-        },
-        {
-          "time": 33.0,
-          "duration": 4.0,
-<<<<<<< HEAD
-          "value": "D:(3,5,b7)",
-=======
+          "confidence": 1
+        },
+        {
+          "time": 48.0,
+          "duration": 4.0,
+          "value": "D:(3,5,b7)",
+          "confidence": 1
+        },
+        {
+          "time": 49.0,
+          "duration": 4.0,
           "value": "D#:dim/Db",
->>>>>>> 5725112b
-          "confidence": 1
-        },
-        {
-          "time": 34.0,
-          "duration": 4.0,
-<<<<<<< HEAD
-          "value": "D#:dim/Db",
-=======
-          "value": "C:(3,5,6)",
->>>>>>> 5725112b
-          "confidence": 1
-        },
-        {
-          "time": 35.0,
-          "duration": 4.0,
-          "value": "C:(3,5,6)",
-          "confidence": 1
-        },
-        {
-          "time": 36.0,
-          "duration": 4.0,
-<<<<<<< HEAD
-          "value": "C:(3,5,6)",
-=======
-          "value": "E:(3,5,b7)",
->>>>>>> 5725112b
-          "confidence": 1
-        },
-        {
-          "time": 37.0,
-          "duration": 4.0,
-          "value": "E:(3,5,b7)",
-          "confidence": 1
-        },
-        {
-          "time": 38.0,
-          "duration": 4.0,
-<<<<<<< HEAD
-          "value": "E:(3,5,b7)",
-=======
-          "value": "A:maj",
->>>>>>> 5725112b
-          "confidence": 1
-        },
-        {
-          "time": 39.0,
-<<<<<<< HEAD
-          "duration": 4.0,
-          "value": "A:maj",
-=======
-          "duration": 2.0,
-          "value": "E:min(b7)",
->>>>>>> 5725112b
-          "confidence": 1
-        },
-        {
-          "time": 39.2,
-          "duration": 2.0,
-<<<<<<< HEAD
-          "value": "E:min(b7)",
-          "confidence": 1
-        },
-        {
-          "time": 40.2,
-          "duration": 2.0,
-          "value": "A:(3,5,b7)",
-=======
-          "value": "A:(3,5,b7)",
-          "confidence": 1
-        },
-        {
-          "time": 40.0,
-          "duration": 4.0,
-          "value": "D:(3,5,b7)",
->>>>>>> 5725112b
-          "confidence": 1
-        },
-        {
-          "time": 41.0,
-<<<<<<< HEAD
-          "duration": 4.0,
-=======
-          "duration": 2.0,
->>>>>>> 5725112b
-          "value": "D:(3,5,b7)",
-          "confidence": 1
-        },
-        {
-          "time": 41.2,
-          "duration": 2.0,
-<<<<<<< HEAD
-          "value": "D:(3,5,b7)",
-          "confidence": 1
-        },
-        {
-          "time": 42.2,
-          "duration": 2.0,
-          "value": "D:(3,5,6)",
-=======
-          "value": "D:(3,5,6)",
-          "confidence": 1
-        },
-        {
-          "time": 42.0,
-          "duration": 4.0,
-          "value": "G:(3,5,b7)",
->>>>>>> 5725112b
-          "confidence": 1
-        },
-        {
-          "time": 43.0,
-          "duration": 4.0,
-          "value": "G:(3,5,b7)",
-          "confidence": 1
-        },
-        {
-          "time": 44.0,
-          "duration": 4.0,
-<<<<<<< HEAD
-          "value": "G:(3,5,b7)",
-=======
-          "value": "C:(3,5,6)",
->>>>>>> 5725112b
-          "confidence": 1
-        },
-        {
-          "time": 45.0,
-          "duration": 4.0,
-<<<<<<< HEAD
-          "value": "C:(3,5,6)",
-=======
-          "value": "B:(3,5,b7)",
->>>>>>> 5725112b
-          "confidence": 1
-        },
-        {
-          "time": 46.0,
-          "duration": 4.0,
-<<<<<<< HEAD
-          "value": "B:(3,5,b7)",
-=======
-          "value": "E:(b3,b5,b7)",
->>>>>>> 5725112b
-          "confidence": 1
-        },
-        {
-          "time": 47.0,
-          "duration": 4.0,
-<<<<<<< HEAD
-          "value": "E:(b3,b5,b7)",
-=======
-          "value": "A:(3,5,b7)",
->>>>>>> 5725112b
-          "confidence": 1
-        },
-        {
-          "time": 48.0,
-          "duration": 4.0,
-<<<<<<< HEAD
-          "value": "A:(3,5,b7)",
-=======
-          "value": "D:(3,5,b7)",
->>>>>>> 5725112b
-          "confidence": 1
-        },
-        {
-          "time": 49.0,
-          "duration": 4.0,
-<<<<<<< HEAD
-          "value": "D:(3,5,b7)",
-=======
-          "value": "D#:dim/Db",
->>>>>>> 5725112b
           "confidence": 1
         },
         {
           "time": 50.0,
           "duration": 4.0,
-<<<<<<< HEAD
-          "value": "D#:dim/Db",
-=======
-          "value": "C:(3,5,6)",
->>>>>>> 5725112b
+          "value": "C:(3,5,6)",
           "confidence": 1
         },
         {
           "time": 51.0,
-<<<<<<< HEAD
-          "duration": 4.0,
-          "value": "C:(3,5,6)",
-          "confidence": 1
-        },
-        {
-          "time": 52.0,
-=======
->>>>>>> 5725112b
           "duration": 2.0,
           "value": "C:(3,5,6)",
           "confidence": 1
