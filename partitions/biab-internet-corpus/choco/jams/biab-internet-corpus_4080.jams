{
  "annotations": [
    {
      "annotation_metadata": {
        "curator": {
          "name": "",
          "email": ""
        },
        "annotator": {},
        "version": "",
        "corpus": "biab_internet_corpus",
        "annotation_tools": "",
        "annotation_rules": "",
        "validation": "",
        "data_source": ""
      },
      "namespace": "chord",
      "data": [
        {
          "time": 0.0,
          "duration": 4.0,
          "value": "C:(3,5,6)",
          "confidence": 1
        },
        {
          "time": 1.0,
          "duration": 4.0,
          "value": "C:(3,5,6)",
          "confidence": 1
        },
        {
          "time": 2.0,
          "duration": 4.0,
          "value": "A:min(b7)",
          "confidence": 1
        },
        {
          "time": 3.0,
          "duration": 4.0,
          "value": "A:min(b7)",
          "confidence": 1
        },
        {
          "time": 4.0,
          "duration": 4.0,
<<<<<<< HEAD
          "value": "A:min(b7)",
=======
          "value": "C:(3,5,6)",
>>>>>>> 5725112b
          "confidence": 1
        },
        {
          "time": 5.0,
          "duration": 4.0,
          "value": "C:(3,5,6)",
          "confidence": 1
        },
        {
          "time": 6.0,
          "duration": 4.0,
          "value": "D:(3,5,b7)",
          "confidence": 1
        },
        {
          "time": 7.0,
          "duration": 4.0,
          "value": "D:(3,5,b7)",
          "confidence": 1
        },
        {
          "time": 8.0,
          "duration": 4.0,
          "value": "G:(3,5,b7)",
          "confidence": 1
        },
        {
          "time": 9.0,
          "duration": 4.0,
          "value": "G:(3,5,b7)",
          "confidence": 1
        },
        {
          "time": 10.0,
          "duration": 4.0,
          "value": "C:(3,5,6)",
          "confidence": 1
        },
        {
          "time": 11.0,
          "duration": 2.0,
          "value": "C:maj",
          "confidence": 1
        },
        {
          "time": 11.2,
          "duration": 1.0,
          "value": "E:(3,5,b7)",
          "confidence": 1
        },
        {
          "time": 11.3,
          "duration": 1.0,
          "value": "A:(3,5,b7)",
          "confidence": 1
        },
        {
          "time": 12.0,
          "duration": 4.0,
          "value": "D:(3,5,b7)",
          "confidence": 1
        },
        {
          "time": 13.0,
          "duration": 4.0,
          "value": "D:(3,5,b7)",
          "confidence": 1
        },
        {
          "time": 14.0,
          "duration": 4.0,
          "value": "G:(3,5,b7)",
          "confidence": 1
        },
        {
          "time": 15.0,
          "duration": 4.0,
          "value": "G:(3,5,b7)",
          "confidence": 1
        },
        {
          "time": 16.0,
          "duration": 4.0,
          "value": "C:(3,5,6)",
          "confidence": 1
        },
        {
          "time": 17.0,
          "duration": 4.0,
          "value": "C:(3,5,6)",
          "confidence": 1
        },
        {
          "time": 18.0,
          "duration": 4.0,
          "value": "A:min(b7)",
          "confidence": 1
        },
        {
          "time": 19.0,
          "duration": 4.0,
          "value": "A:min(b7)",
          "confidence": 1
        },
        {
          "time": 20.0,
          "duration": 4.0,
<<<<<<< HEAD
          "value": "A:min(b7)",
=======
          "value": "C:(3,5,b7)",
>>>>>>> 5725112b
          "confidence": 1
        },
        {
          "time": 21.0,
          "duration": 4.0,
          "value": "C:(3,5,b7)",
          "confidence": 1
        },
        {
          "time": 22.0,
          "duration": 4.0,
          "value": "D:min",
          "confidence": 1
        },
        {
          "time": 23.0,
          "duration": 4.0,
          "value": "D:min",
          "confidence": 1
        },
        {
          "time": 24.0,
          "duration": 4.0,
          "value": "F:(3,5,6)",
          "confidence": 1
        },
        {
          "time": 25.0,
          "duration": 4.0,
          "value": "F#:dim/D",
          "confidence": 1
        },
        {
          "time": 26.0,
<<<<<<< HEAD
          "duration": 4.0,
          "value": "F#:dim/D",
          "confidence": 1
        },
        {
          "time": 27.0,
=======
>>>>>>> 5725112b
          "duration": 2.0,
          "value": "C:(3,5,6)/G",
          "confidence": 1
        },
        {
          "time": 26.2,
          "duration": 2.0,
          "value": "A:(3,5,b7)",
          "confidence": 1
        },
        {
          "time": 27.0,
          "duration": 2.0,
          "value": "D:min(b7)",
          "confidence": 1
        },
        {
          "time": 27.2,
          "duration": 2.0,
          "value": "G:(3,5,b7)",
          "confidence": 1
        },
        {
          "time": 28.0,
          "duration": 4.0,
          "value": "C:(3,5,6)",
          "confidence": 1
        },
        {
          "time": 29.0,
          "duration": 2.0,
          "value": "E:min(b7)",
          "confidence": 1
        },
        {
          "time": 29.2,
          "duration": 2.0,
          "value": "A:(3,5,b7)",
          "confidence": 1
        },
        {
          "time": 30.0,
          "duration": 2.0,
          "value": "D:(3,5,b7)",
          "confidence": 1
        },
        {
          "time": 30.2,
          "duration": 2.0,
          "value": "G:(3,5,b7)",
          "confidence": 1
        },
        {
          "time": 31.0,
          "duration": 4.0,
          "value": "C:(3,5,6)",
          "confidence": 1
        }
      ],
      "sandbox": {},
      "time": 0,
      "duration": 128.0
    },
    {
      "annotation_metadata": {
        "curator": {
          "name": "",
          "email": ""
        },
        "annotator": {},
        "version": "",
        "corpus": "biab_internet_corpus",
        "annotation_tools": "",
        "annotation_rules": "",
        "validation": "",
        "data_source": ""
      },
      "namespace": "key_mode",
      "data": [
        {
          "time": 0.0,
          "duration": 128.0,
          "value": "C",
          "confidence": 1
        }
      ],
      "sandbox": {},
      "time": 0,
      "duration": 128.0
    }
  ],
  "file_metadata": {
    "title": "Them There Eyes - Pinkard, Tracey & Tauber",
    "artist": "",
    "release": "",
    "duration": 128.0,
    "identifiers": {},
    "jams_version": "0.3.4"
  },
  "sandbox": {
    "expanded": false
  }
}<|MERGE_RESOLUTION|>--- conflicted
+++ resolved
@@ -43,11 +43,7 @@
         {
           "time": 4.0,
           "duration": 4.0,
-<<<<<<< HEAD
-          "value": "A:min(b7)",
-=======
-          "value": "C:(3,5,6)",
->>>>>>> 5725112b
+          "value": "C:(3,5,6)",
           "confidence": 1
         },
         {
@@ -155,11 +151,7 @@
         {
           "time": 20.0,
           "duration": 4.0,
-<<<<<<< HEAD
-          "value": "A:min(b7)",
-=======
           "value": "C:(3,5,b7)",
->>>>>>> 5725112b
           "confidence": 1
         },
         {
@@ -194,15 +186,6 @@
         },
         {
           "time": 26.0,
-<<<<<<< HEAD
-          "duration": 4.0,
-          "value": "F#:dim/D",
-          "confidence": 1
-        },
-        {
-          "time": 27.0,
-=======
->>>>>>> 5725112b
           "duration": 2.0,
           "value": "C:(3,5,6)/G",
           "confidence": 1
