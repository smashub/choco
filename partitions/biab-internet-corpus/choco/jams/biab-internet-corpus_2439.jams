--- conflicted
+++ resolved
@@ -17,56 +17,32 @@
       "namespace": "chord",
       "data": [
         {
-<<<<<<< HEAD
+          "time": 0.0,
+          "duration": 4.0,
+          "value": "Bb:maj",
+          "confidence": 1
+        },
+        {
           "time": 1.0,
-=======
-          "time": 0.0,
->>>>>>> 5725112b
-          "duration": 4.0,
-          "value": "Bb:maj",
-          "confidence": 1
-        },
-        {
-<<<<<<< HEAD
+          "duration": 4.0,
+          "value": "B:dim",
+          "confidence": 1
+        },
+        {
           "time": 2.0,
           "duration": 4.0,
-          "value": "B:dim",
-=======
-          "time": 1.0,
-          "duration": 4.0,
-          "value": "B:dim",
-          "confidence": 1
-        },
-        {
-          "time": 2.0,
-          "duration": 4.0,
           "value": "C:min(b7)",
->>>>>>> 5725112b
           "confidence": 1
         },
         {
           "time": 3.0,
-<<<<<<< HEAD
-          "duration": 4.0,
-          "value": "C:min(b7)",
-=======
-          "duration": 2.0,
-          "value": "F:(3,5,b7)",
->>>>>>> 5725112b
+          "duration": 2.0,
+          "value": "F:(3,5,b7)",
           "confidence": 1
         },
         {
           "time": 3.2,
           "duration": 2.0,
-<<<<<<< HEAD
-          "value": "F:(3,5,b7)",
-          "confidence": 1
-        },
-        {
-          "time": 4.2,
-          "duration": 2.0,
-          "value": "Bb:maj",
-=======
           "value": "Bb:maj",
           "confidence": 1
         },
@@ -74,7 +50,6 @@
           "time": 4.0,
           "duration": 4.0,
           "value": "G:(3,5,b7)",
->>>>>>> 5725112b
           "confidence": 1
         },
         {
@@ -86,11 +61,7 @@
         {
           "time": 6.0,
           "duration": 4.0,
-<<<<<<< HEAD
-          "value": "G:(3,5,b7)",
-=======
-          "value": "C:(3,5,b7)",
->>>>>>> 5725112b
+          "value": "C:(3,5,b7)",
           "confidence": 1
         },
         {
@@ -102,11 +73,7 @@
         {
           "time": 8.0,
           "duration": 4.0,
-<<<<<<< HEAD
-          "value": "C:(3,5,b7)",
-=======
-          "value": "F:(3,5,b7)",
->>>>>>> 5725112b
+          "value": "F:(3,5,b7)",
           "confidence": 1
         },
         {
@@ -118,179 +85,107 @@
         {
           "time": 10.0,
           "duration": 4.0,
-<<<<<<< HEAD
-          "value": "F:(3,5,b7)",
-=======
-          "value": "Bb:maj",
->>>>>>> 5725112b
+          "value": "Bb:maj",
           "confidence": 1
         },
         {
           "time": 11.0,
-<<<<<<< HEAD
-          "duration": 4.0,
-          "value": "Bb:maj",
-=======
           "duration": 2.0,
           "value": "Eb:(3,5,b7)",
->>>>>>> 5725112b
           "confidence": 1
         },
         {
           "time": 11.2,
           "duration": 2.0,
-<<<<<<< HEAD
-          "value": "Eb:(3,5,b7)",
-          "confidence": 1
-        },
-        {
-          "time": 12.2,
-          "duration": 2.0,
           "value": "D:(3,5,b7)",
-=======
+          "confidence": 1
+        },
+        {
+          "time": 12.0,
+          "duration": 4.0,
+          "value": "G:(3,5,b7)",
+          "confidence": 1
+        },
+        {
+          "time": 13.0,
+          "duration": 4.0,
+          "value": "G:(3,5,b7)",
+          "confidence": 1
+        },
+        {
+          "time": 14.0,
+          "duration": 4.0,
+          "value": "C:(3,5,b7)",
+          "confidence": 1
+        },
+        {
+          "time": 15.0,
+          "duration": 4.0,
+          "value": "C:(3,5,b7)",
+          "confidence": 1
+        },
+        {
+          "time": 16.0,
+          "duration": 4.0,
+          "value": "Gb:(3,5,b7)",
+          "confidence": 1
+        },
+        {
+          "time": 17.0,
+          "duration": 1.0,
+          "value": "Bb:maj",
+          "confidence": 1
+        },
+        {
+          "time": 17.1,
+          "duration": 1.0,
           "value": "D:(3,5,b7)",
           "confidence": 1
         },
         {
-          "time": 12.0,
-          "duration": 4.0,
-          "value": "G:(3,5,b7)",
->>>>>>> 5725112b
-          "confidence": 1
-        },
-        {
-          "time": 13.0,
-          "duration": 4.0,
-          "value": "G:(3,5,b7)",
-          "confidence": 1
-        },
-        {
-          "time": 14.0,
-          "duration": 4.0,
-<<<<<<< HEAD
-          "value": "G:(3,5,b7)",
-=======
-          "value": "C:(3,5,b7)",
->>>>>>> 5725112b
-          "confidence": 1
-        },
-        {
-          "time": 15.0,
-          "duration": 4.0,
-          "value": "C:(3,5,b7)",
-          "confidence": 1
-        },
-        {
-          "time": 16.0,
-<<<<<<< HEAD
-          "duration": 4.0,
-          "value": "C:(3,5,b7)",
-          "confidence": 1
-        },
-        {
-          "time": 17.0,
-=======
->>>>>>> 5725112b
-          "duration": 4.0,
-          "value": "Gb:(3,5,b7)",
-          "confidence": 1
-        },
-        {
-<<<<<<< HEAD
+          "time": 17.2,
+          "duration": 1.0,
+          "value": "G:min",
+          "confidence": 1
+        },
+        {
+          "time": 17.3,
+          "duration": 1.0,
+          "value": "G:(3,5,b7)",
+          "confidence": 1
+        },
+        {
           "time": 18.0,
-=======
-          "time": 17.0,
->>>>>>> 5725112b
-          "duration": 1.0,
-          "value": "Bb:maj",
-          "confidence": 1
-        },
-        {
-<<<<<<< HEAD
+          "duration": 1.0,
+          "value": "C:min",
+          "confidence": 1
+        },
+        {
           "time": 18.1,
-=======
-          "time": 17.1,
->>>>>>> 5725112b
-          "duration": 1.0,
-          "value": "D:(3,5,b7)",
-          "confidence": 1
-        },
-        {
-<<<<<<< HEAD
+          "duration": 1.0,
+          "value": "G:(3,5,b7)",
+          "confidence": 1
+        },
+        {
           "time": 18.2,
-=======
-          "time": 17.2,
->>>>>>> 5725112b
-          "duration": 1.0,
-          "value": "G:min",
-          "confidence": 1
-        },
-        {
-<<<<<<< HEAD
+          "duration": 1.0,
+          "value": "C:min",
+          "confidence": 1
+        },
+        {
           "time": 18.3,
-=======
-          "time": 17.3,
->>>>>>> 5725112b
-          "duration": 1.0,
-          "value": "G:(3,5,b7)",
-          "confidence": 1
-        },
-        {
-<<<<<<< HEAD
+          "duration": 1.0,
+          "value": "Eb:min",
+          "confidence": 1
+        },
+        {
           "time": 19.0,
-=======
-          "time": 18.0,
->>>>>>> 5725112b
-          "duration": 1.0,
-          "value": "C:min",
-          "confidence": 1
-        },
-        {
-<<<<<<< HEAD
-          "time": 19.1,
-=======
-          "time": 18.1,
->>>>>>> 5725112b
-          "duration": 1.0,
-          "value": "G:(3,5,b7)",
-          "confidence": 1
-        },
-        {
-<<<<<<< HEAD
+          "duration": 2.0,
+          "value": "F:(3,5,b7)",
+          "confidence": 1
+        },
+        {
           "time": 19.2,
-=======
-          "time": 18.2,
->>>>>>> 5725112b
-          "duration": 1.0,
-          "value": "C:min",
-          "confidence": 1
-        },
-        {
-<<<<<<< HEAD
-          "time": 19.3,
-=======
-          "time": 18.3,
->>>>>>> 5725112b
-          "duration": 1.0,
-          "value": "Eb:min",
-          "confidence": 1
-        },
-        {
-<<<<<<< HEAD
-          "time": 20.0,
-=======
-          "time": 19.0,
->>>>>>> 5725112b
-          "duration": 2.0,
-          "value": "F:(3,5,b7)",
-          "confidence": 1
-        },
-        {
-<<<<<<< HEAD
-          "time": 20.2,
-=======
-          "time": 19.2,
->>>>>>> 5725112b
           "duration": 2.0,
           "value": "Bb:maj",
           "confidence": 1
