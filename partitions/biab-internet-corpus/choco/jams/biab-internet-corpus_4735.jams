{
  "annotations": [
    {
      "annotation_metadata": {
        "curator": {
          "name": "",
          "email": ""
        },
        "annotator": {},
        "version": "",
        "corpus": "biab_internet_corpus",
        "annotation_tools": "",
        "annotation_rules": "",
        "validation": "",
        "data_source": ""
      },
      "namespace": "chord",
      "data": [
        {
          "time": 0.0,
          "duration": 4.0,
          "value": "Bb:maj",
          "confidence": 1
        },
        {
          "time": 1.0,
          "duration": 4.0,
          "value": "G:(3,5,b7,b9)",
          "confidence": 1
        },
        {
          "time": 2.0,
          "duration": 4.0,
          "value": "C:min(b7)",
          "confidence": 1
        },
        {
          "time": 3.0,
          "duration": 4.0,
          "value": "F:(3,5,b7,9)",
          "confidence": 1
        },
        {
          "time": 4.0,
          "duration": 4.0,
          "value": "Bb:maj",
          "confidence": 1
        },
        {
          "time": 5.0,
          "duration": 4.0,
          "value": "D:(3,5,b7)",
          "confidence": 1
        },
        {
          "time": 6.0,
          "duration": 4.0,
          "value": "G:(3,5,b7)",
          "confidence": 1
        },
        {
          "time": 7.0,
          "duration": 2.0,
          "value": "D:(b3,b5,b7)",
          "confidence": 1
        },
        {
          "time": 7.2,
          "duration": 2.0,
          "value": "G:(3,5,b7)",
          "confidence": 1
        },
        {
          "time": 8.0,
          "duration": 4.0,
          "value": "C:(3,5,b7,9)",
          "confidence": 1
        },
        {
          "time": 9.0,
          "duration": 4.0,
          "value": "F:(3,5,b7,9,11,13)",
          "confidence": 1
        },
        {
          "time": 10.0,
          "duration": 2.0,
          "value": "Bb:maj",
          "confidence": 1
        },
        {
          "time": 10.2,
          "duration": 2.0,
          "value": "G:(3,5,b7,b9)",
          "confidence": 1
        },
        {
          "time": 11.0,
          "duration": 2.0,
          "value": "C:min(b7)",
          "confidence": 1
        },
        {
          "time": 11.2,
          "duration": 2.0,
          "value": "F:(3,5,b7,9)",
          "confidence": 1
        },
        {
          "time": 12.0,
          "duration": 4.0,
          "value": "Bb:maj",
          "confidence": 1
        },
        {
          "time": 13.0,
          "duration": 4.0,
          "value": "D:(3,5,b7)",
          "confidence": 1
        },
        {
          "time": 14.0,
          "duration": 4.0,
          "value": "G:(3,5,b7)",
          "confidence": 1
        },
        {
          "time": 15.0,
          "duration": 2.0,
          "value": "D:(b3,b5,b7)",
          "confidence": 1
        },
        {
          "time": 15.2,
          "duration": 2.0,
          "value": "G:(3,5,b7)",
          "confidence": 1
        },
        {
          "time": 16.0,
          "duration": 4.0,
          "value": "C:(3,5,b7,9)",
          "confidence": 1
        },
        {
          "time": 17.0,
          "duration": 4.0,
          "value": "F:(3,5,b7,9,11,13)",
          "confidence": 1
        },
        {
          "time": 18.0,
          "duration": 4.0,
          "value": "Bb:maj",
          "confidence": 1
        },
        {
          "time": 19.0,
          "duration": 4.0,
          "value": "Bb:maj",
          "confidence": 1
        },
        {
          "time": 20.0,
          "duration": 4.0,
          "value": "D:(3,5,b7)",
          "confidence": 1
        },
        {
          "time": 21.0,
          "duration": 2.0,
          "value": "Eb:(3,5,b7)",
          "confidence": 1
        },
        {
          "time": 21.2,
          "duration": 2.0,
          "value": "D:(3,5,b7)",
          "confidence": 1
        },
        {
          "time": 22.0,
          "duration": 4.0,
          "value": "G:(3,5,b7)",
          "confidence": 1
        },
        {
          "time": 23.0,
          "duration": 4.0,
          "value": "G:(3,5,b7)",
          "confidence": 1
        },
        {
          "time": 24.0,
          "duration": 4.0,
          "value": "C:(3,5,b7,9)",
          "confidence": 1
        },
        {
          "time": 25.0,
          "duration": 2.0,
          "value": "G:(b3,b5,b7)",
          "confidence": 1
        },
        {
          "time": 25.2,
          "duration": 2.0,
          "value": "C:(3,5,b7)",
          "confidence": 1
        },
        {
          "time": 26.0,
          "duration": 2.0,
          "value": "F:(3,5,b7)",
          "confidence": 1
        },
        {
          "time": 26.2,
          "duration": 2.0,
          "value": "Db:dim",
          "confidence": 1
        },
        {
          "time": 27.0,
          "duration": 2.0,
          "value": "C:min(b7)",
          "confidence": 1
        },
        {
          "time": 27.2,
          "duration": 2.0,
          "value": "F:(3,5,b7)",
          "confidence": 1
        },
        {
          "time": 28.0,
          "duration": 4.0,
          "value": "Bb:maj",
          "confidence": 1
        },
        {
          "time": 29.0,
          "duration": 4.0,
          "value": "D:(3,5,b7)",
          "confidence": 1
        },
        {
          "time": 30.0,
          "duration": 4.0,
          "value": "G:(3,5,b7)",
          "confidence": 1
        },
        {
          "time": 31.0,
          "duration": 2.0,
          "value": "D:(b3,b5,b7)",
          "confidence": 1
        },
        {
          "time": 31.2,
          "duration": 2.0,
          "value": "G:(3,5,b7)",
          "confidence": 1
        },
        {
          "time": 32.0,
          "duration": 4.0,
          "value": "C:(3,5,b7)",
          "confidence": 1
        },
        {
          "time": 33.0,
          "duration": 3.0,
          "value": "C:min(b7)",
          "confidence": 1
        },
        {
<<<<<<< HEAD
          "time": 34.3,
=======
          "time": 33.3,
>>>>>>> 5725112b
          "duration": 1.0,
          "value": "F:(3,5,b7,b9)",
          "confidence": 1
        },
        {
          "time": 34.0,
          "duration": 2.0,
          "value": "Bb:maj",
          "confidence": 1
        },
        {
          "time": 34.2,
          "duration": 2.0,
          "value": "G:(3,5,b7,b9)",
          "confidence": 1
        },
        {
          "time": 35.0,
          "duration": 2.0,
          "value": "C:min(b7)",
          "confidence": 1
        },
        {
          "time": 35.2,
          "duration": 2.0,
          "value": "F:(3,5,b7,9)",
          "confidence": 1
        },
        {
          "time": 36.0,
          "duration": 4.0,
          "value": "Bb:maj",
          "confidence": 1
        }
      ],
      "sandbox": {},
      "time": 0,
      "duration": 148.0
    },
    {
      "annotation_metadata": {
        "curator": {
          "name": "",
          "email": ""
        },
        "annotator": {},
        "version": "",
        "corpus": "biab_internet_corpus",
        "annotation_tools": "",
        "annotation_rules": "",
        "validation": "",
        "data_source": ""
      },
      "namespace": "key_mode",
      "data": [
        {
          "time": 0.0,
          "duration": 148.0,
          "value": "Bb",
          "confidence": 1
        }
      ],
      "sandbox": {},
      "time": 0,
      "duration": 148.0
    }
  ],
  "file_metadata": {
    "title": "Please Don't Talk About Me When I'm Gone",
    "artist": "",
    "release": "",
    "duration": 148.0,
    "identifiers": {},
    "jams_version": "0.3.4"
  },
  "sandbox": {
    "expanded": false
  }
}<|MERGE_RESOLUTION|>--- conflicted
+++ resolved
@@ -275,11 +275,7 @@
           "confidence": 1
         },
         {
-<<<<<<< HEAD
-          "time": 34.3,
-=======
           "time": 33.3,
->>>>>>> 5725112b
           "duration": 1.0,
           "value": "F:(3,5,b7,b9)",
           "confidence": 1
