--- conflicted
+++ resolved
@@ -26,745 +26,472 @@
           "time": 0.2,
           "duration": 2.0,
           "value": "G:min",
-<<<<<<< HEAD
+          "confidence": 1
+        },
+        {
+          "time": 1.0,
+          "duration": 2.0,
+          "value": "C:min",
+          "confidence": 1
+        },
+        {
+          "time": 1.2,
+          "duration": 2.0,
+          "value": "F:(3,5,b7)",
           "confidence": 1
         },
         {
           "time": 2.0,
+          "duration": 4.0,
+          "value": "Bb:maj",
+          "confidence": 1
+        },
+        {
+          "time": 3.0,
+          "duration": 4.0,
+          "value": "F:(3,5,b7)",
+          "confidence": 1
+        },
+        {
+          "time": 4.0,
+          "duration": 4.0,
+          "value": "Bb:maj",
+          "confidence": 1
+        },
+        {
+          "time": 5.0,
+          "duration": 4.0,
+          "value": "Bb:maj",
+          "confidence": 1
+        },
+        {
+          "time": 6.0,
+          "duration": 4.0,
+          "value": "G:min",
+          "confidence": 1
+        },
+        {
+          "time": 7.0,
+          "duration": 4.0,
+          "value": "G:min",
+          "confidence": 1
+        },
+        {
+          "time": 8.0,
+          "duration": 4.0,
+          "value": "Bb:maj",
+          "confidence": 1
+        },
+        {
+          "time": 9.0,
+          "duration": 4.0,
+          "value": "Bb:maj",
+          "confidence": 1
+        },
+        {
+          "time": 10.0,
+          "duration": 4.0,
+          "value": "G:min",
+          "confidence": 1
+        },
+        {
+          "time": 11.0,
+          "duration": 4.0,
+          "value": "G:min",
+          "confidence": 1
+        },
+        {
+          "time": 12.0,
+          "duration": 4.0,
+          "value": "Bb:maj",
+          "confidence": 1
+        },
+        {
+          "time": 13.0,
+          "duration": 4.0,
+          "value": "F:(3,5,b7)",
+          "confidence": 1
+        },
+        {
+          "time": 14.0,
+          "duration": 4.0,
+          "value": "Bb:maj",
+          "confidence": 1
+        },
+        {
+          "time": 15.0,
+          "duration": 4.0,
+          "value": "Eb:maj",
+          "confidence": 1
+        },
+        {
+          "time": 16.0,
+          "duration": 2.0,
+          "value": "Bb:maj",
+          "confidence": 1
+        },
+        {
+          "time": 16.2,
+          "duration": 2.0,
+          "value": "G:min",
+          "confidence": 1
+        },
+        {
+          "time": 17.0,
           "duration": 2.0,
           "value": "C:min",
           "confidence": 1
         },
         {
-          "time": 2.2,
-          "duration": 2.0,
-          "value": "F:(3,5,b7)",
-          "confidence": 1
-        },
-        {
-          "time": 3.0,
-          "duration": 4.0,
-          "value": "Bb:maj",
-=======
-          "confidence": 1
-        },
-        {
-          "time": 1.0,
+          "time": 17.2,
+          "duration": 2.0,
+          "value": "F:(3,5,b7)",
+          "confidence": 1
+        },
+        {
+          "time": 18.0,
+          "duration": 4.0,
+          "value": "Bb:maj",
+          "confidence": 1
+        },
+        {
+          "time": 19.0,
+          "duration": 4.0,
+          "value": "F:(3,5,b7)",
+          "confidence": 1
+        },
+        {
+          "time": 20.0,
+          "duration": 4.0,
+          "value": "Bb:maj",
+          "confidence": 1
+        },
+        {
+          "time": 21.0,
+          "duration": 4.0,
+          "value": "Bb:maj",
+          "confidence": 1
+        },
+        {
+          "time": 22.0,
+          "duration": 4.0,
+          "value": "G:min",
+          "confidence": 1
+        },
+        {
+          "time": 23.0,
+          "duration": 4.0,
+          "value": "G:min",
+          "confidence": 1
+        },
+        {
+          "time": 24.0,
+          "duration": 4.0,
+          "value": "Bb:maj",
+          "confidence": 1
+        },
+        {
+          "time": 25.0,
+          "duration": 4.0,
+          "value": "Bb:maj",
+          "confidence": 1
+        },
+        {
+          "time": 26.0,
+          "duration": 4.0,
+          "value": "G:min",
+          "confidence": 1
+        },
+        {
+          "time": 27.0,
+          "duration": 4.0,
+          "value": "G:min",
+          "confidence": 1
+        },
+        {
+          "time": 28.0,
+          "duration": 4.0,
+          "value": "Bb:maj",
+          "confidence": 1
+        },
+        {
+          "time": 29.0,
+          "duration": 4.0,
+          "value": "F:(3,5,b7)",
+          "confidence": 1
+        },
+        {
+          "time": 30.0,
+          "duration": 4.0,
+          "value": "Bb:maj",
+          "confidence": 1
+        },
+        {
+          "time": 31.0,
+          "duration": 4.0,
+          "value": "Eb:maj",
+          "confidence": 1
+        },
+        {
+          "time": 32.0,
+          "duration": 2.0,
+          "value": "Bb:maj",
+          "confidence": 1
+        },
+        {
+          "time": 32.2,
+          "duration": 2.0,
+          "value": "G:min",
+          "confidence": 1
+        },
+        {
+          "time": 33.0,
           "duration": 2.0,
           "value": "C:min",
           "confidence": 1
         },
         {
-          "time": 1.2,
-          "duration": 2.0,
-          "value": "F:(3,5,b7)",
->>>>>>> 5725112b
-          "confidence": 1
-        },
-        {
-          "time": 2.0,
-          "duration": 4.0,
-<<<<<<< HEAD
-          "value": "F:(3,5,b7)",
-          "confidence": 1
-        },
-        {
-          "time": 5.0,
-=======
-          "value": "Bb:maj",
-          "confidence": 1
-        },
-        {
-          "time": 3.0,
-          "duration": 4.0,
-          "value": "F:(3,5,b7)",
-          "confidence": 1
-        },
-        {
-          "time": 4.0,
->>>>>>> 5725112b
-          "duration": 4.0,
-          "value": "Bb:maj",
-          "confidence": 1
-        },
-        {
-<<<<<<< HEAD
-          "time": 6.0,
-          "duration": 4.0,
-          "value": "Bb:maj",
-=======
-          "time": 5.0,
-          "duration": 4.0,
-          "value": "Bb:maj",
-          "confidence": 1
-        },
-        {
-          "time": 6.0,
-          "duration": 4.0,
-          "value": "G:min",
->>>>>>> 5725112b
-          "confidence": 1
-        },
-        {
-          "time": 7.0,
-          "duration": 4.0,
-          "value": "G:min",
-          "confidence": 1
-        },
-        {
-          "time": 8.0,
-          "duration": 4.0,
-<<<<<<< HEAD
-          "value": "G:min",
-=======
-          "value": "Bb:maj",
->>>>>>> 5725112b
-          "confidence": 1
-        },
-        {
-          "time": 9.0,
-          "duration": 4.0,
-          "value": "Bb:maj",
-          "confidence": 1
-        },
-        {
-          "time": 10.0,
-          "duration": 4.0,
-<<<<<<< HEAD
-          "value": "Bb:maj",
-=======
-          "value": "G:min",
->>>>>>> 5725112b
-          "confidence": 1
-        },
-        {
-          "time": 11.0,
-          "duration": 4.0,
-          "value": "G:min",
-          "confidence": 1
-        },
-        {
-          "time": 12.0,
-          "duration": 4.0,
-<<<<<<< HEAD
-          "value": "G:min",
-=======
-          "value": "Bb:maj",
->>>>>>> 5725112b
-          "confidence": 1
-        },
-        {
-          "time": 13.0,
-          "duration": 4.0,
-<<<<<<< HEAD
-          "value": "Bb:maj",
-=======
-          "value": "F:(3,5,b7)",
->>>>>>> 5725112b
-          "confidence": 1
-        },
-        {
-          "time": 14.0,
-          "duration": 4.0,
-<<<<<<< HEAD
-          "value": "F:(3,5,b7)",
-=======
-          "value": "Bb:maj",
->>>>>>> 5725112b
-          "confidence": 1
-        },
-        {
-          "time": 15.0,
-          "duration": 4.0,
-<<<<<<< HEAD
-          "value": "Bb:maj",
-          "confidence": 1
-        },
-        {
-          "time": 16.0,
-          "duration": 4.0,
-=======
->>>>>>> 5725112b
+          "time": 33.2,
+          "duration": 2.0,
+          "value": "F:(3,5,b7)",
+          "confidence": 1
+        },
+        {
+          "time": 34.0,
+          "duration": 4.0,
+          "value": "Bb:maj",
+          "confidence": 1
+        },
+        {
+          "time": 35.0,
+          "duration": 4.0,
+          "value": "Bb:(3,5,b7)",
+          "confidence": 1
+        },
+        {
+          "time": 36.0,
+          "duration": 4.0,
           "value": "Eb:maj",
           "confidence": 1
         },
         {
-<<<<<<< HEAD
-          "time": 17.0,
-=======
-          "time": 16.0,
->>>>>>> 5725112b
-          "duration": 2.0,
-          "value": "Bb:maj",
-          "confidence": 1
-        },
-        {
-<<<<<<< HEAD
-          "time": 17.2,
-=======
-          "time": 16.2,
->>>>>>> 5725112b
-          "duration": 2.0,
-          "value": "G:min",
-          "confidence": 1
-        },
-        {
-<<<<<<< HEAD
-          "time": 18.0,
+          "time": 37.0,
+          "duration": 4.0,
+          "value": "Eb:maj",
+          "confidence": 1
+        },
+        {
+          "time": 38.0,
+          "duration": 4.0,
+          "value": "Bb:maj",
+          "confidence": 1
+        },
+        {
+          "time": 39.0,
+          "duration": 4.0,
+          "value": "Bb:maj",
+          "confidence": 1
+        },
+        {
+          "time": 40.0,
+          "duration": 4.0,
+          "value": "C:(3,5,b7)",
+          "confidence": 1
+        },
+        {
+          "time": 41.0,
+          "duration": 4.0,
+          "value": "C:(3,5,b7)",
+          "confidence": 1
+        },
+        {
+          "time": 42.0,
+          "duration": 4.0,
+          "value": "F:(3,5,b7)",
+          "confidence": 1
+        },
+        {
+          "time": 43.0,
+          "duration": 4.0,
+          "value": "F:(3,5,b7)",
+          "confidence": 1
+        },
+        {
+          "time": 44.0,
+          "duration": 4.0,
+          "value": "Bb:maj",
+          "confidence": 1
+        },
+        {
+          "time": 45.0,
+          "duration": 4.0,
+          "value": "Bb:maj",
+          "confidence": 1
+        },
+        {
+          "time": 46.0,
+          "duration": 4.0,
+          "value": "G:min",
+          "confidence": 1
+        },
+        {
+          "time": 47.0,
+          "duration": 4.0,
+          "value": "G:min",
+          "confidence": 1
+        },
+        {
+          "time": 48.0,
+          "duration": 4.0,
+          "value": "Bb:maj",
+          "confidence": 1
+        },
+        {
+          "time": 49.0,
+          "duration": 4.0,
+          "value": "Bb:maj",
+          "confidence": 1
+        },
+        {
+          "time": 50.0,
+          "duration": 4.0,
+          "value": "G:min",
+          "confidence": 1
+        },
+        {
+          "time": 51.0,
+          "duration": 4.0,
+          "value": "G:min",
+          "confidence": 1
+        },
+        {
+          "time": 52.0,
+          "duration": 4.0,
+          "value": "Bb:maj",
+          "confidence": 1
+        },
+        {
+          "time": 53.0,
+          "duration": 4.0,
+          "value": "F:(3,5,b7)",
+          "confidence": 1
+        },
+        {
+          "time": 54.0,
+          "duration": 4.0,
+          "value": "Bb:maj",
+          "confidence": 1
+        },
+        {
+          "time": 55.0,
+          "duration": 4.0,
+          "value": "Eb:maj",
+          "confidence": 1
+        },
+        {
+          "time": 56.0,
+          "duration": 2.0,
+          "value": "Bb:maj",
+          "confidence": 1
+        },
+        {
+          "time": 56.2,
+          "duration": 2.0,
+          "value": "G:min",
+          "confidence": 1
+        },
+        {
+          "time": 57.0,
           "duration": 2.0,
           "value": "C:min",
           "confidence": 1
         },
         {
-          "time": 18.2,
-          "duration": 2.0,
-          "value": "F:(3,5,b7)",
-=======
-          "time": 17.0,
+          "time": 57.2,
+          "duration": 2.0,
+          "value": "F:(3,5,b7)",
+          "confidence": 1
+        },
+        {
+          "time": 58.0,
+          "duration": 4.0,
+          "value": "Bb:maj",
+          "confidence": 1
+        },
+        {
+          "time": 59.0,
+          "duration": 4.0,
+          "value": "F:(3,5,b7)",
+          "confidence": 1
+        },
+        {
+          "time": 60.0,
+          "duration": 4.0,
+          "value": "Bb:maj",
+          "confidence": 1
+        },
+        {
+          "time": 61.0,
+          "duration": 2.0,
+          "value": "Bb:maj",
+          "confidence": 1
+        },
+        {
+          "time": 61.2,
+          "duration": 2.0,
+          "value": "G:min",
+          "confidence": 1
+        },
+        {
+          "time": 62.0,
           "duration": 2.0,
           "value": "C:min",
           "confidence": 1
         },
         {
-          "time": 17.2,
-          "duration": 2.0,
-          "value": "F:(3,5,b7)",
-          "confidence": 1
-        },
-        {
-          "time": 18.0,
-          "duration": 4.0,
-          "value": "Bb:maj",
->>>>>>> 5725112b
-          "confidence": 1
-        },
-        {
-          "time": 19.0,
-          "duration": 4.0,
-<<<<<<< HEAD
-          "value": "Bb:maj",
-=======
-          "value": "F:(3,5,b7)",
->>>>>>> 5725112b
-          "confidence": 1
-        },
-        {
-          "time": 20.0,
-          "duration": 4.0,
-<<<<<<< HEAD
-          "value": "F:(3,5,b7)",
-=======
-          "value": "Bb:maj",
->>>>>>> 5725112b
-          "confidence": 1
-        },
-        {
-          "time": 21.0,
-          "duration": 4.0,
-          "value": "Bb:maj",
-          "confidence": 1
-        },
-        {
-          "time": 22.0,
-          "duration": 4.0,
-<<<<<<< HEAD
-          "value": "Bb:maj",
-=======
-          "value": "G:min",
->>>>>>> 5725112b
-          "confidence": 1
-        },
-        {
-          "time": 23.0,
-          "duration": 4.0,
-          "value": "G:min",
-          "confidence": 1
-        },
-        {
-          "time": 24.0,
-          "duration": 4.0,
-<<<<<<< HEAD
-          "value": "G:min",
-=======
-          "value": "Bb:maj",
->>>>>>> 5725112b
-          "confidence": 1
-        },
-        {
-          "time": 25.0,
-          "duration": 4.0,
-          "value": "Bb:maj",
-          "confidence": 1
-        },
-        {
-          "time": 26.0,
-          "duration": 4.0,
-<<<<<<< HEAD
-          "value": "Bb:maj",
-=======
-          "value": "G:min",
->>>>>>> 5725112b
-          "confidence": 1
-        },
-        {
-          "time": 27.0,
-          "duration": 4.0,
-          "value": "G:min",
-          "confidence": 1
-        },
-        {
-          "time": 28.0,
-          "duration": 4.0,
-<<<<<<< HEAD
-          "value": "G:min",
-=======
-          "value": "Bb:maj",
->>>>>>> 5725112b
-          "confidence": 1
-        },
-        {
-          "time": 29.0,
-          "duration": 4.0,
-<<<<<<< HEAD
-          "value": "Bb:maj",
-=======
-          "value": "F:(3,5,b7)",
->>>>>>> 5725112b
-          "confidence": 1
-        },
-        {
-          "time": 30.0,
-          "duration": 4.0,
-<<<<<<< HEAD
-          "value": "F:(3,5,b7)",
-=======
-          "value": "Bb:maj",
->>>>>>> 5725112b
-          "confidence": 1
-        },
-        {
-          "time": 31.0,
-          "duration": 4.0,
-<<<<<<< HEAD
-=======
-          "value": "Eb:maj",
-          "confidence": 1
-        },
-        {
-          "time": 32.0,
-          "duration": 2.0,
->>>>>>> 5725112b
-          "value": "Bb:maj",
-          "confidence": 1
-        },
-        {
-<<<<<<< HEAD
-          "time": 32.0,
-          "duration": 4.0,
-          "value": "Eb:maj",
-=======
-          "time": 32.2,
-          "duration": 2.0,
-          "value": "G:min",
->>>>>>> 5725112b
-          "confidence": 1
-        },
-        {
-          "time": 33.0,
-          "duration": 2.0,
-<<<<<<< HEAD
-          "value": "Bb:maj",
-=======
+          "time": 62.2,
+          "duration": 2.0,
+          "value": "F:(3,5,b7)",
+          "confidence": 1
+        },
+        {
+          "time": 63.0,
+          "duration": 4.0,
+          "value": "Bb:maj",
+          "confidence": 1
+        },
+        {
+          "time": 64.0,
+          "duration": 4.0,
+          "value": "Bb:maj",
+          "confidence": 1
+        },
+        {
+          "time": 65.0,
+          "duration": 2.0,
+          "value": "Bb:maj",
+          "confidence": 1
+        },
+        {
+          "time": 65.2,
+          "duration": 2.0,
+          "value": "G:min",
+          "confidence": 1
+        },
+        {
+          "time": 66.0,
+          "duration": 2.0,
           "value": "C:min",
->>>>>>> 5725112b
-          "confidence": 1
-        },
-        {
-          "time": 33.2,
-          "duration": 2.0,
-<<<<<<< HEAD
-          "value": "G:min",
-=======
-          "value": "F:(3,5,b7)",
->>>>>>> 5725112b
-          "confidence": 1
-        },
-        {
-          "time": 34.0,
-<<<<<<< HEAD
-          "duration": 2.0,
-          "value": "C:min",
-          "confidence": 1
-        },
-        {
-          "time": 34.2,
-          "duration": 2.0,
-          "value": "F:(3,5,b7)",
-=======
-          "duration": 4.0,
-          "value": "Bb:maj",
->>>>>>> 5725112b
-          "confidence": 1
-        },
-        {
-          "time": 35.0,
-          "duration": 4.0,
-<<<<<<< HEAD
-          "value": "Bb:maj",
-=======
-          "value": "Bb:(3,5,b7)",
->>>>>>> 5725112b
-          "confidence": 1
-        },
-        {
-          "time": 36.0,
-          "duration": 4.0,
-<<<<<<< HEAD
-          "value": "Bb:(3,5,b7)",
-=======
-          "value": "Eb:maj",
->>>>>>> 5725112b
-          "confidence": 1
-        },
-        {
-          "time": 37.0,
-          "duration": 4.0,
-          "value": "Eb:maj",
-          "confidence": 1
-        },
-        {
-          "time": 38.0,
-          "duration": 4.0,
-<<<<<<< HEAD
-          "value": "Eb:maj",
-=======
-          "value": "Bb:maj",
->>>>>>> 5725112b
-          "confidence": 1
-        },
-        {
-          "time": 39.0,
-          "duration": 4.0,
-          "value": "Bb:maj",
-          "confidence": 1
-        },
-        {
-          "time": 40.0,
-          "duration": 4.0,
-<<<<<<< HEAD
-          "value": "Bb:maj",
-=======
-          "value": "C:(3,5,b7)",
->>>>>>> 5725112b
-          "confidence": 1
-        },
-        {
-          "time": 41.0,
-          "duration": 4.0,
-          "value": "C:(3,5,b7)",
-          "confidence": 1
-        },
-        {
-          "time": 42.0,
-          "duration": 4.0,
-<<<<<<< HEAD
-          "value": "C:(3,5,b7)",
-=======
-          "value": "F:(3,5,b7)",
->>>>>>> 5725112b
-          "confidence": 1
-        },
-        {
-          "time": 43.0,
-          "duration": 4.0,
-          "value": "F:(3,5,b7)",
-          "confidence": 1
-        },
-        {
-          "time": 44.0,
-          "duration": 4.0,
-<<<<<<< HEAD
-          "value": "F:(3,5,b7)",
-=======
-          "value": "Bb:maj",
->>>>>>> 5725112b
-          "confidence": 1
-        },
-        {
-          "time": 45.0,
-          "duration": 4.0,
-          "value": "Bb:maj",
-          "confidence": 1
-        },
-        {
-          "time": 46.0,
-          "duration": 4.0,
-<<<<<<< HEAD
-          "value": "Bb:maj",
-=======
-          "value": "G:min",
->>>>>>> 5725112b
-          "confidence": 1
-        },
-        {
-          "time": 47.0,
-          "duration": 4.0,
-          "value": "G:min",
-          "confidence": 1
-        },
-        {
-          "time": 48.0,
-          "duration": 4.0,
-<<<<<<< HEAD
-          "value": "G:min",
-=======
-          "value": "Bb:maj",
->>>>>>> 5725112b
-          "confidence": 1
-        },
-        {
-          "time": 49.0,
-          "duration": 4.0,
-          "value": "Bb:maj",
-          "confidence": 1
-        },
-        {
-          "time": 50.0,
-          "duration": 4.0,
-<<<<<<< HEAD
-          "value": "Bb:maj",
-=======
-          "value": "G:min",
->>>>>>> 5725112b
-          "confidence": 1
-        },
-        {
-          "time": 51.0,
-          "duration": 4.0,
-          "value": "G:min",
-          "confidence": 1
-        },
-        {
-          "time": 52.0,
-          "duration": 4.0,
-<<<<<<< HEAD
-          "value": "G:min",
-          "confidence": 1
-        },
-        {
-          "time": 53.0,
-          "duration": 4.0,
-=======
->>>>>>> 5725112b
-          "value": "Bb:maj",
-          "confidence": 1
-        },
-        {
-<<<<<<< HEAD
-          "time": 54.0,
-=======
-          "time": 53.0,
->>>>>>> 5725112b
-          "duration": 4.0,
-          "value": "F:(3,5,b7)",
-          "confidence": 1
-        },
-        {
-<<<<<<< HEAD
-          "time": 55.0,
-=======
-          "time": 54.0,
->>>>>>> 5725112b
-          "duration": 4.0,
-          "value": "Bb:maj",
-          "confidence": 1
-        },
-        {
-<<<<<<< HEAD
-          "time": 56.0,
-=======
-          "time": 55.0,
->>>>>>> 5725112b
-          "duration": 4.0,
-          "value": "Eb:maj",
-          "confidence": 1
-        },
-        {
-<<<<<<< HEAD
-          "time": 57.0,
-=======
-          "time": 56.0,
->>>>>>> 5725112b
-          "duration": 2.0,
-          "value": "Bb:maj",
-          "confidence": 1
-        },
-        {
-<<<<<<< HEAD
-          "time": 57.2,
-=======
-          "time": 56.2,
->>>>>>> 5725112b
-          "duration": 2.0,
-          "value": "G:min",
-          "confidence": 1
-        },
-        {
-<<<<<<< HEAD
-          "time": 58.0,
-=======
-          "time": 57.0,
->>>>>>> 5725112b
-          "duration": 2.0,
-          "value": "C:min",
-          "confidence": 1
-        },
-        {
-<<<<<<< HEAD
-          "time": 58.2,
-=======
-          "time": 57.2,
->>>>>>> 5725112b
-          "duration": 2.0,
-          "value": "F:(3,5,b7)",
-          "confidence": 1
-        },
-        {
-<<<<<<< HEAD
-          "time": 59.0,
-=======
-          "time": 58.0,
->>>>>>> 5725112b
-          "duration": 4.0,
-          "value": "Bb:maj",
-          "confidence": 1
-        },
-        {
-<<<<<<< HEAD
-          "time": 60.0,
-=======
-          "time": 59.0,
->>>>>>> 5725112b
-          "duration": 4.0,
-          "value": "F:(3,5,b7)",
-          "confidence": 1
-        },
-        {
-<<<<<<< HEAD
-          "time": 61.0,
-=======
-          "time": 60.0,
->>>>>>> 5725112b
-          "duration": 4.0,
-          "value": "Bb:maj",
-          "confidence": 1
-        },
-        {
-<<<<<<< HEAD
-          "time": 62.0,
-=======
-          "time": 61.0,
->>>>>>> 5725112b
-          "duration": 2.0,
-          "value": "Bb:maj",
-          "confidence": 1
-        },
-        {
-<<<<<<< HEAD
-          "time": 62.2,
-=======
-          "time": 61.2,
->>>>>>> 5725112b
-          "duration": 2.0,
-          "value": "G:min",
-          "confidence": 1
-        },
-        {
-<<<<<<< HEAD
-          "time": 63.0,
-=======
-          "time": 62.0,
->>>>>>> 5725112b
-          "duration": 2.0,
-          "value": "C:min",
-          "confidence": 1
-        },
-        {
-<<<<<<< HEAD
-          "time": 63.2,
-=======
-          "time": 62.2,
->>>>>>> 5725112b
-          "duration": 2.0,
-          "value": "F:(3,5,b7)",
-          "confidence": 1
-        },
-        {
-<<<<<<< HEAD
-          "time": 64.0,
-=======
-          "time": 63.0,
->>>>>>> 5725112b
-          "duration": 4.0,
-          "value": "Bb:maj",
-          "confidence": 1
-        },
-        {
-<<<<<<< HEAD
-          "time": 65.0,
-=======
-          "time": 64.0,
->>>>>>> 5725112b
-          "duration": 4.0,
-          "value": "Bb:maj",
-          "confidence": 1
-        },
-        {
-<<<<<<< HEAD
-          "time": 66.0,
-=======
-          "time": 65.0,
->>>>>>> 5725112b
-          "duration": 2.0,
-          "value": "Bb:maj",
-          "confidence": 1
-        },
-        {
-<<<<<<< HEAD
+          "confidence": 1
+        },
+        {
           "time": 66.2,
-=======
-          "time": 65.2,
->>>>>>> 5725112b
-          "duration": 2.0,
-          "value": "G:min",
-          "confidence": 1
-        },
-        {
-<<<<<<< HEAD
+          "duration": 2.0,
+          "value": "F:(3,5,b7)",
+          "confidence": 1
+        },
+        {
           "time": 67.0,
-=======
-          "time": 66.0,
->>>>>>> 5725112b
-          "duration": 2.0,
-          "value": "C:min",
-          "confidence": 1
-        },
-        {
-<<<<<<< HEAD
-          "time": 67.2,
-=======
-          "time": 66.2,
->>>>>>> 5725112b
-          "duration": 2.0,
-          "value": "F:(3,5,b7)",
-          "confidence": 1
-        },
-        {
-<<<<<<< HEAD
-          "time": 68.0,
-=======
-          "time": 67.0,
->>>>>>> 5725112b
           "duration": 4.0,
           "value": "Bb:maj",
           "confidence": 1
