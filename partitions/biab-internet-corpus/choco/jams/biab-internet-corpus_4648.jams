--- conflicted
+++ resolved
@@ -113,25 +113,15 @@
           "confidence": 1
         },
         {
-<<<<<<< HEAD
-          "time": 15.2,
-          "duration": 2.0,
-          "value": "F#:dim/D",
-=======
           "time": 15.0,
           "duration": 4.0,
           "value": "C:(3,5,b7)/G",
->>>>>>> 5725112b
           "confidence": 1
         },
         {
           "time": 16.0,
           "duration": 4.0,
-<<<<<<< HEAD
-          "value": "C:(3,5,b7)/G",
-=======
-          "value": "F:(3,5,6)",
->>>>>>> 5725112b
+          "value": "F:(3,5,6)",
           "confidence": 1
         },
         {
@@ -155,11 +145,7 @@
         {
           "time": 20.0,
           "duration": 4.0,
-<<<<<<< HEAD
-          "value": "F:(3,5,6)",
-=======
-          "value": "G:(3,5,b7)",
->>>>>>> 5725112b
+          "value": "G:(3,5,b7)",
           "confidence": 1
         },
         {
@@ -183,11 +169,7 @@
         {
           "time": 24.0,
           "duration": 4.0,
-<<<<<<< HEAD
-          "value": "G:(3,5,b7)",
-=======
-          "value": "C:(3,5,b7)",
->>>>>>> 5725112b
+          "value": "C:(3,5,b7)",
           "confidence": 1
         },
         {
@@ -211,11 +193,7 @@
         {
           "time": 28.0,
           "duration": 4.0,
-<<<<<<< HEAD
-          "value": "C:(3,5,b7)",
-=======
-          "value": "F:(3,5,6)",
->>>>>>> 5725112b
+          "value": "F:(3,5,6)",
           "confidence": 1
         },
         {
@@ -227,11 +205,7 @@
         {
           "time": 30.0,
           "duration": 4.0,
-<<<<<<< HEAD
-          "value": "F:(3,5,6)",
-=======
-          "value": "C:(3,5,b7)",
->>>>>>> 5725112b
+          "value": "C:(3,5,b7)",
           "confidence": 1
         },
         {
@@ -243,15 +217,6 @@
         {
           "time": 32.0,
           "duration": 4.0,
-<<<<<<< HEAD
-          "value": "C:(3,5,b7)",
-          "confidence": 1
-        },
-        {
-          "time": 33.0,
-          "duration": 4.0,
-=======
->>>>>>> 5725112b
           "value": "F:(3,5,6)",
           "confidence": 1
         }
