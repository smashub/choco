--- conflicted
+++ resolved
@@ -59,29 +59,15 @@
           "confidence": 1
         },
         {
-<<<<<<< HEAD
-          "time": 7.3,
-=======
           "time": 6.3,
->>>>>>> 5725112b
           "duration": 1.0,
           "value": "F:(3,5,b7,#9)",
           "confidence": 1
         },
         {
-<<<<<<< HEAD
-          "time": 8.0,
+          "time": 7.0,
           "duration": 2.0,
           "value": "C:(3,5,b7)",
-          "confidence": 1
-        },
-        {
-          "time": 8.2,
-=======
-          "time": 7.0,
->>>>>>> 5725112b
-          "duration": 2.0,
-          "value": "F:maj",
           "confidence": 1
         },
         {
@@ -115,48 +101,32 @@
           "confidence": 1
         },
         {
-<<<<<<< HEAD
-          "time": 14.0,
+          "time": 12.0,
+          "duration": 4.0,
+          "value": "F:maj",
+          "confidence": 1
+        },
+        {
+          "time": 13.0,
           "duration": 3.0,
-=======
-          "time": 12.0,
-          "duration": 4.0,
->>>>>>> 5725112b
-          "value": "F:maj",
-          "confidence": 1
-        },
-        {
-<<<<<<< HEAD
-          "time": 14.3,
+          "value": "F:maj",
+          "confidence": 1
+        },
+        {
+          "time": 13.3,
           "duration": 1.0,
           "value": "F:(3,5,b7,#9)",
           "confidence": 1
         },
         {
+          "time": 14.0,
+          "duration": 4.0,
+          "value": "F:(3,5,b7,#9)",
+          "confidence": 1
+        },
+        {
           "time": 15.0,
           "duration": 4.0,
-=======
-          "time": 13.0,
-          "duration": 3.0,
-          "value": "F:maj",
-          "confidence": 1
-        },
-        {
-          "time": 13.3,
-          "duration": 1.0,
->>>>>>> 5725112b
-          "value": "F:(3,5,b7,#9)",
-          "confidence": 1
-        },
-        {
-          "time": 14.0,
-          "duration": 4.0,
-          "value": "F:maj",
-          "confidence": 1
-        },
-        {
-          "time": 15.0,
-          "duration": 4.0,
           "value": "F:maj",
           "confidence": 1
         },
@@ -175,7 +145,7 @@
         {
           "time": 18.0,
           "duration": 4.0,
-          "value": "Bb:(3,5,b7)",
+          "value": "F:maj",
           "confidence": 1
         },
         {
@@ -199,7 +169,7 @@
         {
           "time": 22.0,
           "duration": 4.0,
-          "value": "F:maj",
+          "value": "Bb:(3,5,b7)",
           "confidence": 1
         },
         {
@@ -223,7 +193,7 @@
         {
           "time": 26.0,
           "duration": 4.0,
-          "value": "C:(3,5,b7)",
+          "value": "F:maj",
           "confidence": 1
         },
         {
@@ -235,7 +205,7 @@
         {
           "time": 28.0,
           "duration": 4.0,
-          "value": "Bb:(3,5,b7)",
+          "value": "C:(3,5,b7)",
           "confidence": 1
         },
         {
@@ -247,7 +217,7 @@
         {
           "time": 30.0,
           "duration": 4.0,
-          "value": "F:maj",
+          "value": "Bb:(3,5,b7)",
           "confidence": 1
         },
         {
@@ -259,24 +229,17 @@
         {
           "time": 32.0,
           "duration": 4.0,
-<<<<<<< HEAD
-=======
           "value": "F:maj",
           "confidence": 1
         },
         {
           "time": 33.0,
           "duration": 4.0,
->>>>>>> 5725112b
-          "value": "Bb:(3,5,b7)",
-          "confidence": 1
-        },
-        {
-<<<<<<< HEAD
-          "time": 35.0,
-=======
+          "value": "Bb:(3,5,b7)",
+          "confidence": 1
+        },
+        {
           "time": 34.0,
->>>>>>> 5725112b
           "duration": 4.0,
           "value": "F:maj",
           "confidence": 1
