{
  "annotations": [
    {
      "annotation_metadata": {
        "curator": {
          "name": "",
          "email": ""
        },
        "annotator": {},
        "version": "",
        "corpus": "biab_internet_corpus",
        "annotation_tools": "",
        "annotation_rules": "",
        "validation": "",
        "data_source": ""
      },
      "namespace": "chord",
      "data": [
        {
          "time": 0.0,
          "duration": 4.0,
          "value": "G:maj",
          "confidence": 1
        },
        {
          "time": 1.0,
          "duration": 4.0,
          "value": "A:(3,5,b7)",
          "confidence": 1
        },
        {
          "time": 2.0,
          "duration": 4.0,
          "value": "D:(3,5,b7)",
          "confidence": 1
        },
        {
          "time": 3.0,
          "duration": 4.0,
          "value": "G:maj",
          "confidence": 1
        },
        {
          "time": 4.0,
          "duration": 4.0,
          "value": "G:maj",
          "confidence": 1
        },
        {
          "time": 5.0,
          "duration": 4.0,
          "value": "A:(3,5,b7)",
          "confidence": 1
        },
        {
          "time": 6.0,
          "duration": 4.0,
          "value": "D:(3,5,b7)",
          "confidence": 1
        },
        {
          "time": 7.0,
          "duration": 4.0,
          "value": "G:maj",
          "confidence": 1
        },
        {
          "time": 8.0,
          "duration": 2.0,
          "value": "G:maj",
          "confidence": 1
        },
        {
          "time": 8.2,
          "duration": 2.0,
          "value": "B:(3,5,b7)",
          "confidence": 1
        },
        {
          "time": 9.0,
          "duration": 2.0,
          "value": "E:min",
          "confidence": 1
        },
        {
          "time": 9.2,
          "duration": 2.0,
          "value": "G:(3,5,b7)",
          "confidence": 1
        },
        {
          "time": 10.0,
          "duration": 2.0,
          "value": "C:maj7",
          "confidence": 1
        },
        {
          "time": 10.2,
          "duration": 2.0,
          "value": "C:min",
          "confidence": 1
        },
        {
          "time": 11.0,
          "duration": 4.0,
          "value": "G:maj",
          "confidence": 1
        },
        {
          "time": 12.0,
          "duration": 1.0,
          "value": "G:maj",
          "confidence": 1
        },
        {
<<<<<<< HEAD
          "time": 13.1,
=======
          "time": 12.1,
>>>>>>> 5725112b
          "duration": 1.0,
          "value": "D:min(6)",
          "confidence": 1
        },
        {
<<<<<<< HEAD
          "time": 13.2,
=======
          "time": 12.2,
>>>>>>> 5725112b
          "duration": 2.0,
          "value": "E:(3,5,b7)",
          "confidence": 1
        },
        {
          "time": 13.0,
          "duration": 4.0,
          "value": "A:(3,5,b7)",
          "confidence": 1
        },
        {
          "time": 14.0,
          "duration": 4.0,
          "value": "D:(3,5,b7)",
          "confidence": 1
        },
        {
          "time": 15.0,
          "duration": 2.0,
          "value": "G:maj",
          "confidence": 1
        },
        {
          "time": 15.2,
          "duration": 1.0,
          "value": "A:min(b7)",
          "confidence": 1
        },
        {
          "time": 15.3,
          "duration": 1.0,
          "value": "D:(3,5,b7)",
          "confidence": 1
        },
        {
          "time": 16.0,
          "duration": 4.0,
          "value": "G:maj",
          "confidence": 1
        }
      ],
      "sandbox": {},
      "time": 0,
      "duration": 68.0
    },
    {
      "annotation_metadata": {
        "curator": {
          "name": "",
          "email": ""
        },
        "annotator": {},
        "version": "",
        "corpus": "biab_internet_corpus",
        "annotation_tools": "",
        "annotation_rules": "",
        "validation": "",
        "data_source": ""
      },
      "namespace": "key_mode",
      "data": [
        {
          "time": 0.0,
          "duration": 68.0,
          "value": "G",
          "confidence": 1
        }
      ],
      "sandbox": {},
      "time": 0,
      "duration": 68.0
    }
  ],
  "file_metadata": {
    "title": "Love Me Tender - Vera Matson/Elvis Presley",
    "artist": "",
    "release": "",
    "duration": 68.0,
    "identifiers": {},
    "jams_version": "0.3.4"
  },
  "sandbox": {
    "expanded": false
  }
}<|MERGE_RESOLUTION|>--- conflicted
+++ resolved
@@ -113,21 +113,13 @@
           "confidence": 1
         },
         {
-<<<<<<< HEAD
-          "time": 13.1,
-=======
           "time": 12.1,
->>>>>>> 5725112b
           "duration": 1.0,
           "value": "D:min(6)",
           "confidence": 1
         },
         {
-<<<<<<< HEAD
-          "time": 13.2,
-=======
           "time": 12.2,
->>>>>>> 5725112b
           "duration": 2.0,
           "value": "E:(3,5,b7)",
           "confidence": 1
