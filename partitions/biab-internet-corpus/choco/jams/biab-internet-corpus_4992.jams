--- conflicted
+++ resolved
@@ -121,11 +121,7 @@
         {
           "time": 17.0,
           "duration": 4.0,
-<<<<<<< HEAD
-          "value": "G:min(b7)",
-=======
           "value": "Bb:min",
->>>>>>> 5725112b
           "confidence": 1
         },
         {
@@ -221,15 +217,6 @@
         {
           "time": 32.0,
           "duration": 4.0,
-<<<<<<< HEAD
-          "value": "F:dim",
-          "confidence": 1
-        },
-        {
-          "time": 33.0,
-          "duration": 4.0,
-=======
->>>>>>> 5725112b
           "value": "F:maj",
           "confidence": 1
         },
