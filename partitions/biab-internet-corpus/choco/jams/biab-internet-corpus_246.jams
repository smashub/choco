{
  "annotations": [
    {
      "annotation_metadata": {
        "curator": {
          "name": "",
          "email": ""
        },
        "annotator": {},
        "version": "",
        "corpus": "biab_internet_corpus",
        "annotation_tools": "",
        "annotation_rules": "",
        "validation": "",
        "data_source": ""
      },
      "namespace": "chord",
      "data": [
        {
          "time": 0.0,
          "duration": 4.0,
          "value": "F:(3,5,6)",
          "confidence": 1
        },
        {
          "time": 1.0,
          "duration": 4.0,
          "value": "F:(3,5,6)",
          "confidence": 1
        },
        {
          "time": 2.0,
          "duration": 4.0,
          "value": "F:maj",
          "confidence": 1
        },
        {
          "time": 3.0,
          "duration": 4.0,
          "value": "F:maj",
          "confidence": 1
        },
        {
          "time": 4.0,
          "duration": 4.0,
          "value": "F:(3,5,6)",
          "confidence": 1
        },
        {
          "time": 5.0,
          "duration": 4.0,
          "value": "F:(3,5,6)",
          "confidence": 1
        },
        {
          "time": 6.0,
          "duration": 4.0,
          "value": "F:maj",
          "confidence": 1
        },
        {
          "time": 7.0,
          "duration": 4.0,
          "value": "F:maj",
          "confidence": 1
        },
        {
          "time": 8.0,
          "duration": 4.0,
          "value": "F:(3,5,6)",
          "confidence": 1
        },
        {
          "time": 9.0,
          "duration": 4.0,
          "value": "F:(3,5,6)",
          "confidence": 1
        },
        {
          "time": 10.0,
          "duration": 4.0,
          "value": "G:(3,5,b7,9)",
          "confidence": 1
        },
        {
          "time": 11.0,
          "duration": 3.0,
          "value": "G:(3,5,b7,9)",
          "confidence": 1
        },
        {
<<<<<<< HEAD
          "time": 12.3,
=======
          "time": 11.3,
>>>>>>> 5725112b
          "duration": 1.0,
          "value": "Bb:dim",
          "confidence": 1
        },
        {
          "time": 12.0,
          "duration": 4.0,
          "value": "Bb:(3,5,b7,9)",
          "confidence": 1
        },
        {
          "time": 13.0,
          "duration": 2.0,
          "value": "Bb:(3,5,b7,9)",
          "confidence": 1
        },
        {
          "time": 13.2,
          "duration": 2.0,
          "value": "Eb:(3,5,b7)",
          "confidence": 1
        },
        {
          "time": 14.0,
          "duration": 4.0,
          "value": "F:(3,5,6)",
          "confidence": 1
        },
        {
          "time": 15.0,
          "duration": 4.0,
          "value": "F:(3,5,6)",
          "confidence": 1
        },
        {
          "time": 16.0,
          "duration": 4.0,
          "value": "G:min(b7)",
          "confidence": 1
        },
        {
          "time": 17.0,
          "duration": 4.0,
<<<<<<< HEAD
          "value": "G:min(b7)",
=======
          "value": "C:(3,5,b7)",
>>>>>>> 5725112b
          "confidence": 1
        },
        {
          "time": 18.0,
          "duration": 4.0,
          "value": "C:(3,5,b7)",
          "confidence": 1
        },
        {
          "time": 19.0,
          "duration": 4.0,
          "value": "C:(3,5,b7)",
          "confidence": 1
        },
        {
          "time": 20.0,
          "duration": 4.0,
          "value": "C:(3,5,b7)",
          "confidence": 1
        },
        {
          "time": 21.0,
          "duration": 4.0,
          "value": "C:(3,5,b7)",
          "confidence": 1
        },
        {
          "time": 22.0,
          "duration": 4.0,
          "value": "C:(3,5,b7)",
          "confidence": 1
        },
        {
          "time": 23.0,
          "duration": 4.0,
          "value": "C:(3,5,b7)",
          "confidence": 1
        },
        {
          "time": 24.0,
          "duration": 4.0,
          "value": "F:(3,5,6)",
          "confidence": 1
        },
        {
          "time": 25.0,
          "duration": 4.0,
          "value": "F:(3,5,6)",
          "confidence": 1
        },
        {
          "time": 26.0,
          "duration": 4.0,
          "value": "G:min(b7)",
          "confidence": 1
        },
        {
          "time": 27.0,
<<<<<<< HEAD
          "duration": 4.0,
          "value": "G:min(b7)",
          "confidence": 1
        },
        {
          "time": 28.0,
=======
>>>>>>> 5725112b
          "duration": 1.0,
          "value": "C:(3,5,b7,9)",
          "confidence": 1
        },
        {
<<<<<<< HEAD
          "time": 28.1,
=======
          "time": 27.1,
>>>>>>> 5725112b
          "duration": 1.0,
          "value": "G:min(b7)",
          "confidence": 1
        },
        {
<<<<<<< HEAD
          "time": 28.2,
=======
          "time": 27.2,
>>>>>>> 5725112b
          "duration": 2.0,
          "value": "C:(3,5,b7,b9)",
          "confidence": 1
        },
        {
          "time": 28.0,
          "duration": 4.0,
          "value": "F:maj",
          "confidence": 1
        },
        {
          "time": 29.0,
          "duration": 4.0,
          "value": "F:(3,5,6)",
          "confidence": 1
        },
        {
          "time": 30.0,
          "duration": 3.0,
          "value": "G:min(b7)",
          "confidence": 1
        },
        {
<<<<<<< HEAD
          "time": 31.3,
=======
          "time": 30.3,
>>>>>>> 5725112b
          "duration": 1.0,
          "value": "D:(3,5,b7,b9)",
          "confidence": 1
        },
        {
          "time": 31.0,
          "duration": 1.0,
          "value": "C:(3,5,b7,9)",
          "confidence": 1
        },
        {
<<<<<<< HEAD
          "time": 32.1,
=======
          "time": 31.1,
>>>>>>> 5725112b
          "duration": 1.0,
          "value": "G:min(b7)",
          "confidence": 1
        },
        {
<<<<<<< HEAD
          "time": 32.2,
=======
          "time": 31.2,
>>>>>>> 5725112b
          "duration": 1.0,
          "value": "C:(3,5,b7,b9)",
          "confidence": 1
        },
        {
          "time": 31.3,
          "duration": 1.0,
          "value": "C:(3,5,b7,9)",
          "confidence": 1
        },
        {
          "time": 32.0,
          "duration": 4.0,
          "value": "F:(3,5,6)",
          "confidence": 1
        },
        {
          "time": 33.0,
          "duration": 4.0,
          "value": "F:(3,5,6)",
          "confidence": 1
        },
        {
          "time": 34.0,
          "duration": 4.0,
          "value": "G:min(b7)",
          "confidence": 1
        },
        {
          "time": 35.0,
          "duration": 1.0,
          "value": "C:(3,5,b7,9)",
          "confidence": 1
        },
        {
<<<<<<< HEAD
          "time": 36.1,
=======
          "time": 35.1,
>>>>>>> 5725112b
          "duration": 1.0,
          "value": "G:min(b7)",
          "confidence": 1
        },
        {
<<<<<<< HEAD
          "time": 36.2,
=======
          "time": 35.2,
>>>>>>> 5725112b
          "duration": 2.0,
          "value": "C:(3,5,b7,b9)",
          "confidence": 1
        },
        {
          "time": 36.0,
          "duration": 4.0,
          "value": "F:maj",
          "confidence": 1
        },
        {
          "time": 37.0,
          "duration": 3.0,
          "value": "F:maj",
          "confidence": 1
        },
        {
<<<<<<< HEAD
          "time": 38.3,
=======
          "time": 37.3,
>>>>>>> 5725112b
          "duration": 1.0,
          "value": "E:(3,5,b7)/B",
          "confidence": 1
        },
        {
          "time": 38.0,
          "duration": 4.0,
          "value": "A:min",
          "confidence": 1
        },
        {
          "time": 39.0,
          "duration": 4.0,
          "value": "E:(3,5,b7)",
          "confidence": 1
        },
        {
          "time": 40.0,
          "duration": 2.0,
          "value": "A:min",
          "confidence": 1
        },
        {
          "time": 40.2,
          "duration": 2.0,
          "value": "F#:dim/D",
          "confidence": 1
        },
        {
          "time": 41.0,
          "duration": 2.0,
          "value": "G:min(b7)",
          "confidence": 1
        },
        {
          "time": 41.2,
          "duration": 2.0,
          "value": "C:(4,5,b7,9)",
<<<<<<< HEAD
=======
          "confidence": 1
        },
        {
          "time": 42.0,
          "duration": 4.0,
          "value": "F:maj",
>>>>>>> 5725112b
          "confidence": 1
        },
        {
          "time": 43.0,
          "duration": 4.0,
          "value": "F:maj",
          "confidence": 1
        },
        {
          "time": 44.0,
          "duration": 4.0,
<<<<<<< HEAD
          "value": "F:maj",
=======
          "value": "F:(3,5,6)",
>>>>>>> 5725112b
          "confidence": 1
        },
        {
          "time": 45.0,
          "duration": 4.0,
          "value": "F:(3,5,6)",
          "confidence": 1
        },
        {
          "time": 46.0,
          "duration": 4.0,
<<<<<<< HEAD
          "value": "F:(3,5,6)",
=======
          "value": "F:maj",
>>>>>>> 5725112b
          "confidence": 1
        },
        {
          "time": 47.0,
          "duration": 4.0,
          "value": "F:maj",
          "confidence": 1
        },
        {
          "time": 48.0,
          "duration": 4.0,
<<<<<<< HEAD
          "value": "F:maj",
=======
          "value": "F:(3,5,6)",
>>>>>>> 5725112b
          "confidence": 1
        },
        {
          "time": 49.0,
          "duration": 4.0,
          "value": "F:(3,5,6)",
          "confidence": 1
        },
        {
          "time": 50.0,
          "duration": 4.0,
<<<<<<< HEAD
          "value": "F:(3,5,6)",
=======
          "value": "G:(3,5,b7,9)",
>>>>>>> 5725112b
          "confidence": 1
        },
        {
          "time": 51.0,
<<<<<<< HEAD
          "duration": 4.0,
          "value": "G:(3,5,b7,9)",
          "confidence": 1
        },
        {
          "time": 52.0,
=======
>>>>>>> 5725112b
          "duration": 3.0,
          "value": "G:(3,5,b7,9)",
          "confidence": 1
        },
        {
<<<<<<< HEAD
          "time": 52.3,
=======
          "time": 51.3,
>>>>>>> 5725112b
          "duration": 1.0,
          "value": "Bb:dim",
          "confidence": 1
        },
        {
          "time": 52.0,
          "duration": 4.0,
          "value": "Bb:(3,5,b7,9)",
          "confidence": 1
        },
        {
          "time": 53.0,
          "duration": 2.0,
          "value": "Bb:(3,5,b7,9)",
          "confidence": 1
        },
        {
          "time": 53.2,
          "duration": 2.0,
          "value": "Eb:(3,5,b7)",
<<<<<<< HEAD
=======
          "confidence": 1
        },
        {
          "time": 54.0,
          "duration": 4.0,
          "value": "F:(3,5,6)",
>>>>>>> 5725112b
          "confidence": 1
        },
        {
          "time": 55.0,
          "duration": 4.0,
          "value": "F:(3,5,6)",
          "confidence": 1
        },
        {
          "time": 56.0,
          "duration": 4.0,
          "value": "F:(3,5,6)",
          "confidence": 1
        },
        {
          "time": 57.0,
          "duration": 4.0,
          "value": "F:(3,5,6)",
          "confidence": 1
        },
        {
          "time": 58.0,
          "duration": 4.0,
          "value": "F:(3,5,6)",
          "confidence": 1
        },
        {
          "time": 59.0,
          "duration": 4.0,
          "value": "F:(3,5,6)",
<<<<<<< HEAD
          "confidence": 1
        },
        {
          "time": 60.0,
          "duration": 4.0,
          "value": "F:(3,5,6)",
=======
>>>>>>> 5725112b
          "confidence": 1
        }
      ],
      "sandbox": {},
      "time": 0,
      "duration": 240.0
    },
    {
      "annotation_metadata": {
        "curator": {
          "name": "",
          "email": ""
        },
        "annotator": {},
        "version": "",
        "corpus": "biab_internet_corpus",
        "annotation_tools": "",
        "annotation_rules": "",
        "validation": "",
        "data_source": ""
      },
      "namespace": "key_mode",
      "data": [
        {
          "time": 0.0,
          "duration": 240.0,
          "value": "F",
          "confidence": 1
        }
      ],
      "sandbox": {},
      "time": 0,
      "duration": 240.0
    }
  ],
  "file_metadata": {
    "title": "Canadian Sunset",
    "artist": "",
    "release": "",
    "duration": 240.0,
    "identifiers": {},
    "jams_version": "0.3.4"
  },
  "sandbox": {
    "expanded": false
  }
}<|MERGE_RESOLUTION|>--- conflicted
+++ resolved
@@ -89,11 +89,7 @@
           "confidence": 1
         },
         {
-<<<<<<< HEAD
-          "time": 12.3,
-=======
           "time": 11.3,
->>>>>>> 5725112b
           "duration": 1.0,
           "value": "Bb:dim",
           "confidence": 1
@@ -137,11 +133,7 @@
         {
           "time": 17.0,
           "duration": 4.0,
-<<<<<<< HEAD
-          "value": "G:min(b7)",
-=======
-          "value": "C:(3,5,b7)",
->>>>>>> 5725112b
+          "value": "C:(3,5,b7)",
           "confidence": 1
         },
         {
@@ -200,35 +192,18 @@
         },
         {
           "time": 27.0,
-<<<<<<< HEAD
-          "duration": 4.0,
-          "value": "G:min(b7)",
-          "confidence": 1
-        },
-        {
-          "time": 28.0,
-=======
->>>>>>> 5725112b
           "duration": 1.0,
           "value": "C:(3,5,b7,9)",
           "confidence": 1
         },
         {
-<<<<<<< HEAD
-          "time": 28.1,
-=======
           "time": 27.1,
->>>>>>> 5725112b
-          "duration": 1.0,
-          "value": "G:min(b7)",
-          "confidence": 1
-        },
-        {
-<<<<<<< HEAD
-          "time": 28.2,
-=======
+          "duration": 1.0,
+          "value": "G:min(b7)",
+          "confidence": 1
+        },
+        {
           "time": 27.2,
->>>>>>> 5725112b
           "duration": 2.0,
           "value": "C:(3,5,b7,b9)",
           "confidence": 1
@@ -252,87 +227,67 @@
           "confidence": 1
         },
         {
-<<<<<<< HEAD
+          "time": 30.3,
+          "duration": 1.0,
+          "value": "D:(3,5,b7,b9)",
+          "confidence": 1
+        },
+        {
+          "time": 31.0,
+          "duration": 1.0,
+          "value": "C:(3,5,b7,9)",
+          "confidence": 1
+        },
+        {
+          "time": 31.1,
+          "duration": 1.0,
+          "value": "G:min(b7)",
+          "confidence": 1
+        },
+        {
+          "time": 31.2,
+          "duration": 1.0,
+          "value": "C:(3,5,b7,b9)",
+          "confidence": 1
+        },
+        {
           "time": 31.3,
-=======
-          "time": 30.3,
->>>>>>> 5725112b
-          "duration": 1.0,
-          "value": "D:(3,5,b7,b9)",
-          "confidence": 1
-        },
-        {
-          "time": 31.0,
           "duration": 1.0,
           "value": "C:(3,5,b7,9)",
           "confidence": 1
         },
         {
-<<<<<<< HEAD
-          "time": 32.1,
-=======
-          "time": 31.1,
->>>>>>> 5725112b
-          "duration": 1.0,
-          "value": "G:min(b7)",
-          "confidence": 1
-        },
-        {
-<<<<<<< HEAD
-          "time": 32.2,
-=======
-          "time": 31.2,
->>>>>>> 5725112b
-          "duration": 1.0,
-          "value": "C:(3,5,b7,b9)",
-          "confidence": 1
-        },
-        {
-          "time": 31.3,
+          "time": 32.0,
+          "duration": 4.0,
+          "value": "F:(3,5,6)",
+          "confidence": 1
+        },
+        {
+          "time": 33.0,
+          "duration": 4.0,
+          "value": "F:(3,5,6)",
+          "confidence": 1
+        },
+        {
+          "time": 34.0,
+          "duration": 4.0,
+          "value": "G:min(b7)",
+          "confidence": 1
+        },
+        {
+          "time": 35.0,
           "duration": 1.0,
           "value": "C:(3,5,b7,9)",
           "confidence": 1
         },
         {
-          "time": 32.0,
-          "duration": 4.0,
-          "value": "F:(3,5,6)",
-          "confidence": 1
-        },
-        {
-          "time": 33.0,
-          "duration": 4.0,
-          "value": "F:(3,5,6)",
-          "confidence": 1
-        },
-        {
-          "time": 34.0,
-          "duration": 4.0,
-          "value": "G:min(b7)",
-          "confidence": 1
-        },
-        {
-          "time": 35.0,
-          "duration": 1.0,
-          "value": "C:(3,5,b7,9)",
-          "confidence": 1
-        },
-        {
-<<<<<<< HEAD
-          "time": 36.1,
-=======
           "time": 35.1,
->>>>>>> 5725112b
-          "duration": 1.0,
-          "value": "G:min(b7)",
-          "confidence": 1
-        },
-        {
-<<<<<<< HEAD
-          "time": 36.2,
-=======
+          "duration": 1.0,
+          "value": "G:min(b7)",
+          "confidence": 1
+        },
+        {
           "time": 35.2,
->>>>>>> 5725112b
           "duration": 2.0,
           "value": "C:(3,5,b7,b9)",
           "confidence": 1
@@ -350,11 +305,7 @@
           "confidence": 1
         },
         {
-<<<<<<< HEAD
-          "time": 38.3,
-=======
           "time": 37.3,
->>>>>>> 5725112b
           "duration": 1.0,
           "value": "E:(3,5,b7)/B",
           "confidence": 1
@@ -393,15 +344,12 @@
           "time": 41.2,
           "duration": 2.0,
           "value": "C:(4,5,b7,9)",
-<<<<<<< HEAD
-=======
           "confidence": 1
         },
         {
           "time": 42.0,
           "duration": 4.0,
           "value": "F:maj",
->>>>>>> 5725112b
           "confidence": 1
         },
         {
@@ -413,11 +361,7 @@
         {
           "time": 44.0,
           "duration": 4.0,
-<<<<<<< HEAD
-          "value": "F:maj",
-=======
-          "value": "F:(3,5,6)",
->>>>>>> 5725112b
+          "value": "F:(3,5,6)",
           "confidence": 1
         },
         {
@@ -429,11 +373,7 @@
         {
           "time": 46.0,
           "duration": 4.0,
-<<<<<<< HEAD
-          "value": "F:(3,5,6)",
-=======
-          "value": "F:maj",
->>>>>>> 5725112b
+          "value": "F:maj",
           "confidence": 1
         },
         {
@@ -445,11 +385,7 @@
         {
           "time": 48.0,
           "duration": 4.0,
-<<<<<<< HEAD
-          "value": "F:maj",
-=======
-          "value": "F:(3,5,6)",
->>>>>>> 5725112b
+          "value": "F:(3,5,6)",
           "confidence": 1
         },
         {
@@ -461,34 +397,17 @@
         {
           "time": 50.0,
           "duration": 4.0,
-<<<<<<< HEAD
-          "value": "F:(3,5,6)",
-=======
           "value": "G:(3,5,b7,9)",
->>>>>>> 5725112b
           "confidence": 1
         },
         {
           "time": 51.0,
-<<<<<<< HEAD
-          "duration": 4.0,
-          "value": "G:(3,5,b7,9)",
-          "confidence": 1
-        },
-        {
-          "time": 52.0,
-=======
->>>>>>> 5725112b
           "duration": 3.0,
           "value": "G:(3,5,b7,9)",
           "confidence": 1
         },
         {
-<<<<<<< HEAD
-          "time": 52.3,
-=======
           "time": 51.3,
->>>>>>> 5725112b
           "duration": 1.0,
           "value": "Bb:dim",
           "confidence": 1
@@ -509,15 +428,12 @@
           "time": 53.2,
           "duration": 2.0,
           "value": "Eb:(3,5,b7)",
-<<<<<<< HEAD
-=======
           "confidence": 1
         },
         {
           "time": 54.0,
           "duration": 4.0,
           "value": "F:(3,5,6)",
->>>>>>> 5725112b
           "confidence": 1
         },
         {
@@ -548,15 +464,6 @@
           "time": 59.0,
           "duration": 4.0,
           "value": "F:(3,5,6)",
-<<<<<<< HEAD
-          "confidence": 1
-        },
-        {
-          "time": 60.0,
-          "duration": 4.0,
-          "value": "F:(3,5,6)",
-=======
->>>>>>> 5725112b
           "confidence": 1
         }
       ],
