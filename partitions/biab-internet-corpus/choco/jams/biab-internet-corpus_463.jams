--- conflicted
+++ resolved
@@ -47,21 +47,13 @@
           "confidence": 1
         },
         {
-<<<<<<< HEAD
-          "time": 3.1,
-=======
           "time": 2.1,
->>>>>>> 5725112b
           "duration": 1.0,
           "value": "F#:dim/D",
           "confidence": 1
         },
         {
-<<<<<<< HEAD
-          "time": 3.2,
-=======
           "time": 2.2,
->>>>>>> 5725112b
           "duration": 2.0,
           "value": "C:maj",
           "confidence": 1
@@ -103,21 +95,13 @@
           "confidence": 1
         },
         {
-<<<<<<< HEAD
-          "time": 7.1,
-=======
           "time": 6.1,
->>>>>>> 5725112b
           "duration": 1.0,
           "value": "F#:dim/D",
           "confidence": 1
         },
         {
-<<<<<<< HEAD
-          "time": 7.2,
-=======
           "time": 6.2,
->>>>>>> 5725112b
           "duration": 2.0,
           "value": "C:maj",
           "confidence": 1
@@ -174,474 +158,286 @@
           "time": 10.3,
           "duration": 1.0,
           "value": "G:(3,5,b7)",
-<<<<<<< HEAD
-=======
           "confidence": 1
         },
         {
           "time": 11.0,
           "duration": 4.0,
           "value": "C:maj",
->>>>>>> 5725112b
           "confidence": 1
         },
         {
           "time": 12.0,
           "duration": 4.0,
-<<<<<<< HEAD
-          "value": "C:maj",
-=======
-          "value": "Db:(3,5,b7)",
->>>>>>> 5725112b
+          "value": "Db:(3,5,b7)",
           "confidence": 1
         },
         {
           "time": 13.0,
           "duration": 4.0,
-<<<<<<< HEAD
-          "value": "Db:(3,5,b7)",
-=======
-          "value": "C:maj",
->>>>>>> 5725112b
+          "value": "C:maj",
           "confidence": 1
         },
         {
           "time": 14.0,
           "duration": 4.0,
-<<<<<<< HEAD
-          "value": "C:maj",
-=======
-          "value": "Db:(3,5,b7)",
->>>>>>> 5725112b
+          "value": "Db:(3,5,b7)",
           "confidence": 1
         },
         {
           "time": 15.0,
           "duration": 4.0,
-<<<<<<< HEAD
-          "value": "Db:(3,5,b7)",
-=======
-          "value": "C:maj",
->>>>>>> 5725112b
+          "value": "C:maj",
           "confidence": 1
         },
         {
           "time": 16.0,
           "duration": 4.0,
-<<<<<<< HEAD
-          "value": "C:maj",
-=======
-          "value": "Db:(3,5,b7)",
->>>>>>> 5725112b
+          "value": "Db:(3,5,b7)",
           "confidence": 1
         },
         {
           "time": 17.0,
           "duration": 4.0,
-<<<<<<< HEAD
-          "value": "Db:(3,5,b7)",
-=======
-          "value": "C:maj",
->>>>>>> 5725112b
+          "value": "C:maj",
           "confidence": 1
         },
         {
           "time": 18.0,
           "duration": 4.0,
-<<<<<<< HEAD
-          "value": "C:maj",
-=======
-          "value": "Db:(3,5,b7)",
->>>>>>> 5725112b
+          "value": "Db:(3,5,b7)",
           "confidence": 1
         },
         {
           "time": 19.0,
           "duration": 4.0,
-<<<<<<< HEAD
-          "value": "Db:(3,5,b7)",
-=======
-          "value": "C:maj",
->>>>>>> 5725112b
+          "value": "C:maj",
           "confidence": 1
         },
         {
           "time": 20.0,
           "duration": 4.0,
-<<<<<<< HEAD
-          "value": "C:maj",
-=======
-          "value": "Db:(3,5,b7)",
->>>>>>> 5725112b
+          "value": "Db:(3,5,b7)",
           "confidence": 1
         },
         {
           "time": 21.0,
           "duration": 4.0,
-<<<<<<< HEAD
-          "value": "Db:(3,5,b7)",
-=======
-          "value": "C:maj",
->>>>>>> 5725112b
+          "value": "C:maj",
           "confidence": 1
         },
         {
           "time": 22.0,
           "duration": 4.0,
-<<<<<<< HEAD
-          "value": "C:maj",
-=======
-          "value": "Db:(3,5,b7)",
->>>>>>> 5725112b
+          "value": "Db:(3,5,b7)",
           "confidence": 1
         },
         {
           "time": 23.0,
           "duration": 4.0,
-<<<<<<< HEAD
-          "value": "Db:(3,5,b7)",
-=======
-          "value": "C:maj",
->>>>>>> 5725112b
+          "value": "C:maj",
           "confidence": 1
         },
         {
           "time": 24.0,
           "duration": 4.0,
-<<<<<<< HEAD
-          "value": "C:maj",
-=======
-          "value": "Db:(3,5,b7)",
->>>>>>> 5725112b
+          "value": "Db:(3,5,b7)",
           "confidence": 1
         },
         {
           "time": 25.0,
           "duration": 4.0,
-<<<<<<< HEAD
-          "value": "Db:(3,5,b7)",
-=======
-          "value": "C:maj",
->>>>>>> 5725112b
+          "value": "C:maj",
           "confidence": 1
         },
         {
           "time": 26.0,
           "duration": 4.0,
-<<<<<<< HEAD
-          "value": "C:maj",
-=======
-          "value": "Db:(3,5,b7)",
->>>>>>> 5725112b
+          "value": "Db:(3,5,b7)",
           "confidence": 1
         },
         {
           "time": 27.0,
           "duration": 4.0,
-<<<<<<< HEAD
-          "value": "Db:(3,5,b7)",
-=======
-          "value": "C:maj",
->>>>>>> 5725112b
+          "value": "C:maj",
           "confidence": 1
         },
         {
           "time": 28.0,
           "duration": 4.0,
-<<<<<<< HEAD
-          "value": "C:maj",
-=======
-          "value": "Db:(3,5,b7)",
->>>>>>> 5725112b
+          "value": "Db:(3,5,b7)",
           "confidence": 1
         },
         {
           "time": 29.0,
           "duration": 4.0,
-<<<<<<< HEAD
-          "value": "Db:(3,5,b7)",
-=======
-          "value": "C:maj",
->>>>>>> 5725112b
+          "value": "C:maj",
           "confidence": 1
         },
         {
           "time": 30.0,
           "duration": 4.0,
-<<<<<<< HEAD
-          "value": "C:maj",
-=======
-          "value": "Db:(3,5,b7)",
->>>>>>> 5725112b
+          "value": "Db:(3,5,b7)",
           "confidence": 1
         },
         {
           "time": 31.0,
           "duration": 4.0,
-<<<<<<< HEAD
-          "value": "Db:(3,5,b7)",
-=======
-          "value": "C:maj",
->>>>>>> 5725112b
+          "value": "C:maj",
           "confidence": 1
         },
         {
           "time": 32.0,
           "duration": 4.0,
-<<<<<<< HEAD
-          "value": "C:maj",
-=======
           "value": "Ab:(3,5,b7)",
->>>>>>> 5725112b
           "confidence": 1
         },
         {
           "time": 33.0,
           "duration": 4.0,
-<<<<<<< HEAD
-          "value": "Ab:(3,5,b7)",
-=======
-          "value": "Db:maj",
->>>>>>> 5725112b
+          "value": "Db:maj",
           "confidence": 1
         },
         {
           "time": 34.0,
           "duration": 4.0,
-<<<<<<< HEAD
-          "value": "Db:maj",
-=======
           "value": "D:(3,5,b7)",
->>>>>>> 5725112b
           "confidence": 1
         },
         {
           "time": 35.0,
           "duration": 4.0,
-<<<<<<< HEAD
+          "value": "Db:maj",
+          "confidence": 1
+        },
+        {
+          "time": 36.0,
+          "duration": 4.0,
           "value": "D:(3,5,b7)",
-=======
-          "value": "Db:maj",
->>>>>>> 5725112b
-          "confidence": 1
-        },
-        {
-          "time": 36.0,
-          "duration": 4.0,
-<<<<<<< HEAD
-          "value": "Db:maj",
-=======
+          "confidence": 1
+        },
+        {
+          "time": 37.0,
+          "duration": 4.0,
+          "value": "Db:maj",
+          "confidence": 1
+        },
+        {
+          "time": 38.0,
+          "duration": 4.0,
           "value": "D:(3,5,b7)",
->>>>>>> 5725112b
-          "confidence": 1
-        },
-        {
-          "time": 37.0,
-          "duration": 4.0,
-<<<<<<< HEAD
+          "confidence": 1
+        },
+        {
+          "time": 39.0,
+          "duration": 4.0,
+          "value": "Db:maj",
+          "confidence": 1
+        },
+        {
+          "time": 40.0,
+          "duration": 4.0,
           "value": "D:(3,5,b7)",
-=======
-          "value": "Db:maj",
->>>>>>> 5725112b
-          "confidence": 1
-        },
-        {
-          "time": 38.0,
-          "duration": 4.0,
-<<<<<<< HEAD
-          "value": "Db:maj",
-=======
+          "confidence": 1
+        },
+        {
+          "time": 41.0,
+          "duration": 4.0,
+          "value": "Db:maj",
+          "confidence": 1
+        },
+        {
+          "time": 42.0,
+          "duration": 4.0,
           "value": "D:(3,5,b7)",
->>>>>>> 5725112b
-          "confidence": 1
-        },
-        {
-          "time": 39.0,
-          "duration": 4.0,
-<<<<<<< HEAD
+          "confidence": 1
+        },
+        {
+          "time": 43.0,
+          "duration": 4.0,
+          "value": "Db:maj",
+          "confidence": 1
+        },
+        {
+          "time": 44.0,
+          "duration": 4.0,
           "value": "D:(3,5,b7)",
-=======
-          "value": "Db:maj",
->>>>>>> 5725112b
-          "confidence": 1
-        },
-        {
-          "time": 40.0,
-          "duration": 4.0,
-<<<<<<< HEAD
-          "value": "Db:maj",
-=======
+          "confidence": 1
+        },
+        {
+          "time": 45.0,
+          "duration": 4.0,
+          "value": "Db:maj",
+          "confidence": 1
+        },
+        {
+          "time": 46.0,
+          "duration": 4.0,
           "value": "D:(3,5,b7)",
->>>>>>> 5725112b
-          "confidence": 1
-        },
-        {
-          "time": 41.0,
-          "duration": 4.0,
-<<<<<<< HEAD
+          "confidence": 1
+        },
+        {
+          "time": 47.0,
+          "duration": 4.0,
+          "value": "Db:maj",
+          "confidence": 1
+        },
+        {
+          "time": 48.0,
+          "duration": 4.0,
           "value": "D:(3,5,b7)",
-=======
-          "value": "Db:maj",
->>>>>>> 5725112b
-          "confidence": 1
-        },
-        {
-          "time": 42.0,
-          "duration": 4.0,
-<<<<<<< HEAD
-          "value": "Db:maj",
-=======
-          "value": "D:(3,5,b7)",
->>>>>>> 5725112b
-          "confidence": 1
-        },
-        {
-          "time": 43.0,
-          "duration": 4.0,
-<<<<<<< HEAD
-          "value": "D:(3,5,b7)",
-=======
-          "value": "Db:maj",
->>>>>>> 5725112b
-          "confidence": 1
-        },
-        {
-          "time": 44.0,
-          "duration": 4.0,
-<<<<<<< HEAD
-          "value": "Db:maj",
-=======
-          "value": "D:(3,5,b7)",
->>>>>>> 5725112b
-          "confidence": 1
-        },
-        {
-          "time": 45.0,
-          "duration": 4.0,
-<<<<<<< HEAD
-          "value": "D:(3,5,b7)",
-=======
-          "value": "Db:maj",
->>>>>>> 5725112b
-          "confidence": 1
-        },
-        {
-          "time": 46.0,
-          "duration": 4.0,
-<<<<<<< HEAD
-          "value": "Db:maj",
-=======
-          "value": "D:(3,5,b7)",
->>>>>>> 5725112b
-          "confidence": 1
-        },
-        {
-          "time": 47.0,
-          "duration": 4.0,
-<<<<<<< HEAD
-          "value": "D:(3,5,b7)",
-=======
-          "value": "Db:maj",
->>>>>>> 5725112b
-          "confidence": 1
-        },
-        {
-          "time": 48.0,
-          "duration": 4.0,
-<<<<<<< HEAD
-          "value": "Db:maj",
-=======
-          "value": "D:(3,5,b7)",
->>>>>>> 5725112b
           "confidence": 1
         },
         {
           "time": 49.0,
           "duration": 4.0,
-<<<<<<< HEAD
-          "value": "D:(3,5,b7)",
-=======
-          "value": "Db:maj",
->>>>>>> 5725112b
+          "value": "Db:maj",
           "confidence": 1
         },
         {
           "time": 50.0,
           "duration": 4.0,
-<<<<<<< HEAD
-          "value": "Db:maj",
-=======
           "value": "A:(3,5,b7)",
->>>>>>> 5725112b
           "confidence": 1
         },
         {
           "time": 51.0,
           "duration": 4.0,
-<<<<<<< HEAD
-          "value": "A:(3,5,b7)",
-=======
           "value": "D:maj",
->>>>>>> 5725112b
           "confidence": 1
         },
         {
           "time": 52.0,
           "duration": 4.0,
-<<<<<<< HEAD
+          "value": "A:(3,5,b7,b9)",
+          "confidence": 1
+        },
+        {
+          "time": 53.0,
+          "duration": 4.0,
           "value": "D:maj",
-=======
-          "value": "A:(3,5,b7,b9)",
->>>>>>> 5725112b
-          "confidence": 1
-        },
-        {
-          "time": 53.0,
-          "duration": 4.0,
-<<<<<<< HEAD
-          "value": "A:(3,5,b7,b9)",
-=======
+          "confidence": 1
+        },
+        {
+          "time": 54.0,
+          "duration": 4.0,
           "value": "D:maj",
->>>>>>> 5725112b
-          "confidence": 1
-        },
-        {
-          "time": 54.0,
-          "duration": 4.0,
-          "value": "D:maj",
           "confidence": 1
         },
         {
           "time": 55.0,
           "duration": 4.0,
-<<<<<<< HEAD
-          "value": "D:maj",
-=======
           "value": "A:min(6)",
->>>>>>> 5725112b
           "confidence": 1
         },
         {
           "time": 56.0,
-<<<<<<< HEAD
-          "duration": 4.0,
-          "value": "A:min(6)",
-          "confidence": 1
-        },
-        {
-          "time": 57.0,
-=======
->>>>>>> 5725112b
           "duration": 1.0,
           "value": "A:min(6)",
           "confidence": 1
         },
         {
-<<<<<<< HEAD
-          "time": 57.1,
-=======
           "time": 56.1,
->>>>>>> 5725112b
           "duration": 3.0,
           "value": "B:min(b7)",
           "confidence": 1
@@ -659,11 +455,6 @@
           "confidence": 1
         },
         {
-<<<<<<< HEAD
-          "time": 59.3,
-          "duration": 1.0,
-          "value": "E:(3,5,b7,b9)",
-=======
           "time": 58.3,
           "duration": 1.0,
           "value": "E:(3,5,b7,b9)",
@@ -673,7 +464,6 @@
           "time": 59.0,
           "duration": 4.0,
           "value": "A:min",
->>>>>>> 5725112b
           "confidence": 1
         },
         {
@@ -691,318 +481,186 @@
         {
           "time": 62.0,
           "duration": 4.0,
-<<<<<<< HEAD
-          "value": "A:min",
-=======
           "value": "B:(3,5,b7,b9)",
->>>>>>> 5725112b
           "confidence": 1
         },
         {
           "time": 63.0,
           "duration": 4.0,
-<<<<<<< HEAD
-          "value": "B:(3,5,b7,b9)",
-=======
           "value": "E:min",
->>>>>>> 5725112b
           "confidence": 1
         },
         {
           "time": 64.0,
           "duration": 4.0,
-<<<<<<< HEAD
-          "value": "E:min",
-=======
           "value": "B:(3,5,b7)",
->>>>>>> 5725112b
           "confidence": 1
         },
         {
           "time": 65.0,
           "duration": 4.0,
-<<<<<<< HEAD
-          "value": "B:(3,5,b7)",
-=======
           "value": "G:(3,5,b7,9)",
->>>>>>> 5725112b
           "confidence": 1
         },
         {
           "time": 66.0,
-<<<<<<< HEAD
-          "duration": 4.0,
-          "value": "G:(3,5,b7,9)",
-=======
           "duration": 2.0,
           "value": "D:min(b7)",
->>>>>>> 5725112b
           "confidence": 1
         },
         {
           "time": 66.2,
           "duration": 2.0,
-<<<<<<< HEAD
-          "value": "D:min(b7)",
-          "confidence": 1
-        },
-        {
-          "time": 67.2,
-          "duration": 2.0,
           "value": "G:(3,5,b7)",
-=======
-          "value": "G:(3,5,b7)",
           "confidence": 1
         },
         {
           "time": 67.0,
           "duration": 4.0,
           "value": "C:maj",
->>>>>>> 5725112b
           "confidence": 1
         },
         {
           "time": 68.0,
           "duration": 4.0,
-<<<<<<< HEAD
-          "value": "C:maj",
-=======
-          "value": "Db:(3,5,b7)",
->>>>>>> 5725112b
+          "value": "Db:(3,5,b7)",
           "confidence": 1
         },
         {
           "time": 69.0,
           "duration": 4.0,
-<<<<<<< HEAD
-          "value": "Db:(3,5,b7)",
-=======
-          "value": "C:maj",
->>>>>>> 5725112b
+          "value": "C:maj",
           "confidence": 1
         },
         {
           "time": 70.0,
           "duration": 4.0,
-<<<<<<< HEAD
-          "value": "C:maj",
-=======
-          "value": "Db:(3,5,b7)",
->>>>>>> 5725112b
+          "value": "Db:(3,5,b7)",
           "confidence": 1
         },
         {
           "time": 71.0,
           "duration": 4.0,
-<<<<<<< HEAD
-          "value": "Db:(3,5,b7)",
-=======
-          "value": "C:maj",
->>>>>>> 5725112b
+          "value": "C:maj",
           "confidence": 1
         },
         {
           "time": 72.0,
           "duration": 4.0,
-<<<<<<< HEAD
-          "value": "C:maj",
-=======
-          "value": "Db:(3,5,b7)",
->>>>>>> 5725112b
+          "value": "Db:(3,5,b7)",
           "confidence": 1
         },
         {
           "time": 73.0,
           "duration": 4.0,
-<<<<<<< HEAD
-          "value": "Db:(3,5,b7)",
-=======
-          "value": "C:maj",
->>>>>>> 5725112b
+          "value": "C:maj",
           "confidence": 1
         },
         {
           "time": 74.0,
           "duration": 4.0,
-<<<<<<< HEAD
-          "value": "C:maj",
-=======
-          "value": "Db:(3,5,b7)",
->>>>>>> 5725112b
+          "value": "Db:(3,5,b7)",
           "confidence": 1
         },
         {
           "time": 75.0,
           "duration": 4.0,
-<<<<<<< HEAD
-          "value": "Db:(3,5,b7)",
-=======
-          "value": "C:maj",
->>>>>>> 5725112b
+          "value": "C:maj",
           "confidence": 1
         },
         {
           "time": 76.0,
           "duration": 4.0,
-<<<<<<< HEAD
-          "value": "C:maj",
-=======
-          "value": "Db:(3,5,b7)",
->>>>>>> 5725112b
+          "value": "Db:(3,5,b7)",
           "confidence": 1
         },
         {
           "time": 77.0,
           "duration": 4.0,
-<<<<<<< HEAD
-          "value": "Db:(3,5,b7)",
-=======
-          "value": "C:maj",
->>>>>>> 5725112b
+          "value": "C:maj",
           "confidence": 1
         },
         {
           "time": 78.0,
           "duration": 4.0,
-<<<<<<< HEAD
-          "value": "C:maj",
-=======
-          "value": "Db:(3,5,b7)",
->>>>>>> 5725112b
+          "value": "Db:(3,5,b7)",
           "confidence": 1
         },
         {
           "time": 79.0,
           "duration": 4.0,
-<<<<<<< HEAD
-          "value": "Db:(3,5,b7)",
-=======
-          "value": "C:maj",
->>>>>>> 5725112b
+          "value": "C:maj",
           "confidence": 1
         },
         {
           "time": 80.0,
           "duration": 4.0,
-<<<<<<< HEAD
-          "value": "C:maj",
-=======
-          "value": "Db:(3,5,b7)",
->>>>>>> 5725112b
+          "value": "Db:(3,5,b7)",
           "confidence": 1
         },
         {
           "time": 81.0,
           "duration": 4.0,
-<<<<<<< HEAD
-          "value": "Db:(3,5,b7)",
-=======
-          "value": "C:maj",
->>>>>>> 5725112b
+          "value": "C:maj",
           "confidence": 1
         },
         {
           "time": 82.0,
           "duration": 4.0,
-<<<<<<< HEAD
-          "value": "C:maj",
-=======
-          "value": "Db:(3,5,b7)",
->>>>>>> 5725112b
+          "value": "Db:(3,5,b7)",
           "confidence": 1
         },
         {
           "time": 83.0,
           "duration": 4.0,
-<<<<<<< HEAD
-          "value": "Db:(3,5,b7)",
-=======
-          "value": "C:maj",
->>>>>>> 5725112b
+          "value": "C:maj",
           "confidence": 1
         },
         {
           "time": 84.0,
           "duration": 4.0,
-<<<<<<< HEAD
-          "value": "C:maj",
-=======
-          "value": "Db:(3,5,b7)",
->>>>>>> 5725112b
+          "value": "Db:(3,5,b7)",
           "confidence": 1
         },
         {
           "time": 85.0,
           "duration": 4.0,
-<<<<<<< HEAD
-          "value": "Db:(3,5,b7)",
-=======
-          "value": "C:maj",
->>>>>>> 5725112b
+          "value": "C:maj",
           "confidence": 1
         },
         {
           "time": 86.0,
           "duration": 4.0,
-<<<<<<< HEAD
-          "value": "C:maj",
-=======
-          "value": "Db:(3,5,b7)",
->>>>>>> 5725112b
+          "value": "Db:(3,5,b7)",
           "confidence": 1
         },
         {
           "time": 87.0,
           "duration": 4.0,
-<<<<<<< HEAD
-          "value": "Db:(3,5,b7)",
-=======
-          "value": "C:maj",
->>>>>>> 5725112b
+          "value": "C:maj",
           "confidence": 1
         },
         {
           "time": 88.0,
           "duration": 4.0,
-<<<<<<< HEAD
-          "value": "C:maj",
-=======
-          "value": "Db:(3,5,b7)",
->>>>>>> 5725112b
+          "value": "Db:(3,5,b7)",
           "confidence": 1
         },
         {
           "time": 89.0,
           "duration": 4.0,
-<<<<<<< HEAD
-          "value": "Db:(3,5,b7)",
-=======
-          "value": "C:maj",
->>>>>>> 5725112b
+          "value": "C:maj",
           "confidence": 1
         },
         {
           "time": 90.0,
           "duration": 4.0,
-<<<<<<< HEAD
-          "value": "C:maj",
-=======
-          "value": "Db:(3,5,b7)",
->>>>>>> 5725112b
+          "value": "Db:(3,5,b7)",
           "confidence": 1
         },
         {
           "time": 91.0,
           "duration": 4.0,
-<<<<<<< HEAD
-          "value": "Db:(3,5,b7)",
-          "confidence": 1
-        },
-        {
-          "time": 92.0,
-          "duration": 4.0,
-=======
->>>>>>> 5725112b
           "value": "C:maj",
           "confidence": 1
         }
