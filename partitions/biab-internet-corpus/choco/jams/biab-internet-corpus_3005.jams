--- conflicted
+++ resolved
@@ -17,201 +17,126 @@
       "namespace": "chord",
       "data": [
         {
-<<<<<<< HEAD
+          "time": 0.0,
+          "duration": 3.0,
+          "value": "Eb:maj",
+          "confidence": 1
+        },
+        {
+          "time": 0.3,
+          "duration": 1.0,
+          "value": "Bb:(3,#5)",
+          "confidence": 1
+        },
+        {
           "time": 1.0,
-=======
-          "time": 0.0,
->>>>>>> 5725112b
           "duration": 3.0,
           "value": "Eb:maj",
           "confidence": 1
         },
         {
-<<<<<<< HEAD
           "time": 1.3,
-=======
-          "time": 0.3,
->>>>>>> 5725112b
           "duration": 1.0,
           "value": "Bb:(3,#5)",
           "confidence": 1
         },
         {
-<<<<<<< HEAD
           "time": 2.0,
-=======
-          "time": 1.0,
->>>>>>> 5725112b
+          "duration": 4.0,
+          "value": "Eb:maj",
+          "confidence": 1
+        },
+        {
+          "time": 3.0,
+          "duration": 4.0,
+          "value": "Eb:(3,5,b7)",
+          "confidence": 1
+        },
+        {
+          "time": 4.0,
+          "duration": 4.0,
+          "value": "Ab:maj",
+          "confidence": 1
+        },
+        {
+          "time": 5.0,
+          "duration": 4.0,
+          "value": "Ab:maj",
+          "confidence": 1
+        },
+        {
+          "time": 6.0,
+          "duration": 4.0,
+          "value": "Eb:maj",
+          "confidence": 1
+        },
+        {
+          "time": 7.0,
+          "duration": 4.0,
+          "value": "Eb:maj",
+          "confidence": 1
+        },
+        {
+          "time": 8.0,
+          "duration": 1.0,
+          "value": "Bb:(3,5,b7)",
+          "confidence": 1
+        },
+        {
+          "time": 8.1,
+          "duration": 1.0,
+          "value": "B:(3,5,b7)",
+          "confidence": 1
+        },
+        {
+          "time": 8.2,
+          "duration": 1.0,
+          "value": "C:(3,#5,b7)",
+          "confidence": 1
+        },
+        {
+          "time": 8.3,
+          "duration": 1.0,
+          "value": "Db:(3,#5,b7)",
+          "confidence": 1
+        },
+        {
+          "time": 9.0,
+          "duration": 4.0,
+          "value": "Ab:(3,5,b7,9)",
+          "confidence": 1
+        },
+        {
+          "time": 10.0,
+          "duration": 2.0,
+          "value": "Eb:maj",
+          "confidence": 1
+        },
+        {
+          "time": 10.2,
+          "duration": 2.0,
+          "value": "Ab:(3,5,b7)",
+          "confidence": 1
+        },
+        {
+          "time": 11.0,
+          "duration": 4.0,
+          "value": "Eb:maj",
+          "confidence": 1
+        },
+        {
+          "time": 12.0,
           "duration": 3.0,
           "value": "Eb:maj",
           "confidence": 1
         },
         {
-<<<<<<< HEAD
-          "time": 2.3,
-=======
-          "time": 1.3,
->>>>>>> 5725112b
+          "time": 12.3,
           "duration": 1.0,
           "value": "Bb:(3,#5)",
           "confidence": 1
         },
         {
-<<<<<<< HEAD
-          "time": 3.0,
-=======
-          "time": 2.0,
->>>>>>> 5725112b
-          "duration": 4.0,
-          "value": "Eb:maj",
-          "confidence": 1
-        },
-        {
-<<<<<<< HEAD
-          "time": 4.0,
-=======
-          "time": 3.0,
->>>>>>> 5725112b
-          "duration": 4.0,
-          "value": "Eb:(3,5,b7)",
-          "confidence": 1
-        },
-        {
-<<<<<<< HEAD
-          "time": 5.0,
-=======
-          "time": 4.0,
->>>>>>> 5725112b
-          "duration": 4.0,
-          "value": "Ab:maj",
-          "confidence": 1
-        },
-        {
-<<<<<<< HEAD
-          "time": 6.0,
-=======
-          "time": 5.0,
->>>>>>> 5725112b
-          "duration": 4.0,
-          "value": "Ab:maj",
-          "confidence": 1
-        },
-        {
-<<<<<<< HEAD
-          "time": 7.0,
-=======
-          "time": 6.0,
->>>>>>> 5725112b
-          "duration": 4.0,
-          "value": "Eb:maj",
-          "confidence": 1
-        },
-        {
-<<<<<<< HEAD
-          "time": 8.0,
-=======
-          "time": 7.0,
->>>>>>> 5725112b
-          "duration": 4.0,
-          "value": "Eb:maj",
-          "confidence": 1
-        },
-        {
-<<<<<<< HEAD
-          "time": 9.0,
-=======
-          "time": 8.0,
->>>>>>> 5725112b
-          "duration": 1.0,
-          "value": "Bb:(3,5,b7)",
-          "confidence": 1
-        },
-        {
-<<<<<<< HEAD
-          "time": 9.1,
-=======
-          "time": 8.1,
->>>>>>> 5725112b
-          "duration": 1.0,
-          "value": "B:(3,5,b7)",
-          "confidence": 1
-        },
-        {
-<<<<<<< HEAD
-          "time": 9.2,
-=======
-          "time": 8.2,
->>>>>>> 5725112b
-          "duration": 1.0,
-          "value": "C:(3,#5,b7)",
-          "confidence": 1
-        },
-        {
-<<<<<<< HEAD
-          "time": 9.3,
-=======
-          "time": 8.3,
->>>>>>> 5725112b
-          "duration": 1.0,
-          "value": "Db:(3,#5,b7)",
-          "confidence": 1
-        },
-        {
-          "time": 10.0,
-          "duration": 4.0,
-          "value": "Ab:(3,5,b7,9)",
-          "confidence": 1
-        },
-        {
-          "time": 11.0,
-          "duration": 2.0,
-          "value": "Eb:maj",
-          "confidence": 1
-        },
-        {
-          "time": 11.2,
-          "duration": 2.0,
-          "value": "Ab:(3,5,b7)",
-          "confidence": 1
-        },
-        {
-          "time": 12.0,
-          "duration": 4.0,
-          "value": "Eb:maj",
-          "confidence": 1
-        },
-        {
-<<<<<<< HEAD
-          "time": 13.0,
-=======
-          "time": 12.0,
->>>>>>> 5725112b
-          "duration": 3.0,
-          "value": "Eb:maj",
-          "confidence": 1
-        },
-        {
-<<<<<<< HEAD
-          "time": 13.3,
-=======
-          "time": 12.3,
->>>>>>> 5725112b
-          "duration": 1.0,
-          "value": "Bb:(3,#5)",
-          "confidence": 1
-        },
-        {
-<<<<<<< HEAD
-          "time": 14.0,
-          "duration": 3.0,
-          "value": "Eb:maj",
-          "confidence": 1
-        },
-        {
-          "time": 14.3,
-          "duration": 1.0,
-          "value": "Bb:(3,#5)",
-=======
           "time": 13.0,
           "duration": 3.0,
           "value": "Eb:maj",
@@ -227,40 +152,30 @@
           "time": 14.0,
           "duration": 4.0,
           "value": "Eb:maj",
->>>>>>> 5725112b
           "confidence": 1
         },
         {
           "time": 15.0,
           "duration": 4.0,
-<<<<<<< HEAD
-          "value": "Eb:maj",
-=======
           "value": "Eb:(3,5,b7)",
->>>>>>> 5725112b
           "confidence": 1
         },
         {
           "time": 16.0,
           "duration": 4.0,
-<<<<<<< HEAD
-          "value": "Eb:(3,5,b7)",
-=======
-          "value": "Ab:maj",
->>>>>>> 5725112b
+          "value": "Ab:maj",
           "confidence": 1
         },
         {
           "time": 17.0,
           "duration": 4.0,
           "value": "Ab:maj",
-<<<<<<< HEAD
           "confidence": 1
         },
         {
           "time": 18.0,
           "duration": 4.0,
-          "value": "Ab:maj",
+          "value": "Eb:maj",
           "confidence": 1
         },
         {
@@ -271,165 +186,116 @@
         },
         {
           "time": 20.0,
-=======
-          "confidence": 1
-        },
-        {
-          "time": 18.0,
->>>>>>> 5725112b
-          "duration": 4.0,
-          "value": "Eb:maj",
-          "confidence": 1
-        },
-        {
-<<<<<<< HEAD
+          "duration": 1.0,
+          "value": "Bb:(3,5,b7)",
+          "confidence": 1
+        },
+        {
+          "time": 20.1,
+          "duration": 1.0,
+          "value": "B:(3,5,b7)",
+          "confidence": 1
+        },
+        {
+          "time": 20.2,
+          "duration": 1.0,
+          "value": "C:(3,#5,b7)",
+          "confidence": 1
+        },
+        {
+          "time": 20.3,
+          "duration": 1.0,
+          "value": "Db:(3,#5,b7)",
+          "confidence": 1
+        },
+        {
           "time": 21.0,
-          "duration": 1.0,
+          "duration": 4.0,
+          "value": "Ab:(3,5,b7,9)",
+          "confidence": 1
+        },
+        {
+          "time": 22.0,
+          "duration": 2.0,
+          "value": "Eb:maj",
+          "confidence": 1
+        },
+        {
+          "time": 22.2,
+          "duration": 2.0,
+          "value": "Ab:(3,5,b7)",
+          "confidence": 1
+        },
+        {
+          "time": 23.0,
+          "duration": 4.0,
+          "value": "Eb:maj",
+          "confidence": 1
+        },
+        {
+          "time": 24.0,
+          "duration": 4.0,
+          "value": "Eb:(3,5,6)",
+          "confidence": 1
+        },
+        {
+          "time": 25.0,
+          "duration": 4.0,
+          "value": "Ab:(3,5,b7)",
+          "confidence": 1
+        },
+        {
+          "time": 26.0,
+          "duration": 2.0,
+          "value": "Eb:(3,5,6)",
+          "confidence": 1
+        },
+        {
+          "time": 26.2,
+          "duration": 2.0,
+          "value": "Ab:(3,5,b7)",
+          "confidence": 1
+        },
+        {
+          "time": 27.0,
+          "duration": 4.0,
+          "value": "Eb:(3,5,6)",
+          "confidence": 1
+        },
+        {
+          "time": 28.0,
+          "duration": 4.0,
+          "value": "Ab:(3,5,b7,9)",
+          "confidence": 1
+        },
+        {
+          "time": 29.0,
+          "duration": 4.0,
+          "value": "Ab:(3,5,b7,9)",
+          "confidence": 1
+        },
+        {
+          "time": 30.0,
+          "duration": 4.0,
+          "value": "Eb:maj",
+          "confidence": 1
+        },
+        {
+          "time": 31.0,
+          "duration": 4.0,
           "value": "Bb:(3,5,b7)",
           "confidence": 1
         },
         {
-          "time": 21.1,
-          "duration": 1.0,
-          "value": "B:(3,5,b7)",
-          "confidence": 1
-        },
-        {
-          "time": 21.2,
-          "duration": 1.0,
-          "value": "C:(3,#5,b7)",
-          "confidence": 1
-        },
-        {
-          "time": 21.3,
-          "duration": 1.0,
-          "value": "Db:(3,#5,b7)",
-          "confidence": 1
-        },
-        {
-          "time": 22.0,
-          "duration": 4.0,
-          "value": "Ab:(3,5,b7,9)",
-          "confidence": 1
-        },
-        {
-          "time": 23.0,
-          "duration": 2.0,
-          "value": "Eb:maj",
-          "confidence": 1
-        },
-        {
-          "time": 23.2,
-          "duration": 2.0,
-          "value": "Ab:(3,5,b7)",
-=======
-          "time": 19.0,
-          "duration": 4.0,
-          "value": "Eb:maj",
-          "confidence": 1
-        },
-        {
-          "time": 20.0,
-          "duration": 1.0,
-          "value": "Bb:(3,5,b7)",
-          "confidence": 1
-        },
-        {
-          "time": 20.1,
-          "duration": 1.0,
-          "value": "B:(3,5,b7)",
-          "confidence": 1
-        },
-        {
-          "time": 20.2,
-          "duration": 1.0,
-          "value": "C:(3,#5,b7)",
-          "confidence": 1
-        },
-        {
-          "time": 20.3,
-          "duration": 1.0,
-          "value": "Db:(3,#5,b7)",
-          "confidence": 1
-        },
-        {
-          "time": 21.0,
-          "duration": 4.0,
-          "value": "Ab:(3,5,b7,9)",
->>>>>>> 5725112b
-          "confidence": 1
-        },
-        {
-          "time": 24.0,
-          "duration": 4.0,
-          "value": "Eb:maj",
-          "confidence": 1
-        },
-        {
-          "time": 25.0,
-          "duration": 4.0,
-          "value": "Eb:(3,5,6)",
-          "confidence": 1
-        },
-        {
-          "time": 26.0,
-          "duration": 4.0,
-          "value": "Ab:(3,5,b7)",
-          "confidence": 1
-        },
-        {
-          "time": 27.0,
-          "duration": 2.0,
-<<<<<<< HEAD
-          "value": "Eb:(3,5,6)",
-=======
-          "value": "Eb:maj",
->>>>>>> 5725112b
-          "confidence": 1
-        },
-        {
-          "time": 27.2,
-          "duration": 2.0,
-          "value": "Ab:(3,5,b7)",
-          "confidence": 1
-        },
-        {
-          "time": 28.0,
-          "duration": 4.0,
-<<<<<<< HEAD
-          "value": "Eb:(3,5,6)",
-=======
-          "value": "Eb:maj",
->>>>>>> 5725112b
-          "confidence": 1
-        },
-        {
-          "time": 29.0,
-          "duration": 4.0,
-<<<<<<< HEAD
-          "value": "Ab:(3,5,b7,9)",
-=======
-          "value": "Eb:(3,5,6)",
->>>>>>> 5725112b
-          "confidence": 1
-        },
-        {
-          "time": 30.0,
-          "duration": 4.0,
-<<<<<<< HEAD
-          "value": "Ab:(3,5,b7,9)",
-          "confidence": 1
-        },
-        {
-          "time": 31.0,
-          "duration": 4.0,
-          "value": "Eb:maj",
-          "confidence": 1
-        },
-        {
           "time": 32.0,
-          "duration": 4.0,
-          "value": "Bb:(3,5,b7)",
+          "duration": 3.0,
+          "value": "Eb:maj",
+          "confidence": 1
+        },
+        {
+          "time": 32.3,
+          "duration": 1.0,
+          "value": "Bb:(3,#5)",
           "confidence": 1
         },
         {
@@ -446,413 +312,198 @@
         },
         {
           "time": 34.0,
-          "duration": 3.0,
-          "value": "Eb:maj",
-          "confidence": 1
-        },
-        {
-          "time": 34.3,
-          "duration": 1.0,
-          "value": "Bb:(3,#5)",
+          "duration": 4.0,
+          "value": "Eb:maj",
           "confidence": 1
         },
         {
           "time": 35.0,
           "duration": 4.0,
-          "value": "Eb:maj",
+          "value": "Eb:(3,5,b7)",
           "confidence": 1
         },
         {
           "time": 36.0,
-=======
+          "duration": 4.0,
+          "value": "Ab:maj",
+          "confidence": 1
+        },
+        {
+          "time": 37.0,
+          "duration": 4.0,
+          "value": "Ab:maj",
+          "confidence": 1
+        },
+        {
+          "time": 38.0,
+          "duration": 4.0,
+          "value": "Eb:maj",
+          "confidence": 1
+        },
+        {
+          "time": 39.0,
+          "duration": 4.0,
+          "value": "Eb:maj",
+          "confidence": 1
+        },
+        {
+          "time": 40.0,
+          "duration": 1.0,
+          "value": "Bb:(3,5,b7)",
+          "confidence": 1
+        },
+        {
+          "time": 40.1,
+          "duration": 1.0,
+          "value": "B:(3,5,b7)",
+          "confidence": 1
+        },
+        {
+          "time": 40.2,
+          "duration": 1.0,
+          "value": "C:(3,#5,b7)",
+          "confidence": 1
+        },
+        {
+          "time": 40.3,
+          "duration": 1.0,
+          "value": "Db:(3,#5,b7)",
+          "confidence": 1
+        },
+        {
+          "time": 41.0,
+          "duration": 4.0,
+          "value": "Ab:(3,5,b7,9)",
+          "confidence": 1
+        },
+        {
+          "time": 42.0,
+          "duration": 2.0,
+          "value": "Eb:maj",
+          "confidence": 1
+        },
+        {
+          "time": 42.2,
+          "duration": 2.0,
           "value": "Ab:(3,5,b7)",
           "confidence": 1
         },
         {
-          "time": 26.0,
-          "duration": 2.0,
-          "value": "Eb:(3,5,6)",
-          "confidence": 1
-        },
-        {
-          "time": 26.2,
-          "duration": 2.0,
-          "value": "Ab:(3,5,b7)",
-          "confidence": 1
-        },
-        {
-          "time": 27.0,
-          "duration": 4.0,
-          "value": "Eb:(3,5,6)",
-          "confidence": 1
-        },
-        {
-          "time": 28.0,
-          "duration": 4.0,
-          "value": "Ab:(3,5,b7,9)",
-          "confidence": 1
-        },
-        {
-          "time": 29.0,
-          "duration": 4.0,
-          "value": "Ab:(3,5,b7,9)",
-          "confidence": 1
-        },
-        {
-          "time": 30.0,
-          "duration": 4.0,
-          "value": "Eb:maj",
-          "confidence": 1
-        },
-        {
-          "time": 31.0,
-          "duration": 4.0,
+          "time": 43.0,
+          "duration": 4.0,
+          "value": "Eb:maj",
+          "confidence": 1
+        },
+        {
+          "time": 44.0,
+          "duration": 4.0,
+          "value": "Ab:(3,5,b7,9)",
+          "confidence": 1
+        },
+        {
+          "time": 45.0,
+          "duration": 2.0,
+          "value": "Eb:maj",
+          "confidence": 1
+        },
+        {
+          "time": 45.2,
+          "duration": 1.0,
+          "value": "Ab:(3,5,6)",
+          "confidence": 1
+        },
+        {
+          "time": 45.3,
+          "duration": 1.0,
+          "value": "Ab:(3,5,b7,9)",
+          "confidence": 1
+        },
+        {
+          "time": 46.0,
+          "duration": 4.0,
+          "value": "Eb:maj",
+          "confidence": 1
+        },
+        {
+          "time": 47.0,
+          "duration": 2.0,
+          "value": "Eb:maj",
+          "confidence": 1
+        },
+        {
+          "time": 47.2,
+          "duration": 1.0,
+          "value": "Ab:maj",
+          "confidence": 1
+        },
+        {
+          "time": 47.3,
+          "duration": 1.0,
+          "value": "Eb:maj",
+          "confidence": 1
+        },
+        {
+          "time": 48.0,
+          "duration": 1.0,
+          "value": "Eb:maj",
+          "confidence": 1
+        },
+        {
+          "time": 48.1,
+          "duration": 1.0,
+          "value": "Ab:maj",
+          "confidence": 1
+        },
+        {
+          "time": 48.2,
+          "duration": 1.0,
+          "value": "Eb:maj",
+          "confidence": 1
+        },
+        {
+          "time": 48.3,
+          "duration": 1.0,
+          "value": "Ab:maj",
+          "confidence": 1
+        },
+        {
+          "time": 49.0,
+          "duration": 1.0,
+          "value": "Eb:maj",
+          "confidence": 1
+        },
+        {
+          "time": 49.1,
+          "duration": 1.0,
+          "value": "Eb:(3,5,b7)",
+          "confidence": 1
+        },
+        {
+          "time": 49.2,
+          "duration": 1.0,
+          "value": "Ab:maj",
+          "confidence": 1
+        },
+        {
+          "time": 49.3,
+          "duration": 1.0,
+          "value": "F:(b3,b5,b7)",
+          "confidence": 1
+        },
+        {
+          "time": 50.0,
+          "duration": 1.0,
           "value": "Bb:(3,5,b7)",
           "confidence": 1
         },
         {
-          "time": 32.0,
-          "duration": 3.0,
-          "value": "Eb:maj",
-          "confidence": 1
-        },
-        {
-          "time": 32.3,
-          "duration": 1.0,
-          "value": "Bb:(3,#5)",
-          "confidence": 1
-        },
-        {
-          "time": 33.0,
-          "duration": 3.0,
-          "value": "Eb:maj",
-          "confidence": 1
-        },
-        {
-          "time": 33.3,
-          "duration": 1.0,
-          "value": "Bb:(3,#5)",
-          "confidence": 1
-        },
-        {
-          "time": 34.0,
-          "duration": 4.0,
-          "value": "Eb:maj",
-          "confidence": 1
-        },
-        {
-          "time": 35.0,
->>>>>>> 5725112b
-          "duration": 4.0,
-          "value": "Eb:(3,5,b7)",
-          "confidence": 1
-        },
-        {
-<<<<<<< HEAD
-          "time": 37.0,
-=======
-          "time": 36.0,
->>>>>>> 5725112b
-          "duration": 4.0,
-          "value": "Ab:maj",
-          "confidence": 1
-        },
-        {
-<<<<<<< HEAD
-          "time": 38.0,
-=======
-          "time": 37.0,
->>>>>>> 5725112b
-          "duration": 4.0,
-          "value": "Ab:maj",
-          "confidence": 1
-        },
-        {
-<<<<<<< HEAD
-          "time": 39.0,
-=======
-          "time": 38.0,
->>>>>>> 5725112b
-          "duration": 4.0,
-          "value": "Eb:maj",
-          "confidence": 1
-        },
-        {
-<<<<<<< HEAD
-          "time": 40.0,
-=======
-          "time": 39.0,
->>>>>>> 5725112b
-          "duration": 4.0,
-          "value": "Eb:maj",
-          "confidence": 1
-        },
-        {
-<<<<<<< HEAD
-          "time": 41.0,
-=======
-          "time": 40.0,
->>>>>>> 5725112b
-          "duration": 1.0,
-          "value": "Bb:(3,5,b7)",
-          "confidence": 1
-        },
-        {
-<<<<<<< HEAD
-          "time": 41.1,
-=======
-          "time": 40.1,
->>>>>>> 5725112b
-          "duration": 1.0,
-          "value": "B:(3,5,b7)",
-          "confidence": 1
-        },
-        {
-<<<<<<< HEAD
-          "time": 41.2,
-=======
-          "time": 40.2,
->>>>>>> 5725112b
-          "duration": 1.0,
-          "value": "C:(3,#5,b7)",
-          "confidence": 1
-        },
-        {
-<<<<<<< HEAD
-          "time": 41.3,
-=======
-          "time": 40.3,
->>>>>>> 5725112b
-          "duration": 1.0,
-          "value": "Db:(3,#5,b7)",
-          "confidence": 1
-        },
-        {
-<<<<<<< HEAD
-          "time": 42.0,
-=======
-          "time": 41.0,
->>>>>>> 5725112b
-          "duration": 4.0,
-          "value": "Ab:(3,5,b7,9)",
-          "confidence": 1
-        },
-        {
-<<<<<<< HEAD
-          "time": 43.0,
-=======
-          "time": 42.0,
->>>>>>> 5725112b
-          "duration": 2.0,
-          "value": "Eb:maj",
-          "confidence": 1
-        },
-        {
-<<<<<<< HEAD
-          "time": 43.2,
-=======
-          "time": 42.2,
->>>>>>> 5725112b
-          "duration": 2.0,
-          "value": "Ab:(3,5,b7)",
-          "confidence": 1
-        },
-        {
-<<<<<<< HEAD
-          "time": 44.0,
-=======
-          "time": 43.0,
->>>>>>> 5725112b
-          "duration": 4.0,
-          "value": "Eb:maj",
-          "confidence": 1
-        },
-        {
-<<<<<<< HEAD
-          "time": 45.0,
-=======
-          "time": 44.0,
->>>>>>> 5725112b
-          "duration": 4.0,
-          "value": "Ab:(3,5,b7,9)",
-          "confidence": 1
-        },
-        {
-<<<<<<< HEAD
-          "time": 46.0,
-=======
-          "time": 45.0,
->>>>>>> 5725112b
-          "duration": 2.0,
-          "value": "Eb:maj",
-          "confidence": 1
-        },
-        {
-<<<<<<< HEAD
-          "time": 46.2,
-=======
-          "time": 45.2,
->>>>>>> 5725112b
-          "duration": 1.0,
-          "value": "Ab:(3,5,6)",
-          "confidence": 1
-        },
-        {
-<<<<<<< HEAD
-          "time": 46.3,
-=======
-          "time": 45.3,
->>>>>>> 5725112b
-          "duration": 1.0,
-          "value": "Ab:(3,5,b7,9)",
-          "confidence": 1
-        },
-        {
-<<<<<<< HEAD
-          "time": 47.0,
-=======
-          "time": 46.0,
->>>>>>> 5725112b
-          "duration": 4.0,
-          "value": "Eb:maj",
-          "confidence": 1
-        },
-        {
-<<<<<<< HEAD
-          "time": 48.0,
-=======
-          "time": 47.0,
->>>>>>> 5725112b
-          "duration": 2.0,
-          "value": "Eb:maj",
-          "confidence": 1
-        },
-        {
-<<<<<<< HEAD
-          "time": 48.2,
-=======
-          "time": 47.2,
->>>>>>> 5725112b
-          "duration": 1.0,
-          "value": "Ab:maj",
-          "confidence": 1
-        },
-        {
-<<<<<<< HEAD
-          "time": 48.3,
-=======
-          "time": 47.3,
->>>>>>> 5725112b
-          "duration": 1.0,
-          "value": "Eb:maj",
-          "confidence": 1
-        },
-        {
-<<<<<<< HEAD
-          "time": 49.0,
-=======
-          "time": 48.0,
->>>>>>> 5725112b
-          "duration": 1.0,
-          "value": "Eb:maj",
-          "confidence": 1
-        },
-        {
-<<<<<<< HEAD
-          "time": 49.1,
-=======
-          "time": 48.1,
->>>>>>> 5725112b
-          "duration": 1.0,
-          "value": "Ab:maj",
-          "confidence": 1
-        },
-        {
-<<<<<<< HEAD
-          "time": 49.2,
-=======
-          "time": 48.2,
->>>>>>> 5725112b
-          "duration": 1.0,
-          "value": "Eb:maj",
-          "confidence": 1
-        },
-        {
-<<<<<<< HEAD
-          "time": 49.3,
-=======
-          "time": 48.3,
->>>>>>> 5725112b
-          "duration": 1.0,
-          "value": "Ab:maj",
-          "confidence": 1
-        },
-        {
-<<<<<<< HEAD
-          "time": 50.0,
-=======
-          "time": 49.0,
->>>>>>> 5725112b
-          "duration": 1.0,
-          "value": "Eb:maj",
-          "confidence": 1
-        },
-        {
-<<<<<<< HEAD
           "time": 50.1,
-=======
-          "time": 49.1,
->>>>>>> 5725112b
-          "duration": 1.0,
-          "value": "Eb:(3,5,b7)",
-          "confidence": 1
-        },
-        {
-<<<<<<< HEAD
+          "duration": 1.0,
+          "value": "Bb:(3,#5,b7)",
+          "confidence": 1
+        },
+        {
           "time": 50.2,
-=======
-          "time": 49.2,
->>>>>>> 5725112b
-          "duration": 1.0,
-          "value": "Ab:maj",
-          "confidence": 1
-        },
-        {
-<<<<<<< HEAD
-          "time": 50.3,
-=======
-          "time": 49.3,
->>>>>>> 5725112b
-          "duration": 1.0,
-          "value": "F:(b3,b5,b7)",
-          "confidence": 1
-        },
-        {
-<<<<<<< HEAD
-          "time": 51.0,
-=======
-          "time": 50.0,
->>>>>>> 5725112b
-          "duration": 1.0,
-          "value": "Bb:(3,5,b7)",
-          "confidence": 1
-        },
-        {
-<<<<<<< HEAD
-          "time": 51.1,
-=======
-          "time": 50.1,
->>>>>>> 5725112b
-          "duration": 1.0,
-          "value": "Bb:(3,#5,b7)",
-          "confidence": 1
-        },
-        {
-<<<<<<< HEAD
-          "time": 51.2,
-=======
-          "time": 50.2,
->>>>>>> 5725112b
           "duration": 2.0,
           "value": "Eb:(3,5,b7,9)",
           "confidence": 1
