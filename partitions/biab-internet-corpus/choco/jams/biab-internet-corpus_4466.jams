{
  "annotations": [
    {
      "annotation_metadata": {
        "curator": {
          "name": "",
          "email": ""
        },
        "annotator": {},
        "version": "",
        "corpus": "biab_internet_corpus",
        "annotation_tools": "",
        "annotation_rules": "",
        "validation": "",
        "data_source": ""
      },
      "namespace": "chord",
      "data": [
        {
          "time": 0.0,
          "duration": 4.0,
          "value": "Bb:min(b7)",
          "confidence": 1
        },
        {
          "time": 1.0,
          "duration": 4.0,
          "value": "Eb:(3,5,b7)",
          "confidence": 1
        },
        {
          "time": 2.0,
          "duration": 4.0,
          "value": "Ab:maj7",
          "confidence": 1
        },
        {
          "time": 3.0,
          "duration": 4.0,
          "value": "Db:maj7",
          "confidence": 1
        },
        {
          "time": 4.0,
          "duration": 4.0,
          "value": "Gb:maj",
          "confidence": 1
        },
        {
          "time": 5.0,
          "duration": 2.0,
          "value": "C:(4,5,b7)",
          "confidence": 1
        },
        {
          "time": 5.2,
          "duration": 2.0,
          "value": "C:(3,5,b7)",
          "confidence": 1
        },
        {
          "time": 6.0,
          "duration": 4.0,
          "value": "F:maj",
          "confidence": 1
        },
        {
          "time": 7.0,
          "duration": 2.0,
          "value": "C:maj/F",
          "confidence": 1
        },
        {
          "time": 7.2,
          "duration": 1.0,
          "value": "F:maj",
          "confidence": 1
        },
        {
          "time": 7.3,
          "duration": 1.0,
          "value": "F:maj/A",
<<<<<<< HEAD
=======
          "confidence": 1
        },
        {
          "time": 8.0,
          "duration": 4.0,
          "value": "Bb:min(b7)",
>>>>>>> 5725112b
          "confidence": 1
        },
        {
          "time": 9.0,
          "duration": 4.0,
<<<<<<< HEAD
          "value": "Bb:min(b7)",
=======
          "value": "Eb:(3,5,b7)",
>>>>>>> 5725112b
          "confidence": 1
        },
        {
          "time": 10.0,
          "duration": 4.0,
<<<<<<< HEAD
          "value": "Eb:(3,5,b7)",
=======
          "value": "Ab:maj7",
>>>>>>> 5725112b
          "confidence": 1
        },
        {
          "time": 11.0,
          "duration": 4.0,
<<<<<<< HEAD
          "value": "Ab:maj7",
=======
          "value": "Db:maj7",
>>>>>>> 5725112b
          "confidence": 1
        },
        {
          "time": 12.0,
          "duration": 4.0,
<<<<<<< HEAD
          "value": "Db:maj7",
=======
          "value": "Gb:maj",
>>>>>>> 5725112b
          "confidence": 1
        },
        {
          "time": 13.0,
<<<<<<< HEAD
          "duration": 4.0,
          "value": "Gb:maj",
          "confidence": 1
        },
        {
          "time": 14.0,
=======
>>>>>>> 5725112b
          "duration": 2.0,
          "value": "C:(4,5,b7)",
          "confidence": 1
        },
        {
          "time": 13.2,
          "duration": 2.0,
          "value": "C:(3,5,b7)",
          "confidence": 1
        },
        {
          "time": 14.0,
          "duration": 4.0,
          "value": "F:maj",
          "confidence": 1
        },
        {
          "time": 15.0,
          "duration": 2.0,
          "value": "C:maj/F",
          "confidence": 1
        },
        {
          "time": 15.2,
          "duration": 1.0,
          "value": "F:maj",
          "confidence": 1
        },
        {
          "time": 15.3,
          "duration": 1.0,
          "value": "F:maj/A",
<<<<<<< HEAD
=======
          "confidence": 1
        },
        {
          "time": 16.0,
          "duration": 4.0,
          "value": "Bb:maj7",
>>>>>>> 5725112b
          "confidence": 1
        },
        {
          "time": 17.0,
          "duration": 4.0,
<<<<<<< HEAD
          "value": "Bb:maj7",
=======
          "value": "C:maj/Bb",
>>>>>>> 5725112b
          "confidence": 1
        },
        {
          "time": 18.0,
          "duration": 4.0,
<<<<<<< HEAD
          "value": "C:maj/Bb",
=======
          "value": "F:maj7",
>>>>>>> 5725112b
          "confidence": 1
        },
        {
          "time": 19.0,
          "duration": 4.0,
          "value": "F:maj7",
          "confidence": 1
        },
        {
          "time": 20.0,
          "duration": 4.0,
<<<<<<< HEAD
          "value": "F:maj7",
=======
          "value": "G:min(b7)",
>>>>>>> 5725112b
          "confidence": 1
        },
        {
          "time": 21.0,
          "duration": 4.0,
          "value": "G:min(b7)",
          "confidence": 1
        },
        {
          "time": 22.0,
          "duration": 4.0,
<<<<<<< HEAD
          "value": "G:min(b7)",
=======
          "value": "F:maj7",
>>>>>>> 5725112b
          "confidence": 1
        },
        {
          "time": 23.0,
          "duration": 4.0,
<<<<<<< HEAD
          "value": "F:maj7",
=======
          "value": "F:maj/A",
>>>>>>> 5725112b
          "confidence": 1
        },
        {
          "time": 24.0,
          "duration": 4.0,
<<<<<<< HEAD
          "value": "F:maj/A",
=======
          "value": "Bb:maj7",
>>>>>>> 5725112b
          "confidence": 1
        },
        {
          "time": 25.0,
          "duration": 4.0,
<<<<<<< HEAD
          "value": "Bb:maj7",
=======
          "value": "C:maj/Bb",
>>>>>>> 5725112b
          "confidence": 1
        },
        {
          "time": 26.0,
          "duration": 4.0,
<<<<<<< HEAD
          "value": "C:maj/Bb",
=======
          "value": "A:min(b7)",
>>>>>>> 5725112b
          "confidence": 1
        },
        {
          "time": 27.0,
<<<<<<< HEAD
          "duration": 4.0,
          "value": "A:min(b7)",
=======
          "duration": 2.0,
          "value": "D:(4,5,b7)",
>>>>>>> 5725112b
          "confidence": 1
        },
        {
          "time": 27.2,
          "duration": 2.0,
<<<<<<< HEAD
          "value": "D:(4,5,b7)",
          "confidence": 1
        },
        {
          "time": 28.2,
          "duration": 2.0,
          "value": "D:(3,5,b7)",
=======
          "value": "D:(3,5,b7)",
          "confidence": 1
        },
        {
          "time": 28.0,
          "duration": 4.0,
          "value": "G:min(b7)",
>>>>>>> 5725112b
          "confidence": 1
        },
        {
          "time": 29.0,
          "duration": 4.0,
          "value": "G:min(b7)",
          "confidence": 1
        },
        {
          "time": 30.0,
          "duration": 4.0,
          "value": "G:min(b7)",
          "confidence": 1
        },
        {
          "time": 31.0,
          "duration": 4.0,
          "value": "G:min(b7)",
          "confidence": 1
        },
        {
          "time": 32.0,
          "duration": 4.0,
<<<<<<< HEAD
          "value": "G:min(b7)",
=======
          "value": "Bb:maj/F",
>>>>>>> 5725112b
          "confidence": 1
        },
        {
          "time": 33.0,
<<<<<<< HEAD
          "duration": 4.0,
          "value": "Bb:maj/F",
=======
          "duration": 2.0,
          "value": "F:maj",
>>>>>>> 5725112b
          "confidence": 1
        },
        {
          "time": 33.2,
          "duration": 2.0,
<<<<<<< HEAD
          "value": "F:maj",
          "confidence": 1
        },
        {
          "time": 34.2,
          "duration": 2.0,
          "value": "F:maj/A",
=======
          "value": "F:maj/A",
          "confidence": 1
        },
        {
          "time": 34.0,
          "duration": 4.0,
          "value": "F:maj",
>>>>>>> 5725112b
          "confidence": 1
        },
        {
          "time": 35.0,
          "duration": 4.0,
          "value": "F:maj",
          "confidence": 1
        },
        {
          "time": 36.0,
          "duration": 4.0,
          "value": "F:maj",
          "confidence": 1
        },
        {
          "time": 37.0,
          "duration": 4.0,
          "value": "F:maj",
          "confidence": 1
        },
        {
          "time": 38.0,
          "duration": 4.0,
          "value": "F:maj",
          "confidence": 1
        },
        {
          "time": 39.0,
          "duration": 4.0,
          "value": "F:maj",
          "confidence": 1
        },
        {
          "time": 40.0,
          "duration": 4.0,
<<<<<<< HEAD
          "value": "F:maj",
=======
          "value": "Bb:maj/F",
>>>>>>> 5725112b
          "confidence": 1
        },
        {
          "time": 41.0,
          "duration": 4.0,
<<<<<<< HEAD
          "value": "Bb:maj/F",
          "confidence": 1
        },
        {
          "time": 42.0,
          "duration": 4.0,
=======
>>>>>>> 5725112b
          "value": "F:maj",
          "confidence": 1
        }
      ],
      "sandbox": {},
      "time": 0,
      "duration": 168.0
    },
    {
      "annotation_metadata": {
        "curator": {
          "name": "",
          "email": ""
        },
        "annotator": {},
        "version": "",
        "corpus": "biab_internet_corpus",
        "annotation_tools": "",
        "annotation_rules": "",
        "validation": "",
        "data_source": ""
      },
      "namespace": "key_mode",
      "data": [
        {
          "time": 0.0,
          "duration": 168.0,
          "value": "F",
          "confidence": 1
        }
      ],
      "sandbox": {},
      "time": 0,
      "duration": 168.0
    }
  ],
  "file_metadata": {
    "title": "Arthur's theme                                       ",
    "artist": "",
    "release": "",
    "duration": 168.0,
    "identifiers": {},
    "jams_version": "0.3.4"
  },
  "sandbox": {
    "expanded": false
  }
}<|MERGE_RESOLUTION|>--- conflicted
+++ resolved
@@ -80,68 +80,40 @@
           "time": 7.3,
           "duration": 1.0,
           "value": "F:maj/A",
-<<<<<<< HEAD
-=======
           "confidence": 1
         },
         {
           "time": 8.0,
           "duration": 4.0,
           "value": "Bb:min(b7)",
->>>>>>> 5725112b
           "confidence": 1
         },
         {
           "time": 9.0,
           "duration": 4.0,
-<<<<<<< HEAD
-          "value": "Bb:min(b7)",
-=======
           "value": "Eb:(3,5,b7)",
->>>>>>> 5725112b
           "confidence": 1
         },
         {
           "time": 10.0,
           "duration": 4.0,
-<<<<<<< HEAD
-          "value": "Eb:(3,5,b7)",
-=======
           "value": "Ab:maj7",
->>>>>>> 5725112b
           "confidence": 1
         },
         {
           "time": 11.0,
           "duration": 4.0,
-<<<<<<< HEAD
-          "value": "Ab:maj7",
-=======
           "value": "Db:maj7",
->>>>>>> 5725112b
           "confidence": 1
         },
         {
           "time": 12.0,
           "duration": 4.0,
-<<<<<<< HEAD
-          "value": "Db:maj7",
-=======
           "value": "Gb:maj",
->>>>>>> 5725112b
           "confidence": 1
         },
         {
           "time": 13.0,
-<<<<<<< HEAD
-          "duration": 4.0,
-          "value": "Gb:maj",
-          "confidence": 1
-        },
-        {
-          "time": 14.0,
-=======
->>>>>>> 5725112b
           "duration": 2.0,
           "value": "C:(4,5,b7)",
           "confidence": 1
@@ -174,255 +146,173 @@
           "time": 15.3,
           "duration": 1.0,
           "value": "F:maj/A",
-<<<<<<< HEAD
-=======
           "confidence": 1
         },
         {
           "time": 16.0,
           "duration": 4.0,
           "value": "Bb:maj7",
->>>>>>> 5725112b
           "confidence": 1
         },
         {
           "time": 17.0,
           "duration": 4.0,
-<<<<<<< HEAD
+          "value": "C:maj/Bb",
+          "confidence": 1
+        },
+        {
+          "time": 18.0,
+          "duration": 4.0,
+          "value": "F:maj7",
+          "confidence": 1
+        },
+        {
+          "time": 19.0,
+          "duration": 4.0,
+          "value": "F:maj7",
+          "confidence": 1
+        },
+        {
+          "time": 20.0,
+          "duration": 4.0,
+          "value": "G:min(b7)",
+          "confidence": 1
+        },
+        {
+          "time": 21.0,
+          "duration": 4.0,
+          "value": "G:min(b7)",
+          "confidence": 1
+        },
+        {
+          "time": 22.0,
+          "duration": 4.0,
+          "value": "F:maj7",
+          "confidence": 1
+        },
+        {
+          "time": 23.0,
+          "duration": 4.0,
+          "value": "F:maj/A",
+          "confidence": 1
+        },
+        {
+          "time": 24.0,
+          "duration": 4.0,
           "value": "Bb:maj7",
-=======
+          "confidence": 1
+        },
+        {
+          "time": 25.0,
+          "duration": 4.0,
           "value": "C:maj/Bb",
->>>>>>> 5725112b
-          "confidence": 1
-        },
-        {
-          "time": 18.0,
-          "duration": 4.0,
-<<<<<<< HEAD
-          "value": "C:maj/Bb",
-=======
-          "value": "F:maj7",
->>>>>>> 5725112b
-          "confidence": 1
-        },
-        {
-          "time": 19.0,
-          "duration": 4.0,
-          "value": "F:maj7",
-          "confidence": 1
-        },
-        {
-          "time": 20.0,
-          "duration": 4.0,
-<<<<<<< HEAD
-          "value": "F:maj7",
-=======
-          "value": "G:min(b7)",
->>>>>>> 5725112b
-          "confidence": 1
-        },
-        {
-          "time": 21.0,
-          "duration": 4.0,
-          "value": "G:min(b7)",
-          "confidence": 1
-        },
-        {
-          "time": 22.0,
-          "duration": 4.0,
-<<<<<<< HEAD
-          "value": "G:min(b7)",
-=======
-          "value": "F:maj7",
->>>>>>> 5725112b
-          "confidence": 1
-        },
-        {
-          "time": 23.0,
-          "duration": 4.0,
-<<<<<<< HEAD
-          "value": "F:maj7",
-=======
+          "confidence": 1
+        },
+        {
+          "time": 26.0,
+          "duration": 4.0,
+          "value": "A:min(b7)",
+          "confidence": 1
+        },
+        {
+          "time": 27.0,
+          "duration": 2.0,
+          "value": "D:(4,5,b7)",
+          "confidence": 1
+        },
+        {
+          "time": 27.2,
+          "duration": 2.0,
+          "value": "D:(3,5,b7)",
+          "confidence": 1
+        },
+        {
+          "time": 28.0,
+          "duration": 4.0,
+          "value": "G:min(b7)",
+          "confidence": 1
+        },
+        {
+          "time": 29.0,
+          "duration": 4.0,
+          "value": "G:min(b7)",
+          "confidence": 1
+        },
+        {
+          "time": 30.0,
+          "duration": 4.0,
+          "value": "G:min(b7)",
+          "confidence": 1
+        },
+        {
+          "time": 31.0,
+          "duration": 4.0,
+          "value": "G:min(b7)",
+          "confidence": 1
+        },
+        {
+          "time": 32.0,
+          "duration": 4.0,
+          "value": "Bb:maj/F",
+          "confidence": 1
+        },
+        {
+          "time": 33.0,
+          "duration": 2.0,
+          "value": "F:maj",
+          "confidence": 1
+        },
+        {
+          "time": 33.2,
+          "duration": 2.0,
           "value": "F:maj/A",
->>>>>>> 5725112b
-          "confidence": 1
-        },
-        {
-          "time": 24.0,
-          "duration": 4.0,
-<<<<<<< HEAD
-          "value": "F:maj/A",
-=======
-          "value": "Bb:maj7",
->>>>>>> 5725112b
-          "confidence": 1
-        },
-        {
-          "time": 25.0,
-          "duration": 4.0,
-<<<<<<< HEAD
-          "value": "Bb:maj7",
-=======
-          "value": "C:maj/Bb",
->>>>>>> 5725112b
-          "confidence": 1
-        },
-        {
-          "time": 26.0,
-          "duration": 4.0,
-<<<<<<< HEAD
-          "value": "C:maj/Bb",
-=======
-          "value": "A:min(b7)",
->>>>>>> 5725112b
-          "confidence": 1
-        },
-        {
-          "time": 27.0,
-<<<<<<< HEAD
-          "duration": 4.0,
-          "value": "A:min(b7)",
-=======
-          "duration": 2.0,
-          "value": "D:(4,5,b7)",
->>>>>>> 5725112b
-          "confidence": 1
-        },
-        {
-          "time": 27.2,
-          "duration": 2.0,
-<<<<<<< HEAD
-          "value": "D:(4,5,b7)",
-          "confidence": 1
-        },
-        {
-          "time": 28.2,
-          "duration": 2.0,
-          "value": "D:(3,5,b7)",
-=======
-          "value": "D:(3,5,b7)",
-          "confidence": 1
-        },
-        {
-          "time": 28.0,
-          "duration": 4.0,
-          "value": "G:min(b7)",
->>>>>>> 5725112b
-          "confidence": 1
-        },
-        {
-          "time": 29.0,
-          "duration": 4.0,
-          "value": "G:min(b7)",
-          "confidence": 1
-        },
-        {
-          "time": 30.0,
-          "duration": 4.0,
-          "value": "G:min(b7)",
-          "confidence": 1
-        },
-        {
-          "time": 31.0,
-          "duration": 4.0,
-          "value": "G:min(b7)",
-          "confidence": 1
-        },
-        {
-          "time": 32.0,
-          "duration": 4.0,
-<<<<<<< HEAD
-          "value": "G:min(b7)",
-=======
+          "confidence": 1
+        },
+        {
+          "time": 34.0,
+          "duration": 4.0,
+          "value": "F:maj",
+          "confidence": 1
+        },
+        {
+          "time": 35.0,
+          "duration": 4.0,
+          "value": "F:maj",
+          "confidence": 1
+        },
+        {
+          "time": 36.0,
+          "duration": 4.0,
+          "value": "F:maj",
+          "confidence": 1
+        },
+        {
+          "time": 37.0,
+          "duration": 4.0,
+          "value": "F:maj",
+          "confidence": 1
+        },
+        {
+          "time": 38.0,
+          "duration": 4.0,
+          "value": "F:maj",
+          "confidence": 1
+        },
+        {
+          "time": 39.0,
+          "duration": 4.0,
+          "value": "F:maj",
+          "confidence": 1
+        },
+        {
+          "time": 40.0,
+          "duration": 4.0,
           "value": "Bb:maj/F",
->>>>>>> 5725112b
-          "confidence": 1
-        },
-        {
-          "time": 33.0,
-<<<<<<< HEAD
-          "duration": 4.0,
-          "value": "Bb:maj/F",
-=======
-          "duration": 2.0,
-          "value": "F:maj",
->>>>>>> 5725112b
-          "confidence": 1
-        },
-        {
-          "time": 33.2,
-          "duration": 2.0,
-<<<<<<< HEAD
-          "value": "F:maj",
-          "confidence": 1
-        },
-        {
-          "time": 34.2,
-          "duration": 2.0,
-          "value": "F:maj/A",
-=======
-          "value": "F:maj/A",
-          "confidence": 1
-        },
-        {
-          "time": 34.0,
-          "duration": 4.0,
-          "value": "F:maj",
->>>>>>> 5725112b
-          "confidence": 1
-        },
-        {
-          "time": 35.0,
-          "duration": 4.0,
-          "value": "F:maj",
-          "confidence": 1
-        },
-        {
-          "time": 36.0,
-          "duration": 4.0,
-          "value": "F:maj",
-          "confidence": 1
-        },
-        {
-          "time": 37.0,
-          "duration": 4.0,
-          "value": "F:maj",
-          "confidence": 1
-        },
-        {
-          "time": 38.0,
-          "duration": 4.0,
-          "value": "F:maj",
-          "confidence": 1
-        },
-        {
-          "time": 39.0,
-          "duration": 4.0,
-          "value": "F:maj",
-          "confidence": 1
-        },
-        {
-          "time": 40.0,
-          "duration": 4.0,
-<<<<<<< HEAD
-          "value": "F:maj",
-=======
-          "value": "Bb:maj/F",
->>>>>>> 5725112b
           "confidence": 1
         },
         {
           "time": 41.0,
           "duration": 4.0,
-<<<<<<< HEAD
-          "value": "Bb:maj/F",
-          "confidence": 1
-        },
-        {
-          "time": 42.0,
-          "duration": 4.0,
-=======
->>>>>>> 5725112b
           "value": "F:maj",
           "confidence": 1
         }
