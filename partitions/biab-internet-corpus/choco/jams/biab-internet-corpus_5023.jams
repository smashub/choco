--- conflicted
+++ resolved
@@ -23,21 +23,13 @@
           "confidence": 1
         },
         {
-<<<<<<< HEAD
-          "time": 1.1,
-=======
           "time": 0.1,
->>>>>>> 5725112b
           "duration": 1.0,
           "value": "G:maj",
           "confidence": 1
         },
         {
-<<<<<<< HEAD
-          "time": 1.2,
-=======
           "time": 0.2,
->>>>>>> 5725112b
           "duration": 1.0,
           "value": "A:min",
           "confidence": 1
@@ -55,95 +47,67 @@
           "confidence": 1
         },
         {
-<<<<<<< HEAD
+          "time": 1.3,
+          "duration": 1.0,
+          "value": "A:min",
+          "confidence": 1
+        },
+        {
+          "time": 2.0,
+          "duration": 1.0,
+          "value": "D:maj",
+          "confidence": 1
+        },
+        {
+          "time": 2.1,
+          "duration": 1.0,
+          "value": "C:maj",
+          "confidence": 1
+        },
+        {
+          "time": 2.2,
+          "duration": 1.0,
+          "value": "D:maj",
+          "confidence": 1
+        },
+        {
           "time": 2.3,
-=======
-          "time": 1.3,
->>>>>>> 5725112b
-          "duration": 1.0,
-          "value": "A:min",
-          "confidence": 1
-        },
-        {
-          "time": 2.0,
-          "duration": 1.0,
-          "value": "D:maj",
-          "confidence": 1
-        },
-        {
-<<<<<<< HEAD
+          "duration": 1.0,
+          "value": "C:maj",
+          "confidence": 1
+        },
+        {
+          "time": 3.0,
+          "duration": 1.0,
+          "value": "D:maj",
+          "confidence": 1
+        },
+        {
           "time": 3.1,
-=======
-          "time": 2.1,
->>>>>>> 5725112b
-          "duration": 1.0,
-          "value": "C:maj",
-          "confidence": 1
-        },
-        {
-<<<<<<< HEAD
+          "duration": 1.0,
+          "value": "C:maj",
+          "confidence": 1
+        },
+        {
           "time": 3.2,
-=======
-          "time": 2.2,
->>>>>>> 5725112b
-          "duration": 1.0,
-          "value": "D:maj",
-          "confidence": 1
-        },
-        {
-          "time": 2.3,
-          "duration": 1.0,
-          "value": "C:maj",
-          "confidence": 1
-        },
-        {
-          "time": 3.0,
-          "duration": 1.0,
-          "value": "D:maj",
-          "confidence": 1
-        },
-        {
-<<<<<<< HEAD
+          "duration": 2.0,
+          "value": "D:maj",
+          "confidence": 1
+        },
+        {
+          "time": 4.0,
+          "duration": 1.0,
+          "value": "D:maj",
+          "confidence": 1
+        },
+        {
           "time": 4.1,
-=======
-          "time": 3.1,
->>>>>>> 5725112b
-          "duration": 1.0,
-          "value": "C:maj",
-          "confidence": 1
-        },
-        {
-<<<<<<< HEAD
+          "duration": 1.0,
+          "value": "G:maj",
+          "confidence": 1
+        },
+        {
           "time": 4.2,
-=======
-          "time": 3.2,
->>>>>>> 5725112b
-          "duration": 2.0,
-          "value": "D:maj",
-          "confidence": 1
-        },
-        {
-          "time": 4.0,
-          "duration": 1.0,
-          "value": "D:maj",
-          "confidence": 1
-        },
-        {
-<<<<<<< HEAD
-          "time": 5.1,
-=======
-          "time": 4.1,
->>>>>>> 5725112b
-          "duration": 1.0,
-          "value": "G:maj",
-          "confidence": 1
-        },
-        {
-<<<<<<< HEAD
-          "time": 5.2,
-=======
-          "time": 4.2,
->>>>>>> 5725112b
           "duration": 1.0,
           "value": "A:min",
           "confidence": 1
@@ -161,69 +125,49 @@
           "confidence": 1
         },
         {
-<<<<<<< HEAD
+          "time": 5.3,
+          "duration": 1.0,
+          "value": "A:min",
+          "confidence": 1
+        },
+        {
+          "time": 6.0,
+          "duration": 1.0,
+          "value": "D:maj",
+          "confidence": 1
+        },
+        {
+          "time": 6.1,
+          "duration": 1.0,
+          "value": "C:maj",
+          "confidence": 1
+        },
+        {
+          "time": 6.2,
+          "duration": 1.0,
+          "value": "D:maj",
+          "confidence": 1
+        },
+        {
           "time": 6.3,
-=======
-          "time": 5.3,
->>>>>>> 5725112b
-          "duration": 1.0,
-          "value": "A:min",
-          "confidence": 1
-        },
-        {
-          "time": 6.0,
-          "duration": 1.0,
-          "value": "D:maj",
-          "confidence": 1
-        },
-        {
-<<<<<<< HEAD
+          "duration": 1.0,
+          "value": "C:maj",
+          "confidence": 1
+        },
+        {
+          "time": 7.0,
+          "duration": 1.0,
+          "value": "D:maj",
+          "confidence": 1
+        },
+        {
           "time": 7.1,
-=======
-          "time": 6.1,
->>>>>>> 5725112b
-          "duration": 1.0,
-          "value": "C:maj",
-          "confidence": 1
-        },
-        {
-<<<<<<< HEAD
+          "duration": 1.0,
+          "value": "C:maj",
+          "confidence": 1
+        },
+        {
           "time": 7.2,
-=======
-          "time": 6.2,
->>>>>>> 5725112b
-          "duration": 1.0,
-          "value": "D:maj",
-          "confidence": 1
-        },
-        {
-          "time": 6.3,
-          "duration": 1.0,
-          "value": "C:maj",
-          "confidence": 1
-        },
-        {
-          "time": 7.0,
-          "duration": 1.0,
-          "value": "D:maj",
-          "confidence": 1
-        },
-        {
-<<<<<<< HEAD
-          "time": 8.1,
-=======
-          "time": 7.1,
->>>>>>> 5725112b
-          "duration": 1.0,
-          "value": "C:maj",
-          "confidence": 1
-        },
-        {
-<<<<<<< HEAD
-          "time": 8.2,
-=======
-          "time": 7.2,
->>>>>>> 5725112b
           "duration": 2.0,
           "value": "D:maj",
           "confidence": 1
