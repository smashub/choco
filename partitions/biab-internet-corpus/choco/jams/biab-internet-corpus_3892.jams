{
  "annotations": [
    {
      "annotation_metadata": {
        "curator": {
          "name": "",
          "email": ""
        },
        "annotator": {},
        "version": "",
        "corpus": "biab_internet_corpus",
        "annotation_tools": "",
        "annotation_rules": "",
        "validation": "",
        "data_source": ""
      },
      "namespace": "chord",
      "data": [
        {
<<<<<<< HEAD
          "time": 1.0,
          "duration": 4.0,
          "value": "E:maj",
=======
          "time": 0.0,
          "duration": 4.0,
          "value": "E:maj",
          "confidence": 1
        },
        {
          "time": 1.0,
          "duration": 4.0,
          "value": "F#:min(b7)/C",
>>>>>>> 5725112b
          "confidence": 1
        },
        {
          "time": 2.0,
          "duration": 4.0,
<<<<<<< HEAD
          "value": "F#:min(b7)/C",
=======
          "value": "E:maj",
>>>>>>> 5725112b
          "confidence": 1
        },
        {
          "time": 3.0,
          "duration": 4.0,
<<<<<<< HEAD
          "value": "E:maj",
=======
          "value": "F#:min(b7)/C",
>>>>>>> 5725112b
          "confidence": 1
        },
        {
          "time": 4.0,
          "duration": 4.0,
<<<<<<< HEAD
          "value": "F#:min(b7)/C",
=======
          "value": "E:maj",
>>>>>>> 5725112b
          "confidence": 1
        },
        {
          "time": 5.0,
          "duration": 4.0,
          "value": "E:maj",
          "confidence": 1
        },
        {
          "time": 6.0,
          "duration": 4.0,
<<<<<<< HEAD
          "value": "E:maj",
=======
          "value": "F#:min(b7)/C",
>>>>>>> 5725112b
          "confidence": 1
        },
        {
          "time": 7.0,
          "duration": 4.0,
          "value": "F#:min(b7)/C",
          "confidence": 1
        },
        {
          "time": 8.0,
          "duration": 4.0,
<<<<<<< HEAD
          "value": "F#:min(b7)/C",
=======
          "value": "E:maj",
>>>>>>> 5725112b
          "confidence": 1
        },
        {
          "time": 9.0,
          "duration": 4.0,
          "value": "E:maj",
          "confidence": 1
        },
        {
          "time": 10.0,
          "duration": 4.0,
<<<<<<< HEAD
          "value": "E:maj",
=======
          "value": "F#:min(b7)/C",
>>>>>>> 5725112b
          "confidence": 1
        },
        {
          "time": 11.0,
          "duration": 4.0,
          "value": "F#:min(b7)/C",
          "confidence": 1
        },
        {
          "time": 12.0,
          "duration": 4.0,
<<<<<<< HEAD
          "value": "F#:min(b7)/C",
=======
          "value": "E:maj",
>>>>>>> 5725112b
          "confidence": 1
        },
        {
          "time": 13.0,
          "duration": 4.0,
          "value": "E:maj",
          "confidence": 1
        },
        {
          "time": 14.0,
          "duration": 4.0,
          "value": "E:maj",
          "confidence": 1
        },
        {
          "time": 15.0,
          "duration": 4.0,
<<<<<<< HEAD
          "value": "E:maj",
=======
          "value": "C:(3,#5)",
>>>>>>> 5725112b
          "confidence": 1
        },
        {
          "time": 16.0,
          "duration": 4.0,
<<<<<<< HEAD
          "value": "C:(3,#5)",
=======
          "value": "F#:min(b7)/D",
>>>>>>> 5725112b
          "confidence": 1
        },
        {
          "time": 17.0,
          "duration": 4.0,
<<<<<<< HEAD
          "value": "F#:min(b7)/D",
          "confidence": 1
        },
        {
          "time": 18.0,
          "duration": 4.0,
          "value": "F#:min(b7)/C",
          "confidence": 1
        },
        {
          "time": 19.0,
          "duration": 4.0,
          "value": "D:maj",
=======
          "value": "F#:min(b7)/C",
          "confidence": 1
        },
        {
          "time": 18.0,
          "duration": 4.0,
          "value": "D:maj",
          "confidence": 1
        },
        {
          "time": 19.0,
          "duration": 2.0,
          "value": "B:min",
          "confidence": 1
        },
        {
          "time": 19.2,
          "duration": 2.0,
          "value": "B:min/A",
>>>>>>> 5725112b
          "confidence": 1
        },
        {
          "time": 20.0,
<<<<<<< HEAD
          "duration": 2.0,
          "value": "B:min",
          "confidence": 1
        },
        {
          "time": 20.2,
          "duration": 2.0,
          "value": "B:min/A",
          "confidence": 1
        },
        {
          "time": 21.0,
          "duration": 4.0,
          "value": "E:maj/Ab",
          "confidence": 1
        },
        {
          "time": 22.0,
          "duration": 4.0,
          "value": "B:maj/Gb",
=======
          "duration": 4.0,
          "value": "E:maj/Ab",
          "confidence": 1
        },
        {
          "time": 21.0,
          "duration": 4.0,
          "value": "B:maj/Gb",
          "confidence": 1
        },
        {
          "time": 22.0,
          "duration": 4.0,
          "value": "C#:maj/E",
>>>>>>> 5725112b
          "confidence": 1
        },
        {
          "time": 23.0,
          "duration": 4.0,
<<<<<<< HEAD
          "value": "C#:maj/E",
=======
          "value": "F#:maj/C",
>>>>>>> 5725112b
          "confidence": 1
        },
        {
          "time": 24.0,
          "duration": 4.0,
<<<<<<< HEAD
          "value": "F#:maj/C",
=======
          "value": "D#:min/Db",
>>>>>>> 5725112b
          "confidence": 1
        },
        {
          "time": 25.0,
          "duration": 4.0,
<<<<<<< HEAD
          "value": "D#:min/Db",
=======
          "value": "E:maj",
>>>>>>> 5725112b
          "confidence": 1
        },
        {
          "time": 26.0,
          "duration": 4.0,
<<<<<<< HEAD
          "value": "E:maj",
=======
          "value": "B:maj",
>>>>>>> 5725112b
          "confidence": 1
        },
        {
          "time": 27.0,
          "duration": 4.0,
<<<<<<< HEAD
          "value": "B:maj",
=======
          "value": "C#:min/C",
>>>>>>> 5725112b
          "confidence": 1
        },
        {
          "time": 28.0,
          "duration": 4.0,
<<<<<<< HEAD
          "value": "C#:min/C",
=======
          "value": "B:maj",
>>>>>>> 5725112b
          "confidence": 1
        },
        {
          "time": 29.0,
          "duration": 4.0,
          "value": "B:maj",
          "confidence": 1
        },
        {
          "time": 30.0,
          "duration": 4.0,
<<<<<<< HEAD
          "value": "B:maj",
=======
          "value": "F#:maj/G",
>>>>>>> 5725112b
          "confidence": 1
        },
        {
          "time": 31.0,
<<<<<<< HEAD
          "duration": 4.0,
          "value": "F#:maj/G",
          "confidence": 1
        },
        {
          "time": 32.0,
=======
>>>>>>> 5725112b
          "duration": 4.0,
          "value": "A:maj/B",
          "confidence": 1
        }
      ],
      "sandbox": {},
      "time": 0,
      "duration": 128.0
    },
    {
      "annotation_metadata": {
        "curator": {
          "name": "",
          "email": ""
        },
        "annotator": {},
        "version": "",
        "corpus": "biab_internet_corpus",
        "annotation_tools": "",
        "annotation_rules": "",
        "validation": "",
        "data_source": ""
      },
      "namespace": "key_mode",
      "data": [
        {
          "time": 0.0,
          "duration": 128.0,
          "value": "E",
          "confidence": 1
        }
      ],
      "sandbox": {},
      "time": 0,
      "duration": 128.0
    }
  ],
  "file_metadata": {
    "title": "Brusa Hogre, Lilla A",
    "artist": "",
    "release": "",
    "duration": 128.0,
    "identifiers": {},
    "jams_version": "0.3.4"
  },
  "sandbox": {
    "expanded": false
  }
}<|MERGE_RESOLUTION|>--- conflicted
+++ resolved
@@ -17,51 +17,33 @@
       "namespace": "chord",
       "data": [
         {
-<<<<<<< HEAD
+          "time": 0.0,
+          "duration": 4.0,
+          "value": "E:maj",
+          "confidence": 1
+        },
+        {
           "time": 1.0,
           "duration": 4.0,
-          "value": "E:maj",
-=======
-          "time": 0.0,
-          "duration": 4.0,
-          "value": "E:maj",
-          "confidence": 1
-        },
-        {
-          "time": 1.0,
-          "duration": 4.0,
-          "value": "F#:min(b7)/C",
->>>>>>> 5725112b
+          "value": "F#:min(b7)/C",
           "confidence": 1
         },
         {
           "time": 2.0,
           "duration": 4.0,
-<<<<<<< HEAD
-          "value": "F#:min(b7)/C",
-=======
-          "value": "E:maj",
->>>>>>> 5725112b
+          "value": "E:maj",
           "confidence": 1
         },
         {
           "time": 3.0,
           "duration": 4.0,
-<<<<<<< HEAD
-          "value": "E:maj",
-=======
-          "value": "F#:min(b7)/C",
->>>>>>> 5725112b
+          "value": "F#:min(b7)/C",
           "confidence": 1
         },
         {
           "time": 4.0,
           "duration": 4.0,
-<<<<<<< HEAD
-          "value": "F#:min(b7)/C",
-=======
-          "value": "E:maj",
->>>>>>> 5725112b
+          "value": "E:maj",
           "confidence": 1
         },
         {
@@ -73,11 +55,7 @@
         {
           "time": 6.0,
           "duration": 4.0,
-<<<<<<< HEAD
-          "value": "E:maj",
-=======
-          "value": "F#:min(b7)/C",
->>>>>>> 5725112b
+          "value": "F#:min(b7)/C",
           "confidence": 1
         },
         {
@@ -89,11 +67,7 @@
         {
           "time": 8.0,
           "duration": 4.0,
-<<<<<<< HEAD
-          "value": "F#:min(b7)/C",
-=======
-          "value": "E:maj",
->>>>>>> 5725112b
+          "value": "E:maj",
           "confidence": 1
         },
         {
@@ -105,11 +79,7 @@
         {
           "time": 10.0,
           "duration": 4.0,
-<<<<<<< HEAD
-          "value": "E:maj",
-=======
-          "value": "F#:min(b7)/C",
->>>>>>> 5725112b
+          "value": "F#:min(b7)/C",
           "confidence": 1
         },
         {
@@ -121,11 +91,7 @@
         {
           "time": 12.0,
           "duration": 4.0,
-<<<<<<< HEAD
-          "value": "F#:min(b7)/C",
-=======
-          "value": "E:maj",
->>>>>>> 5725112b
+          "value": "E:maj",
           "confidence": 1
         },
         {
@@ -143,41 +109,18 @@
         {
           "time": 15.0,
           "duration": 4.0,
-<<<<<<< HEAD
-          "value": "E:maj",
-=======
           "value": "C:(3,#5)",
->>>>>>> 5725112b
           "confidence": 1
         },
         {
           "time": 16.0,
           "duration": 4.0,
-<<<<<<< HEAD
-          "value": "C:(3,#5)",
-=======
           "value": "F#:min(b7)/D",
->>>>>>> 5725112b
           "confidence": 1
         },
         {
           "time": 17.0,
           "duration": 4.0,
-<<<<<<< HEAD
-          "value": "F#:min(b7)/D",
-          "confidence": 1
-        },
-        {
-          "time": 18.0,
-          "duration": 4.0,
-          "value": "F#:min(b7)/C",
-          "confidence": 1
-        },
-        {
-          "time": 19.0,
-          "duration": 4.0,
-          "value": "D:maj",
-=======
           "value": "F#:min(b7)/C",
           "confidence": 1
         },
@@ -197,137 +140,76 @@
           "time": 19.2,
           "duration": 2.0,
           "value": "B:min/A",
->>>>>>> 5725112b
           "confidence": 1
         },
         {
           "time": 20.0,
-<<<<<<< HEAD
-          "duration": 2.0,
-          "value": "B:min",
-          "confidence": 1
-        },
-        {
-          "time": 20.2,
-          "duration": 2.0,
-          "value": "B:min/A",
+          "duration": 4.0,
+          "value": "E:maj/Ab",
           "confidence": 1
         },
         {
           "time": 21.0,
           "duration": 4.0,
-          "value": "E:maj/Ab",
+          "value": "B:maj/Gb",
           "confidence": 1
         },
         {
           "time": 22.0,
           "duration": 4.0,
-          "value": "B:maj/Gb",
-=======
-          "duration": 4.0,
-          "value": "E:maj/Ab",
-          "confidence": 1
-        },
-        {
-          "time": 21.0,
-          "duration": 4.0,
-          "value": "B:maj/Gb",
-          "confidence": 1
-        },
-        {
-          "time": 22.0,
-          "duration": 4.0,
           "value": "C#:maj/E",
->>>>>>> 5725112b
           "confidence": 1
         },
         {
           "time": 23.0,
           "duration": 4.0,
-<<<<<<< HEAD
-          "value": "C#:maj/E",
-=======
           "value": "F#:maj/C",
->>>>>>> 5725112b
           "confidence": 1
         },
         {
           "time": 24.0,
           "duration": 4.0,
-<<<<<<< HEAD
-          "value": "F#:maj/C",
-=======
           "value": "D#:min/Db",
->>>>>>> 5725112b
           "confidence": 1
         },
         {
           "time": 25.0,
           "duration": 4.0,
-<<<<<<< HEAD
-          "value": "D#:min/Db",
-=======
-          "value": "E:maj",
->>>>>>> 5725112b
+          "value": "E:maj",
           "confidence": 1
         },
         {
           "time": 26.0,
           "duration": 4.0,
-<<<<<<< HEAD
-          "value": "E:maj",
-=======
           "value": "B:maj",
->>>>>>> 5725112b
           "confidence": 1
         },
         {
           "time": 27.0,
           "duration": 4.0,
-<<<<<<< HEAD
+          "value": "C#:min/C",
+          "confidence": 1
+        },
+        {
+          "time": 28.0,
+          "duration": 4.0,
           "value": "B:maj",
-=======
-          "value": "C#:min/C",
->>>>>>> 5725112b
-          "confidence": 1
-        },
-        {
-          "time": 28.0,
-          "duration": 4.0,
-<<<<<<< HEAD
-          "value": "C#:min/C",
-=======
+          "confidence": 1
+        },
+        {
+          "time": 29.0,
+          "duration": 4.0,
           "value": "B:maj",
->>>>>>> 5725112b
-          "confidence": 1
-        },
-        {
-          "time": 29.0,
-          "duration": 4.0,
-          "value": "B:maj",
           "confidence": 1
         },
         {
           "time": 30.0,
           "duration": 4.0,
-<<<<<<< HEAD
-          "value": "B:maj",
-=======
           "value": "F#:maj/G",
->>>>>>> 5725112b
           "confidence": 1
         },
         {
           "time": 31.0,
-<<<<<<< HEAD
-          "duration": 4.0,
-          "value": "F#:maj/G",
-          "confidence": 1
-        },
-        {
-          "time": 32.0,
-=======
->>>>>>> 5725112b
           "duration": 4.0,
           "value": "A:maj/B",
           "confidence": 1
