{
  "annotations": [
    {
      "annotation_metadata": {
        "curator": {
          "name": "",
          "email": ""
        },
        "annotator": {},
        "version": "",
        "corpus": "biab_internet_corpus",
        "annotation_tools": "",
        "annotation_rules": "",
        "validation": "",
        "data_source": ""
      },
      "namespace": "chord",
      "data": [
        {
<<<<<<< HEAD
          "time": 1.0,
          "duration": 4.0,
          "value": "D:maj",
=======
          "time": 0.0,
          "duration": 4.0,
          "value": "D:maj",
          "confidence": 1
        },
        {
          "time": 1.0,
          "duration": 2.0,
          "value": "A:(3,5,b7)",
          "confidence": 1
        },
        {
          "time": 1.2,
          "duration": 2.0,
          "value": "D:maj",
>>>>>>> 5725112b
          "confidence": 1
        },
        {
          "time": 2.0,
<<<<<<< HEAD
          "duration": 2.0,
          "value": "A:(3,5,b7)",
          "confidence": 1
        },
        {
          "time": 2.2,
          "duration": 2.0,
=======
          "duration": 4.0,
>>>>>>> 5725112b
          "value": "D:maj",
          "confidence": 1
        },
        {
          "time": 3.0,
<<<<<<< HEAD
          "duration": 4.0,
=======
          "duration": 2.0,
          "value": "A:(3,5,b7)",
          "confidence": 1
        },
        {
          "time": 3.2,
          "duration": 2.0,
>>>>>>> 5725112b
          "value": "D:maj",
          "confidence": 1
        },
        {
          "time": 4.0,
          "duration": 2.0,
          "value": "A:(3,5,b7)",
          "confidence": 1
        },
        {
          "time": 4.2,
          "duration": 2.0,
<<<<<<< HEAD
          "value": "D:maj",
=======
          "value": "G:maj",
>>>>>>> 5725112b
          "confidence": 1
        },
        {
          "time": 5.0,
          "duration": 2.0,
          "value": "A:(3,5,b7)",
          "confidence": 1
        },
        {
          "time": 5.2,
          "duration": 2.0,
<<<<<<< HEAD
          "value": "G:maj",
=======
          "value": "D:maj",
>>>>>>> 5725112b
          "confidence": 1
        },
        {
          "time": 6.0,
          "duration": 2.0,
          "value": "A:(3,5,b7)",
          "confidence": 1
        },
        {
          "time": 6.2,
          "duration": 2.0,
          "value": "D:maj",
          "confidence": 1
        },
        {
          "time": 7.0,
          "duration": 2.0,
<<<<<<< HEAD
          "value": "A:(3,5,b7)",
=======
          "value": "D:maj",
>>>>>>> 5725112b
          "confidence": 1
        },
        {
          "time": 7.2,
          "duration": 2.0,
<<<<<<< HEAD
          "value": "D:maj",
=======
          "value": "A:(3,5,b7)",
>>>>>>> 5725112b
          "confidence": 1
        },
        {
          "time": 8.0,
          "duration": 2.0,
<<<<<<< HEAD
          "value": "D:maj",
=======
          "value": "G:maj",
>>>>>>> 5725112b
          "confidence": 1
        },
        {
          "time": 8.2,
          "duration": 2.0,
          "value": "A:(3,5,b7)",
          "confidence": 1
        },
        {
          "time": 9.0,
<<<<<<< HEAD
          "duration": 2.0,
          "value": "G:maj",
          "confidence": 1
        },
        {
          "time": 9.2,
          "duration": 2.0,
          "value": "A:(3,5,b7)",
          "confidence": 1
        },
        {
          "time": 10.0,
=======
>>>>>>> 5725112b
          "duration": 4.0,
          "value": "D:maj",
          "confidence": 1
        },
        {
<<<<<<< HEAD
          "time": 11.0,
=======
          "time": 10.0,
>>>>>>> 5725112b
          "duration": 2.0,
          "value": "A:(3,5,b7)",
          "confidence": 1
        },
        {
<<<<<<< HEAD
          "time": 11.2,
=======
          "time": 10.2,
>>>>>>> 5725112b
          "duration": 2.0,
          "value": "D:maj",
          "confidence": 1
        }
      ],
      "sandbox": {},
      "time": 0,
      "duration": 50.0
    },
    {
      "annotation_metadata": {
        "curator": {
          "name": "",
          "email": ""
        },
        "annotator": {},
        "version": "",
        "corpus": "biab_internet_corpus",
        "annotation_tools": "",
        "annotation_rules": "",
        "validation": "",
        "data_source": ""
      },
      "namespace": "key_mode",
      "data": [
        {
          "time": 0.0,
          "duration": 50.0,
          "value": "D",
          "confidence": 1
        }
      ],
      "sandbox": {},
      "time": 0,
      "duration": 50.0
    }
  ],
  "file_metadata": {
    "title": "The Gentleman Soldier",
    "artist": "",
    "release": "",
    "duration": 50.0,
    "identifiers": {},
    "jams_version": "0.3.4"
  },
  "sandbox": {
    "expanded": false
  }
}<|MERGE_RESOLUTION|>--- conflicted
+++ resolved
@@ -17,11 +17,6 @@
       "namespace": "chord",
       "data": [
         {
-<<<<<<< HEAD
-          "time": 1.0,
-          "duration": 4.0,
-          "value": "D:maj",
-=======
           "time": 0.0,
           "duration": 4.0,
           "value": "D:maj",
@@ -37,30 +32,16 @@
           "time": 1.2,
           "duration": 2.0,
           "value": "D:maj",
->>>>>>> 5725112b
           "confidence": 1
         },
         {
           "time": 2.0,
-<<<<<<< HEAD
-          "duration": 2.0,
-          "value": "A:(3,5,b7)",
-          "confidence": 1
-        },
-        {
-          "time": 2.2,
-          "duration": 2.0,
-=======
           "duration": 4.0,
->>>>>>> 5725112b
           "value": "D:maj",
           "confidence": 1
         },
         {
           "time": 3.0,
-<<<<<<< HEAD
-          "duration": 4.0,
-=======
           "duration": 2.0,
           "value": "A:(3,5,b7)",
           "confidence": 1
@@ -68,7 +49,6 @@
         {
           "time": 3.2,
           "duration": 2.0,
->>>>>>> 5725112b
           "value": "D:maj",
           "confidence": 1
         },
@@ -81,11 +61,7 @@
         {
           "time": 4.2,
           "duration": 2.0,
-<<<<<<< HEAD
-          "value": "D:maj",
-=======
           "value": "G:maj",
->>>>>>> 5725112b
           "confidence": 1
         },
         {
@@ -97,11 +73,7 @@
         {
           "time": 5.2,
           "duration": 2.0,
-<<<<<<< HEAD
-          "value": "G:maj",
-=======
           "value": "D:maj",
->>>>>>> 5725112b
           "confidence": 1
         },
         {
@@ -119,31 +91,19 @@
         {
           "time": 7.0,
           "duration": 2.0,
-<<<<<<< HEAD
-          "value": "A:(3,5,b7)",
-=======
           "value": "D:maj",
->>>>>>> 5725112b
           "confidence": 1
         },
         {
           "time": 7.2,
           "duration": 2.0,
-<<<<<<< HEAD
-          "value": "D:maj",
-=======
           "value": "A:(3,5,b7)",
->>>>>>> 5725112b
           "confidence": 1
         },
         {
           "time": 8.0,
           "duration": 2.0,
-<<<<<<< HEAD
-          "value": "D:maj",
-=======
           "value": "G:maj",
->>>>>>> 5725112b
           "confidence": 1
         },
         {
@@ -154,41 +114,18 @@
         },
         {
           "time": 9.0,
-<<<<<<< HEAD
-          "duration": 2.0,
-          "value": "G:maj",
+          "duration": 4.0,
+          "value": "D:maj",
           "confidence": 1
         },
         {
-          "time": 9.2,
+          "time": 10.0,
           "duration": 2.0,
           "value": "A:(3,5,b7)",
           "confidence": 1
         },
         {
-          "time": 10.0,
-=======
->>>>>>> 5725112b
-          "duration": 4.0,
-          "value": "D:maj",
-          "confidence": 1
-        },
-        {
-<<<<<<< HEAD
-          "time": 11.0,
-=======
-          "time": 10.0,
->>>>>>> 5725112b
-          "duration": 2.0,
-          "value": "A:(3,5,b7)",
-          "confidence": 1
-        },
-        {
-<<<<<<< HEAD
-          "time": 11.2,
-=======
           "time": 10.2,
->>>>>>> 5725112b
           "duration": 2.0,
           "value": "D:maj",
           "confidence": 1
