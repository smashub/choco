{
  "annotations": [
    {
      "annotation_metadata": {
        "curator": {
          "name": "",
          "email": ""
        },
        "annotator": {},
        "version": "",
        "corpus": "biab_internet_corpus",
        "annotation_tools": "",
        "annotation_rules": "",
        "validation": "",
        "data_source": ""
      },
      "namespace": "chord",
      "data": [
        {
          "time": 0.0,
          "duration": 4.0,
          "value": "A:min",
          "confidence": 1
        },
        {
          "time": 1.0,
          "duration": 4.0,
<<<<<<< HEAD
          "value": "A:min",
=======
          "value": "F:maj",
>>>>>>> 5725112b
          "confidence": 1
        },
        {
          "time": 2.0,
          "duration": 4.0,
          "value": "G:maj",
          "confidence": 1
        },
        {
          "time": 3.0,
          "duration": 4.0,
<<<<<<< HEAD
          "value": "G:maj",
=======
          "value": "A:min",
>>>>>>> 5725112b
          "confidence": 1
        },
        {
          "time": 4.0,
          "duration": 4.0,
          "value": "A:min",
          "confidence": 1
        },
        {
          "time": 5.0,
          "duration": 4.0,
<<<<<<< HEAD
          "value": "A:min",
=======
          "value": "F:maj",
>>>>>>> 5725112b
          "confidence": 1
        },
        {
          "time": 6.0,
          "duration": 4.0,
<<<<<<< HEAD
          "value": "F:maj",
=======
          "value": "G:maj",
>>>>>>> 5725112b
          "confidence": 1
        },
        {
          "time": 7.0,
          "duration": 4.0,
<<<<<<< HEAD
          "value": "G:maj",
=======
          "value": "A:min",
>>>>>>> 5725112b
          "confidence": 1
        },
        {
          "time": 8.0,
          "duration": 4.0,
          "value": "A:min",
          "confidence": 1
        },
        {
          "time": 9.0,
          "duration": 4.0,
<<<<<<< HEAD
          "value": "A:min",
=======
          "value": "F:maj",
>>>>>>> 5725112b
          "confidence": 1
        },
        {
          "time": 10.0,
          "duration": 4.0,
          "value": "G:maj",
          "confidence": 1
        },
        {
          "time": 11.0,
          "duration": 4.0,
<<<<<<< HEAD
          "value": "G:maj",
=======
          "value": "A:min",
>>>>>>> 5725112b
          "confidence": 1
        },
        {
          "time": 12.0,
          "duration": 4.0,
          "value": "A:min",
          "confidence": 1
        },
        {
          "time": 13.0,
          "duration": 4.0,
<<<<<<< HEAD
          "value": "A:min",
=======
          "value": "F:maj",
>>>>>>> 5725112b
          "confidence": 1
        },
        {
          "time": 14.0,
          "duration": 4.0,
<<<<<<< HEAD
          "value": "F:maj",
=======
          "value": "G:maj",
>>>>>>> 5725112b
          "confidence": 1
        },
        {
          "time": 15.0,
          "duration": 4.0,
<<<<<<< HEAD
          "value": "G:maj",
=======
          "value": "A:min",
>>>>>>> 5725112b
          "confidence": 1
        },
        {
          "time": 16.0,
          "duration": 4.0,
          "value": "A:min",
          "confidence": 1
        },
        {
          "time": 17.0,
          "duration": 4.0,
          "value": "A:min",
          "confidence": 1
        },
        {
          "time": 18.0,
          "duration": 4.0,
<<<<<<< HEAD
          "value": "A:min",
=======
          "value": "G:maj",
>>>>>>> 5725112b
          "confidence": 1
        },
        {
          "time": 19.0,
          "duration": 4.0,
          "value": "G:maj",
          "confidence": 1
        },
        {
          "time": 20.0,
          "duration": 4.0,
<<<<<<< HEAD
          "value": "G:maj",
=======
          "value": "A:min",
>>>>>>> 5725112b
          "confidence": 1
        },
        {
          "time": 21.0,
          "duration": 4.0,
          "value": "A:min",
          "confidence": 1
        },
        {
          "time": 22.0,
          "duration": 4.0,
<<<<<<< HEAD
          "value": "A:min",
=======
          "value": "F:maj",
>>>>>>> 5725112b
          "confidence": 1
        },
        {
          "time": 23.0,
<<<<<<< HEAD
          "duration": 4.0,
          "value": "F:maj",
=======
          "duration": 2.0,
          "value": "G:maj",
          "confidence": 1
        },
        {
          "time": 23.2,
          "duration": 2.0,
          "value": "A:min",
>>>>>>> 5725112b
          "confidence": 1
        },
        {
          "time": 24.0,
<<<<<<< HEAD
          "duration": 2.0,
          "value": "G:maj",
          "confidence": 1
        },
        {
          "time": 24.2,
          "duration": 2.0,
=======
          "duration": 4.0,
>>>>>>> 5725112b
          "value": "A:min",
          "confidence": 1
        },
        {
          "time": 25.0,
          "duration": 4.0,
          "value": "A:min",
          "confidence": 1
        },
        {
          "time": 26.0,
          "duration": 4.0,
<<<<<<< HEAD
          "value": "A:min",
=======
          "value": "G:maj",
>>>>>>> 5725112b
          "confidence": 1
        },
        {
          "time": 27.0,
          "duration": 4.0,
          "value": "G:maj",
          "confidence": 1
        },
        {
          "time": 28.0,
          "duration": 4.0,
<<<<<<< HEAD
          "value": "G:maj",
=======
          "value": "A:min",
>>>>>>> 5725112b
          "confidence": 1
        },
        {
          "time": 29.0,
          "duration": 4.0,
          "value": "A:min",
          "confidence": 1
        },
        {
          "time": 30.0,
<<<<<<< HEAD
          "duration": 4.0,
          "value": "A:min",
          "confidence": 1
        },
        {
          "time": 31.0,
=======
>>>>>>> 5725112b
          "duration": 4.0,
          "value": "F:maj",
          "confidence": 1
        },
        {
<<<<<<< HEAD
          "time": 32.0,
=======
          "time": 31.0,
>>>>>>> 5725112b
          "duration": 2.0,
          "value": "G:maj",
          "confidence": 1
        },
        {
<<<<<<< HEAD
          "time": 32.2,
=======
          "time": 31.2,
>>>>>>> 5725112b
          "duration": 2.0,
          "value": "A:min",
          "confidence": 1
        }
      ],
      "sandbox": {},
      "time": 0,
      "duration": 130.0
    },
    {
      "annotation_metadata": {
        "curator": {
          "name": "",
          "email": ""
        },
        "annotator": {},
        "version": "",
        "corpus": "biab_internet_corpus",
        "annotation_tools": "",
        "annotation_rules": "",
        "validation": "",
        "data_source": ""
      },
      "namespace": "key_mode",
      "data": [
        {
          "time": 0.0,
          "duration": 130.0,
          "value": "A",
          "confidence": 1
        }
      ],
      "sandbox": {},
      "time": 0,
      "duration": 130.0
    }
  ],
  "file_metadata": {
    "title": "Tam Lin",
    "artist": "",
    "release": "",
    "duration": 130.0,
    "identifiers": {},
    "jams_version": "0.3.4"
  },
  "sandbox": {
    "expanded": false
  }
}<|MERGE_RESOLUTION|>--- conflicted
+++ resolved
@@ -25,11 +25,7 @@
         {
           "time": 1.0,
           "duration": 4.0,
-<<<<<<< HEAD
-          "value": "A:min",
-=======
-          "value": "F:maj",
->>>>>>> 5725112b
+          "value": "F:maj",
           "confidence": 1
         },
         {
@@ -41,11 +37,7 @@
         {
           "time": 3.0,
           "duration": 4.0,
-<<<<<<< HEAD
-          "value": "G:maj",
-=======
-          "value": "A:min",
->>>>>>> 5725112b
+          "value": "A:min",
           "confidence": 1
         },
         {
@@ -57,31 +49,19 @@
         {
           "time": 5.0,
           "duration": 4.0,
-<<<<<<< HEAD
-          "value": "A:min",
-=======
-          "value": "F:maj",
->>>>>>> 5725112b
+          "value": "F:maj",
           "confidence": 1
         },
         {
           "time": 6.0,
           "duration": 4.0,
-<<<<<<< HEAD
-          "value": "F:maj",
-=======
-          "value": "G:maj",
->>>>>>> 5725112b
+          "value": "G:maj",
           "confidence": 1
         },
         {
           "time": 7.0,
           "duration": 4.0,
-<<<<<<< HEAD
-          "value": "G:maj",
-=======
-          "value": "A:min",
->>>>>>> 5725112b
+          "value": "A:min",
           "confidence": 1
         },
         {
@@ -93,11 +73,7 @@
         {
           "time": 9.0,
           "duration": 4.0,
-<<<<<<< HEAD
-          "value": "A:min",
-=======
-          "value": "F:maj",
->>>>>>> 5725112b
+          "value": "F:maj",
           "confidence": 1
         },
         {
@@ -109,11 +85,7 @@
         {
           "time": 11.0,
           "duration": 4.0,
-<<<<<<< HEAD
-          "value": "G:maj",
-=======
-          "value": "A:min",
->>>>>>> 5725112b
+          "value": "A:min",
           "confidence": 1
         },
         {
@@ -125,31 +97,19 @@
         {
           "time": 13.0,
           "duration": 4.0,
-<<<<<<< HEAD
-          "value": "A:min",
-=======
-          "value": "F:maj",
->>>>>>> 5725112b
+          "value": "F:maj",
           "confidence": 1
         },
         {
           "time": 14.0,
           "duration": 4.0,
-<<<<<<< HEAD
-          "value": "F:maj",
-=======
-          "value": "G:maj",
->>>>>>> 5725112b
+          "value": "G:maj",
           "confidence": 1
         },
         {
           "time": 15.0,
           "duration": 4.0,
-<<<<<<< HEAD
-          "value": "G:maj",
-=======
-          "value": "A:min",
->>>>>>> 5725112b
+          "value": "A:min",
           "confidence": 1
         },
         {
@@ -167,11 +127,7 @@
         {
           "time": 18.0,
           "duration": 4.0,
-<<<<<<< HEAD
-          "value": "A:min",
-=======
-          "value": "G:maj",
->>>>>>> 5725112b
+          "value": "G:maj",
           "confidence": 1
         },
         {
@@ -183,11 +139,7 @@
         {
           "time": 20.0,
           "duration": 4.0,
-<<<<<<< HEAD
-          "value": "G:maj",
-=======
-          "value": "A:min",
->>>>>>> 5725112b
+          "value": "A:min",
           "confidence": 1
         },
         {
@@ -199,19 +151,11 @@
         {
           "time": 22.0,
           "duration": 4.0,
-<<<<<<< HEAD
-          "value": "A:min",
-=======
-          "value": "F:maj",
->>>>>>> 5725112b
+          "value": "F:maj",
           "confidence": 1
         },
         {
           "time": 23.0,
-<<<<<<< HEAD
-          "duration": 4.0,
-          "value": "F:maj",
-=======
           "duration": 2.0,
           "value": "G:maj",
           "confidence": 1
@@ -220,22 +164,11 @@
           "time": 23.2,
           "duration": 2.0,
           "value": "A:min",
->>>>>>> 5725112b
           "confidence": 1
         },
         {
           "time": 24.0,
-<<<<<<< HEAD
-          "duration": 2.0,
-          "value": "G:maj",
-          "confidence": 1
-        },
-        {
-          "time": 24.2,
-          "duration": 2.0,
-=======
-          "duration": 4.0,
->>>>>>> 5725112b
+          "duration": 4.0,
           "value": "A:min",
           "confidence": 1
         },
@@ -248,11 +181,7 @@
         {
           "time": 26.0,
           "duration": 4.0,
-<<<<<<< HEAD
-          "value": "A:min",
-=======
-          "value": "G:maj",
->>>>>>> 5725112b
+          "value": "G:maj",
           "confidence": 1
         },
         {
@@ -264,11 +193,7 @@
         {
           "time": 28.0,
           "duration": 4.0,
-<<<<<<< HEAD
-          "value": "G:maj",
-=======
-          "value": "A:min",
->>>>>>> 5725112b
+          "value": "A:min",
           "confidence": 1
         },
         {
@@ -279,35 +204,18 @@
         },
         {
           "time": 30.0,
-<<<<<<< HEAD
-          "duration": 4.0,
-          "value": "A:min",
+          "duration": 4.0,
+          "value": "F:maj",
           "confidence": 1
         },
         {
           "time": 31.0,
-=======
->>>>>>> 5725112b
-          "duration": 4.0,
-          "value": "F:maj",
-          "confidence": 1
-        },
-        {
-<<<<<<< HEAD
-          "time": 32.0,
-=======
-          "time": 31.0,
->>>>>>> 5725112b
-          "duration": 2.0,
-          "value": "G:maj",
-          "confidence": 1
-        },
-        {
-<<<<<<< HEAD
-          "time": 32.2,
-=======
+          "duration": 2.0,
+          "value": "G:maj",
+          "confidence": 1
+        },
+        {
           "time": 31.2,
->>>>>>> 5725112b
           "duration": 2.0,
           "value": "A:min",
           "confidence": 1
