{
  "annotations": [
    {
      "annotation_metadata": {
        "curator": {
          "name": "",
          "email": ""
        },
        "annotator": {},
        "version": "",
        "corpus": "biab_internet_corpus",
        "annotation_tools": "",
        "annotation_rules": "",
        "validation": "",
        "data_source": ""
      },
      "namespace": "chord",
      "data": [
        {
          "time": 0.0,
          "duration": 3.0,
          "value": "D:maj",
          "confidence": 1
        },
        {
          "time": 1.0,
          "duration": 3.0,
          "value": "D:maj",
          "confidence": 1
        },
        {
          "time": 2.0,
          "duration": 3.0,
          "value": "D:maj",
          "confidence": 1
        },
        {
          "time": 3.0,
          "duration": 3.0,
<<<<<<< HEAD
          "value": "D:maj",
=======
          "value": "A:maj",
>>>>>>> 5725112b
          "confidence": 1
        },
        {
          "time": 4.0,
          "duration": 3.0,
<<<<<<< HEAD
          "value": "A:maj",
=======
          "value": "B:min",
>>>>>>> 5725112b
          "confidence": 1
        },
        {
          "time": 5.0,
          "duration": 3.0,
<<<<<<< HEAD
          "value": "B:min",
=======
          "value": "G:maj",
>>>>>>> 5725112b
          "confidence": 1
        },
        {
          "time": 6.0,
          "duration": 3.0,
<<<<<<< HEAD
          "value": "G:maj",
=======
          "value": "D:maj",
>>>>>>> 5725112b
          "confidence": 1
        },
        {
          "time": 7.0,
          "duration": 3.0,
<<<<<<< HEAD
          "value": "D:maj",
=======
          "value": "A:maj",
>>>>>>> 5725112b
          "confidence": 1
        },
        {
          "time": 8.0,
          "duration": 3.0,
<<<<<<< HEAD
          "value": "A:maj",
=======
          "value": "E:min",
>>>>>>> 5725112b
          "confidence": 1
        },
        {
          "time": 9.0,
          "duration": 3.0,
<<<<<<< HEAD
          "value": "E:min",
=======
          "value": "A:maj",
>>>>>>> 5725112b
          "confidence": 1
        },
        {
          "time": 10.0,
          "duration": 3.0,
<<<<<<< HEAD
          "value": "A:maj",
=======
          "value": "D:maj",
>>>>>>> 5725112b
          "confidence": 1
        },
        {
          "time": 11.0,
          "duration": 3.0,
<<<<<<< HEAD
          "value": "D:maj",
=======
          "value": "A:maj",
>>>>>>> 5725112b
          "confidence": 1
        },
        {
          "time": 12.0,
          "duration": 3.0,
<<<<<<< HEAD
          "value": "A:maj",
=======
          "value": "B:min",
>>>>>>> 5725112b
          "confidence": 1
        },
        {
          "time": 13.0,
          "duration": 3.0,
<<<<<<< HEAD
          "value": "B:min",
=======
          "value": "G:maj",
>>>>>>> 5725112b
          "confidence": 1
        },
        {
          "time": 14.0,
          "duration": 3.0,
<<<<<<< HEAD
          "value": "G:maj",
=======
          "value": "D:maj",
>>>>>>> 5725112b
          "confidence": 1
        },
        {
          "time": 15.0,
          "duration": 3.0,
<<<<<<< HEAD
          "value": "D:maj",
=======
          "value": "A:maj",
>>>>>>> 5725112b
          "confidence": 1
        },
        {
          "time": 16.0,
          "duration": 3.0,
<<<<<<< HEAD
          "value": "A:maj",
=======
          "value": "E:min",
>>>>>>> 5725112b
          "confidence": 1
        },
        {
          "time": 17.0,
          "duration": 3.0,
<<<<<<< HEAD
          "value": "E:min",
=======
          "value": "A:maj",
>>>>>>> 5725112b
          "confidence": 1
        },
        {
          "time": 18.0,
          "duration": 3.0,
<<<<<<< HEAD
          "value": "A:maj",
=======
          "value": "D:maj",
>>>>>>> 5725112b
          "confidence": 1
        },
        {
          "time": 19.0,
          "duration": 3.0,
<<<<<<< HEAD
          "value": "D:maj",
=======
          "value": "E:min",
>>>>>>> 5725112b
          "confidence": 1
        },
        {
          "time": 20.0,
          "duration": 3.0,
<<<<<<< HEAD
          "value": "E:min",
=======
          "value": "A:maj",
>>>>>>> 5725112b
          "confidence": 1
        },
        {
          "time": 21.0,
          "duration": 3.0,
<<<<<<< HEAD
          "value": "A:maj",
=======
          "value": "E:min",
>>>>>>> 5725112b
          "confidence": 1
        },
        {
          "time": 22.0,
          "duration": 3.0,
<<<<<<< HEAD
          "value": "E:min",
=======
          "value": "A:maj",
>>>>>>> 5725112b
          "confidence": 1
        },
        {
          "time": 23.0,
          "duration": 3.0,
<<<<<<< HEAD
          "value": "A:maj",
=======
          "value": "D:maj",
>>>>>>> 5725112b
          "confidence": 1
        },
        {
          "time": 24.0,
          "duration": 3.0,
<<<<<<< HEAD
          "value": "D:maj",
=======
          "value": "A:maj",
>>>>>>> 5725112b
          "confidence": 1
        },
        {
          "time": 25.0,
          "duration": 3.0,
<<<<<<< HEAD
          "value": "A:maj",
=======
          "value": "B:min",
>>>>>>> 5725112b
          "confidence": 1
        },
        {
          "time": 26.0,
          "duration": 3.0,
<<<<<<< HEAD
          "value": "B:min",
=======
          "value": "G:maj",
>>>>>>> 5725112b
          "confidence": 1
        },
        {
          "time": 27.0,
          "duration": 3.0,
<<<<<<< HEAD
          "value": "G:maj",
=======
          "value": "D:maj",
>>>>>>> 5725112b
          "confidence": 1
        },
        {
          "time": 28.0,
          "duration": 3.0,
<<<<<<< HEAD
          "value": "D:maj",
=======
          "value": "A:maj",
>>>>>>> 5725112b
          "confidence": 1
        },
        {
          "time": 29.0,
          "duration": 3.0,
<<<<<<< HEAD
          "value": "A:maj",
=======
          "value": "E:min",
>>>>>>> 5725112b
          "confidence": 1
        },
        {
          "time": 30.0,
          "duration": 3.0,
<<<<<<< HEAD
          "value": "E:min",
=======
          "value": "A:maj",
>>>>>>> 5725112b
          "confidence": 1
        },
        {
          "time": 31.0,
          "duration": 3.0,
<<<<<<< HEAD
          "value": "A:maj",
=======
          "value": "D:maj",
>>>>>>> 5725112b
          "confidence": 1
        },
        {
          "time": 32.0,
          "duration": 3.0,
<<<<<<< HEAD
          "value": "D:maj",
          "confidence": 1
        },
        {
          "time": 33.0,
          "duration": 3.0,
=======
>>>>>>> 5725112b
          "value": "A:maj",
          "confidence": 1
        },
        {
<<<<<<< HEAD
          "time": 34.0,
=======
          "time": 33.0,
>>>>>>> 5725112b
          "duration": 3.0,
          "value": "B:min",
          "confidence": 1
        },
        {
<<<<<<< HEAD
          "time": 35.0,
=======
          "time": 34.0,
>>>>>>> 5725112b
          "duration": 3.0,
          "value": "G:maj",
          "confidence": 1
        },
        {
<<<<<<< HEAD
          "time": 36.0,
=======
          "time": 35.0,
>>>>>>> 5725112b
          "duration": 3.0,
          "value": "D:maj",
          "confidence": 1
        },
        {
<<<<<<< HEAD
          "time": 37.0,
=======
          "time": 36.0,
>>>>>>> 5725112b
          "duration": 3.0,
          "value": "A:maj",
          "confidence": 1
        },
        {
<<<<<<< HEAD
          "time": 38.0,
=======
          "time": 37.0,
>>>>>>> 5725112b
          "duration": 1.0,
          "value": "E:min",
          "confidence": 1
        },
        {
<<<<<<< HEAD
          "time": 38.1,
=======
          "time": 37.1,
>>>>>>> 5725112b
          "duration": 1.0,
          "value": "A:maj",
          "confidence": 1
        },
        {
<<<<<<< HEAD
          "time": 38.2,
=======
          "time": 37.2,
>>>>>>> 5725112b
          "duration": 1.0,
          "value": "D:maj",
          "confidence": 1
        },
        {
<<<<<<< HEAD
          "time": 39.0,
=======
          "time": 38.0,
>>>>>>> 5725112b
          "duration": 3.0,
          "value": "A:maj",
          "confidence": 1
        },
        {
<<<<<<< HEAD
          "time": 40.0,
=======
          "time": 39.0,
>>>>>>> 5725112b
          "duration": 3.0,
          "value": "B:min",
          "confidence": 1
        },
        {
<<<<<<< HEAD
          "time": 41.0,
=======
          "time": 40.0,
>>>>>>> 5725112b
          "duration": 3.0,
          "value": "G:maj",
          "confidence": 1
        },
        {
<<<<<<< HEAD
          "time": 42.0,
=======
          "time": 41.0,
>>>>>>> 5725112b
          "duration": 3.0,
          "value": "D:maj",
          "confidence": 1
        },
        {
<<<<<<< HEAD
          "time": 43.0,
=======
          "time": 42.0,
>>>>>>> 5725112b
          "duration": 3.0,
          "value": "A:maj",
          "confidence": 1
        },
        {
<<<<<<< HEAD
          "time": 44.0,
=======
          "time": 43.0,
>>>>>>> 5725112b
          "duration": 3.0,
          "value": "E:min",
          "confidence": 1
        },
        {
<<<<<<< HEAD
          "time": 45.0,
=======
          "time": 44.0,
>>>>>>> 5725112b
          "duration": 3.0,
          "value": "A:maj",
          "confidence": 1
        },
        {
<<<<<<< HEAD
          "time": 46.0,
=======
          "time": 45.0,
>>>>>>> 5725112b
          "duration": 3.0,
          "value": "D:maj",
          "confidence": 1
        },
        {
<<<<<<< HEAD
          "time": 47.0,
=======
          "time": 46.0,
>>>>>>> 5725112b
          "duration": 3.0,
          "value": "A:maj",
          "confidence": 1
        },
        {
<<<<<<< HEAD
          "time": 48.0,
=======
          "time": 47.0,
>>>>>>> 5725112b
          "duration": 3.0,
          "value": "B:min",
          "confidence": 1
        },
        {
<<<<<<< HEAD
          "time": 49.0,
=======
          "time": 48.0,
>>>>>>> 5725112b
          "duration": 3.0,
          "value": "G:maj",
          "confidence": 1
        },
        {
<<<<<<< HEAD
          "time": 50.0,
=======
          "time": 49.0,
>>>>>>> 5725112b
          "duration": 3.0,
          "value": "D:maj",
          "confidence": 1
        },
        {
<<<<<<< HEAD
          "time": 51.0,
=======
          "time": 50.0,
>>>>>>> 5725112b
          "duration": 3.0,
          "value": "A:maj",
          "confidence": 1
        },
        {
<<<<<<< HEAD
          "time": 52.0,
=======
          "time": 51.0,
>>>>>>> 5725112b
          "duration": 3.0,
          "value": "E:min",
          "confidence": 1
        },
        {
<<<<<<< HEAD
          "time": 53.0,
=======
          "time": 52.0,
>>>>>>> 5725112b
          "duration": 3.0,
          "value": "A:maj",
          "confidence": 1
        },
        {
<<<<<<< HEAD
          "time": 54.0,
=======
          "time": 53.0,
>>>>>>> 5725112b
          "duration": 1.0,
          "value": "E:min",
          "confidence": 1
        },
        {
<<<<<<< HEAD
          "time": 54.1,
=======
          "time": 53.1,
>>>>>>> 5725112b
          "duration": 1.0,
          "value": "A:maj",
          "confidence": 1
        },
        {
<<<<<<< HEAD
          "time": 54.2,
=======
          "time": 53.2,
>>>>>>> 5725112b
          "duration": 1.0,
          "value": "D:maj",
          "confidence": 1
        },
        {
<<<<<<< HEAD
          "time": 55.0,
=======
          "time": 54.0,
>>>>>>> 5725112b
          "duration": 3.0,
          "value": "D:maj",
          "confidence": 1
        },
        {
<<<<<<< HEAD
          "time": 56.0,
=======
          "time": 55.0,
>>>>>>> 5725112b
          "duration": 3.0,
          "value": "A:maj",
          "confidence": 1
        },
        {
<<<<<<< HEAD
          "time": 57.0,
=======
          "time": 56.0,
>>>>>>> 5725112b
          "duration": 3.0,
          "value": "B:min",
          "confidence": 1
        },
        {
<<<<<<< HEAD
          "time": 58.0,
=======
          "time": 57.0,
>>>>>>> 5725112b
          "duration": 3.0,
          "value": "G:maj",
          "confidence": 1
        },
        {
<<<<<<< HEAD
          "time": 59.0,
=======
          "time": 58.0,
>>>>>>> 5725112b
          "duration": 3.0,
          "value": "D:maj",
          "confidence": 1
        },
        {
<<<<<<< HEAD
          "time": 60.0,
=======
          "time": 59.0,
>>>>>>> 5725112b
          "duration": 3.0,
          "value": "A:maj",
          "confidence": 1
        },
        {
<<<<<<< HEAD
          "time": 61.0,
=======
          "time": 60.0,
>>>>>>> 5725112b
          "duration": 3.0,
          "value": "D:maj",
          "confidence": 1
        }
      ],
      "sandbox": {},
      "time": 0,
      "duration": 189.0
    },
    {
      "annotation_metadata": {
        "curator": {
          "name": "",
          "email": ""
        },
        "annotator": {},
        "version": "",
        "corpus": "biab_internet_corpus",
        "annotation_tools": "",
        "annotation_rules": "",
        "validation": "",
        "data_source": ""
      },
      "namespace": "key_mode",
      "data": [
        {
          "time": 0.0,
          "duration": 189.0,
          "value": "D",
          "confidence": 1
        }
      ],
      "sandbox": {},
      "time": 0,
      "duration": 189.0
    }
  ],
  "file_metadata": {
    "title": "Hymn;  BIAB by Chuck Ho, ay841@freenet.carleton.ca",
    "artist": "",
    "release": "",
    "duration": 189.0,
    "identifiers": {},
    "jams_version": "0.3.4"
  },
  "sandbox": {
    "expanded": false
  }
}<|MERGE_RESOLUTION|>--- conflicted
+++ resolved
@@ -37,624 +37,371 @@
         {
           "time": 3.0,
           "duration": 3.0,
-<<<<<<< HEAD
-          "value": "D:maj",
-=======
-          "value": "A:maj",
->>>>>>> 5725112b
+          "value": "A:maj",
           "confidence": 1
         },
         {
           "time": 4.0,
           "duration": 3.0,
-<<<<<<< HEAD
-          "value": "A:maj",
-=======
-          "value": "B:min",
->>>>>>> 5725112b
+          "value": "B:min",
           "confidence": 1
         },
         {
           "time": 5.0,
           "duration": 3.0,
-<<<<<<< HEAD
-          "value": "B:min",
-=======
-          "value": "G:maj",
->>>>>>> 5725112b
+          "value": "G:maj",
           "confidence": 1
         },
         {
           "time": 6.0,
           "duration": 3.0,
-<<<<<<< HEAD
-          "value": "G:maj",
-=======
-          "value": "D:maj",
->>>>>>> 5725112b
+          "value": "D:maj",
           "confidence": 1
         },
         {
           "time": 7.0,
           "duration": 3.0,
-<<<<<<< HEAD
-          "value": "D:maj",
-=======
-          "value": "A:maj",
->>>>>>> 5725112b
+          "value": "A:maj",
           "confidence": 1
         },
         {
           "time": 8.0,
           "duration": 3.0,
-<<<<<<< HEAD
-          "value": "A:maj",
-=======
-          "value": "E:min",
->>>>>>> 5725112b
+          "value": "E:min",
           "confidence": 1
         },
         {
           "time": 9.0,
           "duration": 3.0,
-<<<<<<< HEAD
-          "value": "E:min",
-=======
-          "value": "A:maj",
->>>>>>> 5725112b
+          "value": "A:maj",
           "confidence": 1
         },
         {
           "time": 10.0,
           "duration": 3.0,
-<<<<<<< HEAD
-          "value": "A:maj",
-=======
-          "value": "D:maj",
->>>>>>> 5725112b
+          "value": "D:maj",
           "confidence": 1
         },
         {
           "time": 11.0,
           "duration": 3.0,
-<<<<<<< HEAD
-          "value": "D:maj",
-=======
-          "value": "A:maj",
->>>>>>> 5725112b
+          "value": "A:maj",
           "confidence": 1
         },
         {
           "time": 12.0,
           "duration": 3.0,
-<<<<<<< HEAD
-          "value": "A:maj",
-=======
-          "value": "B:min",
->>>>>>> 5725112b
+          "value": "B:min",
           "confidence": 1
         },
         {
           "time": 13.0,
           "duration": 3.0,
-<<<<<<< HEAD
-          "value": "B:min",
-=======
-          "value": "G:maj",
->>>>>>> 5725112b
+          "value": "G:maj",
           "confidence": 1
         },
         {
           "time": 14.0,
           "duration": 3.0,
-<<<<<<< HEAD
-          "value": "G:maj",
-=======
-          "value": "D:maj",
->>>>>>> 5725112b
+          "value": "D:maj",
           "confidence": 1
         },
         {
           "time": 15.0,
           "duration": 3.0,
-<<<<<<< HEAD
-          "value": "D:maj",
-=======
-          "value": "A:maj",
->>>>>>> 5725112b
+          "value": "A:maj",
           "confidence": 1
         },
         {
           "time": 16.0,
           "duration": 3.0,
-<<<<<<< HEAD
-          "value": "A:maj",
-=======
-          "value": "E:min",
->>>>>>> 5725112b
+          "value": "E:min",
           "confidence": 1
         },
         {
           "time": 17.0,
           "duration": 3.0,
-<<<<<<< HEAD
-          "value": "E:min",
-=======
-          "value": "A:maj",
->>>>>>> 5725112b
+          "value": "A:maj",
           "confidence": 1
         },
         {
           "time": 18.0,
           "duration": 3.0,
-<<<<<<< HEAD
-          "value": "A:maj",
-=======
-          "value": "D:maj",
->>>>>>> 5725112b
+          "value": "D:maj",
           "confidence": 1
         },
         {
           "time": 19.0,
           "duration": 3.0,
-<<<<<<< HEAD
-          "value": "D:maj",
-=======
-          "value": "E:min",
->>>>>>> 5725112b
+          "value": "E:min",
           "confidence": 1
         },
         {
           "time": 20.0,
           "duration": 3.0,
-<<<<<<< HEAD
-          "value": "E:min",
-=======
-          "value": "A:maj",
->>>>>>> 5725112b
+          "value": "A:maj",
           "confidence": 1
         },
         {
           "time": 21.0,
           "duration": 3.0,
-<<<<<<< HEAD
-          "value": "A:maj",
-=======
-          "value": "E:min",
->>>>>>> 5725112b
+          "value": "E:min",
           "confidence": 1
         },
         {
           "time": 22.0,
           "duration": 3.0,
-<<<<<<< HEAD
-          "value": "E:min",
-=======
-          "value": "A:maj",
->>>>>>> 5725112b
+          "value": "A:maj",
           "confidence": 1
         },
         {
           "time": 23.0,
           "duration": 3.0,
-<<<<<<< HEAD
-          "value": "A:maj",
-=======
-          "value": "D:maj",
->>>>>>> 5725112b
+          "value": "D:maj",
           "confidence": 1
         },
         {
           "time": 24.0,
           "duration": 3.0,
-<<<<<<< HEAD
-          "value": "D:maj",
-=======
-          "value": "A:maj",
->>>>>>> 5725112b
+          "value": "A:maj",
           "confidence": 1
         },
         {
           "time": 25.0,
           "duration": 3.0,
-<<<<<<< HEAD
-          "value": "A:maj",
-=======
-          "value": "B:min",
->>>>>>> 5725112b
+          "value": "B:min",
           "confidence": 1
         },
         {
           "time": 26.0,
           "duration": 3.0,
-<<<<<<< HEAD
-          "value": "B:min",
-=======
-          "value": "G:maj",
->>>>>>> 5725112b
+          "value": "G:maj",
           "confidence": 1
         },
         {
           "time": 27.0,
           "duration": 3.0,
-<<<<<<< HEAD
-          "value": "G:maj",
-=======
-          "value": "D:maj",
->>>>>>> 5725112b
+          "value": "D:maj",
           "confidence": 1
         },
         {
           "time": 28.0,
           "duration": 3.0,
-<<<<<<< HEAD
-          "value": "D:maj",
-=======
-          "value": "A:maj",
->>>>>>> 5725112b
+          "value": "A:maj",
           "confidence": 1
         },
         {
           "time": 29.0,
           "duration": 3.0,
-<<<<<<< HEAD
-          "value": "A:maj",
-=======
-          "value": "E:min",
->>>>>>> 5725112b
+          "value": "E:min",
           "confidence": 1
         },
         {
           "time": 30.0,
           "duration": 3.0,
-<<<<<<< HEAD
-          "value": "E:min",
-=======
-          "value": "A:maj",
->>>>>>> 5725112b
+          "value": "A:maj",
           "confidence": 1
         },
         {
           "time": 31.0,
           "duration": 3.0,
-<<<<<<< HEAD
-          "value": "A:maj",
-=======
-          "value": "D:maj",
->>>>>>> 5725112b
+          "value": "D:maj",
           "confidence": 1
         },
         {
           "time": 32.0,
           "duration": 3.0,
-<<<<<<< HEAD
-          "value": "D:maj",
+          "value": "A:maj",
           "confidence": 1
         },
         {
           "time": 33.0,
           "duration": 3.0,
-=======
->>>>>>> 5725112b
-          "value": "A:maj",
-          "confidence": 1
-        },
-        {
-<<<<<<< HEAD
+          "value": "B:min",
+          "confidence": 1
+        },
+        {
           "time": 34.0,
-=======
-          "time": 33.0,
->>>>>>> 5725112b
-          "duration": 3.0,
-          "value": "B:min",
-          "confidence": 1
-        },
-        {
-<<<<<<< HEAD
+          "duration": 3.0,
+          "value": "G:maj",
+          "confidence": 1
+        },
+        {
           "time": 35.0,
-=======
-          "time": 34.0,
->>>>>>> 5725112b
-          "duration": 3.0,
-          "value": "G:maj",
-          "confidence": 1
-        },
-        {
-<<<<<<< HEAD
+          "duration": 3.0,
+          "value": "D:maj",
+          "confidence": 1
+        },
+        {
           "time": 36.0,
-=======
-          "time": 35.0,
->>>>>>> 5725112b
-          "duration": 3.0,
-          "value": "D:maj",
-          "confidence": 1
-        },
-        {
-<<<<<<< HEAD
+          "duration": 3.0,
+          "value": "A:maj",
+          "confidence": 1
+        },
+        {
           "time": 37.0,
-=======
-          "time": 36.0,
->>>>>>> 5725112b
-          "duration": 3.0,
-          "value": "A:maj",
-          "confidence": 1
-        },
-        {
-<<<<<<< HEAD
+          "duration": 1.0,
+          "value": "E:min",
+          "confidence": 1
+        },
+        {
+          "time": 37.1,
+          "duration": 1.0,
+          "value": "A:maj",
+          "confidence": 1
+        },
+        {
+          "time": 37.2,
+          "duration": 1.0,
+          "value": "D:maj",
+          "confidence": 1
+        },
+        {
           "time": 38.0,
-=======
-          "time": 37.0,
->>>>>>> 5725112b
-          "duration": 1.0,
-          "value": "E:min",
-          "confidence": 1
-        },
-        {
-<<<<<<< HEAD
-          "time": 38.1,
-=======
-          "time": 37.1,
->>>>>>> 5725112b
-          "duration": 1.0,
-          "value": "A:maj",
-          "confidence": 1
-        },
-        {
-<<<<<<< HEAD
-          "time": 38.2,
-=======
-          "time": 37.2,
->>>>>>> 5725112b
-          "duration": 1.0,
-          "value": "D:maj",
-          "confidence": 1
-        },
-        {
-<<<<<<< HEAD
+          "duration": 3.0,
+          "value": "A:maj",
+          "confidence": 1
+        },
+        {
           "time": 39.0,
-=======
-          "time": 38.0,
->>>>>>> 5725112b
-          "duration": 3.0,
-          "value": "A:maj",
-          "confidence": 1
-        },
-        {
-<<<<<<< HEAD
+          "duration": 3.0,
+          "value": "B:min",
+          "confidence": 1
+        },
+        {
           "time": 40.0,
-=======
-          "time": 39.0,
->>>>>>> 5725112b
-          "duration": 3.0,
-          "value": "B:min",
-          "confidence": 1
-        },
-        {
-<<<<<<< HEAD
+          "duration": 3.0,
+          "value": "G:maj",
+          "confidence": 1
+        },
+        {
           "time": 41.0,
-=======
-          "time": 40.0,
->>>>>>> 5725112b
-          "duration": 3.0,
-          "value": "G:maj",
-          "confidence": 1
-        },
-        {
-<<<<<<< HEAD
+          "duration": 3.0,
+          "value": "D:maj",
+          "confidence": 1
+        },
+        {
           "time": 42.0,
-=======
-          "time": 41.0,
->>>>>>> 5725112b
-          "duration": 3.0,
-          "value": "D:maj",
-          "confidence": 1
-        },
-        {
-<<<<<<< HEAD
+          "duration": 3.0,
+          "value": "A:maj",
+          "confidence": 1
+        },
+        {
           "time": 43.0,
-=======
-          "time": 42.0,
->>>>>>> 5725112b
-          "duration": 3.0,
-          "value": "A:maj",
-          "confidence": 1
-        },
-        {
-<<<<<<< HEAD
+          "duration": 3.0,
+          "value": "E:min",
+          "confidence": 1
+        },
+        {
           "time": 44.0,
-=======
-          "time": 43.0,
->>>>>>> 5725112b
-          "duration": 3.0,
-          "value": "E:min",
-          "confidence": 1
-        },
-        {
-<<<<<<< HEAD
+          "duration": 3.0,
+          "value": "A:maj",
+          "confidence": 1
+        },
+        {
           "time": 45.0,
-=======
-          "time": 44.0,
->>>>>>> 5725112b
-          "duration": 3.0,
-          "value": "A:maj",
-          "confidence": 1
-        },
-        {
-<<<<<<< HEAD
+          "duration": 3.0,
+          "value": "D:maj",
+          "confidence": 1
+        },
+        {
           "time": 46.0,
-=======
-          "time": 45.0,
->>>>>>> 5725112b
-          "duration": 3.0,
-          "value": "D:maj",
-          "confidence": 1
-        },
-        {
-<<<<<<< HEAD
+          "duration": 3.0,
+          "value": "A:maj",
+          "confidence": 1
+        },
+        {
           "time": 47.0,
-=======
-          "time": 46.0,
->>>>>>> 5725112b
-          "duration": 3.0,
-          "value": "A:maj",
-          "confidence": 1
-        },
-        {
-<<<<<<< HEAD
+          "duration": 3.0,
+          "value": "B:min",
+          "confidence": 1
+        },
+        {
           "time": 48.0,
-=======
-          "time": 47.0,
->>>>>>> 5725112b
-          "duration": 3.0,
-          "value": "B:min",
-          "confidence": 1
-        },
-        {
-<<<<<<< HEAD
+          "duration": 3.0,
+          "value": "G:maj",
+          "confidence": 1
+        },
+        {
           "time": 49.0,
-=======
-          "time": 48.0,
->>>>>>> 5725112b
-          "duration": 3.0,
-          "value": "G:maj",
-          "confidence": 1
-        },
-        {
-<<<<<<< HEAD
+          "duration": 3.0,
+          "value": "D:maj",
+          "confidence": 1
+        },
+        {
           "time": 50.0,
-=======
-          "time": 49.0,
->>>>>>> 5725112b
-          "duration": 3.0,
-          "value": "D:maj",
-          "confidence": 1
-        },
-        {
-<<<<<<< HEAD
+          "duration": 3.0,
+          "value": "A:maj",
+          "confidence": 1
+        },
+        {
           "time": 51.0,
-=======
-          "time": 50.0,
->>>>>>> 5725112b
-          "duration": 3.0,
-          "value": "A:maj",
-          "confidence": 1
-        },
-        {
-<<<<<<< HEAD
+          "duration": 3.0,
+          "value": "E:min",
+          "confidence": 1
+        },
+        {
           "time": 52.0,
-=======
-          "time": 51.0,
->>>>>>> 5725112b
-          "duration": 3.0,
-          "value": "E:min",
-          "confidence": 1
-        },
-        {
-<<<<<<< HEAD
+          "duration": 3.0,
+          "value": "A:maj",
+          "confidence": 1
+        },
+        {
           "time": 53.0,
-=======
-          "time": 52.0,
->>>>>>> 5725112b
-          "duration": 3.0,
-          "value": "A:maj",
-          "confidence": 1
-        },
-        {
-<<<<<<< HEAD
+          "duration": 1.0,
+          "value": "E:min",
+          "confidence": 1
+        },
+        {
+          "time": 53.1,
+          "duration": 1.0,
+          "value": "A:maj",
+          "confidence": 1
+        },
+        {
+          "time": 53.2,
+          "duration": 1.0,
+          "value": "D:maj",
+          "confidence": 1
+        },
+        {
           "time": 54.0,
-=======
-          "time": 53.0,
->>>>>>> 5725112b
-          "duration": 1.0,
-          "value": "E:min",
-          "confidence": 1
-        },
-        {
-<<<<<<< HEAD
-          "time": 54.1,
-=======
-          "time": 53.1,
->>>>>>> 5725112b
-          "duration": 1.0,
-          "value": "A:maj",
-          "confidence": 1
-        },
-        {
-<<<<<<< HEAD
-          "time": 54.2,
-=======
-          "time": 53.2,
->>>>>>> 5725112b
-          "duration": 1.0,
-          "value": "D:maj",
-          "confidence": 1
-        },
-        {
-<<<<<<< HEAD
+          "duration": 3.0,
+          "value": "D:maj",
+          "confidence": 1
+        },
+        {
           "time": 55.0,
-=======
-          "time": 54.0,
->>>>>>> 5725112b
-          "duration": 3.0,
-          "value": "D:maj",
-          "confidence": 1
-        },
-        {
-<<<<<<< HEAD
+          "duration": 3.0,
+          "value": "A:maj",
+          "confidence": 1
+        },
+        {
           "time": 56.0,
-=======
-          "time": 55.0,
->>>>>>> 5725112b
-          "duration": 3.0,
-          "value": "A:maj",
-          "confidence": 1
-        },
-        {
-<<<<<<< HEAD
+          "duration": 3.0,
+          "value": "B:min",
+          "confidence": 1
+        },
+        {
           "time": 57.0,
-=======
-          "time": 56.0,
->>>>>>> 5725112b
-          "duration": 3.0,
-          "value": "B:min",
-          "confidence": 1
-        },
-        {
-<<<<<<< HEAD
+          "duration": 3.0,
+          "value": "G:maj",
+          "confidence": 1
+        },
+        {
           "time": 58.0,
-=======
-          "time": 57.0,
->>>>>>> 5725112b
-          "duration": 3.0,
-          "value": "G:maj",
-          "confidence": 1
-        },
-        {
-<<<<<<< HEAD
+          "duration": 3.0,
+          "value": "D:maj",
+          "confidence": 1
+        },
+        {
           "time": 59.0,
-=======
-          "time": 58.0,
->>>>>>> 5725112b
-          "duration": 3.0,
-          "value": "D:maj",
-          "confidence": 1
-        },
-        {
-<<<<<<< HEAD
+          "duration": 3.0,
+          "value": "A:maj",
+          "confidence": 1
+        },
+        {
           "time": 60.0,
-=======
-          "time": 59.0,
->>>>>>> 5725112b
-          "duration": 3.0,
-          "value": "A:maj",
-          "confidence": 1
-        },
-        {
-<<<<<<< HEAD
-          "time": 61.0,
-=======
-          "time": 60.0,
->>>>>>> 5725112b
           "duration": 3.0,
           "value": "D:maj",
           "confidence": 1
