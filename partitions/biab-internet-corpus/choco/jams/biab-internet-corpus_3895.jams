{
  "annotations": [
    {
      "annotation_metadata": {
        "curator": {
          "name": "",
          "email": ""
        },
        "annotator": {},
        "version": "",
        "corpus": "biab_internet_corpus",
        "annotation_tools": "",
        "annotation_rules": "",
        "validation": "",
        "data_source": ""
      },
      "namespace": "chord",
      "data": [
        {
          "time": 0.0,
          "duration": 4.0,
          "value": "F:min(b7,9)",
          "confidence": 1
        },
        {
          "time": 1.0,
          "duration": 4.0,
          "value": "F:min(b7,9)",
          "confidence": 1
        },
        {
          "time": 2.0,
          "duration": 4.0,
<<<<<<< HEAD
          "value": "F:min(b7,9)",
=======
          "value": "Eb:(3,5,b7)",
>>>>>>> 5725112b
          "confidence": 1
        },
        {
          "time": 3.0,
          "duration": 4.0,
          "value": "Eb:(3,5,b7)",
          "confidence": 1
        },
        {
          "time": 4.0,
          "duration": 4.0,
<<<<<<< HEAD
          "value": "Eb:(3,5,b7)",
=======
          "value": "Db:(3,5,b7)",
>>>>>>> 5725112b
          "confidence": 1
        },
        {
          "time": 5.0,
<<<<<<< HEAD
          "duration": 4.0,
          "value": "Db:(3,5,b7)",
=======
          "duration": 2.0,
          "value": "C:(3,5,b7)",
          "confidence": 1
        },
        {
          "time": 5.2,
          "duration": 2.0,
          "value": "C:(4,5,b7,9)",
>>>>>>> 5725112b
          "confidence": 1
        },
        {
          "time": 6.0,
<<<<<<< HEAD
          "duration": 2.0,
          "value": "C:(3,5,b7)",
          "confidence": 1
        },
        {
          "time": 6.2,
          "duration": 2.0,
          "value": "C:(4,5,b7,9)",
=======
          "duration": 4.0,
          "value": "F:min(b7,9)",
>>>>>>> 5725112b
          "confidence": 1
        },
        {
          "time": 7.0,
          "duration": 4.0,
          "value": "F:min(b7,9)",
          "confidence": 1
        },
        {
          "time": 8.0,
          "duration": 4.0,
          "value": "F:min(b7,9)",
          "confidence": 1
        },
        {
          "time": 9.0,
          "duration": 4.0,
          "value": "F:min(b7,9)",
          "confidence": 1
        },
        {
          "time": 10.0,
          "duration": 4.0,
<<<<<<< HEAD
          "value": "F:min(b7,9)",
=======
          "value": "Eb:(3,5,b7)",
>>>>>>> 5725112b
          "confidence": 1
        },
        {
          "time": 11.0,
          "duration": 4.0,
          "value": "Eb:(3,5,b7)",
          "confidence": 1
        },
        {
          "time": 12.0,
          "duration": 4.0,
<<<<<<< HEAD
          "value": "Eb:(3,5,b7)",
=======
          "value": "Db:(3,5,b7)",
>>>>>>> 5725112b
          "confidence": 1
        },
        {
          "time": 13.0,
<<<<<<< HEAD
          "duration": 4.0,
          "value": "Db:(3,5,b7)",
=======
          "duration": 2.0,
          "value": "C:(3,5,b7)",
          "confidence": 1
        },
        {
          "time": 13.2,
          "duration": 2.0,
          "value": "C:(4,5,b7,9)",
>>>>>>> 5725112b
          "confidence": 1
        },
        {
          "time": 14.0,
<<<<<<< HEAD
          "duration": 2.0,
          "value": "C:(3,5,b7)",
          "confidence": 1
        },
        {
          "time": 14.2,
          "duration": 2.0,
          "value": "C:(4,5,b7,9)",
=======
          "duration": 4.0,
          "value": "F:min(b7,9)",
>>>>>>> 5725112b
          "confidence": 1
        },
        {
          "time": 15.0,
          "duration": 4.0,
          "value": "F:min(b7,9)",
          "confidence": 1
        },
        {
          "time": 16.0,
          "duration": 4.0,
<<<<<<< HEAD
          "value": "F:min(b7,9)",
=======
          "value": "Eb:(3,5,b7,9)",
>>>>>>> 5725112b
          "confidence": 1
        },
        {
          "time": 17.0,
          "duration": 4.0,
          "value": "Eb:(3,5,b7,9)",
          "confidence": 1
        },
        {
          "time": 18.0,
          "duration": 4.0,
<<<<<<< HEAD
          "value": "Eb:(3,5,b7,9)",
=======
          "value": "F:min(b7,9)",
>>>>>>> 5725112b
          "confidence": 1
        },
        {
          "time": 19.0,
          "duration": 4.0,
          "value": "F:min(b7,9)",
          "confidence": 1
        },
        {
          "time": 20.0,
<<<<<<< HEAD
          "duration": 4.0,
          "value": "F:min(b7,9)",
          "confidence": 1
        },
        {
          "time": 21.0,
          "duration": 3.0,
          "value": "Eb:(3,5,b7,9)",
          "confidence": 1
        },
        {
          "time": 21.3,
          "duration": 1.0,
          "value": "Db:(3,5,b7)",
          "confidence": 1
        },
        {
          "time": 22.0,
=======
          "duration": 3.0,
          "value": "Eb:(3,5,b7,9)",
          "confidence": 1
        },
        {
          "time": 20.3,
          "duration": 1.0,
          "value": "Db:(3,5,b7)",
          "confidence": 1
        },
        {
          "time": 21.0,
>>>>>>> 5725112b
          "duration": 2.0,
          "value": "C:(3,5,b7)",
          "confidence": 1
        },
        {
<<<<<<< HEAD
          "time": 22.2,
=======
          "time": 21.2,
>>>>>>> 5725112b
          "duration": 2.0,
          "value": "C:(3,#5,b7)",
          "confidence": 1
        },
        {
<<<<<<< HEAD
          "time": 23.0,
=======
          "time": 22.0,
>>>>>>> 5725112b
          "duration": 4.0,
          "value": "F:min(b7,9)",
          "confidence": 1
        },
        {
<<<<<<< HEAD
          "time": 24.0,
=======
          "time": 23.0,
>>>>>>> 5725112b
          "duration": 4.0,
          "value": "F:min(b7,9)",
          "confidence": 1
        },
        {
<<<<<<< HEAD
          "time": 25.0,
=======
          "time": 24.0,
>>>>>>> 5725112b
          "duration": 1.0,
          "value": "F:min(b7,9)",
          "confidence": 1
        },
        {
<<<<<<< HEAD
          "time": 25.1,
=======
          "time": 24.1,
>>>>>>> 5725112b
          "duration": 3.0,
          "value": "F:min(b7,9)",
          "confidence": 1
        }
      ],
      "sandbox": {},
      "time": 0,
      "duration": 101.0
    },
    {
      "annotation_metadata": {
        "curator": {
          "name": "",
          "email": ""
        },
        "annotator": {},
        "version": "",
        "corpus": "biab_internet_corpus",
        "annotation_tools": "",
        "annotation_rules": "",
        "validation": "",
        "data_source": ""
      },
      "namespace": "key_mode",
      "data": [
        {
          "time": 0.0,
          "duration": 101.0,
          "value": "Ab",
          "confidence": 1
        }
      ],
      "sandbox": {},
      "time": 0,
      "duration": 101.0
    }
  ],
  "file_metadata": {
    "title": "Song For My Father - Horace Silver",
    "artist": "",
    "release": "",
    "duration": 101.0,
    "identifiers": {},
    "jams_version": "0.3.4"
  },
  "sandbox": {
    "expanded": false
  }
}<|MERGE_RESOLUTION|>--- conflicted
+++ resolved
@@ -31,11 +31,7 @@
         {
           "time": 2.0,
           "duration": 4.0,
-<<<<<<< HEAD
-          "value": "F:min(b7,9)",
-=======
-          "value": "Eb:(3,5,b7)",
->>>>>>> 5725112b
+          "value": "Eb:(3,5,b7)",
           "confidence": 1
         },
         {
@@ -47,123 +43,79 @@
         {
           "time": 4.0,
           "duration": 4.0,
-<<<<<<< HEAD
-          "value": "Eb:(3,5,b7)",
-=======
           "value": "Db:(3,5,b7)",
->>>>>>> 5725112b
           "confidence": 1
         },
         {
           "time": 5.0,
-<<<<<<< HEAD
+          "duration": 2.0,
+          "value": "C:(3,5,b7)",
+          "confidence": 1
+        },
+        {
+          "time": 5.2,
+          "duration": 2.0,
+          "value": "C:(4,5,b7,9)",
+          "confidence": 1
+        },
+        {
+          "time": 6.0,
+          "duration": 4.0,
+          "value": "F:min(b7,9)",
+          "confidence": 1
+        },
+        {
+          "time": 7.0,
+          "duration": 4.0,
+          "value": "F:min(b7,9)",
+          "confidence": 1
+        },
+        {
+          "time": 8.0,
+          "duration": 4.0,
+          "value": "F:min(b7,9)",
+          "confidence": 1
+        },
+        {
+          "time": 9.0,
+          "duration": 4.0,
+          "value": "F:min(b7,9)",
+          "confidence": 1
+        },
+        {
+          "time": 10.0,
+          "duration": 4.0,
+          "value": "Eb:(3,5,b7)",
+          "confidence": 1
+        },
+        {
+          "time": 11.0,
+          "duration": 4.0,
+          "value": "Eb:(3,5,b7)",
+          "confidence": 1
+        },
+        {
+          "time": 12.0,
           "duration": 4.0,
           "value": "Db:(3,5,b7)",
-=======
+          "confidence": 1
+        },
+        {
+          "time": 13.0,
           "duration": 2.0,
           "value": "C:(3,5,b7)",
           "confidence": 1
         },
         {
-          "time": 5.2,
+          "time": 13.2,
           "duration": 2.0,
           "value": "C:(4,5,b7,9)",
->>>>>>> 5725112b
-          "confidence": 1
-        },
-        {
-          "time": 6.0,
-<<<<<<< HEAD
-          "duration": 2.0,
-          "value": "C:(3,5,b7)",
-          "confidence": 1
-        },
-        {
-          "time": 6.2,
-          "duration": 2.0,
-          "value": "C:(4,5,b7,9)",
-=======
-          "duration": 4.0,
-          "value": "F:min(b7,9)",
->>>>>>> 5725112b
-          "confidence": 1
-        },
-        {
-          "time": 7.0,
-          "duration": 4.0,
-          "value": "F:min(b7,9)",
-          "confidence": 1
-        },
-        {
-          "time": 8.0,
-          "duration": 4.0,
-          "value": "F:min(b7,9)",
-          "confidence": 1
-        },
-        {
-          "time": 9.0,
-          "duration": 4.0,
-          "value": "F:min(b7,9)",
-          "confidence": 1
-        },
-        {
-          "time": 10.0,
-          "duration": 4.0,
-<<<<<<< HEAD
-          "value": "F:min(b7,9)",
-=======
-          "value": "Eb:(3,5,b7)",
->>>>>>> 5725112b
-          "confidence": 1
-        },
-        {
-          "time": 11.0,
-          "duration": 4.0,
-          "value": "Eb:(3,5,b7)",
-          "confidence": 1
-        },
-        {
-          "time": 12.0,
-          "duration": 4.0,
-<<<<<<< HEAD
-          "value": "Eb:(3,5,b7)",
-=======
-          "value": "Db:(3,5,b7)",
->>>>>>> 5725112b
-          "confidence": 1
-        },
-        {
-          "time": 13.0,
-<<<<<<< HEAD
-          "duration": 4.0,
-          "value": "Db:(3,5,b7)",
-=======
-          "duration": 2.0,
-          "value": "C:(3,5,b7)",
-          "confidence": 1
-        },
-        {
-          "time": 13.2,
-          "duration": 2.0,
-          "value": "C:(4,5,b7,9)",
->>>>>>> 5725112b
           "confidence": 1
         },
         {
           "time": 14.0,
-<<<<<<< HEAD
-          "duration": 2.0,
-          "value": "C:(3,5,b7)",
-          "confidence": 1
-        },
-        {
-          "time": 14.2,
-          "duration": 2.0,
-          "value": "C:(4,5,b7,9)",
-=======
-          "duration": 4.0,
-          "value": "F:min(b7,9)",
->>>>>>> 5725112b
+          "duration": 4.0,
+          "value": "F:min(b7,9)",
           "confidence": 1
         },
         {
@@ -175,11 +127,7 @@
         {
           "time": 16.0,
           "duration": 4.0,
-<<<<<<< HEAD
-          "value": "F:min(b7,9)",
-=======
           "value": "Eb:(3,5,b7,9)",
->>>>>>> 5725112b
           "confidence": 1
         },
         {
@@ -191,11 +139,7 @@
         {
           "time": 18.0,
           "duration": 4.0,
-<<<<<<< HEAD
-          "value": "Eb:(3,5,b7,9)",
-=======
-          "value": "F:min(b7,9)",
->>>>>>> 5725112b
+          "value": "F:min(b7,9)",
           "confidence": 1
         },
         {
@@ -206,26 +150,6 @@
         },
         {
           "time": 20.0,
-<<<<<<< HEAD
-          "duration": 4.0,
-          "value": "F:min(b7,9)",
-          "confidence": 1
-        },
-        {
-          "time": 21.0,
-          "duration": 3.0,
-          "value": "Eb:(3,5,b7,9)",
-          "confidence": 1
-        },
-        {
-          "time": 21.3,
-          "duration": 1.0,
-          "value": "Db:(3,5,b7)",
-          "confidence": 1
-        },
-        {
-          "time": 22.0,
-=======
           "duration": 3.0,
           "value": "Eb:(3,5,b7,9)",
           "confidence": 1
@@ -238,57 +162,36 @@
         },
         {
           "time": 21.0,
->>>>>>> 5725112b
           "duration": 2.0,
           "value": "C:(3,5,b7)",
           "confidence": 1
         },
         {
-<<<<<<< HEAD
-          "time": 22.2,
-=======
           "time": 21.2,
->>>>>>> 5725112b
           "duration": 2.0,
           "value": "C:(3,#5,b7)",
           "confidence": 1
         },
         {
-<<<<<<< HEAD
+          "time": 22.0,
+          "duration": 4.0,
+          "value": "F:min(b7,9)",
+          "confidence": 1
+        },
+        {
           "time": 23.0,
-=======
-          "time": 22.0,
->>>>>>> 5725112b
-          "duration": 4.0,
-          "value": "F:min(b7,9)",
-          "confidence": 1
-        },
-        {
-<<<<<<< HEAD
+          "duration": 4.0,
+          "value": "F:min(b7,9)",
+          "confidence": 1
+        },
+        {
           "time": 24.0,
-=======
-          "time": 23.0,
->>>>>>> 5725112b
-          "duration": 4.0,
-          "value": "F:min(b7,9)",
-          "confidence": 1
-        },
-        {
-<<<<<<< HEAD
-          "time": 25.0,
-=======
-          "time": 24.0,
->>>>>>> 5725112b
           "duration": 1.0,
           "value": "F:min(b7,9)",
           "confidence": 1
         },
         {
-<<<<<<< HEAD
-          "time": 25.1,
-=======
           "time": 24.1,
->>>>>>> 5725112b
           "duration": 3.0,
           "value": "F:min(b7,9)",
           "confidence": 1
