{
  "annotations": [
    {
      "annotation_metadata": {
        "curator": {
          "name": "",
          "email": ""
        },
        "annotator": {},
        "version": "",
        "corpus": "biab_internet_corpus",
        "annotation_tools": "",
        "annotation_rules": "",
        "validation": "",
        "data_source": ""
      },
      "namespace": "chord",
      "data": [
        {
          "time": 0.0,
          "duration": 4.0,
          "value": "G:maj",
          "confidence": 1
        },
        {
          "time": 1.0,
          "duration": 4.0,
          "value": "G:maj7",
          "confidence": 1
        },
        {
          "time": 2.0,
          "duration": 4.0,
          "value": "G:(3,5,6)",
          "confidence": 1
        },
        {
          "time": 3.0,
          "duration": 4.0,
          "value": "G:maj",
          "confidence": 1
        },
        {
          "time": 4.0,
          "duration": 4.0,
          "value": "G:maj",
          "confidence": 1
        },
        {
          "time": 5.0,
          "duration": 4.0,
          "value": "G:maj7",
          "confidence": 1
        },
        {
          "time": 6.0,
          "duration": 4.0,
          "value": "A:min",
          "confidence": 1
        },
        {
          "time": 7.0,
          "duration": 4.0,
          "value": "A:min(b7)",
          "confidence": 1
        },
        {
          "time": 8.0,
          "duration": 4.0,
<<<<<<< HEAD
          "value": "A:min(b7)",
=======
          "value": "A:min",
>>>>>>> 5725112b
          "confidence": 1
        },
        {
          "time": 9.0,
          "duration": 4.0,
          "value": "A:min(b7)",
          "confidence": 1
        },
        {
          "time": 10.0,
          "duration": 4.0,
<<<<<<< HEAD
          "value": "A:min(b7)",
=======
          "value": "A:min(6)",
>>>>>>> 5725112b
          "confidence": 1
        },
        {
          "time": 11.0,
          "duration": 4.0,
<<<<<<< HEAD
          "value": "A:min(6)",
=======
          "value": "A:min",
>>>>>>> 5725112b
          "confidence": 1
        },
        {
          "time": 12.0,
          "duration": 4.0,
          "value": "A:min",
          "confidence": 1
        },
        {
          "time": 13.0,
          "duration": 4.0,
          "value": "D:(3,5,b7)",
          "confidence": 1
        },
        {
          "time": 14.0,
          "duration": 4.0,
          "value": "E:dim",
          "confidence": 1
        },
        {
          "time": 15.0,
          "duration": 4.0,
<<<<<<< HEAD
          "value": "E:dim",
=======
          "value": "G:maj",
>>>>>>> 5725112b
          "confidence": 1
        },
        {
          "time": 16.0,
          "duration": 4.0,
          "value": "G:maj",
          "confidence": 1
        },
        {
          "time": 17.0,
          "duration": 4.0,
          "value": "G:maj7",
          "confidence": 1
        },
        {
          "time": 18.0,
          "duration": 4.0,
          "value": "G:(3,5,6)",
          "confidence": 1
        },
        {
          "time": 19.0,
          "duration": 4.0,
          "value": "G:maj",
          "confidence": 1
        },
        {
          "time": 20.0,
          "duration": 4.0,
          "value": "F:dim",
          "confidence": 1
        },
        {
          "time": 21.0,
          "duration": 4.0,
<<<<<<< HEAD
          "value": "F:dim",
=======
          "value": "E:(3,5,b7)",
>>>>>>> 5725112b
          "confidence": 1
        },
        {
          "time": 22.0,
          "duration": 4.0,
          "value": "A:min",
          "confidence": 1
        },
        {
          "time": 23.0,
          "duration": 4.0,
          "value": "A:min",
          "confidence": 1
        },
        {
          "time": 24.0,
          "duration": 4.0,
          "value": "C:maj",
          "confidence": 1
        },
        {
          "time": 25.0,
          "duration": 4.0,
          "value": "C:min",
          "confidence": 1
        },
        {
          "time": 26.0,
          "duration": 4.0,
          "value": "G:maj",
          "confidence": 1
        },
        {
          "time": 27.0,
          "duration": 4.0,
          "value": "E:(3,5,b7)",
          "confidence": 1
        },
        {
          "time": 28.0,
          "duration": 4.0,
          "value": "A:min",
          "confidence": 1
        },
        {
          "time": 29.0,
          "duration": 4.0,
          "value": "D:(3,5,b7)",
          "confidence": 1
        },
        {
          "time": 30.0,
          "duration": 4.0,
          "value": "G:maj",
          "confidence": 1
        }
      ],
      "sandbox": {},
      "time": 0,
      "duration": 124.0
    },
    {
      "annotation_metadata": {
        "curator": {
          "name": "",
          "email": ""
        },
        "annotator": {},
        "version": "",
        "corpus": "biab_internet_corpus",
        "annotation_tools": "",
        "annotation_rules": "",
        "validation": "",
        "data_source": ""
      },
      "namespace": "key_mode",
      "data": [
        {
          "time": 0.0,
          "duration": 124.0,
          "value": "G",
          "confidence": 1
        }
      ],
      "sandbox": {},
      "time": 0,
      "duration": 124.0
    }
  ],
  "file_metadata": {
    "title": "Flowers of Normandy",
    "artist": "",
    "release": "",
    "duration": 124.0,
    "identifiers": {},
    "jams_version": "0.3.4"
  },
  "sandbox": {
    "expanded": false
  }
}<|MERGE_RESOLUTION|>--- conflicted
+++ resolved
@@ -67,37 +67,25 @@
         {
           "time": 8.0,
           "duration": 4.0,
-<<<<<<< HEAD
+          "value": "A:min",
+          "confidence": 1
+        },
+        {
+          "time": 9.0,
+          "duration": 4.0,
           "value": "A:min(b7)",
-=======
-          "value": "A:min",
->>>>>>> 5725112b
-          "confidence": 1
-        },
-        {
-          "time": 9.0,
-          "duration": 4.0,
-          "value": "A:min(b7)",
           "confidence": 1
         },
         {
           "time": 10.0,
           "duration": 4.0,
-<<<<<<< HEAD
-          "value": "A:min(b7)",
-=======
           "value": "A:min(6)",
->>>>>>> 5725112b
           "confidence": 1
         },
         {
           "time": 11.0,
           "duration": 4.0,
-<<<<<<< HEAD
-          "value": "A:min(6)",
-=======
-          "value": "A:min",
->>>>>>> 5725112b
+          "value": "A:min",
           "confidence": 1
         },
         {
@@ -121,11 +109,7 @@
         {
           "time": 15.0,
           "duration": 4.0,
-<<<<<<< HEAD
-          "value": "E:dim",
-=======
-          "value": "G:maj",
->>>>>>> 5725112b
+          "value": "G:maj",
           "confidence": 1
         },
         {
@@ -161,11 +145,7 @@
         {
           "time": 21.0,
           "duration": 4.0,
-<<<<<<< HEAD
-          "value": "F:dim",
-=======
           "value": "E:(3,5,b7)",
->>>>>>> 5725112b
           "confidence": 1
         },
         {
