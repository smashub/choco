--- conflicted
+++ resolved
@@ -49,11 +49,7 @@
         {
           "time": 5.0,
           "duration": 4.0,
-<<<<<<< HEAD
-          "value": "C:min(b7)",
-=======
           "value": "G:(3,5,b7)",
->>>>>>> 5725112b
           "confidence": 1
         },
         {
@@ -77,47 +73,31 @@
         {
           "time": 9.0,
           "duration": 4.0,
-<<<<<<< HEAD
+          "value": "C#:maj/C",
+          "confidence": 1
+        },
+        {
+          "time": 10.0,
+          "duration": 4.0,
+          "value": "C:min(b7)",
+          "confidence": 1
+        },
+        {
+          "time": 11.0,
+          "duration": 4.0,
+          "value": "F:(3,5,b7)",
+          "confidence": 1
+        },
+        {
+          "time": 12.0,
+          "duration": 4.0,
           "value": "D:min(b7)",
-=======
-          "value": "C#:maj/C",
->>>>>>> 5725112b
-          "confidence": 1
-        },
-        {
-          "time": 10.0,
-          "duration": 4.0,
-<<<<<<< HEAD
-          "value": "C#:maj/C",
-=======
-          "value": "C:min(b7)",
->>>>>>> 5725112b
-          "confidence": 1
-        },
-        {
-          "time": 11.0,
-          "duration": 4.0,
-<<<<<<< HEAD
-          "value": "C:min(b7)",
-=======
-          "value": "F:(3,5,b7)",
->>>>>>> 5725112b
-          "confidence": 1
-        },
-        {
-          "time": 12.0,
-          "duration": 4.0,
-          "value": "D:min(b7)",
           "confidence": 1
         },
         {
           "time": 13.0,
           "duration": 4.0,
-<<<<<<< HEAD
-          "value": "D:min(b7)",
-=======
           "value": "Db:maj",
->>>>>>> 5725112b
           "confidence": 1
         },
         {
@@ -129,11 +109,7 @@
         {
           "time": 15.0,
           "duration": 4.0,
-<<<<<<< HEAD
-          "value": "C:min(b7)",
-=======
-          "value": "F:(3,5,b7)",
->>>>>>> 5725112b
+          "value": "F:(3,5,b7)",
           "confidence": 1
         },
         {
@@ -169,11 +145,7 @@
         {
           "time": 21.0,
           "duration": 4.0,
-<<<<<<< HEAD
-          "value": "C:min(b7)",
-=======
           "value": "G:(3,5,b7)",
->>>>>>> 5725112b
           "confidence": 1
         },
         {
@@ -197,11 +169,7 @@
         {
           "time": 25.0,
           "duration": 4.0,
-<<<<<<< HEAD
-          "value": "F:min(b7)",
-=======
           "value": "Bb:(3,5,b7)",
->>>>>>> 5725112b
           "confidence": 1
         },
         {
@@ -224,15 +192,6 @@
         },
         {
           "time": 29.0,
-<<<<<<< HEAD
-          "duration": 4.0,
-          "value": "Bb:maj/F",
-          "confidence": 1
-        },
-        {
-          "time": 30.0,
-=======
->>>>>>> 5725112b
           "duration": 2.0,
           "value": "C:min(b7)/F",
           "confidence": 1
