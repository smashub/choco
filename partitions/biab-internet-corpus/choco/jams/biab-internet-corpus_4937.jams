{
  "annotations": [
    {
      "annotation_metadata": {
        "curator": {
          "name": "",
          "email": ""
        },
        "annotator": {},
        "version": "",
        "corpus": "biab_internet_corpus",
        "annotation_tools": "",
        "annotation_rules": "",
        "validation": "",
        "data_source": ""
      },
      "namespace": "chord",
      "data": [
        {
          "time": 0.0,
          "duration": 3.0,
          "value": "A:maj",
          "confidence": 1
        },
        {
<<<<<<< HEAD
          "time": 1.3,
=======
          "time": 0.3,
>>>>>>> 5725112b
          "duration": 1.0,
          "value": "D:maj",
          "confidence": 1
        },
        {
          "time": 1.0,
          "duration": 2.0,
          "value": "A:maj",
          "confidence": 1
        },
        {
          "time": 1.2,
          "duration": 1.0,
          "value": "E:(3,5,b7)",
          "confidence": 1
        },
        {
          "time": 1.3,
          "duration": 1.0,
          "value": "A:maj",
          "confidence": 1
        },
        {
          "time": 2.0,
          "duration": 3.0,
          "value": "A:maj",
          "confidence": 1
        },
        {
<<<<<<< HEAD
          "time": 3.3,
=======
          "time": 2.3,
>>>>>>> 5725112b
          "duration": 1.0,
          "value": "D:maj",
          "confidence": 1
        },
        {
          "time": 3.0,
          "duration": 2.0,
          "value": "A:maj",
          "confidence": 1
        },
        {
          "time": 3.2,
          "duration": 1.0,
          "value": "E:(3,5,b7)",
          "confidence": 1
        },
        {
          "time": 3.3,
          "duration": 1.0,
          "value": "A:maj",
          "confidence": 1
        },
        {
          "time": 4.0,
          "duration": 3.0,
          "value": "A:maj",
          "confidence": 1
        },
        {
<<<<<<< HEAD
          "time": 5.3,
=======
          "time": 4.3,
>>>>>>> 5725112b
          "duration": 1.0,
          "value": "G:maj",
          "confidence": 1
        },
        {
          "time": 5.0,
          "duration": 2.0,
          "value": "A:maj",
          "confidence": 1
        },
        {
          "time": 5.2,
          "duration": 1.0,
          "value": "E:(3,5,b7)",
          "confidence": 1
        },
        {
          "time": 5.3,
          "duration": 1.0,
          "value": "A:maj",
          "confidence": 1
        },
        {
          "time": 6.0,
          "duration": 3.0,
          "value": "A:maj",
          "confidence": 1
        },
        {
<<<<<<< HEAD
          "time": 7.3,
=======
          "time": 6.3,
>>>>>>> 5725112b
          "duration": 1.0,
          "value": "G:maj",
          "confidence": 1
        },
        {
          "time": 7.0,
          "duration": 2.0,
          "value": "A:maj",
          "confidence": 1
        },
        {
          "time": 7.2,
          "duration": 1.0,
          "value": "E:(3,5,b7)",
          "confidence": 1
        },
        {
          "time": 7.3,
          "duration": 1.0,
          "value": "A:maj",
          "confidence": 1
        },
        {
          "time": 8.0,
          "duration": 3.0,
          "value": "A:maj",
          "confidence": 1
        },
        {
<<<<<<< HEAD
          "time": 9.3,
=======
          "time": 8.3,
>>>>>>> 5725112b
          "duration": 1.0,
          "value": "D:maj",
          "confidence": 1
        },
        {
          "time": 9.0,
          "duration": 2.0,
          "value": "A:maj",
          "confidence": 1
        },
        {
          "time": 9.2,
          "duration": 1.0,
          "value": "E:(3,5,b7)",
          "confidence": 1
        },
        {
          "time": 9.3,
          "duration": 1.0,
          "value": "A:maj",
          "confidence": 1
        },
        {
          "time": 10.0,
          "duration": 3.0,
          "value": "A:maj",
          "confidence": 1
        },
        {
<<<<<<< HEAD
          "time": 11.3,
=======
          "time": 10.3,
>>>>>>> 5725112b
          "duration": 1.0,
          "value": "D:maj",
          "confidence": 1
        },
        {
          "time": 11.0,
          "duration": 2.0,
          "value": "A:maj",
          "confidence": 1
        },
        {
          "time": 11.2,
          "duration": 1.0,
          "value": "E:(3,5,b7)",
          "confidence": 1
        },
        {
          "time": 11.3,
          "duration": 1.0,
          "value": "A:maj",
          "confidence": 1
        },
        {
          "time": 12.0,
          "duration": 3.0,
          "value": "A:maj",
          "confidence": 1
        },
        {
<<<<<<< HEAD
          "time": 13.3,
=======
          "time": 12.3,
>>>>>>> 5725112b
          "duration": 1.0,
          "value": "G:maj",
          "confidence": 1
        },
        {
          "time": 13.0,
          "duration": 2.0,
          "value": "A:maj",
          "confidence": 1
        },
        {
          "time": 13.2,
          "duration": 1.0,
          "value": "E:(3,5,b7)",
          "confidence": 1
        },
        {
          "time": 13.3,
          "duration": 1.0,
          "value": "A:maj",
          "confidence": 1
        },
        {
          "time": 14.0,
          "duration": 3.0,
          "value": "A:maj",
          "confidence": 1
        },
        {
<<<<<<< HEAD
          "time": 15.3,
=======
          "time": 14.3,
>>>>>>> 5725112b
          "duration": 1.0,
          "value": "G:maj",
          "confidence": 1
        },
        {
          "time": 15.0,
          "duration": 2.0,
          "value": "A:maj",
          "confidence": 1
        },
        {
          "time": 15.2,
          "duration": 1.0,
          "value": "E:(3,5,b7)",
          "confidence": 1
        },
        {
          "time": 15.3,
          "duration": 1.0,
          "value": "A:maj",
          "confidence": 1
        },
        {
          "time": 16.0,
          "duration": 3.0,
          "value": "A:maj",
          "confidence": 1
        },
        {
<<<<<<< HEAD
          "time": 17.3,
=======
          "time": 16.3,
>>>>>>> 5725112b
          "duration": 1.0,
          "value": "D:maj",
          "confidence": 1
        },
        {
          "time": 17.0,
          "duration": 2.0,
          "value": "A:maj",
          "confidence": 1
        },
        {
          "time": 17.2,
          "duration": 1.0,
          "value": "E:(3,5,b7)",
          "confidence": 1
        },
        {
          "time": 17.3,
          "duration": 1.0,
          "value": "A:maj",
          "confidence": 1
        },
        {
          "time": 18.0,
          "duration": 3.0,
          "value": "A:maj",
          "confidence": 1
        },
        {
<<<<<<< HEAD
          "time": 19.3,
=======
          "time": 18.3,
>>>>>>> 5725112b
          "duration": 1.0,
          "value": "D:maj",
          "confidence": 1
        },
        {
          "time": 19.0,
          "duration": 2.0,
          "value": "A:maj",
          "confidence": 1
        },
        {
          "time": 19.2,
          "duration": 1.0,
          "value": "E:(3,5,b7)",
          "confidence": 1
        },
        {
          "time": 19.3,
          "duration": 1.0,
          "value": "A:maj",
          "confidence": 1
        },
        {
          "time": 20.0,
          "duration": 3.0,
          "value": "A:maj",
          "confidence": 1
        },
        {
<<<<<<< HEAD
          "time": 21.3,
=======
          "time": 20.3,
>>>>>>> 5725112b
          "duration": 1.0,
          "value": "G:maj",
          "confidence": 1
        },
        {
          "time": 21.0,
          "duration": 2.0,
          "value": "A:maj",
          "confidence": 1
        },
        {
          "time": 21.2,
          "duration": 1.0,
          "value": "E:(3,5,b7)",
          "confidence": 1
        },
        {
          "time": 21.3,
          "duration": 1.0,
          "value": "A:maj",
          "confidence": 1
        },
        {
          "time": 22.0,
          "duration": 3.0,
          "value": "A:maj",
          "confidence": 1
        },
        {
<<<<<<< HEAD
          "time": 23.3,
=======
          "time": 22.3,
>>>>>>> 5725112b
          "duration": 1.0,
          "value": "G:maj",
          "confidence": 1
        },
        {
          "time": 23.0,
          "duration": 2.0,
          "value": "A:maj",
          "confidence": 1
        },
        {
          "time": 23.2,
          "duration": 1.0,
          "value": "E:(3,5,b7)",
          "confidence": 1
        },
        {
          "time": 23.3,
          "duration": 1.0,
          "value": "A:maj",
          "confidence": 1
        },
        {
          "time": 24.0,
          "duration": 3.0,
          "value": "A:maj",
          "confidence": 1
        },
        {
<<<<<<< HEAD
          "time": 25.3,
=======
          "time": 24.3,
>>>>>>> 5725112b
          "duration": 1.0,
          "value": "D:maj",
          "confidence": 1
        },
        {
          "time": 25.0,
          "duration": 2.0,
          "value": "A:maj",
          "confidence": 1
        },
        {
          "time": 25.2,
          "duration": 1.0,
          "value": "E:(3,5,b7)",
          "confidence": 1
        },
        {
          "time": 25.3,
          "duration": 1.0,
          "value": "A:maj",
          "confidence": 1
        },
        {
          "time": 26.0,
          "duration": 3.0,
          "value": "A:maj",
          "confidence": 1
        },
        {
<<<<<<< HEAD
          "time": 27.3,
=======
          "time": 26.3,
>>>>>>> 5725112b
          "duration": 1.0,
          "value": "D:maj",
          "confidence": 1
        },
        {
          "time": 27.0,
          "duration": 2.0,
          "value": "A:maj",
          "confidence": 1
        },
        {
          "time": 27.2,
          "duration": 1.0,
          "value": "E:(3,5,b7)",
          "confidence": 1
        },
        {
          "time": 27.3,
          "duration": 1.0,
          "value": "A:maj",
          "confidence": 1
        },
        {
          "time": 28.0,
          "duration": 1.0,
          "value": "A:maj",
          "confidence": 1
        },
        {
<<<<<<< HEAD
          "time": 29.1,
=======
          "time": 28.1,
>>>>>>> 5725112b
          "duration": 1.0,
          "value": "C:maj/A",
          "confidence": 1
        },
        {
<<<<<<< HEAD
          "time": 29.2,
=======
          "time": 28.2,
>>>>>>> 5725112b
          "duration": 1.0,
          "value": "A:maj",
          "confidence": 1
        },
        {
          "time": 28.3,
          "duration": 1.0,
          "value": "G:maj",
          "confidence": 1
        },
        {
          "time": 29.0,
          "duration": 2.0,
          "value": "A:maj",
          "confidence": 1
        },
        {
          "time": 29.2,
          "duration": 1.0,
          "value": "E:(3,5,b7)",
          "confidence": 1
        },
        {
          "time": 29.3,
          "duration": 1.0,
          "value": "A:maj",
          "confidence": 1
        },
        {
          "time": 30.0,
          "duration": 1.0,
          "value": "A:maj",
          "confidence": 1
        },
        {
<<<<<<< HEAD
          "time": 31.1,
=======
          "time": 30.1,
>>>>>>> 5725112b
          "duration": 1.0,
          "value": "C:maj/A",
          "confidence": 1
        },
        {
<<<<<<< HEAD
          "time": 31.2,
=======
          "time": 30.2,
>>>>>>> 5725112b
          "duration": 1.0,
          "value": "A:maj",
          "confidence": 1
        },
        {
          "time": 30.3,
          "duration": 1.0,
          "value": "G:maj",
          "confidence": 1
        },
        {
          "time": 31.0,
          "duration": 2.0,
          "value": "A:maj",
          "confidence": 1
        },
        {
          "time": 31.2,
          "duration": 1.0,
          "value": "E:(3,5,b7)",
          "confidence": 1
        },
        {
          "time": 31.3,
          "duration": 1.0,
          "value": "A:maj",
          "confidence": 1
        }
      ],
      "sandbox": {},
      "time": 0,
      "duration": 131.0
    },
    {
      "annotation_metadata": {
        "curator": {
          "name": "",
          "email": ""
        },
        "annotator": {},
        "version": "",
        "corpus": "biab_internet_corpus",
        "annotation_tools": "",
        "annotation_rules": "",
        "validation": "",
        "data_source": ""
      },
      "namespace": "key_mode",
      "data": [
        {
          "time": 0.0,
          "duration": 131.0,
          "value": "A",
          "confidence": 1
        }
      ],
      "sandbox": {},
      "time": 0,
      "duration": 131.0
    }
  ],
  "file_metadata": {
    "title": "Cluck Old Hen",
    "artist": "",
    "release": "",
    "duration": 131.0,
    "identifiers": {},
    "jams_version": "0.3.4"
  },
  "sandbox": {
    "expanded": false
  }
}<|MERGE_RESOLUTION|>--- conflicted
+++ resolved
@@ -23,29 +23,25 @@
           "confidence": 1
         },
         {
-<<<<<<< HEAD
+          "time": 0.3,
+          "duration": 1.0,
+          "value": "D:maj",
+          "confidence": 1
+        },
+        {
+          "time": 1.0,
+          "duration": 2.0,
+          "value": "A:maj",
+          "confidence": 1
+        },
+        {
+          "time": 1.2,
+          "duration": 1.0,
+          "value": "E:(3,5,b7)",
+          "confidence": 1
+        },
+        {
           "time": 1.3,
-=======
-          "time": 0.3,
->>>>>>> 5725112b
-          "duration": 1.0,
-          "value": "D:maj",
-          "confidence": 1
-        },
-        {
-          "time": 1.0,
-          "duration": 2.0,
-          "value": "A:maj",
-          "confidence": 1
-        },
-        {
-          "time": 1.2,
-          "duration": 1.0,
-          "value": "E:(3,5,b7)",
-          "confidence": 1
-        },
-        {
-          "time": 1.3,
           "duration": 1.0,
           "value": "A:maj",
           "confidence": 1
@@ -57,29 +53,25 @@
           "confidence": 1
         },
         {
-<<<<<<< HEAD
+          "time": 2.3,
+          "duration": 1.0,
+          "value": "D:maj",
+          "confidence": 1
+        },
+        {
+          "time": 3.0,
+          "duration": 2.0,
+          "value": "A:maj",
+          "confidence": 1
+        },
+        {
+          "time": 3.2,
+          "duration": 1.0,
+          "value": "E:(3,5,b7)",
+          "confidence": 1
+        },
+        {
           "time": 3.3,
-=======
-          "time": 2.3,
->>>>>>> 5725112b
-          "duration": 1.0,
-          "value": "D:maj",
-          "confidence": 1
-        },
-        {
-          "time": 3.0,
-          "duration": 2.0,
-          "value": "A:maj",
-          "confidence": 1
-        },
-        {
-          "time": 3.2,
-          "duration": 1.0,
-          "value": "E:(3,5,b7)",
-          "confidence": 1
-        },
-        {
-          "time": 3.3,
           "duration": 1.0,
           "value": "A:maj",
           "confidence": 1
@@ -91,29 +83,25 @@
           "confidence": 1
         },
         {
-<<<<<<< HEAD
+          "time": 4.3,
+          "duration": 1.0,
+          "value": "G:maj",
+          "confidence": 1
+        },
+        {
+          "time": 5.0,
+          "duration": 2.0,
+          "value": "A:maj",
+          "confidence": 1
+        },
+        {
+          "time": 5.2,
+          "duration": 1.0,
+          "value": "E:(3,5,b7)",
+          "confidence": 1
+        },
+        {
           "time": 5.3,
-=======
-          "time": 4.3,
->>>>>>> 5725112b
-          "duration": 1.0,
-          "value": "G:maj",
-          "confidence": 1
-        },
-        {
-          "time": 5.0,
-          "duration": 2.0,
-          "value": "A:maj",
-          "confidence": 1
-        },
-        {
-          "time": 5.2,
-          "duration": 1.0,
-          "value": "E:(3,5,b7)",
-          "confidence": 1
-        },
-        {
-          "time": 5.3,
           "duration": 1.0,
           "value": "A:maj",
           "confidence": 1
@@ -125,29 +113,25 @@
           "confidence": 1
         },
         {
-<<<<<<< HEAD
+          "time": 6.3,
+          "duration": 1.0,
+          "value": "G:maj",
+          "confidence": 1
+        },
+        {
+          "time": 7.0,
+          "duration": 2.0,
+          "value": "A:maj",
+          "confidence": 1
+        },
+        {
+          "time": 7.2,
+          "duration": 1.0,
+          "value": "E:(3,5,b7)",
+          "confidence": 1
+        },
+        {
           "time": 7.3,
-=======
-          "time": 6.3,
->>>>>>> 5725112b
-          "duration": 1.0,
-          "value": "G:maj",
-          "confidence": 1
-        },
-        {
-          "time": 7.0,
-          "duration": 2.0,
-          "value": "A:maj",
-          "confidence": 1
-        },
-        {
-          "time": 7.2,
-          "duration": 1.0,
-          "value": "E:(3,5,b7)",
-          "confidence": 1
-        },
-        {
-          "time": 7.3,
           "duration": 1.0,
           "value": "A:maj",
           "confidence": 1
@@ -159,29 +143,25 @@
           "confidence": 1
         },
         {
-<<<<<<< HEAD
+          "time": 8.3,
+          "duration": 1.0,
+          "value": "D:maj",
+          "confidence": 1
+        },
+        {
+          "time": 9.0,
+          "duration": 2.0,
+          "value": "A:maj",
+          "confidence": 1
+        },
+        {
+          "time": 9.2,
+          "duration": 1.0,
+          "value": "E:(3,5,b7)",
+          "confidence": 1
+        },
+        {
           "time": 9.3,
-=======
-          "time": 8.3,
->>>>>>> 5725112b
-          "duration": 1.0,
-          "value": "D:maj",
-          "confidence": 1
-        },
-        {
-          "time": 9.0,
-          "duration": 2.0,
-          "value": "A:maj",
-          "confidence": 1
-        },
-        {
-          "time": 9.2,
-          "duration": 1.0,
-          "value": "E:(3,5,b7)",
-          "confidence": 1
-        },
-        {
-          "time": 9.3,
           "duration": 1.0,
           "value": "A:maj",
           "confidence": 1
@@ -193,29 +173,25 @@
           "confidence": 1
         },
         {
-<<<<<<< HEAD
+          "time": 10.3,
+          "duration": 1.0,
+          "value": "D:maj",
+          "confidence": 1
+        },
+        {
+          "time": 11.0,
+          "duration": 2.0,
+          "value": "A:maj",
+          "confidence": 1
+        },
+        {
+          "time": 11.2,
+          "duration": 1.0,
+          "value": "E:(3,5,b7)",
+          "confidence": 1
+        },
+        {
           "time": 11.3,
-=======
-          "time": 10.3,
->>>>>>> 5725112b
-          "duration": 1.0,
-          "value": "D:maj",
-          "confidence": 1
-        },
-        {
-          "time": 11.0,
-          "duration": 2.0,
-          "value": "A:maj",
-          "confidence": 1
-        },
-        {
-          "time": 11.2,
-          "duration": 1.0,
-          "value": "E:(3,5,b7)",
-          "confidence": 1
-        },
-        {
-          "time": 11.3,
           "duration": 1.0,
           "value": "A:maj",
           "confidence": 1
@@ -227,29 +203,25 @@
           "confidence": 1
         },
         {
-<<<<<<< HEAD
+          "time": 12.3,
+          "duration": 1.0,
+          "value": "G:maj",
+          "confidence": 1
+        },
+        {
+          "time": 13.0,
+          "duration": 2.0,
+          "value": "A:maj",
+          "confidence": 1
+        },
+        {
+          "time": 13.2,
+          "duration": 1.0,
+          "value": "E:(3,5,b7)",
+          "confidence": 1
+        },
+        {
           "time": 13.3,
-=======
-          "time": 12.3,
->>>>>>> 5725112b
-          "duration": 1.0,
-          "value": "G:maj",
-          "confidence": 1
-        },
-        {
-          "time": 13.0,
-          "duration": 2.0,
-          "value": "A:maj",
-          "confidence": 1
-        },
-        {
-          "time": 13.2,
-          "duration": 1.0,
-          "value": "E:(3,5,b7)",
-          "confidence": 1
-        },
-        {
-          "time": 13.3,
           "duration": 1.0,
           "value": "A:maj",
           "confidence": 1
@@ -261,29 +233,25 @@
           "confidence": 1
         },
         {
-<<<<<<< HEAD
+          "time": 14.3,
+          "duration": 1.0,
+          "value": "G:maj",
+          "confidence": 1
+        },
+        {
+          "time": 15.0,
+          "duration": 2.0,
+          "value": "A:maj",
+          "confidence": 1
+        },
+        {
+          "time": 15.2,
+          "duration": 1.0,
+          "value": "E:(3,5,b7)",
+          "confidence": 1
+        },
+        {
           "time": 15.3,
-=======
-          "time": 14.3,
->>>>>>> 5725112b
-          "duration": 1.0,
-          "value": "G:maj",
-          "confidence": 1
-        },
-        {
-          "time": 15.0,
-          "duration": 2.0,
-          "value": "A:maj",
-          "confidence": 1
-        },
-        {
-          "time": 15.2,
-          "duration": 1.0,
-          "value": "E:(3,5,b7)",
-          "confidence": 1
-        },
-        {
-          "time": 15.3,
           "duration": 1.0,
           "value": "A:maj",
           "confidence": 1
@@ -295,29 +263,25 @@
           "confidence": 1
         },
         {
-<<<<<<< HEAD
+          "time": 16.3,
+          "duration": 1.0,
+          "value": "D:maj",
+          "confidence": 1
+        },
+        {
+          "time": 17.0,
+          "duration": 2.0,
+          "value": "A:maj",
+          "confidence": 1
+        },
+        {
+          "time": 17.2,
+          "duration": 1.0,
+          "value": "E:(3,5,b7)",
+          "confidence": 1
+        },
+        {
           "time": 17.3,
-=======
-          "time": 16.3,
->>>>>>> 5725112b
-          "duration": 1.0,
-          "value": "D:maj",
-          "confidence": 1
-        },
-        {
-          "time": 17.0,
-          "duration": 2.0,
-          "value": "A:maj",
-          "confidence": 1
-        },
-        {
-          "time": 17.2,
-          "duration": 1.0,
-          "value": "E:(3,5,b7)",
-          "confidence": 1
-        },
-        {
-          "time": 17.3,
           "duration": 1.0,
           "value": "A:maj",
           "confidence": 1
@@ -329,29 +293,25 @@
           "confidence": 1
         },
         {
-<<<<<<< HEAD
+          "time": 18.3,
+          "duration": 1.0,
+          "value": "D:maj",
+          "confidence": 1
+        },
+        {
+          "time": 19.0,
+          "duration": 2.0,
+          "value": "A:maj",
+          "confidence": 1
+        },
+        {
+          "time": 19.2,
+          "duration": 1.0,
+          "value": "E:(3,5,b7)",
+          "confidence": 1
+        },
+        {
           "time": 19.3,
-=======
-          "time": 18.3,
->>>>>>> 5725112b
-          "duration": 1.0,
-          "value": "D:maj",
-          "confidence": 1
-        },
-        {
-          "time": 19.0,
-          "duration": 2.0,
-          "value": "A:maj",
-          "confidence": 1
-        },
-        {
-          "time": 19.2,
-          "duration": 1.0,
-          "value": "E:(3,5,b7)",
-          "confidence": 1
-        },
-        {
-          "time": 19.3,
           "duration": 1.0,
           "value": "A:maj",
           "confidence": 1
@@ -363,29 +323,25 @@
           "confidence": 1
         },
         {
-<<<<<<< HEAD
+          "time": 20.3,
+          "duration": 1.0,
+          "value": "G:maj",
+          "confidence": 1
+        },
+        {
+          "time": 21.0,
+          "duration": 2.0,
+          "value": "A:maj",
+          "confidence": 1
+        },
+        {
+          "time": 21.2,
+          "duration": 1.0,
+          "value": "E:(3,5,b7)",
+          "confidence": 1
+        },
+        {
           "time": 21.3,
-=======
-          "time": 20.3,
->>>>>>> 5725112b
-          "duration": 1.0,
-          "value": "G:maj",
-          "confidence": 1
-        },
-        {
-          "time": 21.0,
-          "duration": 2.0,
-          "value": "A:maj",
-          "confidence": 1
-        },
-        {
-          "time": 21.2,
-          "duration": 1.0,
-          "value": "E:(3,5,b7)",
-          "confidence": 1
-        },
-        {
-          "time": 21.3,
           "duration": 1.0,
           "value": "A:maj",
           "confidence": 1
@@ -397,29 +353,25 @@
           "confidence": 1
         },
         {
-<<<<<<< HEAD
+          "time": 22.3,
+          "duration": 1.0,
+          "value": "G:maj",
+          "confidence": 1
+        },
+        {
+          "time": 23.0,
+          "duration": 2.0,
+          "value": "A:maj",
+          "confidence": 1
+        },
+        {
+          "time": 23.2,
+          "duration": 1.0,
+          "value": "E:(3,5,b7)",
+          "confidence": 1
+        },
+        {
           "time": 23.3,
-=======
-          "time": 22.3,
->>>>>>> 5725112b
-          "duration": 1.0,
-          "value": "G:maj",
-          "confidence": 1
-        },
-        {
-          "time": 23.0,
-          "duration": 2.0,
-          "value": "A:maj",
-          "confidence": 1
-        },
-        {
-          "time": 23.2,
-          "duration": 1.0,
-          "value": "E:(3,5,b7)",
-          "confidence": 1
-        },
-        {
-          "time": 23.3,
           "duration": 1.0,
           "value": "A:maj",
           "confidence": 1
@@ -431,29 +383,25 @@
           "confidence": 1
         },
         {
-<<<<<<< HEAD
+          "time": 24.3,
+          "duration": 1.0,
+          "value": "D:maj",
+          "confidence": 1
+        },
+        {
+          "time": 25.0,
+          "duration": 2.0,
+          "value": "A:maj",
+          "confidence": 1
+        },
+        {
+          "time": 25.2,
+          "duration": 1.0,
+          "value": "E:(3,5,b7)",
+          "confidence": 1
+        },
+        {
           "time": 25.3,
-=======
-          "time": 24.3,
->>>>>>> 5725112b
-          "duration": 1.0,
-          "value": "D:maj",
-          "confidence": 1
-        },
-        {
-          "time": 25.0,
-          "duration": 2.0,
-          "value": "A:maj",
-          "confidence": 1
-        },
-        {
-          "time": 25.2,
-          "duration": 1.0,
-          "value": "E:(3,5,b7)",
-          "confidence": 1
-        },
-        {
-          "time": 25.3,
           "duration": 1.0,
           "value": "A:maj",
           "confidence": 1
@@ -465,29 +413,25 @@
           "confidence": 1
         },
         {
-<<<<<<< HEAD
+          "time": 26.3,
+          "duration": 1.0,
+          "value": "D:maj",
+          "confidence": 1
+        },
+        {
+          "time": 27.0,
+          "duration": 2.0,
+          "value": "A:maj",
+          "confidence": 1
+        },
+        {
+          "time": 27.2,
+          "duration": 1.0,
+          "value": "E:(3,5,b7)",
+          "confidence": 1
+        },
+        {
           "time": 27.3,
-=======
-          "time": 26.3,
->>>>>>> 5725112b
-          "duration": 1.0,
-          "value": "D:maj",
-          "confidence": 1
-        },
-        {
-          "time": 27.0,
-          "duration": 2.0,
-          "value": "A:maj",
-          "confidence": 1
-        },
-        {
-          "time": 27.2,
-          "duration": 1.0,
-          "value": "E:(3,5,b7)",
-          "confidence": 1
-        },
-        {
-          "time": 27.3,
           "duration": 1.0,
           "value": "A:maj",
           "confidence": 1
@@ -499,39 +443,31 @@
           "confidence": 1
         },
         {
-<<<<<<< HEAD
-          "time": 29.1,
-=======
           "time": 28.1,
->>>>>>> 5725112b
           "duration": 1.0,
           "value": "C:maj/A",
           "confidence": 1
         },
         {
-<<<<<<< HEAD
+          "time": 28.2,
+          "duration": 1.0,
+          "value": "A:maj",
+          "confidence": 1
+        },
+        {
+          "time": 28.3,
+          "duration": 1.0,
+          "value": "G:maj",
+          "confidence": 1
+        },
+        {
+          "time": 29.0,
+          "duration": 2.0,
+          "value": "A:maj",
+          "confidence": 1
+        },
+        {
           "time": 29.2,
-=======
-          "time": 28.2,
->>>>>>> 5725112b
-          "duration": 1.0,
-          "value": "A:maj",
-          "confidence": 1
-        },
-        {
-          "time": 28.3,
-          "duration": 1.0,
-          "value": "G:maj",
-          "confidence": 1
-        },
-        {
-          "time": 29.0,
-          "duration": 2.0,
-          "value": "A:maj",
-          "confidence": 1
-        },
-        {
-          "time": 29.2,
           "duration": 1.0,
           "value": "E:(3,5,b7)",
           "confidence": 1
@@ -549,21 +485,13 @@
           "confidence": 1
         },
         {
-<<<<<<< HEAD
-          "time": 31.1,
-=======
           "time": 30.1,
->>>>>>> 5725112b
           "duration": 1.0,
           "value": "C:maj/A",
           "confidence": 1
         },
         {
-<<<<<<< HEAD
-          "time": 31.2,
-=======
           "time": 30.2,
->>>>>>> 5725112b
           "duration": 1.0,
           "value": "A:maj",
           "confidence": 1
