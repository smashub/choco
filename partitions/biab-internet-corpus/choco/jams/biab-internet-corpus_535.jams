--- conflicted
+++ resolved
@@ -95,11 +95,7 @@
           "confidence": 1
         },
         {
-<<<<<<< HEAD
-          "time": 10.1,
-=======
           "time": 9.1,
->>>>>>> 5725112b
           "duration": 3.0,
           "value": "C:maj",
           "confidence": 1
