--- conflicted
+++ resolved
@@ -251,21 +251,13 @@
           "confidence": 1
         },
         {
-<<<<<<< HEAD
-          "time": 27.1,
-=======
           "time": 26.1,
->>>>>>> 5725112b
           "duration": 1.0,
           "value": "C:min(b7)",
           "confidence": 1
         },
         {
-<<<<<<< HEAD
-          "time": 27.2,
-=======
           "time": 26.2,
->>>>>>> 5725112b
           "duration": 1.0,
           "value": "Bb:min",
           "confidence": 1
