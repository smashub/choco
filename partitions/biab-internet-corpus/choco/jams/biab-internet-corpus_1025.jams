--- conflicted
+++ resolved
@@ -17,15 +17,12 @@
       "namespace": "chord",
       "data": [
         {
-<<<<<<< HEAD
-=======
           "time": 0.0,
           "duration": 3.0,
           "value": "A:maj",
           "confidence": 1
         },
         {
->>>>>>> 5725112b
           "time": 1.0,
           "duration": 3.0,
           "value": "A:maj",
@@ -46,11 +43,7 @@
         {
           "time": 4.0,
           "duration": 3.0,
-<<<<<<< HEAD
-          "value": "A:maj",
-=======
-          "value": "E:(3,5,b7)",
->>>>>>> 5725112b
+          "value": "E:(3,5,b7)",
           "confidence": 1
         },
         {
@@ -68,11 +61,7 @@
         {
           "time": 7.0,
           "duration": 3.0,
-<<<<<<< HEAD
-          "value": "E:(3,5,b7)",
-=======
-          "value": "A:maj",
->>>>>>> 5725112b
+          "value": "A:maj",
           "confidence": 1
         },
         {
@@ -102,11 +91,7 @@
         {
           "time": 12.0,
           "duration": 3.0,
-<<<<<<< HEAD
-          "value": "A:maj",
-=======
-          "value": "E:(3,5,b7)",
->>>>>>> 5725112b
+          "value": "E:(3,5,b7)",
           "confidence": 1
         },
         {
@@ -124,11 +109,7 @@
         {
           "time": 15.0,
           "duration": 3.0,
-<<<<<<< HEAD
-          "value": "E:(3,5,b7)",
-=======
-          "value": "A:maj",
->>>>>>> 5725112b
+          "value": "A:maj",
           "confidence": 1
         },
         {
@@ -140,85 +121,61 @@
         {
           "time": 17.0,
           "duration": 3.0,
-<<<<<<< HEAD
-          "value": "A:maj",
-=======
           "value": "D:maj",
->>>>>>> 5725112b
           "confidence": 1
         },
         {
           "time": 18.0,
           "duration": 3.0,
-<<<<<<< HEAD
+          "value": "A:maj",
+          "confidence": 1
+        },
+        {
+          "time": 19.0,
+          "duration": 3.0,
+          "value": "A:maj",
+          "confidence": 1
+        },
+        {
+          "time": 20.0,
+          "duration": 3.0,
+          "value": "E:(3,5,b7)",
+          "confidence": 1
+        },
+        {
+          "time": 21.0,
+          "duration": 3.0,
+          "value": "E:(3,5,b7)",
+          "confidence": 1
+        },
+        {
+          "time": 22.0,
+          "duration": 3.0,
+          "value": "E:(3,5,b7)",
+          "confidence": 1
+        },
+        {
+          "time": 23.0,
+          "duration": 3.0,
+          "value": "A:maj",
+          "confidence": 1
+        },
+        {
+          "time": 24.0,
+          "duration": 3.0,
           "value": "D:maj",
-=======
-          "value": "A:maj",
->>>>>>> 5725112b
-          "confidence": 1
-        },
-        {
-          "time": 19.0,
-          "duration": 3.0,
-          "value": "A:maj",
-          "confidence": 1
-        },
-        {
-          "time": 20.0,
-          "duration": 3.0,
-<<<<<<< HEAD
-          "value": "A:maj",
-=======
-          "value": "E:(3,5,b7)",
->>>>>>> 5725112b
-          "confidence": 1
-        },
-        {
-          "time": 21.0,
-          "duration": 3.0,
-          "value": "E:(3,5,b7)",
-          "confidence": 1
-        },
-        {
-          "time": 22.0,
-          "duration": 3.0,
-          "value": "E:(3,5,b7)",
-          "confidence": 1
-        },
-        {
-          "time": 23.0,
-          "duration": 3.0,
-<<<<<<< HEAD
-          "value": "E:(3,5,b7)",
-=======
-          "value": "A:maj",
->>>>>>> 5725112b
-          "confidence": 1
-        },
-        {
-          "time": 24.0,
-          "duration": 3.0,
-<<<<<<< HEAD
-          "value": "A:maj",
-=======
+          "confidence": 1
+        },
+        {
+          "time": 25.0,
+          "duration": 3.0,
           "value": "D:maj",
->>>>>>> 5725112b
-          "confidence": 1
-        },
-        {
-          "time": 25.0,
-          "duration": 3.0,
-          "value": "D:maj",
           "confidence": 1
         },
         {
           "time": 26.0,
           "duration": 3.0,
-<<<<<<< HEAD
-          "value": "D:maj",
-=======
-          "value": "A:maj",
->>>>>>> 5725112b
+          "value": "A:maj",
           "confidence": 1
         },
         {
@@ -230,34 +187,17 @@
         {
           "time": 28.0,
           "duration": 3.0,
-<<<<<<< HEAD
-          "value": "A:maj",
-=======
           "value": "E:maj",
->>>>>>> 5725112b
           "confidence": 1
         },
         {
           "time": 29.0,
-<<<<<<< HEAD
           "duration": 3.0,
           "value": "E:maj",
           "confidence": 1
         },
         {
           "time": 30.0,
-=======
->>>>>>> 5725112b
-          "duration": 3.0,
-          "value": "E:maj",
-          "confidence": 1
-        },
-        {
-<<<<<<< HEAD
-          "time": 31.0,
-=======
-          "time": 30.0,
->>>>>>> 5725112b
           "duration": 3.0,
           "value": "A:maj",
           "confidence": 1
