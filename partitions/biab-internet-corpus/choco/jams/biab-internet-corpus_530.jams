{
  "annotations": [
    {
      "annotation_metadata": {
        "curator": {
          "name": "",
          "email": ""
        },
        "annotator": {},
        "version": "",
        "corpus": "biab_internet_corpus",
        "annotation_tools": "",
        "annotation_rules": "",
        "validation": "",
        "data_source": ""
      },
      "namespace": "chord",
      "data": [
        {
          "time": 0.0,
          "duration": 4.0,
          "value": "C:maj7",
          "confidence": 1
        },
        {
          "time": 1.0,
          "duration": 4.0,
          "value": "C:maj7",
          "confidence": 1
        },
        {
          "time": 2.0,
          "duration": 4.0,
          "value": "D:min(b7,9)",
          "confidence": 1
        },
        {
          "time": 3.0,
          "duration": 3.0,
          "value": "G:(4,5,b7,9)",
          "confidence": 1
        },
        {
<<<<<<< HEAD
          "time": 4.3,
=======
          "time": 3.3,
>>>>>>> 5725112b
          "duration": 1.0,
          "value": "Db:(3,5,b7,9)",
          "confidence": 1
        },
        {
          "time": 4.0,
          "duration": 4.0,
          "value": "C:min(b7,9)",
          "confidence": 1
        },
        {
          "time": 5.0,
          "duration": 4.0,
          "value": "C:min(b7,9)",
          "confidence": 1
        },
        {
          "time": 6.0,
          "duration": 4.0,
          "value": "G:(4,5,b7,9)",
          "confidence": 1
        },
        {
          "time": 7.0,
          "duration": 4.0,
          "value": "G:(3,5,b7,9,11,13)",
          "confidence": 1
        },
        {
          "time": 8.0,
          "duration": 4.0,
          "value": "C:maj7",
          "confidence": 1
        },
        {
          "time": 9.0,
          "duration": 4.0,
          "value": "C:maj7",
          "confidence": 1
        },
        {
          "time": 10.0,
          "duration": 4.0,
          "value": "D:min(b7,9)",
          "confidence": 1
        },
        {
          "time": 11.0,
          "duration": 3.0,
          "value": "G:(4,5,b7,9)",
          "confidence": 1
        },
        {
<<<<<<< HEAD
          "time": 12.3,
=======
          "time": 11.3,
>>>>>>> 5725112b
          "duration": 1.0,
          "value": "Db:(3,5,b7,9)",
          "confidence": 1
        },
        {
          "time": 12.0,
          "duration": 4.0,
          "value": "C:min(b7,9)",
          "confidence": 1
        },
        {
          "time": 13.0,
          "duration": 4.0,
          "value": "C:min(b7,9)",
          "confidence": 1
        },
        {
          "time": 14.0,
          "duration": 2.0,
          "value": "G:(4,5,b7,9)",
          "confidence": 1
        },
        {
          "time": 14.2,
          "duration": 2.0,
          "value": "G:(3,5,b7,9)",
          "confidence": 1
        },
        {
          "time": 15.0,
          "duration": 2.0,
          "value": "F:min(b7,9,11)",
          "confidence": 1
        },
        {
          "time": 15.2,
          "duration": 1.0,
          "value": "Bb:(4,5,b7,9)",
          "confidence": 1
        },
        {
          "time": 15.3,
          "duration": 1.0,
          "value": "E:(3,5,b7,9)",
          "confidence": 1
        },
        {
          "time": 16.0,
          "duration": 4.0,
          "value": "Eb:maj7",
          "confidence": 1
        },
        {
          "time": 17.0,
          "duration": 4.0,
          "value": "D:min(b7)",
          "confidence": 1
        },
        {
          "time": 18.0,
          "duration": 4.0,
          "value": "Db:(3,5,b7,9,#11)",
          "confidence": 1
        },
        {
          "time": 19.0,
          "duration": 1.0,
          "value": "C:min(b7)",
          "confidence": 1
        },
        {
<<<<<<< HEAD
          "time": 20.1,
=======
          "time": 19.1,
>>>>>>> 5725112b
          "duration": 1.0,
          "value": "D:min(b7)",
          "confidence": 1
        },
        {
<<<<<<< HEAD
          "time": 20.2,
=======
          "time": 19.2,
>>>>>>> 5725112b
          "duration": 1.0,
          "value": "F:min(b7,9)",
          "confidence": 1
        },
        {
          "time": 19.3,
          "duration": 1.0,
          "value": "Bb:(3,5,b7,9,11,13)",
          "confidence": 1
        },
        {
          "time": 20.0,
          "duration": 4.0,
          "value": "Eb:maj7",
          "confidence": 1
        },
        {
          "time": 21.0,
          "duration": 4.0,
          "value": "D:min(b7)",
          "confidence": 1
        },
        {
          "time": 22.0,
          "duration": 4.0,
          "value": "Db:(3,5,b7,9,#11)",
          "confidence": 1
        },
        {
          "time": 23.0,
          "duration": 2.0,
          "value": "Db:(3,5,b7,9,#11)",
          "confidence": 1
        },
        {
          "time": 23.2,
          "duration": 2.0,
          "value": "G:(4,5,b7,9)",
          "confidence": 1
        },
        {
          "time": 24.0,
          "duration": 4.0,
          "value": "C:maj7",
          "confidence": 1
        },
        {
          "time": 25.0,
          "duration": 4.0,
          "value": "C:maj7",
          "confidence": 1
        },
        {
          "time": 26.0,
          "duration": 4.0,
          "value": "D:min(b7,9)",
          "confidence": 1
        },
        {
          "time": 27.0,
          "duration": 2.0,
          "value": "G:(3,5,b7,9,11,13)",
          "confidence": 1
        },
        {
          "time": 27.2,
          "duration": 2.0,
          "value": "G:(3,#5,b7)",
          "confidence": 1
        },
        {
          "time": 28.0,
          "duration": 4.0,
          "value": "C:min(b7,9)",
          "confidence": 1
        },
        {
          "time": 29.0,
          "duration": 4.0,
          "value": "C:min(b7,9)",
          "confidence": 1
        },
        {
          "time": 30.0,
          "duration": 4.0,
          "value": "G:(4,5,b7,9)",
          "confidence": 1
        },
        {
          "time": 31.0,
          "duration": 4.0,
          "value": "G:(3,b5,#5,b7,b9,#9)",
          "confidence": 1
        },
        {
          "time": 32.0,
          "duration": 4.0,
          "value": "C:min(b7,9,11)",
          "confidence": 1
        }
      ],
      "sandbox": {},
      "time": 0,
      "duration": 132.0
    },
    {
      "annotation_metadata": {
        "curator": {
          "name": "",
          "email": ""
        },
        "annotator": {},
        "version": "",
        "corpus": "biab_internet_corpus",
        "annotation_tools": "",
        "annotation_rules": "",
        "validation": "",
        "data_source": ""
      },
      "namespace": "key_mode",
      "data": [
        {
          "time": 0.0,
          "duration": 132.0,
          "value": "C",
          "confidence": 1
        }
      ],
      "sandbox": {},
      "time": 0,
      "duration": 132.0
    }
  ],
  "file_metadata": {
    "title": "Good Point - skyblast.sty demo - -",
    "artist": "",
    "release": "",
    "duration": 132.0,
    "identifiers": {},
    "jams_version": "0.3.4"
  },
  "sandbox": {
    "expanded": false
  }
}<|MERGE_RESOLUTION|>--- conflicted
+++ resolved
@@ -41,11 +41,7 @@
           "confidence": 1
         },
         {
-<<<<<<< HEAD
-          "time": 4.3,
-=======
           "time": 3.3,
->>>>>>> 5725112b
           "duration": 1.0,
           "value": "Db:(3,5,b7,9)",
           "confidence": 1
@@ -99,11 +95,7 @@
           "confidence": 1
         },
         {
-<<<<<<< HEAD
-          "time": 12.3,
-=======
           "time": 11.3,
->>>>>>> 5725112b
           "duration": 1.0,
           "value": "Db:(3,5,b7,9)",
           "confidence": 1
@@ -175,21 +167,13 @@
           "confidence": 1
         },
         {
-<<<<<<< HEAD
-          "time": 20.1,
-=======
           "time": 19.1,
->>>>>>> 5725112b
           "duration": 1.0,
           "value": "D:min(b7)",
           "confidence": 1
         },
         {
-<<<<<<< HEAD
-          "time": 20.2,
-=======
           "time": 19.2,
->>>>>>> 5725112b
           "duration": 1.0,
           "value": "F:min(b7,9)",
           "confidence": 1
