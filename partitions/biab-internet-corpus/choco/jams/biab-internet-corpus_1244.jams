--- conflicted
+++ resolved
@@ -31,67 +31,43 @@
         {
           "time": 2.0,
           "duration": 4.0,
-<<<<<<< HEAD
-          "value": "F:(3,5,b7,9,11,13)",
-=======
-          "value": "F:(3,5,b7,9)",
->>>>>>> 5725112b
+          "value": "F:(3,5,b7,9)",
           "confidence": 1
         },
         {
           "time": 3.0,
           "duration": 4.0,
-<<<<<<< HEAD
-          "value": "F:(3,5,b7,9)",
-=======
           "value": "C:min(b7)",
->>>>>>> 5725112b
           "confidence": 1
         },
         {
           "time": 4.0,
           "duration": 4.0,
-<<<<<<< HEAD
+          "value": "F:(3,5,b7,9)",
+          "confidence": 1
+        },
+        {
+          "time": 5.0,
+          "duration": 4.0,
+          "value": "F:(3,5,b7,9)",
+          "confidence": 1
+        },
+        {
+          "time": 6.0,
+          "duration": 4.0,
           "value": "C:min(b7)",
-=======
-          "value": "F:(3,5,b7,9)",
->>>>>>> 5725112b
-          "confidence": 1
-        },
-        {
-          "time": 5.0,
-          "duration": 4.0,
-          "value": "F:(3,5,b7,9)",
-          "confidence": 1
-        },
-        {
-          "time": 6.0,
-          "duration": 4.0,
-<<<<<<< HEAD
-          "value": "F:(3,5,b7,9)",
-=======
-          "value": "C:min(b7)",
->>>>>>> 5725112b
           "confidence": 1
         },
         {
           "time": 7.0,
           "duration": 4.0,
-<<<<<<< HEAD
-          "value": "C:min(b7)",
-=======
           "value": "F:(3,5,b7,b9)",
->>>>>>> 5725112b
           "confidence": 1
         },
         {
           "time": 8.0,
           "duration": 4.0,
-<<<<<<< HEAD
-          "value": "F:(3,5,b7,b9)",
-=======
-          "value": "Bb:(3,5,b7,9)",
->>>>>>> 5725112b
+          "value": "Bb:(3,5,b7,9)",
           "confidence": 1
         },
         {
@@ -115,11 +91,7 @@
         {
           "time": 12.0,
           "duration": 4.0,
-<<<<<<< HEAD
-          "value": "Bb:(3,5,b7,9)",
-=======
-          "value": "F:(3,5,b7,9)",
->>>>>>> 5725112b
+          "value": "F:(3,5,b7,9)",
           "confidence": 1
         },
         {
@@ -131,11 +103,7 @@
         {
           "time": 14.0,
           "duration": 4.0,
-<<<<<<< HEAD
-          "value": "F:(3,5,b7,9)",
-=======
           "value": "D:(3,5,b7,#9)",
->>>>>>> 5725112b
           "confidence": 1
         },
         {
@@ -147,11 +115,7 @@
         {
           "time": 16.0,
           "duration": 4.0,
-<<<<<<< HEAD
-          "value": "D:(3,5,b7,#9)",
-=======
           "value": "C:(3,5,b7,9)",
->>>>>>> 5725112b
           "confidence": 1
         },
         {
@@ -163,11 +127,7 @@
         {
           "time": 18.0,
           "duration": 4.0,
-<<<<<<< HEAD
-          "value": "C:(3,5,b7,9)",
-=======
           "value": "Bb:(3,5,b7)",
->>>>>>> 5725112b
           "confidence": 1
         },
         {
@@ -179,31 +139,19 @@
         {
           "time": 20.0,
           "duration": 4.0,
-<<<<<<< HEAD
-          "value": "Bb:(3,5,b7)",
-=======
           "value": "F:(3,5,b7,#9)",
->>>>>>> 5725112b
           "confidence": 1
         },
         {
           "time": 21.0,
           "duration": 4.0,
-<<<<<<< HEAD
-          "value": "F:(3,5,b7,#9)",
-=======
-          "value": "Bb:(3,5,b7,9)",
->>>>>>> 5725112b
+          "value": "Bb:(3,5,b7,9)",
           "confidence": 1
         },
         {
           "time": 22.0,
           "duration": 4.0,
-<<<<<<< HEAD
-          "value": "Bb:(3,5,b7,9)",
-=======
-          "value": "F:(3,5,b7,9)",
->>>>>>> 5725112b
+          "value": "F:(3,5,b7,9)",
           "confidence": 1
         },
         {
@@ -214,15 +162,6 @@
         },
         {
           "time": 24.0,
-<<<<<<< HEAD
-          "duration": 4.0,
-          "value": "F:(3,5,b7,9)",
-          "confidence": 1
-        },
-        {
-          "time": 25.0,
-=======
->>>>>>> 5725112b
           "duration": 4.0,
           "value": "F:(3,5,b7,#9)",
           "confidence": 1
