{
  "annotations": [
    {
      "annotation_metadata": {
        "curator": {
          "name": "",
          "email": ""
        },
        "annotator": {},
        "version": "",
        "corpus": "biab_internet_corpus",
        "annotation_tools": "",
        "annotation_rules": "",
        "validation": "",
        "data_source": ""
      },
      "namespace": "chord",
      "data": [
        {
          "time": 0.0,
          "duration": 4.0,
          "value": "E:(4,5,b7)",
          "confidence": 1
        },
        {
          "time": 1.0,
          "duration": 4.0,
          "value": "E:(4,5,b7)",
          "confidence": 1
        },
        {
          "time": 2.0,
          "duration": 4.0,
          "value": "E:(4,5,b7)",
          "confidence": 1
        },
        {
          "time": 3.0,
          "duration": 4.0,
          "value": "E:(4,5,b7)",
          "confidence": 1
        },
        {
          "time": 4.0,
          "duration": 4.0,
          "value": "F#:(4,5,b7)/D",
          "confidence": 1
        },
        {
          "time": 5.0,
          "duration": 4.0,
          "value": "F#:(4,5,b7)/D",
          "confidence": 1
        },
        {
          "time": 6.0,
          "duration": 4.0,
          "value": "F#:(4,5,b7)/D",
          "confidence": 1
        },
        {
          "time": 7.0,
          "duration": 4.0,
          "value": "F#:(4,5,b7)/D",
          "confidence": 1
        },
        {
          "time": 8.0,
          "duration": 4.0,
<<<<<<< HEAD
          "value": "F#:(4,5,b7)/D",
=======
          "value": "D#:min(b7)/Db",
>>>>>>> 5725112b
          "confidence": 1
        },
        {
          "time": 9.0,
          "duration": 4.0,
<<<<<<< HEAD
          "value": "D#:min(b7)/Db",
=======
          "value": "G#:min(b7)/Eb",
>>>>>>> 5725112b
          "confidence": 1
        },
        {
          "time": 10.0,
          "duration": 4.0,
<<<<<<< HEAD
          "value": "G#:min(b7)/Eb",
=======
          "value": "A:maj",
>>>>>>> 5725112b
          "confidence": 1
        },
        {
          "time": 11.0,
          "duration": 4.0,
<<<<<<< HEAD
          "value": "A:maj",
=======
          "value": "C#:min(b7)/C",
>>>>>>> 5725112b
          "confidence": 1
        },
        {
          "time": 12.0,
          "duration": 4.0,
<<<<<<< HEAD
          "value": "C#:min(b7)/C",
=======
          "value": "F#:min(b7)/D",
>>>>>>> 5725112b
          "confidence": 1
        },
        {
          "time": 13.0,
          "duration": 4.0,
<<<<<<< HEAD
          "value": "F#:min(b7)/D",
=======
          "value": "C#:min(b7)/C",
>>>>>>> 5725112b
          "confidence": 1
        },
        {
          "time": 14.0,
          "duration": 4.0,
<<<<<<< HEAD
          "value": "C#:min(b7)/C",
=======
          "value": "F#:(4,5,b7)/D",
>>>>>>> 5725112b
          "confidence": 1
        },
        {
          "time": 15.0,
          "duration": 4.0,
          "value": "F#:(4,5,b7)/D",
          "confidence": 1
        },
        {
          "time": 16.0,
          "duration": 4.0,
<<<<<<< HEAD
          "value": "F#:(4,5,b7)/D",
          "confidence": 1
        },
        {
          "time": 17.0,
          "duration": 4.0,
=======
>>>>>>> 5725112b
          "value": "E:(4,5,b7)",
          "confidence": 1
        }
      ],
      "sandbox": {},
      "time": 0,
      "duration": 68.0
    },
    {
      "annotation_metadata": {
        "curator": {
          "name": "",
          "email": ""
        },
        "annotator": {},
        "version": "",
        "corpus": "biab_internet_corpus",
        "annotation_tools": "",
        "annotation_rules": "",
        "validation": "",
        "data_source": ""
      },
      "namespace": "key_mode",
      "data": [
        {
          "time": 0.0,
          "duration": 68.0,
          "value": "A",
          "confidence": 1
        }
      ],
      "sandbox": {},
      "time": 0,
      "duration": 68.0
    }
  ],
  "file_metadata": {
    "title": "Crystal Blue - You97.sty demo - -",
    "artist": "",
    "release": "",
    "duration": 68.0,
    "identifiers": {},
    "jams_version": "0.3.4"
  },
  "sandbox": {
    "expanded": false
  }
}<|MERGE_RESOLUTION|>--- conflicted
+++ resolved
@@ -67,71 +67,43 @@
         {
           "time": 8.0,
           "duration": 4.0,
-<<<<<<< HEAD
-          "value": "F#:(4,5,b7)/D",
-=======
           "value": "D#:min(b7)/Db",
->>>>>>> 5725112b
           "confidence": 1
         },
         {
           "time": 9.0,
           "duration": 4.0,
-<<<<<<< HEAD
-          "value": "D#:min(b7)/Db",
-=======
           "value": "G#:min(b7)/Eb",
->>>>>>> 5725112b
           "confidence": 1
         },
         {
           "time": 10.0,
           "duration": 4.0,
-<<<<<<< HEAD
-          "value": "G#:min(b7)/Eb",
-=======
           "value": "A:maj",
->>>>>>> 5725112b
           "confidence": 1
         },
         {
           "time": 11.0,
           "duration": 4.0,
-<<<<<<< HEAD
-          "value": "A:maj",
-=======
           "value": "C#:min(b7)/C",
->>>>>>> 5725112b
           "confidence": 1
         },
         {
           "time": 12.0,
           "duration": 4.0,
-<<<<<<< HEAD
-          "value": "C#:min(b7)/C",
-=======
           "value": "F#:min(b7)/D",
->>>>>>> 5725112b
           "confidence": 1
         },
         {
           "time": 13.0,
           "duration": 4.0,
-<<<<<<< HEAD
-          "value": "F#:min(b7)/D",
-=======
           "value": "C#:min(b7)/C",
->>>>>>> 5725112b
           "confidence": 1
         },
         {
           "time": 14.0,
           "duration": 4.0,
-<<<<<<< HEAD
-          "value": "C#:min(b7)/C",
-=======
           "value": "F#:(4,5,b7)/D",
->>>>>>> 5725112b
           "confidence": 1
         },
         {
@@ -143,15 +115,6 @@
         {
           "time": 16.0,
           "duration": 4.0,
-<<<<<<< HEAD
-          "value": "F#:(4,5,b7)/D",
-          "confidence": 1
-        },
-        {
-          "time": 17.0,
-          "duration": 4.0,
-=======
->>>>>>> 5725112b
           "value": "E:(4,5,b7)",
           "confidence": 1
         }
