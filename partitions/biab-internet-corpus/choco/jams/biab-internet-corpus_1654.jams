{
  "annotations": [
    {
      "annotation_metadata": {
        "curator": {
          "name": "",
          "email": ""
        },
        "annotator": {},
        "version": "",
        "corpus": "biab_internet_corpus",
        "annotation_tools": "",
        "annotation_rules": "",
        "validation": "",
        "data_source": ""
      },
      "namespace": "chord",
      "data": [
        {
          "time": 0.0,
          "duration": 4.0,
          "value": "G:(3,5,b7)",
          "confidence": 1
        },
        {
          "time": 1.0,
          "duration": 4.0,
<<<<<<< HEAD
          "value": "G:(3,5,b7)",
          "confidence": 1
        },
        {
          "time": 2.0,
          "duration": 4.0,
=======
>>>>>>> 5725112b
          "value": "C:min",
          "confidence": 1
        },
        {
<<<<<<< HEAD
          "time": 3.0,
=======
          "time": 2.0,
>>>>>>> 5725112b
          "duration": 4.0,
          "value": "C:min(7)",
          "confidence": 1
        },
        {
<<<<<<< HEAD
          "time": 4.0,
=======
          "time": 3.0,
>>>>>>> 5725112b
          "duration": 4.0,
          "value": "C:min(b7)",
          "confidence": 1
        },
        {
<<<<<<< HEAD
          "time": 5.0,
=======
          "time": 4.0,
>>>>>>> 5725112b
          "duration": 4.0,
          "value": "C:min(6)",
          "confidence": 1
        },
        {
<<<<<<< HEAD
          "time": 6.0,
=======
          "time": 5.0,
>>>>>>> 5725112b
          "duration": 4.0,
          "value": "F:min(b7)",
          "confidence": 1
        },
        {
<<<<<<< HEAD
          "time": 7.0,
=======
          "time": 6.0,
>>>>>>> 5725112b
          "duration": 4.0,
          "value": "G:(3,5,b7)",
          "confidence": 1
        },
        {
<<<<<<< HEAD
          "time": 8.0,
=======
          "time": 7.0,
>>>>>>> 5725112b
          "duration": 4.0,
          "value": "C:min",
          "confidence": 1
        },
        {
<<<<<<< HEAD
          "time": 9.0,
=======
          "time": 8.0,
>>>>>>> 5725112b
          "duration": 2.0,
          "value": "G:(3,5,b7)",
          "confidence": 1
        },
        {
<<<<<<< HEAD
          "time": 9.2,
=======
          "time": 8.2,
>>>>>>> 5725112b
          "duration": 1.0,
          "value": "G:(3,5,b7)/D",
          "confidence": 1
        },
        {
<<<<<<< HEAD
          "time": 9.3,
=======
          "time": 8.3,
>>>>>>> 5725112b
          "duration": 1.0,
          "value": "Db:(3,b5,b7,9,11,13)",
          "confidence": 1
        },
        {
<<<<<<< HEAD
          "time": 10.0,
=======
          "time": 9.0,
>>>>>>> 5725112b
          "duration": 4.0,
          "value": "C:min",
          "confidence": 1
        },
        {
<<<<<<< HEAD
          "time": 11.0,
=======
          "time": 10.0,
>>>>>>> 5725112b
          "duration": 4.0,
          "value": "C:min(7)",
          "confidence": 1
        },
        {
<<<<<<< HEAD
          "time": 12.0,
=======
          "time": 11.0,
>>>>>>> 5725112b
          "duration": 4.0,
          "value": "C:min(b7)",
          "confidence": 1
        },
        {
<<<<<<< HEAD
          "time": 13.0,
=======
          "time": 12.0,
>>>>>>> 5725112b
          "duration": 4.0,
          "value": "C:min(6)",
          "confidence": 1
        },
        {
<<<<<<< HEAD
          "time": 14.0,
=======
          "time": 13.0,
>>>>>>> 5725112b
          "duration": 4.0,
          "value": "G:min",
          "confidence": 1
        },
        {
<<<<<<< HEAD
          "time": 15.0,
=======
          "time": 14.0,
>>>>>>> 5725112b
          "duration": 4.0,
          "value": "D:(3,5,b7)",
          "confidence": 1
        },
        {
<<<<<<< HEAD
          "time": 16.0,
=======
          "time": 15.0,
>>>>>>> 5725112b
          "duration": 4.0,
          "value": "G:(3,5,b7)",
          "confidence": 1
        },
        {
<<<<<<< HEAD
          "time": 17.0,
=======
          "time": 16.0,
>>>>>>> 5725112b
          "duration": 2.0,
          "value": "G:maj",
          "confidence": 1
        },
        {
<<<<<<< HEAD
          "time": 17.2,
=======
          "time": 16.2,
>>>>>>> 5725112b
          "duration": 1.0,
          "value": "G:(3,5,b7)",
          "confidence": 1
        },
        {
<<<<<<< HEAD
          "time": 17.3,
=======
          "time": 16.3,
>>>>>>> 5725112b
          "duration": 1.0,
          "value": "G:(3,5,b7)",
          "confidence": 1
        },
        {
<<<<<<< HEAD
=======
          "time": 17.0,
          "duration": 4.0,
          "value": "G:(3,5,b7)",
          "confidence": 1
        },
        {
>>>>>>> 5725112b
          "time": 18.0,
          "duration": 4.0,
          "value": "G:(3,5,b7)",
          "confidence": 1
        },
        {
          "time": 19.0,
          "duration": 4.0,
<<<<<<< HEAD
          "value": "G:(3,5,b7)",
=======
          "value": "C:min",
>>>>>>> 5725112b
          "confidence": 1
        },
        {
          "time": 20.0,
          "duration": 4.0,
          "value": "C:min",
          "confidence": 1
        },
        {
          "time": 21.0,
          "duration": 4.0,
<<<<<<< HEAD
          "value": "C:min",
=======
          "value": "C:(3,5,b7)",
>>>>>>> 5725112b
          "confidence": 1
        },
        {
          "time": 22.0,
          "duration": 4.0,
          "value": "C:(3,5,b7)",
          "confidence": 1
        },
        {
          "time": 23.0,
          "duration": 4.0,
<<<<<<< HEAD
          "value": "C:(3,5,b7)",
=======
          "value": "F:min",
>>>>>>> 5725112b
          "confidence": 1
        },
        {
          "time": 24.0,
          "duration": 4.0,
          "value": "F:min",
          "confidence": 1
        },
        {
          "time": 25.0,
          "duration": 4.0,
          "value": "F:min",
          "confidence": 1
        },
        {
          "time": 26.0,
<<<<<<< HEAD
          "duration": 4.0,
          "value": "F:min",
          "confidence": 1
        },
        {
          "time": 27.0,
=======
>>>>>>> 5725112b
          "duration": 2.0,
          "value": "F:min",
          "confidence": 1
        },
        {
<<<<<<< HEAD
          "time": 27.2,
=======
          "time": 26.2,
>>>>>>> 5725112b
          "duration": 2.0,
          "value": "F:min",
          "confidence": 1
        },
        {
<<<<<<< HEAD
          "time": 28.0,
=======
          "time": 27.0,
>>>>>>> 5725112b
          "duration": 4.0,
          "value": "F:min",
          "confidence": 1
        },
        {
<<<<<<< HEAD
          "time": 29.0,
=======
          "time": 28.0,
>>>>>>> 5725112b
          "duration": 2.0,
          "value": "F:min",
          "confidence": 1
        },
        {
<<<<<<< HEAD
          "time": 29.2,
=======
          "time": 28.2,
>>>>>>> 5725112b
          "duration": 2.0,
          "value": "F:min",
          "confidence": 1
        },
        {
<<<<<<< HEAD
          "time": 30.0,
=======
          "time": 29.0,
>>>>>>> 5725112b
          "duration": 4.0,
          "value": "C:min",
          "confidence": 1
        },
        {
<<<<<<< HEAD
          "time": 31.0,
=======
          "time": 30.0,
>>>>>>> 5725112b
          "duration": 4.0,
          "value": "Ab:(3,5,6)",
          "confidence": 1
        },
        {
<<<<<<< HEAD
          "time": 32.0,
=======
          "time": 31.0,
>>>>>>> 5725112b
          "duration": 4.0,
          "value": "G:(3,5,b7)",
          "confidence": 1
        },
        {
<<<<<<< HEAD
          "time": 33.0,
=======
          "time": 32.0,
>>>>>>> 5725112b
          "duration": 1.0,
          "value": "G:(3,5,b7)",
          "confidence": 1
        },
        {
<<<<<<< HEAD
          "time": 33.1,
=======
          "time": 32.1,
>>>>>>> 5725112b
          "duration": 1.0,
          "value": "G:(3,5,b7)",
          "confidence": 1
        },
        {
<<<<<<< HEAD
          "time": 33.2,
=======
          "time": 32.2,
>>>>>>> 5725112b
          "duration": 1.0,
          "value": "D:min/A",
          "confidence": 1
        },
        {
<<<<<<< HEAD
          "time": 33.3,
=======
          "time": 32.3,
>>>>>>> 5725112b
          "duration": 1.0,
          "value": "G:(3,5,b7)/B",
          "confidence": 1
        },
        {
<<<<<<< HEAD
          "time": 34.0,
=======
          "time": 33.0,
>>>>>>> 5725112b
          "duration": 4.0,
          "value": "C:maj",
          "confidence": 1
        },
        {
<<<<<<< HEAD
          "time": 35.0,
=======
          "time": 34.0,
>>>>>>> 5725112b
          "duration": 2.0,
          "value": "C:maj/E",
          "confidence": 1
        },
        {
<<<<<<< HEAD
          "time": 35.2,
=======
          "time": 34.2,
>>>>>>> 5725112b
          "duration": 2.0,
          "value": "C:dim/Eb",
          "confidence": 1
        },
        {
<<<<<<< HEAD
          "time": 36.0,
=======
          "time": 35.0,
>>>>>>> 5725112b
          "duration": 4.0,
          "value": "D:min(b7)",
          "confidence": 1
        },
        {
<<<<<<< HEAD
          "time": 37.0,
=======
          "time": 36.0,
>>>>>>> 5725112b
          "duration": 4.0,
          "value": "G:(3,5,b7)",
          "confidence": 1
        },
        {
<<<<<<< HEAD
          "time": 38.0,
=======
          "time": 37.0,
>>>>>>> 5725112b
          "duration": 4.0,
          "value": "D:min(b7)",
          "confidence": 1
        },
        {
<<<<<<< HEAD
          "time": 39.0,
=======
          "time": 38.0,
>>>>>>> 5725112b
          "duration": 2.0,
          "value": "G:(3,5,b7)",
          "confidence": 1
        },
        {
<<<<<<< HEAD
          "time": 39.2,
=======
          "time": 38.2,
>>>>>>> 5725112b
          "duration": 2.0,
          "value": "G:(3,5,b7)/B",
          "confidence": 1
        },
        {
<<<<<<< HEAD
          "time": 40.0,
=======
          "time": 39.0,
>>>>>>> 5725112b
          "duration": 2.0,
          "value": "C:maj",
          "confidence": 1
        },
        {
<<<<<<< HEAD
          "time": 40.2,
=======
          "time": 39.2,
>>>>>>> 5725112b
          "duration": 2.0,
          "value": "C:dim/Eb",
          "confidence": 1
        },
        {
<<<<<<< HEAD
          "time": 41.0,
=======
          "time": 40.0,
>>>>>>> 5725112b
          "duration": 2.0,
          "value": "D:min(b7)",
          "confidence": 1
        },
        {
<<<<<<< HEAD
          "time": 41.2,
=======
          "time": 40.2,
>>>>>>> 5725112b
          "duration": 2.0,
          "value": "G:(3,5,b7)",
          "confidence": 1
        },
        {
<<<<<<< HEAD
          "time": 42.0,
=======
          "time": 41.0,
>>>>>>> 5725112b
          "duration": 4.0,
          "value": "C:maj/E",
          "confidence": 1
        },
        {
<<<<<<< HEAD
          "time": 43.0,
=======
          "time": 42.0,
>>>>>>> 5725112b
          "duration": 4.0,
          "value": "C:dim/Eb",
          "confidence": 1
        },
        {
<<<<<<< HEAD
          "time": 44.0,
=======
          "time": 43.0,
>>>>>>> 5725112b
          "duration": 4.0,
          "value": "D:min(b7)",
          "confidence": 1
        },
        {
<<<<<<< HEAD
          "time": 45.0,
=======
          "time": 44.0,
>>>>>>> 5725112b
          "duration": 4.0,
          "value": "G:(3,5,b7)",
          "confidence": 1
        },
        {
<<<<<<< HEAD
          "time": 46.0,
=======
          "time": 45.0,
>>>>>>> 5725112b
          "duration": 4.0,
          "value": "D:min(b7)",
          "confidence": 1
        },
        {
<<<<<<< HEAD
          "time": 47.0,
=======
          "time": 46.0,
>>>>>>> 5725112b
          "duration": 2.0,
          "value": "D:min(b7)",
          "confidence": 1
        },
        {
<<<<<<< HEAD
          "time": 47.2,
=======
          "time": 46.2,
>>>>>>> 5725112b
          "duration": 2.0,
          "value": "G:(3,#5,b7)",
          "confidence": 1
        },
        {
<<<<<<< HEAD
          "time": 48.0,
=======
          "time": 47.0,
>>>>>>> 5725112b
          "duration": 2.0,
          "value": "C:maj",
          "confidence": 1
        },
        {
<<<<<<< HEAD
          "time": 48.2,
=======
          "time": 47.2,
>>>>>>> 5725112b
          "duration": 2.0,
          "value": "C#:dim/C",
          "confidence": 1
        },
        {
<<<<<<< HEAD
          "time": 49.0,
=======
          "time": 48.0,
>>>>>>> 5725112b
          "duration": 1.0,
          "value": "G:(3,#5)",
          "confidence": 1
        },
        {
<<<<<<< HEAD
          "time": 49.1,
=======
          "time": 48.1,
>>>>>>> 5725112b
          "duration": 2.0,
          "value": "G:aug",
          "confidence": 1
        },
        {
<<<<<<< HEAD
          "time": 49.3,
=======
          "time": 48.3,
>>>>>>> 5725112b
          "duration": 1.0,
          "value": "G:(3,5,b7)",
          "confidence": 1
        },
        {
<<<<<<< HEAD
          "time": 50.0,
=======
          "time": 49.0,
>>>>>>> 5725112b
          "duration": 4.0,
          "value": "C:maj",
          "confidence": 1
        },
        {
<<<<<<< HEAD
          "time": 51.0,
=======
          "time": 50.0,
>>>>>>> 5725112b
          "duration": 2.0,
          "value": "C:maj/E",
          "confidence": 1
        },
        {
<<<<<<< HEAD
          "time": 51.2,
=======
          "time": 50.2,
>>>>>>> 5725112b
          "duration": 2.0,
          "value": "C:dim/Eb",
          "confidence": 1
        },
        {
<<<<<<< HEAD
          "time": 52.0,
=======
          "time": 51.0,
>>>>>>> 5725112b
          "duration": 4.0,
          "value": "D:min(b7)",
          "confidence": 1
        },
        {
<<<<<<< HEAD
          "time": 53.0,
=======
          "time": 52.0,
>>>>>>> 5725112b
          "duration": 4.0,
          "value": "G:(3,5,b7)",
          "confidence": 1
        },
        {
<<<<<<< HEAD
          "time": 54.0,
=======
          "time": 53.0,
>>>>>>> 5725112b
          "duration": 4.0,
          "value": "D:min(b7)",
          "confidence": 1
        },
        {
<<<<<<< HEAD
          "time": 55.0,
=======
          "time": 54.0,
>>>>>>> 5725112b
          "duration": 4.0,
          "value": "G:(3,5,b7)",
          "confidence": 1
        },
        {
<<<<<<< HEAD
          "time": 56.0,
=======
          "time": 55.0,
>>>>>>> 5725112b
          "duration": 2.0,
          "value": "C:maj",
          "confidence": 1
        },
        {
<<<<<<< HEAD
          "time": 56.2,
=======
          "time": 55.2,
>>>>>>> 5725112b
          "duration": 2.0,
          "value": "C#:dim/C",
          "confidence": 1
        },
        {
<<<<<<< HEAD
          "time": 57.0,
=======
          "time": 56.0,
>>>>>>> 5725112b
          "duration": 2.0,
          "value": "D:min(b7)",
          "confidence": 1
        },
        {
<<<<<<< HEAD
          "time": 57.2,
=======
          "time": 56.2,
>>>>>>> 5725112b
          "duration": 2.0,
          "value": "G:(3,5,b7)",
          "confidence": 1
        },
        {
<<<<<<< HEAD
          "time": 58.0,
=======
          "time": 57.0,
>>>>>>> 5725112b
          "duration": 4.0,
          "value": "G:min(b7,9)",
          "confidence": 1
        },
        {
<<<<<<< HEAD
          "time": 59.0,
=======
          "time": 58.0,
>>>>>>> 5725112b
          "duration": 4.0,
          "value": "C:(3,5,b7)",
          "confidence": 1
        },
        {
<<<<<<< HEAD
          "time": 60.0,
=======
          "time": 59.0,
>>>>>>> 5725112b
          "duration": 4.0,
          "value": "F:maj",
          "confidence": 1
        },
        {
<<<<<<< HEAD
          "time": 61.0,
=======
          "time": 60.0,
>>>>>>> 5725112b
          "duration": 4.0,
          "value": "F:min(6)",
          "confidence": 1
        },
        {
<<<<<<< HEAD
          "time": 62.0,
=======
          "time": 61.0,
>>>>>>> 5725112b
          "duration": 2.0,
          "value": "C:maj",
          "confidence": 1
        },
        {
<<<<<<< HEAD
          "time": 62.2,
=======
          "time": 61.2,
>>>>>>> 5725112b
          "duration": 1.0,
          "value": "C:maj/E",
          "confidence": 1
        },
        {
<<<<<<< HEAD
          "time": 62.3,
=======
          "time": 61.3,
>>>>>>> 5725112b
          "duration": 1.0,
          "value": "C:dim/Eb",
          "confidence": 1
        },
        {
<<<<<<< HEAD
          "time": 63.0,
=======
          "time": 62.0,
>>>>>>> 5725112b
          "duration": 2.0,
          "value": "D:min(b7)",
          "confidence": 1
        },
        {
<<<<<<< HEAD
          "time": 63.2,
=======
          "time": 62.2,
>>>>>>> 5725112b
          "duration": 2.0,
          "value": "G:(3,5,b7)",
          "confidence": 1
        },
        {
<<<<<<< HEAD
          "time": 64.0,
=======
          "time": 63.0,
>>>>>>> 5725112b
          "duration": 4.0,
          "value": "C:maj",
          "confidence": 1
        },
        {
<<<<<<< HEAD
          "time": 65.0,
=======
          "time": 64.0,
>>>>>>> 5725112b
          "duration": 1.0,
          "value": "G:(3,5,b7)/D",
          "confidence": 1
        },
        {
<<<<<<< HEAD
          "time": 65.1,
=======
          "time": 64.1,
>>>>>>> 5725112b
          "duration": 1.0,
          "value": "G:(3,5,b7)",
          "confidence": 1
        },
        {
<<<<<<< HEAD
          "time": 65.2,
=======
          "time": 64.2,
>>>>>>> 5725112b
          "duration": 1.0,
          "value": "D:min(b7)/A",
          "confidence": 1
        },
        {
<<<<<<< HEAD
          "time": 65.3,
=======
          "time": 64.3,
>>>>>>> 5725112b
          "duration": 1.0,
          "value": "G:(3,5,b7)/B",
          "confidence": 1
        },
        {
<<<<<<< HEAD
          "time": 66.0,
=======
          "time": 65.0,
>>>>>>> 5725112b
          "duration": 4.0,
          "value": "C:maj",
          "confidence": 1
        },
        {
<<<<<<< HEAD
          "time": 67.0,
=======
          "time": 66.0,
>>>>>>> 5725112b
          "duration": 2.0,
          "value": "C:maj/E",
          "confidence": 1
        },
        {
<<<<<<< HEAD
          "time": 67.2,
=======
          "time": 66.2,
>>>>>>> 5725112b
          "duration": 2.0,
          "value": "C:dim/Eb",
          "confidence": 1
        },
        {
<<<<<<< HEAD
          "time": 68.0,
=======
          "time": 67.0,
>>>>>>> 5725112b
          "duration": 4.0,
          "value": "D:min(b7)",
          "confidence": 1
        },
        {
<<<<<<< HEAD
          "time": 69.0,
=======
          "time": 68.0,
>>>>>>> 5725112b
          "duration": 4.0,
          "value": "G:(3,5,b7)",
          "confidence": 1
        },
        {
<<<<<<< HEAD
          "time": 70.0,
=======
          "time": 69.0,
>>>>>>> 5725112b
          "duration": 4.0,
          "value": "D:min(b7)",
          "confidence": 1
        },
        {
<<<<<<< HEAD
          "time": 71.0,
=======
          "time": 70.0,
>>>>>>> 5725112b
          "duration": 2.0,
          "value": "G:(3,5,b7)",
          "confidence": 1
        },
        {
<<<<<<< HEAD
          "time": 71.2,
=======
          "time": 70.2,
>>>>>>> 5725112b
          "duration": 2.0,
          "value": "G:(3,5,b7)/B",
          "confidence": 1
        },
        {
<<<<<<< HEAD
          "time": 72.0,
=======
          "time": 71.0,
>>>>>>> 5725112b
          "duration": 4.0,
          "value": "C:maj",
          "confidence": 1
        },
        {
<<<<<<< HEAD
          "time": 73.0,
=======
          "time": 72.0,
>>>>>>> 5725112b
          "duration": 2.0,
          "value": "D:min(b7)",
          "confidence": 1
        },
        {
<<<<<<< HEAD
          "time": 73.2,
=======
          "time": 72.2,
>>>>>>> 5725112b
          "duration": 2.0,
          "value": "G:(3,5,b7)",
          "confidence": 1
        },
        {
<<<<<<< HEAD
          "time": 74.0,
=======
          "time": 73.0,
>>>>>>> 5725112b
          "duration": 4.0,
          "value": "C:maj/E",
          "confidence": 1
        },
        {
<<<<<<< HEAD
          "time": 75.0,
=======
          "time": 74.0,
>>>>>>> 5725112b
          "duration": 4.0,
          "value": "C:dim/Eb",
          "confidence": 1
        },
        {
<<<<<<< HEAD
          "time": 76.0,
=======
          "time": 75.0,
>>>>>>> 5725112b
          "duration": 4.0,
          "value": "D:min(b7)",
          "confidence": 1
        },
        {
<<<<<<< HEAD
          "time": 77.0,
=======
          "time": 76.0,
>>>>>>> 5725112b
          "duration": 4.0,
          "value": "G:(3,5,b7)",
          "confidence": 1
        },
        {
<<<<<<< HEAD
          "time": 78.0,
=======
          "time": 77.0,
>>>>>>> 5725112b
          "duration": 4.0,
          "value": "D:min(b7)",
          "confidence": 1
        },
        {
<<<<<<< HEAD
          "time": 79.0,
=======
          "time": 78.0,
>>>>>>> 5725112b
          "duration": 2.0,
          "value": "D:min(b7)",
          "confidence": 1
        },
        {
<<<<<<< HEAD
          "time": 79.2,
=======
          "time": 78.2,
>>>>>>> 5725112b
          "duration": 2.0,
          "value": "G:(3,#5,b7)",
          "confidence": 1
        },
        {
<<<<<<< HEAD
          "time": 80.0,
=======
          "time": 79.0,
>>>>>>> 5725112b
          "duration": 2.0,
          "value": "C:maj",
          "confidence": 1
        },
        {
<<<<<<< HEAD
          "time": 80.2,
=======
          "time": 79.2,
>>>>>>> 5725112b
          "duration": 2.0,
          "value": "C#:dim/C",
          "confidence": 1
        },
        {
<<<<<<< HEAD
          "time": 81.0,
=======
          "time": 80.0,
>>>>>>> 5725112b
          "duration": 1.0,
          "value": "G:(3,#5)",
          "confidence": 1
        },
        {
<<<<<<< HEAD
          "time": 81.1,
=======
          "time": 80.1,
>>>>>>> 5725112b
          "duration": 2.0,
          "value": "G:(3,#5)",
          "confidence": 1
        },
        {
<<<<<<< HEAD
          "time": 81.3,
=======
          "time": 80.3,
>>>>>>> 5725112b
          "duration": 1.0,
          "value": "G:(3,5,b7)",
          "confidence": 1
        },
        {
<<<<<<< HEAD
          "time": 82.0,
=======
          "time": 81.0,
>>>>>>> 5725112b
          "duration": 4.0,
          "value": "C:maj",
          "confidence": 1
        },
        {
<<<<<<< HEAD
          "time": 83.0,
=======
          "time": 82.0,
>>>>>>> 5725112b
          "duration": 2.0,
          "value": "C:maj/E",
          "confidence": 1
        },
        {
<<<<<<< HEAD
          "time": 83.2,
=======
          "time": 82.2,
>>>>>>> 5725112b
          "duration": 2.0,
          "value": "C:dim/Eb",
          "confidence": 1
        },
        {
<<<<<<< HEAD
          "time": 84.0,
=======
          "time": 83.0,
>>>>>>> 5725112b
          "duration": 4.0,
          "value": "D:min(b7)",
          "confidence": 1
        },
        {
<<<<<<< HEAD
          "time": 85.0,
=======
          "time": 84.0,
>>>>>>> 5725112b
          "duration": 4.0,
          "value": "G:(3,5,b7)",
          "confidence": 1
        },
        {
<<<<<<< HEAD
          "time": 86.0,
=======
          "time": 85.0,
>>>>>>> 5725112b
          "duration": 4.0,
          "value": "D:min(b7)",
          "confidence": 1
        },
        {
<<<<<<< HEAD
          "time": 87.0,
=======
          "time": 86.0,
>>>>>>> 5725112b
          "duration": 4.0,
          "value": "G:(3,5,b7)",
          "confidence": 1
        },
        {
<<<<<<< HEAD
          "time": 88.0,
=======
          "time": 87.0,
>>>>>>> 5725112b
          "duration": 2.0,
          "value": "C:maj",
          "confidence": 1
        },
        {
<<<<<<< HEAD
          "time": 88.2,
=======
          "time": 87.2,
>>>>>>> 5725112b
          "duration": 2.0,
          "value": "C#:dim/C",
          "confidence": 1
        },
        {
<<<<<<< HEAD
          "time": 89.0,
=======
          "time": 88.0,
>>>>>>> 5725112b
          "duration": 2.0,
          "value": "D:min(b7)",
          "confidence": 1
        },
        {
<<<<<<< HEAD
          "time": 89.2,
=======
          "time": 88.2,
>>>>>>> 5725112b
          "duration": 2.0,
          "value": "G:(3,5,b7)",
          "confidence": 1
        },
        {
<<<<<<< HEAD
          "time": 90.0,
=======
          "time": 89.0,
>>>>>>> 5725112b
          "duration": 4.0,
          "value": "G:min(b7,9)",
          "confidence": 1
        },
        {
<<<<<<< HEAD
          "time": 91.0,
=======
          "time": 90.0,
>>>>>>> 5725112b
          "duration": 4.0,
          "value": "C:(3,5,b7)",
          "confidence": 1
        },
        {
<<<<<<< HEAD
          "time": 92.0,
=======
          "time": 91.0,
>>>>>>> 5725112b
          "duration": 4.0,
          "value": "F:maj",
          "confidence": 1
        },
        {
<<<<<<< HEAD
          "time": 93.0,
=======
          "time": 92.0,
>>>>>>> 5725112b
          "duration": 4.0,
          "value": "F:min(6)",
          "confidence": 1
        },
        {
<<<<<<< HEAD
          "time": 94.0,
=======
          "time": 93.0,
>>>>>>> 5725112b
          "duration": 2.0,
          "value": "C:maj",
          "confidence": 1
        },
        {
<<<<<<< HEAD
          "time": 94.2,
=======
          "time": 93.2,
>>>>>>> 5725112b
          "duration": 1.0,
          "value": "C:maj/E",
          "confidence": 1
        },
        {
<<<<<<< HEAD
          "time": 94.3,
=======
          "time": 93.3,
>>>>>>> 5725112b
          "duration": 1.0,
          "value": "C:dim/Eb",
          "confidence": 1
        },
        {
<<<<<<< HEAD
          "time": 95.0,
=======
          "time": 94.0,
>>>>>>> 5725112b
          "duration": 2.0,
          "value": "D:min(b7)",
          "confidence": 1
        },
        {
<<<<<<< HEAD
          "time": 95.2,
=======
          "time": 94.2,
>>>>>>> 5725112b
          "duration": 2.0,
          "value": "G:(3,5,b7)",
          "confidence": 1
        },
        {
<<<<<<< HEAD
          "time": 96.0,
=======
          "time": 95.0,
>>>>>>> 5725112b
          "duration": 4.0,
          "value": "C:maj",
          "confidence": 1
        },
        {
<<<<<<< HEAD
          "time": 97.0,
=======
          "time": 96.0,
>>>>>>> 5725112b
          "duration": 1.0,
          "value": "G:(3,5,b7)",
          "confidence": 1
        },
        {
<<<<<<< HEAD
          "time": 97.1,
=======
          "time": 96.1,
>>>>>>> 5725112b
          "duration": 1.0,
          "value": "G:(3,#5)",
          "confidence": 1
        },
        {
<<<<<<< HEAD
          "time": 97.2,
=======
          "time": 96.2,
>>>>>>> 5725112b
          "duration": 2.0,
          "value": "G:(3,#5)",
          "confidence": 1
        },
        {
<<<<<<< HEAD
          "time": 98.0,
=======
          "time": 97.0,
>>>>>>> 5725112b
          "duration": 4.0,
          "value": "C:min",
          "confidence": 1
        },
        {
<<<<<<< HEAD
          "time": 99.0,
=======
          "time": 98.0,
>>>>>>> 5725112b
          "duration": 4.0,
          "value": "C:min(7)",
          "confidence": 1
        },
        {
<<<<<<< HEAD
          "time": 100.0,
=======
          "time": 99.0,
>>>>>>> 5725112b
          "duration": 4.0,
          "value": "C:min(b7)",
          "confidence": 1
        },
        {
<<<<<<< HEAD
          "time": 101.0,
=======
          "time": 100.0,
>>>>>>> 5725112b
          "duration": 4.0,
          "value": "C:min(6)",
          "confidence": 1
        },
        {
<<<<<<< HEAD
          "time": 102.0,
=======
          "time": 101.0,
>>>>>>> 5725112b
          "duration": 4.0,
          "value": "F:min",
          "confidence": 1
        },
        {
<<<<<<< HEAD
          "time": 103.0,
=======
          "time": 102.0,
>>>>>>> 5725112b
          "duration": 4.0,
          "value": "G:(3,5,b7)",
          "confidence": 1
        },
        {
<<<<<<< HEAD
          "time": 104.0,
=======
          "time": 103.0,
>>>>>>> 5725112b
          "duration": 4.0,
          "value": "C:min",
          "confidence": 1
        },
        {
<<<<<<< HEAD
          "time": 105.0,
=======
          "time": 104.0,
>>>>>>> 5725112b
          "duration": 2.0,
          "value": "G:(3,5,b7)",
          "confidence": 1
        },
        {
<<<<<<< HEAD
          "time": 105.2,
=======
          "time": 104.2,
>>>>>>> 5725112b
          "duration": 1.0,
          "value": "G:(3,5,b7)/D",
          "confidence": 1
        },
        {
<<<<<<< HEAD
          "time": 105.3,
=======
          "time": 104.3,
>>>>>>> 5725112b
          "duration": 1.0,
          "value": "Db:(3,b5,b7,9,11,13)",
          "confidence": 1
        },
        {
<<<<<<< HEAD
          "time": 106.0,
=======
          "time": 105.0,
>>>>>>> 5725112b
          "duration": 4.0,
          "value": "C:min",
          "confidence": 1
        },
        {
<<<<<<< HEAD
          "time": 107.0,
=======
          "time": 106.0,
>>>>>>> 5725112b
          "duration": 4.0,
          "value": "C:min(7)",
          "confidence": 1
        },
        {
<<<<<<< HEAD
          "time": 108.0,
=======
          "time": 107.0,
>>>>>>> 5725112b
          "duration": 4.0,
          "value": "C:min(b7)",
          "confidence": 1
        },
        {
<<<<<<< HEAD
          "time": 109.0,
=======
          "time": 108.0,
>>>>>>> 5725112b
          "duration": 4.0,
          "value": "C:min(6)",
          "confidence": 1
        },
        {
<<<<<<< HEAD
          "time": 110.0,
=======
          "time": 109.0,
>>>>>>> 5725112b
          "duration": 4.0,
          "value": "G:min",
          "confidence": 1
        },
        {
<<<<<<< HEAD
          "time": 111.0,
=======
          "time": 110.0,
>>>>>>> 5725112b
          "duration": 4.0,
          "value": "D:(3,5,b7)",
          "confidence": 1
        },
        {
<<<<<<< HEAD
          "time": 112.0,
=======
          "time": 111.0,
>>>>>>> 5725112b
          "duration": 4.0,
          "value": "G:(3,5,b7)",
          "confidence": 1
        },
        {
<<<<<<< HEAD
          "time": 113.0,
=======
          "time": 112.0,
>>>>>>> 5725112b
          "duration": 2.0,
          "value": "G:maj",
          "confidence": 1
        },
        {
<<<<<<< HEAD
          "time": 113.2,
=======
          "time": 112.2,
>>>>>>> 5725112b
          "duration": 1.0,
          "value": "G:(3,5,b7)",
          "confidence": 1
        },
        {
<<<<<<< HEAD
          "time": 113.3,
=======
          "time": 112.3,
>>>>>>> 5725112b
          "duration": 1.0,
          "value": "G:(3,5,b7)",
          "confidence": 1
        },
        {
<<<<<<< HEAD
=======
          "time": 113.0,
          "duration": 4.0,
          "value": "G:(3,5,b7)",
          "confidence": 1
        },
        {
>>>>>>> 5725112b
          "time": 114.0,
          "duration": 4.0,
          "value": "G:(3,5,b7)",
          "confidence": 1
        },
        {
          "time": 115.0,
          "duration": 4.0,
<<<<<<< HEAD
          "value": "G:(3,5,b7)",
=======
          "value": "C:min",
>>>>>>> 5725112b
          "confidence": 1
        },
        {
          "time": 116.0,
          "duration": 4.0,
          "value": "C:min",
          "confidence": 1
        },
        {
          "time": 117.0,
          "duration": 4.0,
<<<<<<< HEAD
          "value": "C:min",
=======
          "value": "C:(3,5,b7)",
>>>>>>> 5725112b
          "confidence": 1
        },
        {
          "time": 118.0,
          "duration": 4.0,
          "value": "C:(3,5,b7)",
          "confidence": 1
        },
        {
          "time": 119.0,
          "duration": 4.0,
<<<<<<< HEAD
          "value": "C:(3,5,b7)",
=======
          "value": "F:min",
>>>>>>> 5725112b
          "confidence": 1
        },
        {
          "time": 120.0,
          "duration": 4.0,
          "value": "F:min",
          "confidence": 1
        },
        {
          "time": 121.0,
          "duration": 4.0,
          "value": "F:min",
          "confidence": 1
        },
        {
          "time": 122.0,
<<<<<<< HEAD
          "duration": 4.0,
          "value": "F:min",
          "confidence": 1
        },
        {
          "time": 123.0,
=======
>>>>>>> 5725112b
          "duration": 2.0,
          "value": "F:min",
          "confidence": 1
        },
        {
<<<<<<< HEAD
          "time": 123.2,
=======
          "time": 122.2,
>>>>>>> 5725112b
          "duration": 2.0,
          "value": "F:min",
          "confidence": 1
        },
        {
<<<<<<< HEAD
          "time": 124.0,
=======
          "time": 123.0,
>>>>>>> 5725112b
          "duration": 4.0,
          "value": "F:min",
          "confidence": 1
        },
        {
<<<<<<< HEAD
          "time": 125.0,
=======
          "time": 124.0,
>>>>>>> 5725112b
          "duration": 2.0,
          "value": "F:min",
          "confidence": 1
        },
        {
<<<<<<< HEAD
          "time": 125.2,
=======
          "time": 124.2,
>>>>>>> 5725112b
          "duration": 2.0,
          "value": "F:min",
          "confidence": 1
        },
        {
<<<<<<< HEAD
          "time": 126.0,
=======
          "time": 125.0,
>>>>>>> 5725112b
          "duration": 4.0,
          "value": "C:min",
          "confidence": 1
        },
        {
<<<<<<< HEAD
          "time": 127.0,
=======
          "time": 126.0,
>>>>>>> 5725112b
          "duration": 4.0,
          "value": "Ab:(3,5,6)",
          "confidence": 1
        },
        {
<<<<<<< HEAD
          "time": 128.0,
=======
          "time": 127.0,
>>>>>>> 5725112b
          "duration": 4.0,
          "value": "G:(3,5,b7)",
          "confidence": 1
        },
        {
<<<<<<< HEAD
          "time": 129.0,
=======
          "time": 128.0,
>>>>>>> 5725112b
          "duration": 1.0,
          "value": "G:(3,5,b7)",
          "confidence": 1
        },
        {
<<<<<<< HEAD
          "time": 129.1,
=======
          "time": 128.1,
>>>>>>> 5725112b
          "duration": 1.0,
          "value": "G:(3,5,b7)",
          "confidence": 1
        },
        {
<<<<<<< HEAD
          "time": 129.2,
=======
          "time": 128.2,
>>>>>>> 5725112b
          "duration": 1.0,
          "value": "D:min/A",
          "confidence": 1
        },
        {
<<<<<<< HEAD
          "time": 129.3,
=======
          "time": 128.3,
>>>>>>> 5725112b
          "duration": 1.0,
          "value": "G:(3,5,b7)/B",
          "confidence": 1
        },
        {
<<<<<<< HEAD
          "time": 130.0,
=======
          "time": 129.0,
>>>>>>> 5725112b
          "duration": 4.0,
          "value": "C:maj",
          "confidence": 1
        },
        {
<<<<<<< HEAD
          "time": 131.0,
=======
          "time": 130.0,
>>>>>>> 5725112b
          "duration": 2.0,
          "value": "C:maj/E",
          "confidence": 1
        },
        {
<<<<<<< HEAD
          "time": 131.2,
=======
          "time": 130.2,
>>>>>>> 5725112b
          "duration": 2.0,
          "value": "C:dim/Eb",
          "confidence": 1
        },
        {
<<<<<<< HEAD
          "time": 132.0,
=======
          "time": 131.0,
>>>>>>> 5725112b
          "duration": 4.0,
          "value": "D:min(b7)",
          "confidence": 1
        },
        {
<<<<<<< HEAD
          "time": 133.0,
=======
          "time": 132.0,
>>>>>>> 5725112b
          "duration": 4.0,
          "value": "G:(3,5,b7)",
          "confidence": 1
        },
        {
<<<<<<< HEAD
          "time": 134.0,
=======
          "time": 133.0,
>>>>>>> 5725112b
          "duration": 4.0,
          "value": "D:min(b7)",
          "confidence": 1
        },
        {
<<<<<<< HEAD
          "time": 135.0,
=======
          "time": 134.0,
>>>>>>> 5725112b
          "duration": 2.0,
          "value": "G:(3,5,b7)",
          "confidence": 1
        },
        {
<<<<<<< HEAD
          "time": 135.2,
=======
          "time": 134.2,
>>>>>>> 5725112b
          "duration": 2.0,
          "value": "G:(3,5,b7)/B",
          "confidence": 1
        },
        {
<<<<<<< HEAD
          "time": 136.0,
=======
          "time": 135.0,
>>>>>>> 5725112b
          "duration": 2.0,
          "value": "C:maj",
          "confidence": 1
        },
        {
<<<<<<< HEAD
          "time": 136.2,
=======
          "time": 135.2,
>>>>>>> 5725112b
          "duration": 2.0,
          "value": "C:dim/Eb",
          "confidence": 1
        },
        {
<<<<<<< HEAD
          "time": 137.0,
=======
          "time": 136.0,
>>>>>>> 5725112b
          "duration": 2.0,
          "value": "D:min(b7)",
          "confidence": 1
        },
        {
<<<<<<< HEAD
          "time": 137.2,
=======
          "time": 136.2,
>>>>>>> 5725112b
          "duration": 2.0,
          "value": "G:(3,5,b7)",
          "confidence": 1
        },
        {
<<<<<<< HEAD
          "time": 138.0,
=======
          "time": 137.0,
>>>>>>> 5725112b
          "duration": 4.0,
          "value": "C:maj/E",
          "confidence": 1
        },
        {
<<<<<<< HEAD
          "time": 139.0,
=======
          "time": 138.0,
>>>>>>> 5725112b
          "duration": 4.0,
          "value": "C:dim/Eb",
          "confidence": 1
        },
        {
<<<<<<< HEAD
          "time": 140.0,
=======
          "time": 139.0,
>>>>>>> 5725112b
          "duration": 4.0,
          "value": "D:min(b7)",
          "confidence": 1
        },
        {
<<<<<<< HEAD
          "time": 141.0,
=======
          "time": 140.0,
>>>>>>> 5725112b
          "duration": 4.0,
          "value": "G:(3,5,b7)",
          "confidence": 1
        },
        {
<<<<<<< HEAD
          "time": 142.0,
=======
          "time": 141.0,
>>>>>>> 5725112b
          "duration": 4.0,
          "value": "D:min(b7)",
          "confidence": 1
        },
        {
<<<<<<< HEAD
          "time": 143.0,
=======
          "time": 142.0,
>>>>>>> 5725112b
          "duration": 2.0,
          "value": "D:min(b7)",
          "confidence": 1
        },
        {
<<<<<<< HEAD
          "time": 143.2,
=======
          "time": 142.2,
>>>>>>> 5725112b
          "duration": 2.0,
          "value": "G:(3,#5,b7)",
          "confidence": 1
        },
        {
<<<<<<< HEAD
          "time": 144.0,
=======
          "time": 143.0,
>>>>>>> 5725112b
          "duration": 2.0,
          "value": "C:maj",
          "confidence": 1
        },
        {
<<<<<<< HEAD
          "time": 144.2,
=======
          "time": 143.2,
>>>>>>> 5725112b
          "duration": 2.0,
          "value": "C#:dim/C",
          "confidence": 1
        },
        {
<<<<<<< HEAD
          "time": 145.0,
=======
          "time": 144.0,
>>>>>>> 5725112b
          "duration": 1.0,
          "value": "G:(3,#5)",
          "confidence": 1
        },
        {
<<<<<<< HEAD
          "time": 145.1,
=======
          "time": 144.1,
>>>>>>> 5725112b
          "duration": 2.0,
          "value": "G:aug",
          "confidence": 1
        },
        {
<<<<<<< HEAD
          "time": 145.3,
=======
          "time": 144.3,
>>>>>>> 5725112b
          "duration": 1.0,
          "value": "G:(3,5,b7)",
          "confidence": 1
        },
        {
<<<<<<< HEAD
          "time": 146.0,
=======
          "time": 145.0,
>>>>>>> 5725112b
          "duration": 4.0,
          "value": "C:maj",
          "confidence": 1
        },
        {
<<<<<<< HEAD
          "time": 147.0,
=======
          "time": 146.0,
>>>>>>> 5725112b
          "duration": 2.0,
          "value": "C:maj/E",
          "confidence": 1
        },
        {
<<<<<<< HEAD
          "time": 147.2,
=======
          "time": 146.2,
>>>>>>> 5725112b
          "duration": 2.0,
          "value": "C:dim/Eb",
          "confidence": 1
        },
        {
<<<<<<< HEAD
          "time": 148.0,
=======
          "time": 147.0,
>>>>>>> 5725112b
          "duration": 4.0,
          "value": "D:min(b7)",
          "confidence": 1
        },
        {
<<<<<<< HEAD
          "time": 149.0,
=======
          "time": 148.0,
>>>>>>> 5725112b
          "duration": 4.0,
          "value": "G:(3,5,b7)",
          "confidence": 1
        },
        {
<<<<<<< HEAD
          "time": 150.0,
=======
          "time": 149.0,
>>>>>>> 5725112b
          "duration": 4.0,
          "value": "D:min(b7)",
          "confidence": 1
        },
        {
<<<<<<< HEAD
          "time": 151.0,
=======
          "time": 150.0,
>>>>>>> 5725112b
          "duration": 4.0,
          "value": "G:(3,5,b7)",
          "confidence": 1
        },
        {
<<<<<<< HEAD
          "time": 152.0,
=======
          "time": 151.0,
>>>>>>> 5725112b
          "duration": 2.0,
          "value": "C:maj",
          "confidence": 1
        },
        {
<<<<<<< HEAD
          "time": 152.2,
=======
          "time": 151.2,
>>>>>>> 5725112b
          "duration": 2.0,
          "value": "C#:dim/C",
          "confidence": 1
        },
        {
<<<<<<< HEAD
          "time": 153.0,
=======
          "time": 152.0,
>>>>>>> 5725112b
          "duration": 2.0,
          "value": "D:min(b7)",
          "confidence": 1
        },
        {
<<<<<<< HEAD
          "time": 153.2,
=======
          "time": 152.2,
>>>>>>> 5725112b
          "duration": 2.0,
          "value": "G:(3,5,b7)",
          "confidence": 1
        },
        {
<<<<<<< HEAD
          "time": 154.0,
=======
          "time": 153.0,
>>>>>>> 5725112b
          "duration": 4.0,
          "value": "G:min(b7,9)",
          "confidence": 1
        },
        {
<<<<<<< HEAD
          "time": 155.0,
=======
          "time": 154.0,
>>>>>>> 5725112b
          "duration": 4.0,
          "value": "C:(3,5,b7)",
          "confidence": 1
        },
        {
<<<<<<< HEAD
          "time": 156.0,
=======
          "time": 155.0,
>>>>>>> 5725112b
          "duration": 4.0,
          "value": "F:maj",
          "confidence": 1
        },
        {
<<<<<<< HEAD
          "time": 157.0,
=======
          "time": 156.0,
>>>>>>> 5725112b
          "duration": 4.0,
          "value": "F:min(6)",
          "confidence": 1
        },
        {
<<<<<<< HEAD
          "time": 158.0,
=======
          "time": 157.0,
>>>>>>> 5725112b
          "duration": 2.0,
          "value": "C:maj",
          "confidence": 1
        },
        {
<<<<<<< HEAD
          "time": 158.2,
=======
          "time": 157.2,
>>>>>>> 5725112b
          "duration": 1.0,
          "value": "C:maj/E",
          "confidence": 1
        },
        {
<<<<<<< HEAD
          "time": 158.3,
=======
          "time": 157.3,
>>>>>>> 5725112b
          "duration": 1.0,
          "value": "C:dim/Eb",
          "confidence": 1
        },
        {
<<<<<<< HEAD
          "time": 159.0,
=======
          "time": 158.0,
>>>>>>> 5725112b
          "duration": 2.0,
          "value": "D:min(b7)",
          "confidence": 1
        },
        {
<<<<<<< HEAD
          "time": 159.2,
=======
          "time": 158.2,
>>>>>>> 5725112b
          "duration": 2.0,
          "value": "G:(3,5,b7)",
          "confidence": 1
        },
        {
<<<<<<< HEAD
          "time": 160.0,
=======
          "time": 159.0,
>>>>>>> 5725112b
          "duration": 4.0,
          "value": "C:maj",
          "confidence": 1
        },
        {
<<<<<<< HEAD
          "time": 161.0,
=======
          "time": 160.0,
>>>>>>> 5725112b
          "duration": 1.0,
          "value": "G:(3,5,b7)/D",
          "confidence": 1
        },
        {
<<<<<<< HEAD
          "time": 161.1,
=======
          "time": 160.1,
>>>>>>> 5725112b
          "duration": 1.0,
          "value": "G:(3,5,b7)",
          "confidence": 1
        },
        {
<<<<<<< HEAD
          "time": 161.2,
=======
          "time": 160.2,
>>>>>>> 5725112b
          "duration": 1.0,
          "value": "D:min(b7)/A",
          "confidence": 1
        },
        {
<<<<<<< HEAD
          "time": 161.3,
=======
          "time": 160.3,
>>>>>>> 5725112b
          "duration": 1.0,
          "value": "G:(3,5,b7)/B",
          "confidence": 1
        },
        {
<<<<<<< HEAD
          "time": 162.0,
=======
          "time": 161.0,
>>>>>>> 5725112b
          "duration": 4.0,
          "value": "C:maj",
          "confidence": 1
        },
        {
<<<<<<< HEAD
          "time": 163.0,
=======
          "time": 162.0,
>>>>>>> 5725112b
          "duration": 2.0,
          "value": "C:maj/E",
          "confidence": 1
        },
        {
<<<<<<< HEAD
          "time": 163.2,
=======
          "time": 162.2,
>>>>>>> 5725112b
          "duration": 2.0,
          "value": "C:dim/Eb",
          "confidence": 1
        },
        {
<<<<<<< HEAD
          "time": 164.0,
=======
          "time": 163.0,
>>>>>>> 5725112b
          "duration": 4.0,
          "value": "D:min(b7)",
          "confidence": 1
        },
        {
<<<<<<< HEAD
          "time": 165.0,
=======
          "time": 164.0,
>>>>>>> 5725112b
          "duration": 4.0,
          "value": "G:(3,5,b7)",
          "confidence": 1
        },
        {
<<<<<<< HEAD
          "time": 166.0,
=======
          "time": 165.0,
>>>>>>> 5725112b
          "duration": 4.0,
          "value": "D:min(b7)",
          "confidence": 1
        },
        {
<<<<<<< HEAD
          "time": 167.0,
=======
          "time": 166.0,
>>>>>>> 5725112b
          "duration": 2.0,
          "value": "G:(3,5,b7)",
          "confidence": 1
        },
        {
<<<<<<< HEAD
          "time": 167.2,
          "duration": 2.0,
          "value": "G:(3,5,b7)/B",
          "confidence": 1
        },
        {
          "time": 168.0,
          "duration": 4.0,
          "value": "C:maj",
          "confidence": 1
        },
        {
          "time": 169.0,
=======
          "time": 166.2,
          "duration": 2.0,
          "value": "G:(3,5,b7)/B",
          "confidence": 1
        },
        {
          "time": 167.0,
          "duration": 4.0,
          "value": "C:maj",
          "confidence": 1
        },
        {
          "time": 168.0,
>>>>>>> 5725112b
          "duration": 2.0,
          "value": "D:min(b7)",
          "confidence": 1
        },
        {
<<<<<<< HEAD
          "time": 169.2,
=======
          "time": 168.2,
>>>>>>> 5725112b
          "duration": 2.0,
          "value": "G:(3,5,b7)",
          "confidence": 1
        },
        {
<<<<<<< HEAD
          "time": 170.0,
=======
          "time": 169.0,
>>>>>>> 5725112b
          "duration": 4.0,
          "value": "C:maj/E",
          "confidence": 1
        },
        {
<<<<<<< HEAD
          "time": 171.0,
=======
          "time": 170.0,
>>>>>>> 5725112b
          "duration": 4.0,
          "value": "C:dim/Eb",
          "confidence": 1
        },
        {
<<<<<<< HEAD
          "time": 172.0,
=======
          "time": 171.0,
>>>>>>> 5725112b
          "duration": 4.0,
          "value": "D:min(b7)",
          "confidence": 1
        },
        {
<<<<<<< HEAD
          "time": 173.0,
=======
          "time": 172.0,
>>>>>>> 5725112b
          "duration": 4.0,
          "value": "G:(3,5,b7)",
          "confidence": 1
        },
        {
<<<<<<< HEAD
          "time": 174.0,
=======
          "time": 173.0,
>>>>>>> 5725112b
          "duration": 4.0,
          "value": "D:min(b7)",
          "confidence": 1
        },
        {
<<<<<<< HEAD
          "time": 175.0,
          "duration": 2.0,
          "value": "D:min(b7)",
          "confidence": 1
        },
        {
          "time": 175.2,
          "duration": 2.0,
          "value": "G:(3,#5,b7)",
          "confidence": 1
        },
        {
          "time": 176.0,
          "duration": 2.0,
          "value": "C:maj",
          "confidence": 1
        },
        {
          "time": 176.2,
          "duration": 2.0,
          "value": "C#:dim/C",
          "confidence": 1
        },
        {
          "time": 177.0,
          "duration": 1.0,
          "value": "G:(3,#5)",
          "confidence": 1
        },
        {
          "time": 177.1,
=======
          "time": 174.0,
          "duration": 2.0,
          "value": "D:min(b7)",
          "confidence": 1
        },
        {
          "time": 174.2,
          "duration": 2.0,
          "value": "G:(3,#5,b7)",
          "confidence": 1
        },
        {
          "time": 175.0,
          "duration": 2.0,
          "value": "C:maj",
          "confidence": 1
        },
        {
          "time": 175.2,
          "duration": 2.0,
          "value": "C#:dim/C",
          "confidence": 1
        },
        {
          "time": 176.0,
          "duration": 1.0,
          "value": "G:(3,#5)",
          "confidence": 1
        },
        {
          "time": 176.1,
>>>>>>> 5725112b
          "duration": 2.0,
          "value": "G:(3,#5)",
          "confidence": 1
        },
        {
<<<<<<< HEAD
          "time": 177.3,
=======
          "time": 176.3,
>>>>>>> 5725112b
          "duration": 1.0,
          "value": "G:(3,5,b7)",
          "confidence": 1
        },
        {
<<<<<<< HEAD
          "time": 178.0,
=======
          "time": 177.0,
>>>>>>> 5725112b
          "duration": 4.0,
          "value": "C:maj",
          "confidence": 1
        },
        {
<<<<<<< HEAD
          "time": 179.0,
=======
          "time": 178.0,
>>>>>>> 5725112b
          "duration": 2.0,
          "value": "C:maj/E",
          "confidence": 1
        },
        {
<<<<<<< HEAD
          "time": 179.2,
=======
          "time": 178.2,
>>>>>>> 5725112b
          "duration": 2.0,
          "value": "C:dim/Eb",
          "confidence": 1
        },
        {
<<<<<<< HEAD
          "time": 180.0,
=======
          "time": 179.0,
>>>>>>> 5725112b
          "duration": 4.0,
          "value": "D:min(b7)",
          "confidence": 1
        },
        {
<<<<<<< HEAD
          "time": 181.0,
=======
          "time": 180.0,
>>>>>>> 5725112b
          "duration": 4.0,
          "value": "G:(3,5,b7)",
          "confidence": 1
        },
        {
<<<<<<< HEAD
          "time": 182.0,
=======
          "time": 181.0,
>>>>>>> 5725112b
          "duration": 4.0,
          "value": "D:min(b7)",
          "confidence": 1
        },
        {
<<<<<<< HEAD
          "time": 183.0,
=======
          "time": 182.0,
>>>>>>> 5725112b
          "duration": 4.0,
          "value": "G:(3,5,b7)",
          "confidence": 1
        },
        {
<<<<<<< HEAD
          "time": 184.0,
=======
          "time": 183.0,
>>>>>>> 5725112b
          "duration": 2.0,
          "value": "C:maj",
          "confidence": 1
        },
        {
<<<<<<< HEAD
          "time": 184.2,
=======
          "time": 183.2,
>>>>>>> 5725112b
          "duration": 2.0,
          "value": "C#:dim/C",
          "confidence": 1
        },
        {
<<<<<<< HEAD
          "time": 185.0,
=======
          "time": 184.0,
>>>>>>> 5725112b
          "duration": 2.0,
          "value": "D:min(b7)",
          "confidence": 1
        },
        {
<<<<<<< HEAD
          "time": 185.2,
=======
          "time": 184.2,
>>>>>>> 5725112b
          "duration": 2.0,
          "value": "G:(3,5,b7)",
          "confidence": 1
        },
        {
<<<<<<< HEAD
          "time": 186.0,
=======
          "time": 185.0,
>>>>>>> 5725112b
          "duration": 4.0,
          "value": "G:min(b7,9)",
          "confidence": 1
        },
        {
<<<<<<< HEAD
          "time": 187.0,
=======
          "time": 186.0,
>>>>>>> 5725112b
          "duration": 4.0,
          "value": "C:(3,5,b7)",
          "confidence": 1
        },
        {
<<<<<<< HEAD
          "time": 188.0,
=======
          "time": 187.0,
>>>>>>> 5725112b
          "duration": 4.0,
          "value": "F:maj",
          "confidence": 1
        },
        {
<<<<<<< HEAD
          "time": 189.0,
=======
          "time": 188.0,
>>>>>>> 5725112b
          "duration": 4.0,
          "value": "F:min(6)",
          "confidence": 1
        },
        {
<<<<<<< HEAD
          "time": 190.0,
=======
          "time": 189.0,
>>>>>>> 5725112b
          "duration": 2.0,
          "value": "C:maj",
          "confidence": 1
        },
        {
<<<<<<< HEAD
          "time": 190.2,
=======
          "time": 189.2,
>>>>>>> 5725112b
          "duration": 1.0,
          "value": "C:maj/E",
          "confidence": 1
        },
        {
<<<<<<< HEAD
          "time": 190.3,
=======
          "time": 189.3,
>>>>>>> 5725112b
          "duration": 1.0,
          "value": "C:dim/Eb",
          "confidence": 1
        },
        {
<<<<<<< HEAD
          "time": 191.0,
=======
          "time": 190.0,
>>>>>>> 5725112b
          "duration": 2.0,
          "value": "D:min(b7)",
          "confidence": 1
        },
        {
<<<<<<< HEAD
          "time": 191.2,
=======
          "time": 190.2,
>>>>>>> 5725112b
          "duration": 2.0,
          "value": "G:(3,5,b7)",
          "confidence": 1
        },
        {
<<<<<<< HEAD
          "time": 192.0,
=======
          "time": 191.0,
>>>>>>> 5725112b
          "duration": 4.0,
          "value": "C:maj",
          "confidence": 1
        }
      ],
      "sandbox": {},
      "time": 0,
      "duration": 768.0
    },
    {
      "annotation_metadata": {
        "curator": {
          "name": "",
          "email": ""
        },
        "annotator": {},
        "version": "",
        "corpus": "biab_internet_corpus",
        "annotation_tools": "",
        "annotation_rules": "",
        "validation": "",
        "data_source": ""
      },
      "namespace": "key_mode",
      "data": [
        {
          "time": 0.0,
          "duration": 768.0,
          "value": "C",
          "confidence": 1
        }
      ],
      "sandbox": {},
      "time": 0,
      "duration": 768.0
    }
  ],
  "file_metadata": {
    "title": "Jalousie",
    "artist": "",
    "release": "",
    "duration": 768.0,
    "identifiers": {},
    "jams_version": "0.3.4"
  },
  "sandbox": {
    "expanded": false
  }
}<|MERGE_RESOLUTION|>--- conflicted
+++ resolved
@@ -25,2696 +25,1625 @@
         {
           "time": 1.0,
           "duration": 4.0,
-<<<<<<< HEAD
-          "value": "G:(3,5,b7)",
+          "value": "C:min",
           "confidence": 1
         },
         {
           "time": 2.0,
           "duration": 4.0,
-=======
->>>>>>> 5725112b
+          "value": "C:min(7)",
+          "confidence": 1
+        },
+        {
+          "time": 3.0,
+          "duration": 4.0,
+          "value": "C:min(b7)",
+          "confidence": 1
+        },
+        {
+          "time": 4.0,
+          "duration": 4.0,
+          "value": "C:min(6)",
+          "confidence": 1
+        },
+        {
+          "time": 5.0,
+          "duration": 4.0,
+          "value": "F:min(b7)",
+          "confidence": 1
+        },
+        {
+          "time": 6.0,
+          "duration": 4.0,
+          "value": "G:(3,5,b7)",
+          "confidence": 1
+        },
+        {
+          "time": 7.0,
+          "duration": 4.0,
           "value": "C:min",
           "confidence": 1
         },
         {
-<<<<<<< HEAD
-          "time": 3.0,
-=======
-          "time": 2.0,
->>>>>>> 5725112b
+          "time": 8.0,
+          "duration": 2.0,
+          "value": "G:(3,5,b7)",
+          "confidence": 1
+        },
+        {
+          "time": 8.2,
+          "duration": 1.0,
+          "value": "G:(3,5,b7)/D",
+          "confidence": 1
+        },
+        {
+          "time": 8.3,
+          "duration": 1.0,
+          "value": "Db:(3,b5,b7,9,11,13)",
+          "confidence": 1
+        },
+        {
+          "time": 9.0,
+          "duration": 4.0,
+          "value": "C:min",
+          "confidence": 1
+        },
+        {
+          "time": 10.0,
           "duration": 4.0,
           "value": "C:min(7)",
           "confidence": 1
         },
         {
-<<<<<<< HEAD
-          "time": 4.0,
-=======
-          "time": 3.0,
->>>>>>> 5725112b
+          "time": 11.0,
           "duration": 4.0,
           "value": "C:min(b7)",
           "confidence": 1
         },
         {
-<<<<<<< HEAD
-          "time": 5.0,
-=======
-          "time": 4.0,
->>>>>>> 5725112b
+          "time": 12.0,
           "duration": 4.0,
           "value": "C:min(6)",
           "confidence": 1
         },
         {
-<<<<<<< HEAD
-          "time": 6.0,
-=======
-          "time": 5.0,
->>>>>>> 5725112b
-          "duration": 4.0,
-          "value": "F:min(b7)",
-          "confidence": 1
-        },
-        {
-<<<<<<< HEAD
-          "time": 7.0,
-=======
-          "time": 6.0,
->>>>>>> 5725112b
-          "duration": 4.0,
-          "value": "G:(3,5,b7)",
-          "confidence": 1
-        },
-        {
-<<<<<<< HEAD
-          "time": 8.0,
-=======
-          "time": 7.0,
->>>>>>> 5725112b
+          "time": 13.0,
+          "duration": 4.0,
+          "value": "G:min",
+          "confidence": 1
+        },
+        {
+          "time": 14.0,
+          "duration": 4.0,
+          "value": "D:(3,5,b7)",
+          "confidence": 1
+        },
+        {
+          "time": 15.0,
+          "duration": 4.0,
+          "value": "G:(3,5,b7)",
+          "confidence": 1
+        },
+        {
+          "time": 16.0,
+          "duration": 2.0,
+          "value": "G:maj",
+          "confidence": 1
+        },
+        {
+          "time": 16.2,
+          "duration": 1.0,
+          "value": "G:(3,5,b7)",
+          "confidence": 1
+        },
+        {
+          "time": 16.3,
+          "duration": 1.0,
+          "value": "G:(3,5,b7)",
+          "confidence": 1
+        },
+        {
+          "time": 17.0,
+          "duration": 4.0,
+          "value": "G:(3,5,b7)",
+          "confidence": 1
+        },
+        {
+          "time": 18.0,
+          "duration": 4.0,
+          "value": "G:(3,5,b7)",
+          "confidence": 1
+        },
+        {
+          "time": 19.0,
           "duration": 4.0,
           "value": "C:min",
           "confidence": 1
         },
         {
-<<<<<<< HEAD
-          "time": 9.0,
-=======
-          "time": 8.0,
->>>>>>> 5725112b
-          "duration": 2.0,
-          "value": "G:(3,5,b7)",
-          "confidence": 1
-        },
-        {
-<<<<<<< HEAD
-          "time": 9.2,
-=======
-          "time": 8.2,
->>>>>>> 5725112b
+          "time": 20.0,
+          "duration": 4.0,
+          "value": "C:min",
+          "confidence": 1
+        },
+        {
+          "time": 21.0,
+          "duration": 4.0,
+          "value": "C:(3,5,b7)",
+          "confidence": 1
+        },
+        {
+          "time": 22.0,
+          "duration": 4.0,
+          "value": "C:(3,5,b7)",
+          "confidence": 1
+        },
+        {
+          "time": 23.0,
+          "duration": 4.0,
+          "value": "F:min",
+          "confidence": 1
+        },
+        {
+          "time": 24.0,
+          "duration": 4.0,
+          "value": "F:min",
+          "confidence": 1
+        },
+        {
+          "time": 25.0,
+          "duration": 4.0,
+          "value": "F:min",
+          "confidence": 1
+        },
+        {
+          "time": 26.0,
+          "duration": 2.0,
+          "value": "F:min",
+          "confidence": 1
+        },
+        {
+          "time": 26.2,
+          "duration": 2.0,
+          "value": "F:min",
+          "confidence": 1
+        },
+        {
+          "time": 27.0,
+          "duration": 4.0,
+          "value": "F:min",
+          "confidence": 1
+        },
+        {
+          "time": 28.0,
+          "duration": 2.0,
+          "value": "F:min",
+          "confidence": 1
+        },
+        {
+          "time": 28.2,
+          "duration": 2.0,
+          "value": "F:min",
+          "confidence": 1
+        },
+        {
+          "time": 29.0,
+          "duration": 4.0,
+          "value": "C:min",
+          "confidence": 1
+        },
+        {
+          "time": 30.0,
+          "duration": 4.0,
+          "value": "Ab:(3,5,6)",
+          "confidence": 1
+        },
+        {
+          "time": 31.0,
+          "duration": 4.0,
+          "value": "G:(3,5,b7)",
+          "confidence": 1
+        },
+        {
+          "time": 32.0,
+          "duration": 1.0,
+          "value": "G:(3,5,b7)",
+          "confidence": 1
+        },
+        {
+          "time": 32.1,
+          "duration": 1.0,
+          "value": "G:(3,5,b7)",
+          "confidence": 1
+        },
+        {
+          "time": 32.2,
+          "duration": 1.0,
+          "value": "D:min/A",
+          "confidence": 1
+        },
+        {
+          "time": 32.3,
+          "duration": 1.0,
+          "value": "G:(3,5,b7)/B",
+          "confidence": 1
+        },
+        {
+          "time": 33.0,
+          "duration": 4.0,
+          "value": "C:maj",
+          "confidence": 1
+        },
+        {
+          "time": 34.0,
+          "duration": 2.0,
+          "value": "C:maj/E",
+          "confidence": 1
+        },
+        {
+          "time": 34.2,
+          "duration": 2.0,
+          "value": "C:dim/Eb",
+          "confidence": 1
+        },
+        {
+          "time": 35.0,
+          "duration": 4.0,
+          "value": "D:min(b7)",
+          "confidence": 1
+        },
+        {
+          "time": 36.0,
+          "duration": 4.0,
+          "value": "G:(3,5,b7)",
+          "confidence": 1
+        },
+        {
+          "time": 37.0,
+          "duration": 4.0,
+          "value": "D:min(b7)",
+          "confidence": 1
+        },
+        {
+          "time": 38.0,
+          "duration": 2.0,
+          "value": "G:(3,5,b7)",
+          "confidence": 1
+        },
+        {
+          "time": 38.2,
+          "duration": 2.0,
+          "value": "G:(3,5,b7)/B",
+          "confidence": 1
+        },
+        {
+          "time": 39.0,
+          "duration": 2.0,
+          "value": "C:maj",
+          "confidence": 1
+        },
+        {
+          "time": 39.2,
+          "duration": 2.0,
+          "value": "C:dim/Eb",
+          "confidence": 1
+        },
+        {
+          "time": 40.0,
+          "duration": 2.0,
+          "value": "D:min(b7)",
+          "confidence": 1
+        },
+        {
+          "time": 40.2,
+          "duration": 2.0,
+          "value": "G:(3,5,b7)",
+          "confidence": 1
+        },
+        {
+          "time": 41.0,
+          "duration": 4.0,
+          "value": "C:maj/E",
+          "confidence": 1
+        },
+        {
+          "time": 42.0,
+          "duration": 4.0,
+          "value": "C:dim/Eb",
+          "confidence": 1
+        },
+        {
+          "time": 43.0,
+          "duration": 4.0,
+          "value": "D:min(b7)",
+          "confidence": 1
+        },
+        {
+          "time": 44.0,
+          "duration": 4.0,
+          "value": "G:(3,5,b7)",
+          "confidence": 1
+        },
+        {
+          "time": 45.0,
+          "duration": 4.0,
+          "value": "D:min(b7)",
+          "confidence": 1
+        },
+        {
+          "time": 46.0,
+          "duration": 2.0,
+          "value": "D:min(b7)",
+          "confidence": 1
+        },
+        {
+          "time": 46.2,
+          "duration": 2.0,
+          "value": "G:(3,#5,b7)",
+          "confidence": 1
+        },
+        {
+          "time": 47.0,
+          "duration": 2.0,
+          "value": "C:maj",
+          "confidence": 1
+        },
+        {
+          "time": 47.2,
+          "duration": 2.0,
+          "value": "C#:dim/C",
+          "confidence": 1
+        },
+        {
+          "time": 48.0,
+          "duration": 1.0,
+          "value": "G:(3,#5)",
+          "confidence": 1
+        },
+        {
+          "time": 48.1,
+          "duration": 2.0,
+          "value": "G:aug",
+          "confidence": 1
+        },
+        {
+          "time": 48.3,
+          "duration": 1.0,
+          "value": "G:(3,5,b7)",
+          "confidence": 1
+        },
+        {
+          "time": 49.0,
+          "duration": 4.0,
+          "value": "C:maj",
+          "confidence": 1
+        },
+        {
+          "time": 50.0,
+          "duration": 2.0,
+          "value": "C:maj/E",
+          "confidence": 1
+        },
+        {
+          "time": 50.2,
+          "duration": 2.0,
+          "value": "C:dim/Eb",
+          "confidence": 1
+        },
+        {
+          "time": 51.0,
+          "duration": 4.0,
+          "value": "D:min(b7)",
+          "confidence": 1
+        },
+        {
+          "time": 52.0,
+          "duration": 4.0,
+          "value": "G:(3,5,b7)",
+          "confidence": 1
+        },
+        {
+          "time": 53.0,
+          "duration": 4.0,
+          "value": "D:min(b7)",
+          "confidence": 1
+        },
+        {
+          "time": 54.0,
+          "duration": 4.0,
+          "value": "G:(3,5,b7)",
+          "confidence": 1
+        },
+        {
+          "time": 55.0,
+          "duration": 2.0,
+          "value": "C:maj",
+          "confidence": 1
+        },
+        {
+          "time": 55.2,
+          "duration": 2.0,
+          "value": "C#:dim/C",
+          "confidence": 1
+        },
+        {
+          "time": 56.0,
+          "duration": 2.0,
+          "value": "D:min(b7)",
+          "confidence": 1
+        },
+        {
+          "time": 56.2,
+          "duration": 2.0,
+          "value": "G:(3,5,b7)",
+          "confidence": 1
+        },
+        {
+          "time": 57.0,
+          "duration": 4.0,
+          "value": "G:min(b7,9)",
+          "confidence": 1
+        },
+        {
+          "time": 58.0,
+          "duration": 4.0,
+          "value": "C:(3,5,b7)",
+          "confidence": 1
+        },
+        {
+          "time": 59.0,
+          "duration": 4.0,
+          "value": "F:maj",
+          "confidence": 1
+        },
+        {
+          "time": 60.0,
+          "duration": 4.0,
+          "value": "F:min(6)",
+          "confidence": 1
+        },
+        {
+          "time": 61.0,
+          "duration": 2.0,
+          "value": "C:maj",
+          "confidence": 1
+        },
+        {
+          "time": 61.2,
+          "duration": 1.0,
+          "value": "C:maj/E",
+          "confidence": 1
+        },
+        {
+          "time": 61.3,
+          "duration": 1.0,
+          "value": "C:dim/Eb",
+          "confidence": 1
+        },
+        {
+          "time": 62.0,
+          "duration": 2.0,
+          "value": "D:min(b7)",
+          "confidence": 1
+        },
+        {
+          "time": 62.2,
+          "duration": 2.0,
+          "value": "G:(3,5,b7)",
+          "confidence": 1
+        },
+        {
+          "time": 63.0,
+          "duration": 4.0,
+          "value": "C:maj",
+          "confidence": 1
+        },
+        {
+          "time": 64.0,
           "duration": 1.0,
           "value": "G:(3,5,b7)/D",
           "confidence": 1
         },
         {
-<<<<<<< HEAD
-          "time": 9.3,
-=======
-          "time": 8.3,
->>>>>>> 5725112b
+          "time": 64.1,
+          "duration": 1.0,
+          "value": "G:(3,5,b7)",
+          "confidence": 1
+        },
+        {
+          "time": 64.2,
+          "duration": 1.0,
+          "value": "D:min(b7)/A",
+          "confidence": 1
+        },
+        {
+          "time": 64.3,
+          "duration": 1.0,
+          "value": "G:(3,5,b7)/B",
+          "confidence": 1
+        },
+        {
+          "time": 65.0,
+          "duration": 4.0,
+          "value": "C:maj",
+          "confidence": 1
+        },
+        {
+          "time": 66.0,
+          "duration": 2.0,
+          "value": "C:maj/E",
+          "confidence": 1
+        },
+        {
+          "time": 66.2,
+          "duration": 2.0,
+          "value": "C:dim/Eb",
+          "confidence": 1
+        },
+        {
+          "time": 67.0,
+          "duration": 4.0,
+          "value": "D:min(b7)",
+          "confidence": 1
+        },
+        {
+          "time": 68.0,
+          "duration": 4.0,
+          "value": "G:(3,5,b7)",
+          "confidence": 1
+        },
+        {
+          "time": 69.0,
+          "duration": 4.0,
+          "value": "D:min(b7)",
+          "confidence": 1
+        },
+        {
+          "time": 70.0,
+          "duration": 2.0,
+          "value": "G:(3,5,b7)",
+          "confidence": 1
+        },
+        {
+          "time": 70.2,
+          "duration": 2.0,
+          "value": "G:(3,5,b7)/B",
+          "confidence": 1
+        },
+        {
+          "time": 71.0,
+          "duration": 4.0,
+          "value": "C:maj",
+          "confidence": 1
+        },
+        {
+          "time": 72.0,
+          "duration": 2.0,
+          "value": "D:min(b7)",
+          "confidence": 1
+        },
+        {
+          "time": 72.2,
+          "duration": 2.0,
+          "value": "G:(3,5,b7)",
+          "confidence": 1
+        },
+        {
+          "time": 73.0,
+          "duration": 4.0,
+          "value": "C:maj/E",
+          "confidence": 1
+        },
+        {
+          "time": 74.0,
+          "duration": 4.0,
+          "value": "C:dim/Eb",
+          "confidence": 1
+        },
+        {
+          "time": 75.0,
+          "duration": 4.0,
+          "value": "D:min(b7)",
+          "confidence": 1
+        },
+        {
+          "time": 76.0,
+          "duration": 4.0,
+          "value": "G:(3,5,b7)",
+          "confidence": 1
+        },
+        {
+          "time": 77.0,
+          "duration": 4.0,
+          "value": "D:min(b7)",
+          "confidence": 1
+        },
+        {
+          "time": 78.0,
+          "duration": 2.0,
+          "value": "D:min(b7)",
+          "confidence": 1
+        },
+        {
+          "time": 78.2,
+          "duration": 2.0,
+          "value": "G:(3,#5,b7)",
+          "confidence": 1
+        },
+        {
+          "time": 79.0,
+          "duration": 2.0,
+          "value": "C:maj",
+          "confidence": 1
+        },
+        {
+          "time": 79.2,
+          "duration": 2.0,
+          "value": "C#:dim/C",
+          "confidence": 1
+        },
+        {
+          "time": 80.0,
+          "duration": 1.0,
+          "value": "G:(3,#5)",
+          "confidence": 1
+        },
+        {
+          "time": 80.1,
+          "duration": 2.0,
+          "value": "G:(3,#5)",
+          "confidence": 1
+        },
+        {
+          "time": 80.3,
+          "duration": 1.0,
+          "value": "G:(3,5,b7)",
+          "confidence": 1
+        },
+        {
+          "time": 81.0,
+          "duration": 4.0,
+          "value": "C:maj",
+          "confidence": 1
+        },
+        {
+          "time": 82.0,
+          "duration": 2.0,
+          "value": "C:maj/E",
+          "confidence": 1
+        },
+        {
+          "time": 82.2,
+          "duration": 2.0,
+          "value": "C:dim/Eb",
+          "confidence": 1
+        },
+        {
+          "time": 83.0,
+          "duration": 4.0,
+          "value": "D:min(b7)",
+          "confidence": 1
+        },
+        {
+          "time": 84.0,
+          "duration": 4.0,
+          "value": "G:(3,5,b7)",
+          "confidence": 1
+        },
+        {
+          "time": 85.0,
+          "duration": 4.0,
+          "value": "D:min(b7)",
+          "confidence": 1
+        },
+        {
+          "time": 86.0,
+          "duration": 4.0,
+          "value": "G:(3,5,b7)",
+          "confidence": 1
+        },
+        {
+          "time": 87.0,
+          "duration": 2.0,
+          "value": "C:maj",
+          "confidence": 1
+        },
+        {
+          "time": 87.2,
+          "duration": 2.0,
+          "value": "C#:dim/C",
+          "confidence": 1
+        },
+        {
+          "time": 88.0,
+          "duration": 2.0,
+          "value": "D:min(b7)",
+          "confidence": 1
+        },
+        {
+          "time": 88.2,
+          "duration": 2.0,
+          "value": "G:(3,5,b7)",
+          "confidence": 1
+        },
+        {
+          "time": 89.0,
+          "duration": 4.0,
+          "value": "G:min(b7,9)",
+          "confidence": 1
+        },
+        {
+          "time": 90.0,
+          "duration": 4.0,
+          "value": "C:(3,5,b7)",
+          "confidence": 1
+        },
+        {
+          "time": 91.0,
+          "duration": 4.0,
+          "value": "F:maj",
+          "confidence": 1
+        },
+        {
+          "time": 92.0,
+          "duration": 4.0,
+          "value": "F:min(6)",
+          "confidence": 1
+        },
+        {
+          "time": 93.0,
+          "duration": 2.0,
+          "value": "C:maj",
+          "confidence": 1
+        },
+        {
+          "time": 93.2,
+          "duration": 1.0,
+          "value": "C:maj/E",
+          "confidence": 1
+        },
+        {
+          "time": 93.3,
+          "duration": 1.0,
+          "value": "C:dim/Eb",
+          "confidence": 1
+        },
+        {
+          "time": 94.0,
+          "duration": 2.0,
+          "value": "D:min(b7)",
+          "confidence": 1
+        },
+        {
+          "time": 94.2,
+          "duration": 2.0,
+          "value": "G:(3,5,b7)",
+          "confidence": 1
+        },
+        {
+          "time": 95.0,
+          "duration": 4.0,
+          "value": "C:maj",
+          "confidence": 1
+        },
+        {
+          "time": 96.0,
+          "duration": 1.0,
+          "value": "G:(3,5,b7)",
+          "confidence": 1
+        },
+        {
+          "time": 96.1,
+          "duration": 1.0,
+          "value": "G:(3,#5)",
+          "confidence": 1
+        },
+        {
+          "time": 96.2,
+          "duration": 2.0,
+          "value": "G:(3,#5)",
+          "confidence": 1
+        },
+        {
+          "time": 97.0,
+          "duration": 4.0,
+          "value": "C:min",
+          "confidence": 1
+        },
+        {
+          "time": 98.0,
+          "duration": 4.0,
+          "value": "C:min(7)",
+          "confidence": 1
+        },
+        {
+          "time": 99.0,
+          "duration": 4.0,
+          "value": "C:min(b7)",
+          "confidence": 1
+        },
+        {
+          "time": 100.0,
+          "duration": 4.0,
+          "value": "C:min(6)",
+          "confidence": 1
+        },
+        {
+          "time": 101.0,
+          "duration": 4.0,
+          "value": "F:min",
+          "confidence": 1
+        },
+        {
+          "time": 102.0,
+          "duration": 4.0,
+          "value": "G:(3,5,b7)",
+          "confidence": 1
+        },
+        {
+          "time": 103.0,
+          "duration": 4.0,
+          "value": "C:min",
+          "confidence": 1
+        },
+        {
+          "time": 104.0,
+          "duration": 2.0,
+          "value": "G:(3,5,b7)",
+          "confidence": 1
+        },
+        {
+          "time": 104.2,
+          "duration": 1.0,
+          "value": "G:(3,5,b7)/D",
+          "confidence": 1
+        },
+        {
+          "time": 104.3,
           "duration": 1.0,
           "value": "Db:(3,b5,b7,9,11,13)",
           "confidence": 1
         },
         {
-<<<<<<< HEAD
-          "time": 10.0,
-=======
-          "time": 9.0,
->>>>>>> 5725112b
+          "time": 105.0,
           "duration": 4.0,
           "value": "C:min",
           "confidence": 1
         },
         {
-<<<<<<< HEAD
-          "time": 11.0,
-=======
-          "time": 10.0,
->>>>>>> 5725112b
+          "time": 106.0,
           "duration": 4.0,
           "value": "C:min(7)",
           "confidence": 1
         },
         {
-<<<<<<< HEAD
-          "time": 12.0,
-=======
-          "time": 11.0,
->>>>>>> 5725112b
+          "time": 107.0,
           "duration": 4.0,
           "value": "C:min(b7)",
           "confidence": 1
         },
         {
-<<<<<<< HEAD
-          "time": 13.0,
-=======
-          "time": 12.0,
->>>>>>> 5725112b
+          "time": 108.0,
           "duration": 4.0,
           "value": "C:min(6)",
           "confidence": 1
         },
         {
-<<<<<<< HEAD
-          "time": 14.0,
-=======
-          "time": 13.0,
->>>>>>> 5725112b
+          "time": 109.0,
           "duration": 4.0,
           "value": "G:min",
           "confidence": 1
         },
         {
-<<<<<<< HEAD
-          "time": 15.0,
-=======
-          "time": 14.0,
->>>>>>> 5725112b
+          "time": 110.0,
           "duration": 4.0,
           "value": "D:(3,5,b7)",
           "confidence": 1
         },
         {
-<<<<<<< HEAD
-          "time": 16.0,
-=======
-          "time": 15.0,
->>>>>>> 5725112b
-          "duration": 4.0,
-          "value": "G:(3,5,b7)",
-          "confidence": 1
-        },
-        {
-<<<<<<< HEAD
-          "time": 17.0,
-=======
-          "time": 16.0,
->>>>>>> 5725112b
+          "time": 111.0,
+          "duration": 4.0,
+          "value": "G:(3,5,b7)",
+          "confidence": 1
+        },
+        {
+          "time": 112.0,
           "duration": 2.0,
           "value": "G:maj",
           "confidence": 1
         },
         {
-<<<<<<< HEAD
-          "time": 17.2,
-=======
-          "time": 16.2,
->>>>>>> 5725112b
-          "duration": 1.0,
-          "value": "G:(3,5,b7)",
-          "confidence": 1
-        },
-        {
-<<<<<<< HEAD
-          "time": 17.3,
-=======
-          "time": 16.3,
->>>>>>> 5725112b
-          "duration": 1.0,
-          "value": "G:(3,5,b7)",
-          "confidence": 1
-        },
-        {
-<<<<<<< HEAD
-=======
-          "time": 17.0,
-          "duration": 4.0,
-          "value": "G:(3,5,b7)",
-          "confidence": 1
-        },
-        {
->>>>>>> 5725112b
-          "time": 18.0,
-          "duration": 4.0,
-          "value": "G:(3,5,b7)",
-          "confidence": 1
-        },
-        {
-          "time": 19.0,
-          "duration": 4.0,
-<<<<<<< HEAD
-          "value": "G:(3,5,b7)",
-=======
+          "time": 112.2,
+          "duration": 1.0,
+          "value": "G:(3,5,b7)",
+          "confidence": 1
+        },
+        {
+          "time": 112.3,
+          "duration": 1.0,
+          "value": "G:(3,5,b7)",
+          "confidence": 1
+        },
+        {
+          "time": 113.0,
+          "duration": 4.0,
+          "value": "G:(3,5,b7)",
+          "confidence": 1
+        },
+        {
+          "time": 114.0,
+          "duration": 4.0,
+          "value": "G:(3,5,b7)",
+          "confidence": 1
+        },
+        {
+          "time": 115.0,
+          "duration": 4.0,
           "value": "C:min",
->>>>>>> 5725112b
-          "confidence": 1
-        },
-        {
-          "time": 20.0,
+          "confidence": 1
+        },
+        {
+          "time": 116.0,
           "duration": 4.0,
           "value": "C:min",
           "confidence": 1
         },
         {
-          "time": 21.0,
-          "duration": 4.0,
-<<<<<<< HEAD
+          "time": 117.0,
+          "duration": 4.0,
+          "value": "C:(3,5,b7)",
+          "confidence": 1
+        },
+        {
+          "time": 118.0,
+          "duration": 4.0,
+          "value": "C:(3,5,b7)",
+          "confidence": 1
+        },
+        {
+          "time": 119.0,
+          "duration": 4.0,
+          "value": "F:min",
+          "confidence": 1
+        },
+        {
+          "time": 120.0,
+          "duration": 4.0,
+          "value": "F:min",
+          "confidence": 1
+        },
+        {
+          "time": 121.0,
+          "duration": 4.0,
+          "value": "F:min",
+          "confidence": 1
+        },
+        {
+          "time": 122.0,
+          "duration": 2.0,
+          "value": "F:min",
+          "confidence": 1
+        },
+        {
+          "time": 122.2,
+          "duration": 2.0,
+          "value": "F:min",
+          "confidence": 1
+        },
+        {
+          "time": 123.0,
+          "duration": 4.0,
+          "value": "F:min",
+          "confidence": 1
+        },
+        {
+          "time": 124.0,
+          "duration": 2.0,
+          "value": "F:min",
+          "confidence": 1
+        },
+        {
+          "time": 124.2,
+          "duration": 2.0,
+          "value": "F:min",
+          "confidence": 1
+        },
+        {
+          "time": 125.0,
+          "duration": 4.0,
           "value": "C:min",
-=======
+          "confidence": 1
+        },
+        {
+          "time": 126.0,
+          "duration": 4.0,
+          "value": "Ab:(3,5,6)",
+          "confidence": 1
+        },
+        {
+          "time": 127.0,
+          "duration": 4.0,
+          "value": "G:(3,5,b7)",
+          "confidence": 1
+        },
+        {
+          "time": 128.0,
+          "duration": 1.0,
+          "value": "G:(3,5,b7)",
+          "confidence": 1
+        },
+        {
+          "time": 128.1,
+          "duration": 1.0,
+          "value": "G:(3,5,b7)",
+          "confidence": 1
+        },
+        {
+          "time": 128.2,
+          "duration": 1.0,
+          "value": "D:min/A",
+          "confidence": 1
+        },
+        {
+          "time": 128.3,
+          "duration": 1.0,
+          "value": "G:(3,5,b7)/B",
+          "confidence": 1
+        },
+        {
+          "time": 129.0,
+          "duration": 4.0,
+          "value": "C:maj",
+          "confidence": 1
+        },
+        {
+          "time": 130.0,
+          "duration": 2.0,
+          "value": "C:maj/E",
+          "confidence": 1
+        },
+        {
+          "time": 130.2,
+          "duration": 2.0,
+          "value": "C:dim/Eb",
+          "confidence": 1
+        },
+        {
+          "time": 131.0,
+          "duration": 4.0,
+          "value": "D:min(b7)",
+          "confidence": 1
+        },
+        {
+          "time": 132.0,
+          "duration": 4.0,
+          "value": "G:(3,5,b7)",
+          "confidence": 1
+        },
+        {
+          "time": 133.0,
+          "duration": 4.0,
+          "value": "D:min(b7)",
+          "confidence": 1
+        },
+        {
+          "time": 134.0,
+          "duration": 2.0,
+          "value": "G:(3,5,b7)",
+          "confidence": 1
+        },
+        {
+          "time": 134.2,
+          "duration": 2.0,
+          "value": "G:(3,5,b7)/B",
+          "confidence": 1
+        },
+        {
+          "time": 135.0,
+          "duration": 2.0,
+          "value": "C:maj",
+          "confidence": 1
+        },
+        {
+          "time": 135.2,
+          "duration": 2.0,
+          "value": "C:dim/Eb",
+          "confidence": 1
+        },
+        {
+          "time": 136.0,
+          "duration": 2.0,
+          "value": "D:min(b7)",
+          "confidence": 1
+        },
+        {
+          "time": 136.2,
+          "duration": 2.0,
+          "value": "G:(3,5,b7)",
+          "confidence": 1
+        },
+        {
+          "time": 137.0,
+          "duration": 4.0,
+          "value": "C:maj/E",
+          "confidence": 1
+        },
+        {
+          "time": 138.0,
+          "duration": 4.0,
+          "value": "C:dim/Eb",
+          "confidence": 1
+        },
+        {
+          "time": 139.0,
+          "duration": 4.0,
+          "value": "D:min(b7)",
+          "confidence": 1
+        },
+        {
+          "time": 140.0,
+          "duration": 4.0,
+          "value": "G:(3,5,b7)",
+          "confidence": 1
+        },
+        {
+          "time": 141.0,
+          "duration": 4.0,
+          "value": "D:min(b7)",
+          "confidence": 1
+        },
+        {
+          "time": 142.0,
+          "duration": 2.0,
+          "value": "D:min(b7)",
+          "confidence": 1
+        },
+        {
+          "time": 142.2,
+          "duration": 2.0,
+          "value": "G:(3,#5,b7)",
+          "confidence": 1
+        },
+        {
+          "time": 143.0,
+          "duration": 2.0,
+          "value": "C:maj",
+          "confidence": 1
+        },
+        {
+          "time": 143.2,
+          "duration": 2.0,
+          "value": "C#:dim/C",
+          "confidence": 1
+        },
+        {
+          "time": 144.0,
+          "duration": 1.0,
+          "value": "G:(3,#5)",
+          "confidence": 1
+        },
+        {
+          "time": 144.1,
+          "duration": 2.0,
+          "value": "G:aug",
+          "confidence": 1
+        },
+        {
+          "time": 144.3,
+          "duration": 1.0,
+          "value": "G:(3,5,b7)",
+          "confidence": 1
+        },
+        {
+          "time": 145.0,
+          "duration": 4.0,
+          "value": "C:maj",
+          "confidence": 1
+        },
+        {
+          "time": 146.0,
+          "duration": 2.0,
+          "value": "C:maj/E",
+          "confidence": 1
+        },
+        {
+          "time": 146.2,
+          "duration": 2.0,
+          "value": "C:dim/Eb",
+          "confidence": 1
+        },
+        {
+          "time": 147.0,
+          "duration": 4.0,
+          "value": "D:min(b7)",
+          "confidence": 1
+        },
+        {
+          "time": 148.0,
+          "duration": 4.0,
+          "value": "G:(3,5,b7)",
+          "confidence": 1
+        },
+        {
+          "time": 149.0,
+          "duration": 4.0,
+          "value": "D:min(b7)",
+          "confidence": 1
+        },
+        {
+          "time": 150.0,
+          "duration": 4.0,
+          "value": "G:(3,5,b7)",
+          "confidence": 1
+        },
+        {
+          "time": 151.0,
+          "duration": 2.0,
+          "value": "C:maj",
+          "confidence": 1
+        },
+        {
+          "time": 151.2,
+          "duration": 2.0,
+          "value": "C#:dim/C",
+          "confidence": 1
+        },
+        {
+          "time": 152.0,
+          "duration": 2.0,
+          "value": "D:min(b7)",
+          "confidence": 1
+        },
+        {
+          "time": 152.2,
+          "duration": 2.0,
+          "value": "G:(3,5,b7)",
+          "confidence": 1
+        },
+        {
+          "time": 153.0,
+          "duration": 4.0,
+          "value": "G:min(b7,9)",
+          "confidence": 1
+        },
+        {
+          "time": 154.0,
+          "duration": 4.0,
           "value": "C:(3,5,b7)",
->>>>>>> 5725112b
-          "confidence": 1
-        },
-        {
-          "time": 22.0,
+          "confidence": 1
+        },
+        {
+          "time": 155.0,
+          "duration": 4.0,
+          "value": "F:maj",
+          "confidence": 1
+        },
+        {
+          "time": 156.0,
+          "duration": 4.0,
+          "value": "F:min(6)",
+          "confidence": 1
+        },
+        {
+          "time": 157.0,
+          "duration": 2.0,
+          "value": "C:maj",
+          "confidence": 1
+        },
+        {
+          "time": 157.2,
+          "duration": 1.0,
+          "value": "C:maj/E",
+          "confidence": 1
+        },
+        {
+          "time": 157.3,
+          "duration": 1.0,
+          "value": "C:dim/Eb",
+          "confidence": 1
+        },
+        {
+          "time": 158.0,
+          "duration": 2.0,
+          "value": "D:min(b7)",
+          "confidence": 1
+        },
+        {
+          "time": 158.2,
+          "duration": 2.0,
+          "value": "G:(3,5,b7)",
+          "confidence": 1
+        },
+        {
+          "time": 159.0,
+          "duration": 4.0,
+          "value": "C:maj",
+          "confidence": 1
+        },
+        {
+          "time": 160.0,
+          "duration": 1.0,
+          "value": "G:(3,5,b7)/D",
+          "confidence": 1
+        },
+        {
+          "time": 160.1,
+          "duration": 1.0,
+          "value": "G:(3,5,b7)",
+          "confidence": 1
+        },
+        {
+          "time": 160.2,
+          "duration": 1.0,
+          "value": "D:min(b7)/A",
+          "confidence": 1
+        },
+        {
+          "time": 160.3,
+          "duration": 1.0,
+          "value": "G:(3,5,b7)/B",
+          "confidence": 1
+        },
+        {
+          "time": 161.0,
+          "duration": 4.0,
+          "value": "C:maj",
+          "confidence": 1
+        },
+        {
+          "time": 162.0,
+          "duration": 2.0,
+          "value": "C:maj/E",
+          "confidence": 1
+        },
+        {
+          "time": 162.2,
+          "duration": 2.0,
+          "value": "C:dim/Eb",
+          "confidence": 1
+        },
+        {
+          "time": 163.0,
+          "duration": 4.0,
+          "value": "D:min(b7)",
+          "confidence": 1
+        },
+        {
+          "time": 164.0,
+          "duration": 4.0,
+          "value": "G:(3,5,b7)",
+          "confidence": 1
+        },
+        {
+          "time": 165.0,
+          "duration": 4.0,
+          "value": "D:min(b7)",
+          "confidence": 1
+        },
+        {
+          "time": 166.0,
+          "duration": 2.0,
+          "value": "G:(3,5,b7)",
+          "confidence": 1
+        },
+        {
+          "time": 166.2,
+          "duration": 2.0,
+          "value": "G:(3,5,b7)/B",
+          "confidence": 1
+        },
+        {
+          "time": 167.0,
+          "duration": 4.0,
+          "value": "C:maj",
+          "confidence": 1
+        },
+        {
+          "time": 168.0,
+          "duration": 2.0,
+          "value": "D:min(b7)",
+          "confidence": 1
+        },
+        {
+          "time": 168.2,
+          "duration": 2.0,
+          "value": "G:(3,5,b7)",
+          "confidence": 1
+        },
+        {
+          "time": 169.0,
+          "duration": 4.0,
+          "value": "C:maj/E",
+          "confidence": 1
+        },
+        {
+          "time": 170.0,
+          "duration": 4.0,
+          "value": "C:dim/Eb",
+          "confidence": 1
+        },
+        {
+          "time": 171.0,
+          "duration": 4.0,
+          "value": "D:min(b7)",
+          "confidence": 1
+        },
+        {
+          "time": 172.0,
+          "duration": 4.0,
+          "value": "G:(3,5,b7)",
+          "confidence": 1
+        },
+        {
+          "time": 173.0,
+          "duration": 4.0,
+          "value": "D:min(b7)",
+          "confidence": 1
+        },
+        {
+          "time": 174.0,
+          "duration": 2.0,
+          "value": "D:min(b7)",
+          "confidence": 1
+        },
+        {
+          "time": 174.2,
+          "duration": 2.0,
+          "value": "G:(3,#5,b7)",
+          "confidence": 1
+        },
+        {
+          "time": 175.0,
+          "duration": 2.0,
+          "value": "C:maj",
+          "confidence": 1
+        },
+        {
+          "time": 175.2,
+          "duration": 2.0,
+          "value": "C#:dim/C",
+          "confidence": 1
+        },
+        {
+          "time": 176.0,
+          "duration": 1.0,
+          "value": "G:(3,#5)",
+          "confidence": 1
+        },
+        {
+          "time": 176.1,
+          "duration": 2.0,
+          "value": "G:(3,#5)",
+          "confidence": 1
+        },
+        {
+          "time": 176.3,
+          "duration": 1.0,
+          "value": "G:(3,5,b7)",
+          "confidence": 1
+        },
+        {
+          "time": 177.0,
+          "duration": 4.0,
+          "value": "C:maj",
+          "confidence": 1
+        },
+        {
+          "time": 178.0,
+          "duration": 2.0,
+          "value": "C:maj/E",
+          "confidence": 1
+        },
+        {
+          "time": 178.2,
+          "duration": 2.0,
+          "value": "C:dim/Eb",
+          "confidence": 1
+        },
+        {
+          "time": 179.0,
+          "duration": 4.0,
+          "value": "D:min(b7)",
+          "confidence": 1
+        },
+        {
+          "time": 180.0,
+          "duration": 4.0,
+          "value": "G:(3,5,b7)",
+          "confidence": 1
+        },
+        {
+          "time": 181.0,
+          "duration": 4.0,
+          "value": "D:min(b7)",
+          "confidence": 1
+        },
+        {
+          "time": 182.0,
+          "duration": 4.0,
+          "value": "G:(3,5,b7)",
+          "confidence": 1
+        },
+        {
+          "time": 183.0,
+          "duration": 2.0,
+          "value": "C:maj",
+          "confidence": 1
+        },
+        {
+          "time": 183.2,
+          "duration": 2.0,
+          "value": "C#:dim/C",
+          "confidence": 1
+        },
+        {
+          "time": 184.0,
+          "duration": 2.0,
+          "value": "D:min(b7)",
+          "confidence": 1
+        },
+        {
+          "time": 184.2,
+          "duration": 2.0,
+          "value": "G:(3,5,b7)",
+          "confidence": 1
+        },
+        {
+          "time": 185.0,
+          "duration": 4.0,
+          "value": "G:min(b7,9)",
+          "confidence": 1
+        },
+        {
+          "time": 186.0,
           "duration": 4.0,
           "value": "C:(3,5,b7)",
           "confidence": 1
         },
         {
-          "time": 23.0,
-          "duration": 4.0,
-<<<<<<< HEAD
-          "value": "C:(3,5,b7)",
-=======
-          "value": "F:min",
->>>>>>> 5725112b
-          "confidence": 1
-        },
-        {
-          "time": 24.0,
-          "duration": 4.0,
-          "value": "F:min",
-          "confidence": 1
-        },
-        {
-          "time": 25.0,
-          "duration": 4.0,
-          "value": "F:min",
-          "confidence": 1
-        },
-        {
-          "time": 26.0,
-<<<<<<< HEAD
-          "duration": 4.0,
-          "value": "F:min",
-          "confidence": 1
-        },
-        {
-          "time": 27.0,
-=======
->>>>>>> 5725112b
-          "duration": 2.0,
-          "value": "F:min",
-          "confidence": 1
-        },
-        {
-<<<<<<< HEAD
-          "time": 27.2,
-=======
-          "time": 26.2,
->>>>>>> 5725112b
-          "duration": 2.0,
-          "value": "F:min",
-          "confidence": 1
-        },
-        {
-<<<<<<< HEAD
-          "time": 28.0,
-=======
-          "time": 27.0,
->>>>>>> 5725112b
-          "duration": 4.0,
-          "value": "F:min",
-          "confidence": 1
-        },
-        {
-<<<<<<< HEAD
-          "time": 29.0,
-=======
-          "time": 28.0,
->>>>>>> 5725112b
-          "duration": 2.0,
-          "value": "F:min",
-          "confidence": 1
-        },
-        {
-<<<<<<< HEAD
-          "time": 29.2,
-=======
-          "time": 28.2,
->>>>>>> 5725112b
-          "duration": 2.0,
-          "value": "F:min",
-          "confidence": 1
-        },
-        {
-<<<<<<< HEAD
-          "time": 30.0,
-=======
-          "time": 29.0,
->>>>>>> 5725112b
-          "duration": 4.0,
-          "value": "C:min",
-          "confidence": 1
-        },
-        {
-<<<<<<< HEAD
-          "time": 31.0,
-=======
-          "time": 30.0,
->>>>>>> 5725112b
-          "duration": 4.0,
-          "value": "Ab:(3,5,6)",
-          "confidence": 1
-        },
-        {
-<<<<<<< HEAD
-          "time": 32.0,
-=======
-          "time": 31.0,
->>>>>>> 5725112b
-          "duration": 4.0,
-          "value": "G:(3,5,b7)",
-          "confidence": 1
-        },
-        {
-<<<<<<< HEAD
-          "time": 33.0,
-=======
-          "time": 32.0,
->>>>>>> 5725112b
-          "duration": 1.0,
-          "value": "G:(3,5,b7)",
-          "confidence": 1
-        },
-        {
-<<<<<<< HEAD
-          "time": 33.1,
-=======
-          "time": 32.1,
->>>>>>> 5725112b
-          "duration": 1.0,
-          "value": "G:(3,5,b7)",
-          "confidence": 1
-        },
-        {
-<<<<<<< HEAD
-          "time": 33.2,
-=======
-          "time": 32.2,
->>>>>>> 5725112b
-          "duration": 1.0,
-          "value": "D:min/A",
-          "confidence": 1
-        },
-        {
-<<<<<<< HEAD
-          "time": 33.3,
-=======
-          "time": 32.3,
->>>>>>> 5725112b
-          "duration": 1.0,
-          "value": "G:(3,5,b7)/B",
-          "confidence": 1
-        },
-        {
-<<<<<<< HEAD
-          "time": 34.0,
-=======
-          "time": 33.0,
->>>>>>> 5725112b
-          "duration": 4.0,
-          "value": "C:maj",
-          "confidence": 1
-        },
-        {
-<<<<<<< HEAD
-          "time": 35.0,
-=======
-          "time": 34.0,
->>>>>>> 5725112b
-          "duration": 2.0,
+          "time": 187.0,
+          "duration": 4.0,
+          "value": "F:maj",
+          "confidence": 1
+        },
+        {
+          "time": 188.0,
+          "duration": 4.0,
+          "value": "F:min(6)",
+          "confidence": 1
+        },
+        {
+          "time": 189.0,
+          "duration": 2.0,
+          "value": "C:maj",
+          "confidence": 1
+        },
+        {
+          "time": 189.2,
+          "duration": 1.0,
           "value": "C:maj/E",
           "confidence": 1
         },
         {
-<<<<<<< HEAD
-          "time": 35.2,
-=======
-          "time": 34.2,
->>>>>>> 5725112b
-          "duration": 2.0,
-          "value": "C:dim/Eb",
-          "confidence": 1
-        },
-        {
-<<<<<<< HEAD
-          "time": 36.0,
-=======
-          "time": 35.0,
->>>>>>> 5725112b
-          "duration": 4.0,
-          "value": "D:min(b7)",
-          "confidence": 1
-        },
-        {
-<<<<<<< HEAD
-          "time": 37.0,
-=======
-          "time": 36.0,
->>>>>>> 5725112b
-          "duration": 4.0,
-          "value": "G:(3,5,b7)",
-          "confidence": 1
-        },
-        {
-<<<<<<< HEAD
-          "time": 38.0,
-=======
-          "time": 37.0,
->>>>>>> 5725112b
-          "duration": 4.0,
-          "value": "D:min(b7)",
-          "confidence": 1
-        },
-        {
-<<<<<<< HEAD
-          "time": 39.0,
-=======
-          "time": 38.0,
->>>>>>> 5725112b
-          "duration": 2.0,
-          "value": "G:(3,5,b7)",
-          "confidence": 1
-        },
-        {
-<<<<<<< HEAD
-          "time": 39.2,
-=======
-          "time": 38.2,
->>>>>>> 5725112b
-          "duration": 2.0,
-          "value": "G:(3,5,b7)/B",
-          "confidence": 1
-        },
-        {
-<<<<<<< HEAD
-          "time": 40.0,
-=======
-          "time": 39.0,
->>>>>>> 5725112b
-          "duration": 2.0,
-          "value": "C:maj",
-          "confidence": 1
-        },
-        {
-<<<<<<< HEAD
-          "time": 40.2,
-=======
-          "time": 39.2,
->>>>>>> 5725112b
-          "duration": 2.0,
-          "value": "C:dim/Eb",
-          "confidence": 1
-        },
-        {
-<<<<<<< HEAD
-          "time": 41.0,
-=======
-          "time": 40.0,
->>>>>>> 5725112b
-          "duration": 2.0,
-          "value": "D:min(b7)",
-          "confidence": 1
-        },
-        {
-<<<<<<< HEAD
-          "time": 41.2,
-=======
-          "time": 40.2,
->>>>>>> 5725112b
-          "duration": 2.0,
-          "value": "G:(3,5,b7)",
-          "confidence": 1
-        },
-        {
-<<<<<<< HEAD
-          "time": 42.0,
-=======
-          "time": 41.0,
->>>>>>> 5725112b
-          "duration": 4.0,
-          "value": "C:maj/E",
-          "confidence": 1
-        },
-        {
-<<<<<<< HEAD
-          "time": 43.0,
-=======
-          "time": 42.0,
->>>>>>> 5725112b
-          "duration": 4.0,
-          "value": "C:dim/Eb",
-          "confidence": 1
-        },
-        {
-<<<<<<< HEAD
-          "time": 44.0,
-=======
-          "time": 43.0,
->>>>>>> 5725112b
-          "duration": 4.0,
-          "value": "D:min(b7)",
-          "confidence": 1
-        },
-        {
-<<<<<<< HEAD
-          "time": 45.0,
-=======
-          "time": 44.0,
->>>>>>> 5725112b
-          "duration": 4.0,
-          "value": "G:(3,5,b7)",
-          "confidence": 1
-        },
-        {
-<<<<<<< HEAD
-          "time": 46.0,
-=======
-          "time": 45.0,
->>>>>>> 5725112b
-          "duration": 4.0,
-          "value": "D:min(b7)",
-          "confidence": 1
-        },
-        {
-<<<<<<< HEAD
-          "time": 47.0,
-=======
-          "time": 46.0,
->>>>>>> 5725112b
-          "duration": 2.0,
-          "value": "D:min(b7)",
-          "confidence": 1
-        },
-        {
-<<<<<<< HEAD
-          "time": 47.2,
-=======
-          "time": 46.2,
->>>>>>> 5725112b
-          "duration": 2.0,
-          "value": "G:(3,#5,b7)",
-          "confidence": 1
-        },
-        {
-<<<<<<< HEAD
-          "time": 48.0,
-=======
-          "time": 47.0,
->>>>>>> 5725112b
-          "duration": 2.0,
-          "value": "C:maj",
-          "confidence": 1
-        },
-        {
-<<<<<<< HEAD
-          "time": 48.2,
-=======
-          "time": 47.2,
->>>>>>> 5725112b
-          "duration": 2.0,
-          "value": "C#:dim/C",
-          "confidence": 1
-        },
-        {
-<<<<<<< HEAD
-          "time": 49.0,
-=======
-          "time": 48.0,
->>>>>>> 5725112b
-          "duration": 1.0,
-          "value": "G:(3,#5)",
-          "confidence": 1
-        },
-        {
-<<<<<<< HEAD
-          "time": 49.1,
-=======
-          "time": 48.1,
->>>>>>> 5725112b
-          "duration": 2.0,
-          "value": "G:aug",
-          "confidence": 1
-        },
-        {
-<<<<<<< HEAD
-          "time": 49.3,
-=======
-          "time": 48.3,
->>>>>>> 5725112b
-          "duration": 1.0,
-          "value": "G:(3,5,b7)",
-          "confidence": 1
-        },
-        {
-<<<<<<< HEAD
-          "time": 50.0,
-=======
-          "time": 49.0,
->>>>>>> 5725112b
-          "duration": 4.0,
-          "value": "C:maj",
-          "confidence": 1
-        },
-        {
-<<<<<<< HEAD
-          "time": 51.0,
-=======
-          "time": 50.0,
->>>>>>> 5725112b
-          "duration": 2.0,
-          "value": "C:maj/E",
-          "confidence": 1
-        },
-        {
-<<<<<<< HEAD
-          "time": 51.2,
-=======
-          "time": 50.2,
->>>>>>> 5725112b
-          "duration": 2.0,
-          "value": "C:dim/Eb",
-          "confidence": 1
-        },
-        {
-<<<<<<< HEAD
-          "time": 52.0,
-=======
-          "time": 51.0,
->>>>>>> 5725112b
-          "duration": 4.0,
-          "value": "D:min(b7)",
-          "confidence": 1
-        },
-        {
-<<<<<<< HEAD
-          "time": 53.0,
-=======
-          "time": 52.0,
->>>>>>> 5725112b
-          "duration": 4.0,
-          "value": "G:(3,5,b7)",
-          "confidence": 1
-        },
-        {
-<<<<<<< HEAD
-          "time": 54.0,
-=======
-          "time": 53.0,
->>>>>>> 5725112b
-          "duration": 4.0,
-          "value": "D:min(b7)",
-          "confidence": 1
-        },
-        {
-<<<<<<< HEAD
-          "time": 55.0,
-=======
-          "time": 54.0,
->>>>>>> 5725112b
-          "duration": 4.0,
-          "value": "G:(3,5,b7)",
-          "confidence": 1
-        },
-        {
-<<<<<<< HEAD
-          "time": 56.0,
-=======
-          "time": 55.0,
->>>>>>> 5725112b
-          "duration": 2.0,
-          "value": "C:maj",
-          "confidence": 1
-        },
-        {
-<<<<<<< HEAD
-          "time": 56.2,
-=======
-          "time": 55.2,
->>>>>>> 5725112b
-          "duration": 2.0,
-          "value": "C#:dim/C",
-          "confidence": 1
-        },
-        {
-<<<<<<< HEAD
-          "time": 57.0,
-=======
-          "time": 56.0,
->>>>>>> 5725112b
-          "duration": 2.0,
-          "value": "D:min(b7)",
-          "confidence": 1
-        },
-        {
-<<<<<<< HEAD
-          "time": 57.2,
-=======
-          "time": 56.2,
->>>>>>> 5725112b
-          "duration": 2.0,
-          "value": "G:(3,5,b7)",
-          "confidence": 1
-        },
-        {
-<<<<<<< HEAD
-          "time": 58.0,
-=======
-          "time": 57.0,
->>>>>>> 5725112b
-          "duration": 4.0,
-          "value": "G:min(b7,9)",
-          "confidence": 1
-        },
-        {
-<<<<<<< HEAD
-          "time": 59.0,
-=======
-          "time": 58.0,
->>>>>>> 5725112b
-          "duration": 4.0,
-          "value": "C:(3,5,b7)",
-          "confidence": 1
-        },
-        {
-<<<<<<< HEAD
-          "time": 60.0,
-=======
-          "time": 59.0,
->>>>>>> 5725112b
-          "duration": 4.0,
-          "value": "F:maj",
-          "confidence": 1
-        },
-        {
-<<<<<<< HEAD
-          "time": 61.0,
-=======
-          "time": 60.0,
->>>>>>> 5725112b
-          "duration": 4.0,
-          "value": "F:min(6)",
-          "confidence": 1
-        },
-        {
-<<<<<<< HEAD
-          "time": 62.0,
-=======
-          "time": 61.0,
->>>>>>> 5725112b
-          "duration": 2.0,
-          "value": "C:maj",
-          "confidence": 1
-        },
-        {
-<<<<<<< HEAD
-          "time": 62.2,
-=======
-          "time": 61.2,
->>>>>>> 5725112b
-          "duration": 1.0,
-          "value": "C:maj/E",
-          "confidence": 1
-        },
-        {
-<<<<<<< HEAD
-          "time": 62.3,
-=======
-          "time": 61.3,
->>>>>>> 5725112b
-          "duration": 1.0,
-          "value": "C:dim/Eb",
-          "confidence": 1
-        },
-        {
-<<<<<<< HEAD
-          "time": 63.0,
-=======
-          "time": 62.0,
->>>>>>> 5725112b
-          "duration": 2.0,
-          "value": "D:min(b7)",
-          "confidence": 1
-        },
-        {
-<<<<<<< HEAD
-          "time": 63.2,
-=======
-          "time": 62.2,
->>>>>>> 5725112b
-          "duration": 2.0,
-          "value": "G:(3,5,b7)",
-          "confidence": 1
-        },
-        {
-<<<<<<< HEAD
-          "time": 64.0,
-=======
-          "time": 63.0,
->>>>>>> 5725112b
-          "duration": 4.0,
-          "value": "C:maj",
-          "confidence": 1
-        },
-        {
-<<<<<<< HEAD
-          "time": 65.0,
-=======
-          "time": 64.0,
->>>>>>> 5725112b
-          "duration": 1.0,
-          "value": "G:(3,5,b7)/D",
-          "confidence": 1
-        },
-        {
-<<<<<<< HEAD
-          "time": 65.1,
-=======
-          "time": 64.1,
->>>>>>> 5725112b
-          "duration": 1.0,
-          "value": "G:(3,5,b7)",
-          "confidence": 1
-        },
-        {
-<<<<<<< HEAD
-          "time": 65.2,
-=======
-          "time": 64.2,
->>>>>>> 5725112b
-          "duration": 1.0,
-          "value": "D:min(b7)/A",
-          "confidence": 1
-        },
-        {
-<<<<<<< HEAD
-          "time": 65.3,
-=======
-          "time": 64.3,
->>>>>>> 5725112b
-          "duration": 1.0,
-          "value": "G:(3,5,b7)/B",
-          "confidence": 1
-        },
-        {
-<<<<<<< HEAD
-          "time": 66.0,
-=======
-          "time": 65.0,
->>>>>>> 5725112b
-          "duration": 4.0,
-          "value": "C:maj",
-          "confidence": 1
-        },
-        {
-<<<<<<< HEAD
-          "time": 67.0,
-=======
-          "time": 66.0,
->>>>>>> 5725112b
-          "duration": 2.0,
-          "value": "C:maj/E",
-          "confidence": 1
-        },
-        {
-<<<<<<< HEAD
-          "time": 67.2,
-=======
-          "time": 66.2,
->>>>>>> 5725112b
-          "duration": 2.0,
-          "value": "C:dim/Eb",
-          "confidence": 1
-        },
-        {
-<<<<<<< HEAD
-          "time": 68.0,
-=======
-          "time": 67.0,
->>>>>>> 5725112b
-          "duration": 4.0,
-          "value": "D:min(b7)",
-          "confidence": 1
-        },
-        {
-<<<<<<< HEAD
-          "time": 69.0,
-=======
-          "time": 68.0,
->>>>>>> 5725112b
-          "duration": 4.0,
-          "value": "G:(3,5,b7)",
-          "confidence": 1
-        },
-        {
-<<<<<<< HEAD
-          "time": 70.0,
-=======
-          "time": 69.0,
->>>>>>> 5725112b
-          "duration": 4.0,
-          "value": "D:min(b7)",
-          "confidence": 1
-        },
-        {
-<<<<<<< HEAD
-          "time": 71.0,
-=======
-          "time": 70.0,
->>>>>>> 5725112b
-          "duration": 2.0,
-          "value": "G:(3,5,b7)",
-          "confidence": 1
-        },
-        {
-<<<<<<< HEAD
-          "time": 71.2,
-=======
-          "time": 70.2,
->>>>>>> 5725112b
-          "duration": 2.0,
-          "value": "G:(3,5,b7)/B",
-          "confidence": 1
-        },
-        {
-<<<<<<< HEAD
-          "time": 72.0,
-=======
-          "time": 71.0,
->>>>>>> 5725112b
-          "duration": 4.0,
-          "value": "C:maj",
-          "confidence": 1
-        },
-        {
-<<<<<<< HEAD
-          "time": 73.0,
-=======
-          "time": 72.0,
->>>>>>> 5725112b
-          "duration": 2.0,
-          "value": "D:min(b7)",
-          "confidence": 1
-        },
-        {
-<<<<<<< HEAD
-          "time": 73.2,
-=======
-          "time": 72.2,
->>>>>>> 5725112b
-          "duration": 2.0,
-          "value": "G:(3,5,b7)",
-          "confidence": 1
-        },
-        {
-<<<<<<< HEAD
-          "time": 74.0,
-=======
-          "time": 73.0,
->>>>>>> 5725112b
-          "duration": 4.0,
-          "value": "C:maj/E",
-          "confidence": 1
-        },
-        {
-<<<<<<< HEAD
-          "time": 75.0,
-=======
-          "time": 74.0,
->>>>>>> 5725112b
-          "duration": 4.0,
-          "value": "C:dim/Eb",
-          "confidence": 1
-        },
-        {
-<<<<<<< HEAD
-          "time": 76.0,
-=======
-          "time": 75.0,
->>>>>>> 5725112b
-          "duration": 4.0,
-          "value": "D:min(b7)",
-          "confidence": 1
-        },
-        {
-<<<<<<< HEAD
-          "time": 77.0,
-=======
-          "time": 76.0,
->>>>>>> 5725112b
-          "duration": 4.0,
-          "value": "G:(3,5,b7)",
-          "confidence": 1
-        },
-        {
-<<<<<<< HEAD
-          "time": 78.0,
-=======
-          "time": 77.0,
->>>>>>> 5725112b
-          "duration": 4.0,
-          "value": "D:min(b7)",
-          "confidence": 1
-        },
-        {
-<<<<<<< HEAD
-          "time": 79.0,
-=======
-          "time": 78.0,
->>>>>>> 5725112b
-          "duration": 2.0,
-          "value": "D:min(b7)",
-          "confidence": 1
-        },
-        {
-<<<<<<< HEAD
-          "time": 79.2,
-=======
-          "time": 78.2,
->>>>>>> 5725112b
-          "duration": 2.0,
-          "value": "G:(3,#5,b7)",
-          "confidence": 1
-        },
-        {
-<<<<<<< HEAD
-          "time": 80.0,
-=======
-          "time": 79.0,
->>>>>>> 5725112b
-          "duration": 2.0,
-          "value": "C:maj",
-          "confidence": 1
-        },
-        {
-<<<<<<< HEAD
-          "time": 80.2,
-=======
-          "time": 79.2,
->>>>>>> 5725112b
-          "duration": 2.0,
-          "value": "C#:dim/C",
-          "confidence": 1
-        },
-        {
-<<<<<<< HEAD
-          "time": 81.0,
-=======
-          "time": 80.0,
->>>>>>> 5725112b
-          "duration": 1.0,
-          "value": "G:(3,#5)",
-          "confidence": 1
-        },
-        {
-<<<<<<< HEAD
-          "time": 81.1,
-=======
-          "time": 80.1,
->>>>>>> 5725112b
-          "duration": 2.0,
-          "value": "G:(3,#5)",
-          "confidence": 1
-        },
-        {
-<<<<<<< HEAD
-          "time": 81.3,
-=======
-          "time": 80.3,
->>>>>>> 5725112b
-          "duration": 1.0,
-          "value": "G:(3,5,b7)",
-          "confidence": 1
-        },
-        {
-<<<<<<< HEAD
-          "time": 82.0,
-=======
-          "time": 81.0,
->>>>>>> 5725112b
-          "duration": 4.0,
-          "value": "C:maj",
-          "confidence": 1
-        },
-        {
-<<<<<<< HEAD
-          "time": 83.0,
-=======
-          "time": 82.0,
->>>>>>> 5725112b
-          "duration": 2.0,
-          "value": "C:maj/E",
-          "confidence": 1
-        },
-        {
-<<<<<<< HEAD
-          "time": 83.2,
-=======
-          "time": 82.2,
->>>>>>> 5725112b
-          "duration": 2.0,
-          "value": "C:dim/Eb",
-          "confidence": 1
-        },
-        {
-<<<<<<< HEAD
-          "time": 84.0,
-=======
-          "time": 83.0,
->>>>>>> 5725112b
-          "duration": 4.0,
-          "value": "D:min(b7)",
-          "confidence": 1
-        },
-        {
-<<<<<<< HEAD
-          "time": 85.0,
-=======
-          "time": 84.0,
->>>>>>> 5725112b
-          "duration": 4.0,
-          "value": "G:(3,5,b7)",
-          "confidence": 1
-        },
-        {
-<<<<<<< HEAD
-          "time": 86.0,
-=======
-          "time": 85.0,
->>>>>>> 5725112b
-          "duration": 4.0,
-          "value": "D:min(b7)",
-          "confidence": 1
-        },
-        {
-<<<<<<< HEAD
-          "time": 87.0,
-=======
-          "time": 86.0,
->>>>>>> 5725112b
-          "duration": 4.0,
-          "value": "G:(3,5,b7)",
-          "confidence": 1
-        },
-        {
-<<<<<<< HEAD
-          "time": 88.0,
-=======
-          "time": 87.0,
->>>>>>> 5725112b
-          "duration": 2.0,
-          "value": "C:maj",
-          "confidence": 1
-        },
-        {
-<<<<<<< HEAD
-          "time": 88.2,
-=======
-          "time": 87.2,
->>>>>>> 5725112b
-          "duration": 2.0,
-          "value": "C#:dim/C",
-          "confidence": 1
-        },
-        {
-<<<<<<< HEAD
-          "time": 89.0,
-=======
-          "time": 88.0,
->>>>>>> 5725112b
-          "duration": 2.0,
-          "value": "D:min(b7)",
-          "confidence": 1
-        },
-        {
-<<<<<<< HEAD
-          "time": 89.2,
-=======
-          "time": 88.2,
->>>>>>> 5725112b
-          "duration": 2.0,
-          "value": "G:(3,5,b7)",
-          "confidence": 1
-        },
-        {
-<<<<<<< HEAD
-          "time": 90.0,
-=======
-          "time": 89.0,
->>>>>>> 5725112b
-          "duration": 4.0,
-          "value": "G:min(b7,9)",
-          "confidence": 1
-        },
-        {
-<<<<<<< HEAD
-          "time": 91.0,
-=======
-          "time": 90.0,
->>>>>>> 5725112b
-          "duration": 4.0,
-          "value": "C:(3,5,b7)",
-          "confidence": 1
-        },
-        {
-<<<<<<< HEAD
-          "time": 92.0,
-=======
-          "time": 91.0,
->>>>>>> 5725112b
-          "duration": 4.0,
-          "value": "F:maj",
-          "confidence": 1
-        },
-        {
-<<<<<<< HEAD
-          "time": 93.0,
-=======
-          "time": 92.0,
->>>>>>> 5725112b
-          "duration": 4.0,
-          "value": "F:min(6)",
-          "confidence": 1
-        },
-        {
-<<<<<<< HEAD
-          "time": 94.0,
-=======
-          "time": 93.0,
->>>>>>> 5725112b
-          "duration": 2.0,
-          "value": "C:maj",
-          "confidence": 1
-        },
-        {
-<<<<<<< HEAD
-          "time": 94.2,
-=======
-          "time": 93.2,
->>>>>>> 5725112b
-          "duration": 1.0,
-          "value": "C:maj/E",
-          "confidence": 1
-        },
-        {
-<<<<<<< HEAD
-          "time": 94.3,
-=======
-          "time": 93.3,
->>>>>>> 5725112b
-          "duration": 1.0,
-          "value": "C:dim/Eb",
-          "confidence": 1
-        },
-        {
-<<<<<<< HEAD
-          "time": 95.0,
-=======
-          "time": 94.0,
->>>>>>> 5725112b
-          "duration": 2.0,
-          "value": "D:min(b7)",
-          "confidence": 1
-        },
-        {
-<<<<<<< HEAD
-          "time": 95.2,
-=======
-          "time": 94.2,
->>>>>>> 5725112b
-          "duration": 2.0,
-          "value": "G:(3,5,b7)",
-          "confidence": 1
-        },
-        {
-<<<<<<< HEAD
-          "time": 96.0,
-=======
-          "time": 95.0,
->>>>>>> 5725112b
-          "duration": 4.0,
-          "value": "C:maj",
-          "confidence": 1
-        },
-        {
-<<<<<<< HEAD
-          "time": 97.0,
-=======
-          "time": 96.0,
->>>>>>> 5725112b
-          "duration": 1.0,
-          "value": "G:(3,5,b7)",
-          "confidence": 1
-        },
-        {
-<<<<<<< HEAD
-          "time": 97.1,
-=======
-          "time": 96.1,
->>>>>>> 5725112b
-          "duration": 1.0,
-          "value": "G:(3,#5)",
-          "confidence": 1
-        },
-        {
-<<<<<<< HEAD
-          "time": 97.2,
-=======
-          "time": 96.2,
->>>>>>> 5725112b
-          "duration": 2.0,
-          "value": "G:(3,#5)",
-          "confidence": 1
-        },
-        {
-<<<<<<< HEAD
-          "time": 98.0,
-=======
-          "time": 97.0,
->>>>>>> 5725112b
-          "duration": 4.0,
-          "value": "C:min",
-          "confidence": 1
-        },
-        {
-<<<<<<< HEAD
-          "time": 99.0,
-=======
-          "time": 98.0,
->>>>>>> 5725112b
-          "duration": 4.0,
-          "value": "C:min(7)",
-          "confidence": 1
-        },
-        {
-<<<<<<< HEAD
-          "time": 100.0,
-=======
-          "time": 99.0,
->>>>>>> 5725112b
-          "duration": 4.0,
-          "value": "C:min(b7)",
-          "confidence": 1
-        },
-        {
-<<<<<<< HEAD
-          "time": 101.0,
-=======
-          "time": 100.0,
->>>>>>> 5725112b
-          "duration": 4.0,
-          "value": "C:min(6)",
-          "confidence": 1
-        },
-        {
-<<<<<<< HEAD
-          "time": 102.0,
-=======
-          "time": 101.0,
->>>>>>> 5725112b
-          "duration": 4.0,
-          "value": "F:min",
-          "confidence": 1
-        },
-        {
-<<<<<<< HEAD
-          "time": 103.0,
-=======
-          "time": 102.0,
->>>>>>> 5725112b
-          "duration": 4.0,
-          "value": "G:(3,5,b7)",
-          "confidence": 1
-        },
-        {
-<<<<<<< HEAD
-          "time": 104.0,
-=======
-          "time": 103.0,
->>>>>>> 5725112b
-          "duration": 4.0,
-          "value": "C:min",
-          "confidence": 1
-        },
-        {
-<<<<<<< HEAD
-          "time": 105.0,
-=======
-          "time": 104.0,
->>>>>>> 5725112b
-          "duration": 2.0,
-          "value": "G:(3,5,b7)",
-          "confidence": 1
-        },
-        {
-<<<<<<< HEAD
-          "time": 105.2,
-=======
-          "time": 104.2,
->>>>>>> 5725112b
-          "duration": 1.0,
-          "value": "G:(3,5,b7)/D",
-          "confidence": 1
-        },
-        {
-<<<<<<< HEAD
-          "time": 105.3,
-=======
-          "time": 104.3,
->>>>>>> 5725112b
-          "duration": 1.0,
-          "value": "Db:(3,b5,b7,9,11,13)",
-          "confidence": 1
-        },
-        {
-<<<<<<< HEAD
-          "time": 106.0,
-=======
-          "time": 105.0,
->>>>>>> 5725112b
-          "duration": 4.0,
-          "value": "C:min",
-          "confidence": 1
-        },
-        {
-<<<<<<< HEAD
-          "time": 107.0,
-=======
-          "time": 106.0,
->>>>>>> 5725112b
-          "duration": 4.0,
-          "value": "C:min(7)",
-          "confidence": 1
-        },
-        {
-<<<<<<< HEAD
-          "time": 108.0,
-=======
-          "time": 107.0,
->>>>>>> 5725112b
-          "duration": 4.0,
-          "value": "C:min(b7)",
-          "confidence": 1
-        },
-        {
-<<<<<<< HEAD
-          "time": 109.0,
-=======
-          "time": 108.0,
->>>>>>> 5725112b
-          "duration": 4.0,
-          "value": "C:min(6)",
-          "confidence": 1
-        },
-        {
-<<<<<<< HEAD
-          "time": 110.0,
-=======
-          "time": 109.0,
->>>>>>> 5725112b
-          "duration": 4.0,
-          "value": "G:min",
-          "confidence": 1
-        },
-        {
-<<<<<<< HEAD
-          "time": 111.0,
-=======
-          "time": 110.0,
->>>>>>> 5725112b
-          "duration": 4.0,
-          "value": "D:(3,5,b7)",
-          "confidence": 1
-        },
-        {
-<<<<<<< HEAD
-          "time": 112.0,
-=======
-          "time": 111.0,
->>>>>>> 5725112b
-          "duration": 4.0,
-          "value": "G:(3,5,b7)",
-          "confidence": 1
-        },
-        {
-<<<<<<< HEAD
-          "time": 113.0,
-=======
-          "time": 112.0,
->>>>>>> 5725112b
-          "duration": 2.0,
-          "value": "G:maj",
-          "confidence": 1
-        },
-        {
-<<<<<<< HEAD
-          "time": 113.2,
-=======
-          "time": 112.2,
->>>>>>> 5725112b
-          "duration": 1.0,
-          "value": "G:(3,5,b7)",
-          "confidence": 1
-        },
-        {
-<<<<<<< HEAD
-          "time": 113.3,
-=======
-          "time": 112.3,
->>>>>>> 5725112b
-          "duration": 1.0,
-          "value": "G:(3,5,b7)",
-          "confidence": 1
-        },
-        {
-<<<<<<< HEAD
-=======
-          "time": 113.0,
-          "duration": 4.0,
-          "value": "G:(3,5,b7)",
-          "confidence": 1
-        },
-        {
->>>>>>> 5725112b
-          "time": 114.0,
-          "duration": 4.0,
-          "value": "G:(3,5,b7)",
-          "confidence": 1
-        },
-        {
-          "time": 115.0,
-          "duration": 4.0,
-<<<<<<< HEAD
-          "value": "G:(3,5,b7)",
-=======
-          "value": "C:min",
->>>>>>> 5725112b
-          "confidence": 1
-        },
-        {
-          "time": 116.0,
-          "duration": 4.0,
-          "value": "C:min",
-          "confidence": 1
-        },
-        {
-          "time": 117.0,
-          "duration": 4.0,
-<<<<<<< HEAD
-          "value": "C:min",
-=======
-          "value": "C:(3,5,b7)",
->>>>>>> 5725112b
-          "confidence": 1
-        },
-        {
-          "time": 118.0,
-          "duration": 4.0,
-          "value": "C:(3,5,b7)",
-          "confidence": 1
-        },
-        {
-          "time": 119.0,
-          "duration": 4.0,
-<<<<<<< HEAD
-          "value": "C:(3,5,b7)",
-=======
-          "value": "F:min",
->>>>>>> 5725112b
-          "confidence": 1
-        },
-        {
-          "time": 120.0,
-          "duration": 4.0,
-          "value": "F:min",
-          "confidence": 1
-        },
-        {
-          "time": 121.0,
-          "duration": 4.0,
-          "value": "F:min",
-          "confidence": 1
-        },
-        {
-          "time": 122.0,
-<<<<<<< HEAD
-          "duration": 4.0,
-          "value": "F:min",
-          "confidence": 1
-        },
-        {
-          "time": 123.0,
-=======
->>>>>>> 5725112b
-          "duration": 2.0,
-          "value": "F:min",
-          "confidence": 1
-        },
-        {
-<<<<<<< HEAD
-          "time": 123.2,
-=======
-          "time": 122.2,
->>>>>>> 5725112b
-          "duration": 2.0,
-          "value": "F:min",
-          "confidence": 1
-        },
-        {
-<<<<<<< HEAD
-          "time": 124.0,
-=======
-          "time": 123.0,
->>>>>>> 5725112b
-          "duration": 4.0,
-          "value": "F:min",
-          "confidence": 1
-        },
-        {
-<<<<<<< HEAD
-          "time": 125.0,
-=======
-          "time": 124.0,
->>>>>>> 5725112b
-          "duration": 2.0,
-          "value": "F:min",
-          "confidence": 1
-        },
-        {
-<<<<<<< HEAD
-          "time": 125.2,
-=======
-          "time": 124.2,
->>>>>>> 5725112b
-          "duration": 2.0,
-          "value": "F:min",
-          "confidence": 1
-        },
-        {
-<<<<<<< HEAD
-          "time": 126.0,
-=======
-          "time": 125.0,
->>>>>>> 5725112b
-          "duration": 4.0,
-          "value": "C:min",
-          "confidence": 1
-        },
-        {
-<<<<<<< HEAD
-          "time": 127.0,
-=======
-          "time": 126.0,
->>>>>>> 5725112b
-          "duration": 4.0,
-          "value": "Ab:(3,5,6)",
-          "confidence": 1
-        },
-        {
-<<<<<<< HEAD
-          "time": 128.0,
-=======
-          "time": 127.0,
->>>>>>> 5725112b
-          "duration": 4.0,
-          "value": "G:(3,5,b7)",
-          "confidence": 1
-        },
-        {
-<<<<<<< HEAD
-          "time": 129.0,
-=======
-          "time": 128.0,
->>>>>>> 5725112b
-          "duration": 1.0,
-          "value": "G:(3,5,b7)",
-          "confidence": 1
-        },
-        {
-<<<<<<< HEAD
-          "time": 129.1,
-=======
-          "time": 128.1,
->>>>>>> 5725112b
-          "duration": 1.0,
-          "value": "G:(3,5,b7)",
-          "confidence": 1
-        },
-        {
-<<<<<<< HEAD
-          "time": 129.2,
-=======
-          "time": 128.2,
->>>>>>> 5725112b
-          "duration": 1.0,
-          "value": "D:min/A",
-          "confidence": 1
-        },
-        {
-<<<<<<< HEAD
-          "time": 129.3,
-=======
-          "time": 128.3,
->>>>>>> 5725112b
-          "duration": 1.0,
-          "value": "G:(3,5,b7)/B",
-          "confidence": 1
-        },
-        {
-<<<<<<< HEAD
-          "time": 130.0,
-=======
-          "time": 129.0,
->>>>>>> 5725112b
-          "duration": 4.0,
-          "value": "C:maj",
-          "confidence": 1
-        },
-        {
-<<<<<<< HEAD
-          "time": 131.0,
-=======
-          "time": 130.0,
->>>>>>> 5725112b
-          "duration": 2.0,
-          "value": "C:maj/E",
-          "confidence": 1
-        },
-        {
-<<<<<<< HEAD
-          "time": 131.2,
-=======
-          "time": 130.2,
->>>>>>> 5725112b
-          "duration": 2.0,
-          "value": "C:dim/Eb",
-          "confidence": 1
-        },
-        {
-<<<<<<< HEAD
-          "time": 132.0,
-=======
-          "time": 131.0,
->>>>>>> 5725112b
-          "duration": 4.0,
-          "value": "D:min(b7)",
-          "confidence": 1
-        },
-        {
-<<<<<<< HEAD
-          "time": 133.0,
-=======
-          "time": 132.0,
->>>>>>> 5725112b
-          "duration": 4.0,
-          "value": "G:(3,5,b7)",
-          "confidence": 1
-        },
-        {
-<<<<<<< HEAD
-          "time": 134.0,
-=======
-          "time": 133.0,
->>>>>>> 5725112b
-          "duration": 4.0,
-          "value": "D:min(b7)",
-          "confidence": 1
-        },
-        {
-<<<<<<< HEAD
-          "time": 135.0,
-=======
-          "time": 134.0,
->>>>>>> 5725112b
-          "duration": 2.0,
-          "value": "G:(3,5,b7)",
-          "confidence": 1
-        },
-        {
-<<<<<<< HEAD
-          "time": 135.2,
-=======
-          "time": 134.2,
->>>>>>> 5725112b
-          "duration": 2.0,
-          "value": "G:(3,5,b7)/B",
-          "confidence": 1
-        },
-        {
-<<<<<<< HEAD
-          "time": 136.0,
-=======
-          "time": 135.0,
->>>>>>> 5725112b
-          "duration": 2.0,
-          "value": "C:maj",
-          "confidence": 1
-        },
-        {
-<<<<<<< HEAD
-          "time": 136.2,
-=======
-          "time": 135.2,
->>>>>>> 5725112b
-          "duration": 2.0,
-          "value": "C:dim/Eb",
-          "confidence": 1
-        },
-        {
-<<<<<<< HEAD
-          "time": 137.0,
-=======
-          "time": 136.0,
->>>>>>> 5725112b
-          "duration": 2.0,
-          "value": "D:min(b7)",
-          "confidence": 1
-        },
-        {
-<<<<<<< HEAD
-          "time": 137.2,
-=======
-          "time": 136.2,
->>>>>>> 5725112b
-          "duration": 2.0,
-          "value": "G:(3,5,b7)",
-          "confidence": 1
-        },
-        {
-<<<<<<< HEAD
-          "time": 138.0,
-=======
-          "time": 137.0,
->>>>>>> 5725112b
-          "duration": 4.0,
-          "value": "C:maj/E",
-          "confidence": 1
-        },
-        {
-<<<<<<< HEAD
-          "time": 139.0,
-=======
-          "time": 138.0,
->>>>>>> 5725112b
-          "duration": 4.0,
-          "value": "C:dim/Eb",
-          "confidence": 1
-        },
-        {
-<<<<<<< HEAD
-          "time": 140.0,
-=======
-          "time": 139.0,
->>>>>>> 5725112b
-          "duration": 4.0,
-          "value": "D:min(b7)",
-          "confidence": 1
-        },
-        {
-<<<<<<< HEAD
-          "time": 141.0,
-=======
-          "time": 140.0,
->>>>>>> 5725112b
-          "duration": 4.0,
-          "value": "G:(3,5,b7)",
-          "confidence": 1
-        },
-        {
-<<<<<<< HEAD
-          "time": 142.0,
-=======
-          "time": 141.0,
->>>>>>> 5725112b
-          "duration": 4.0,
-          "value": "D:min(b7)",
-          "confidence": 1
-        },
-        {
-<<<<<<< HEAD
-          "time": 143.0,
-=======
-          "time": 142.0,
->>>>>>> 5725112b
-          "duration": 2.0,
-          "value": "D:min(b7)",
-          "confidence": 1
-        },
-        {
-<<<<<<< HEAD
-          "time": 143.2,
-=======
-          "time": 142.2,
->>>>>>> 5725112b
-          "duration": 2.0,
-          "value": "G:(3,#5,b7)",
-          "confidence": 1
-        },
-        {
-<<<<<<< HEAD
-          "time": 144.0,
-=======
-          "time": 143.0,
->>>>>>> 5725112b
-          "duration": 2.0,
-          "value": "C:maj",
-          "confidence": 1
-        },
-        {
-<<<<<<< HEAD
-          "time": 144.2,
-=======
-          "time": 143.2,
->>>>>>> 5725112b
-          "duration": 2.0,
-          "value": "C#:dim/C",
-          "confidence": 1
-        },
-        {
-<<<<<<< HEAD
-          "time": 145.0,
-=======
-          "time": 144.0,
->>>>>>> 5725112b
-          "duration": 1.0,
-          "value": "G:(3,#5)",
-          "confidence": 1
-        },
-        {
-<<<<<<< HEAD
-          "time": 145.1,
-=======
-          "time": 144.1,
->>>>>>> 5725112b
-          "duration": 2.0,
-          "value": "G:aug",
-          "confidence": 1
-        },
-        {
-<<<<<<< HEAD
-          "time": 145.3,
-=======
-          "time": 144.3,
->>>>>>> 5725112b
-          "duration": 1.0,
-          "value": "G:(3,5,b7)",
-          "confidence": 1
-        },
-        {
-<<<<<<< HEAD
-          "time": 146.0,
-=======
-          "time": 145.0,
->>>>>>> 5725112b
-          "duration": 4.0,
-          "value": "C:maj",
-          "confidence": 1
-        },
-        {
-<<<<<<< HEAD
-          "time": 147.0,
-=======
-          "time": 146.0,
->>>>>>> 5725112b
-          "duration": 2.0,
-          "value": "C:maj/E",
-          "confidence": 1
-        },
-        {
-<<<<<<< HEAD
-          "time": 147.2,
-=======
-          "time": 146.2,
->>>>>>> 5725112b
-          "duration": 2.0,
-          "value": "C:dim/Eb",
-          "confidence": 1
-        },
-        {
-<<<<<<< HEAD
-          "time": 148.0,
-=======
-          "time": 147.0,
->>>>>>> 5725112b
-          "duration": 4.0,
-          "value": "D:min(b7)",
-          "confidence": 1
-        },
-        {
-<<<<<<< HEAD
-          "time": 149.0,
-=======
-          "time": 148.0,
->>>>>>> 5725112b
-          "duration": 4.0,
-          "value": "G:(3,5,b7)",
-          "confidence": 1
-        },
-        {
-<<<<<<< HEAD
-          "time": 150.0,
-=======
-          "time": 149.0,
->>>>>>> 5725112b
-          "duration": 4.0,
-          "value": "D:min(b7)",
-          "confidence": 1
-        },
-        {
-<<<<<<< HEAD
-          "time": 151.0,
-=======
-          "time": 150.0,
->>>>>>> 5725112b
-          "duration": 4.0,
-          "value": "G:(3,5,b7)",
-          "confidence": 1
-        },
-        {
-<<<<<<< HEAD
-          "time": 152.0,
-=======
-          "time": 151.0,
->>>>>>> 5725112b
-          "duration": 2.0,
-          "value": "C:maj",
-          "confidence": 1
-        },
-        {
-<<<<<<< HEAD
-          "time": 152.2,
-=======
-          "time": 151.2,
->>>>>>> 5725112b
-          "duration": 2.0,
-          "value": "C#:dim/C",
-          "confidence": 1
-        },
-        {
-<<<<<<< HEAD
-          "time": 153.0,
-=======
-          "time": 152.0,
->>>>>>> 5725112b
-          "duration": 2.0,
-          "value": "D:min(b7)",
-          "confidence": 1
-        },
-        {
-<<<<<<< HEAD
-          "time": 153.2,
-=======
-          "time": 152.2,
->>>>>>> 5725112b
-          "duration": 2.0,
-          "value": "G:(3,5,b7)",
-          "confidence": 1
-        },
-        {
-<<<<<<< HEAD
-          "time": 154.0,
-=======
-          "time": 153.0,
->>>>>>> 5725112b
-          "duration": 4.0,
-          "value": "G:min(b7,9)",
-          "confidence": 1
-        },
-        {
-<<<<<<< HEAD
-          "time": 155.0,
-=======
-          "time": 154.0,
->>>>>>> 5725112b
-          "duration": 4.0,
-          "value": "C:(3,5,b7)",
-          "confidence": 1
-        },
-        {
-<<<<<<< HEAD
-          "time": 156.0,
-=======
-          "time": 155.0,
->>>>>>> 5725112b
-          "duration": 4.0,
-          "value": "F:maj",
-          "confidence": 1
-        },
-        {
-<<<<<<< HEAD
-          "time": 157.0,
-=======
-          "time": 156.0,
->>>>>>> 5725112b
-          "duration": 4.0,
-          "value": "F:min(6)",
-          "confidence": 1
-        },
-        {
-<<<<<<< HEAD
-          "time": 158.0,
-=======
-          "time": 157.0,
->>>>>>> 5725112b
-          "duration": 2.0,
-          "value": "C:maj",
-          "confidence": 1
-        },
-        {
-<<<<<<< HEAD
-          "time": 158.2,
-=======
-          "time": 157.2,
->>>>>>> 5725112b
-          "duration": 1.0,
-          "value": "C:maj/E",
-          "confidence": 1
-        },
-        {
-<<<<<<< HEAD
-          "time": 158.3,
-=======
-          "time": 157.3,
->>>>>>> 5725112b
-          "duration": 1.0,
-          "value": "C:dim/Eb",
-          "confidence": 1
-        },
-        {
-<<<<<<< HEAD
-          "time": 159.0,
-=======
-          "time": 158.0,
->>>>>>> 5725112b
-          "duration": 2.0,
-          "value": "D:min(b7)",
-          "confidence": 1
-        },
-        {
-<<<<<<< HEAD
-          "time": 159.2,
-=======
-          "time": 158.2,
->>>>>>> 5725112b
-          "duration": 2.0,
-          "value": "G:(3,5,b7)",
-          "confidence": 1
-        },
-        {
-<<<<<<< HEAD
-          "time": 160.0,
-=======
-          "time": 159.0,
->>>>>>> 5725112b
-          "duration": 4.0,
-          "value": "C:maj",
-          "confidence": 1
-        },
-        {
-<<<<<<< HEAD
-          "time": 161.0,
-=======
-          "time": 160.0,
->>>>>>> 5725112b
-          "duration": 1.0,
-          "value": "G:(3,5,b7)/D",
-          "confidence": 1
-        },
-        {
-<<<<<<< HEAD
-          "time": 161.1,
-=======
-          "time": 160.1,
->>>>>>> 5725112b
-          "duration": 1.0,
-          "value": "G:(3,5,b7)",
-          "confidence": 1
-        },
-        {
-<<<<<<< HEAD
-          "time": 161.2,
-=======
-          "time": 160.2,
->>>>>>> 5725112b
-          "duration": 1.0,
-          "value": "D:min(b7)/A",
-          "confidence": 1
-        },
-        {
-<<<<<<< HEAD
-          "time": 161.3,
-=======
-          "time": 160.3,
->>>>>>> 5725112b
-          "duration": 1.0,
-          "value": "G:(3,5,b7)/B",
-          "confidence": 1
-        },
-        {
-<<<<<<< HEAD
-          "time": 162.0,
-=======
-          "time": 161.0,
->>>>>>> 5725112b
-          "duration": 4.0,
-          "value": "C:maj",
-          "confidence": 1
-        },
-        {
-<<<<<<< HEAD
-          "time": 163.0,
-=======
-          "time": 162.0,
->>>>>>> 5725112b
-          "duration": 2.0,
-          "value": "C:maj/E",
-          "confidence": 1
-        },
-        {
-<<<<<<< HEAD
-          "time": 163.2,
-=======
-          "time": 162.2,
->>>>>>> 5725112b
-          "duration": 2.0,
-          "value": "C:dim/Eb",
-          "confidence": 1
-        },
-        {
-<<<<<<< HEAD
-          "time": 164.0,
-=======
-          "time": 163.0,
->>>>>>> 5725112b
-          "duration": 4.0,
-          "value": "D:min(b7)",
-          "confidence": 1
-        },
-        {
-<<<<<<< HEAD
-          "time": 165.0,
-=======
-          "time": 164.0,
->>>>>>> 5725112b
-          "duration": 4.0,
-          "value": "G:(3,5,b7)",
-          "confidence": 1
-        },
-        {
-<<<<<<< HEAD
-          "time": 166.0,
-=======
-          "time": 165.0,
->>>>>>> 5725112b
-          "duration": 4.0,
-          "value": "D:min(b7)",
-          "confidence": 1
-        },
-        {
-<<<<<<< HEAD
-          "time": 167.0,
-=======
-          "time": 166.0,
->>>>>>> 5725112b
-          "duration": 2.0,
-          "value": "G:(3,5,b7)",
-          "confidence": 1
-        },
-        {
-<<<<<<< HEAD
-          "time": 167.2,
-          "duration": 2.0,
-          "value": "G:(3,5,b7)/B",
-          "confidence": 1
-        },
-        {
-          "time": 168.0,
-          "duration": 4.0,
-          "value": "C:maj",
-          "confidence": 1
-        },
-        {
-          "time": 169.0,
-=======
-          "time": 166.2,
-          "duration": 2.0,
-          "value": "G:(3,5,b7)/B",
-          "confidence": 1
-        },
-        {
-          "time": 167.0,
-          "duration": 4.0,
-          "value": "C:maj",
-          "confidence": 1
-        },
-        {
-          "time": 168.0,
->>>>>>> 5725112b
-          "duration": 2.0,
-          "value": "D:min(b7)",
-          "confidence": 1
-        },
-        {
-<<<<<<< HEAD
-          "time": 169.2,
-=======
-          "time": 168.2,
->>>>>>> 5725112b
-          "duration": 2.0,
-          "value": "G:(3,5,b7)",
-          "confidence": 1
-        },
-        {
-<<<<<<< HEAD
-          "time": 170.0,
-=======
-          "time": 169.0,
->>>>>>> 5725112b
-          "duration": 4.0,
-          "value": "C:maj/E",
-          "confidence": 1
-        },
-        {
-<<<<<<< HEAD
-          "time": 171.0,
-=======
-          "time": 170.0,
->>>>>>> 5725112b
-          "duration": 4.0,
-          "value": "C:dim/Eb",
-          "confidence": 1
-        },
-        {
-<<<<<<< HEAD
-          "time": 172.0,
-=======
-          "time": 171.0,
->>>>>>> 5725112b
-          "duration": 4.0,
-          "value": "D:min(b7)",
-          "confidence": 1
-        },
-        {
-<<<<<<< HEAD
-          "time": 173.0,
-=======
-          "time": 172.0,
->>>>>>> 5725112b
-          "duration": 4.0,
-          "value": "G:(3,5,b7)",
-          "confidence": 1
-        },
-        {
-<<<<<<< HEAD
-          "time": 174.0,
-=======
-          "time": 173.0,
->>>>>>> 5725112b
-          "duration": 4.0,
-          "value": "D:min(b7)",
-          "confidence": 1
-        },
-        {
-<<<<<<< HEAD
-          "time": 175.0,
-          "duration": 2.0,
-          "value": "D:min(b7)",
-          "confidence": 1
-        },
-        {
-          "time": 175.2,
-          "duration": 2.0,
-          "value": "G:(3,#5,b7)",
-          "confidence": 1
-        },
-        {
-          "time": 176.0,
-          "duration": 2.0,
-          "value": "C:maj",
-          "confidence": 1
-        },
-        {
-          "time": 176.2,
-          "duration": 2.0,
-          "value": "C#:dim/C",
-          "confidence": 1
-        },
-        {
-          "time": 177.0,
-          "duration": 1.0,
-          "value": "G:(3,#5)",
-          "confidence": 1
-        },
-        {
-          "time": 177.1,
-=======
-          "time": 174.0,
-          "duration": 2.0,
-          "value": "D:min(b7)",
-          "confidence": 1
-        },
-        {
-          "time": 174.2,
-          "duration": 2.0,
-          "value": "G:(3,#5,b7)",
-          "confidence": 1
-        },
-        {
-          "time": 175.0,
-          "duration": 2.0,
-          "value": "C:maj",
-          "confidence": 1
-        },
-        {
-          "time": 175.2,
-          "duration": 2.0,
-          "value": "C#:dim/C",
-          "confidence": 1
-        },
-        {
-          "time": 176.0,
-          "duration": 1.0,
-          "value": "G:(3,#5)",
-          "confidence": 1
-        },
-        {
-          "time": 176.1,
->>>>>>> 5725112b
-          "duration": 2.0,
-          "value": "G:(3,#5)",
-          "confidence": 1
-        },
-        {
-<<<<<<< HEAD
-          "time": 177.3,
-=======
-          "time": 176.3,
->>>>>>> 5725112b
-          "duration": 1.0,
-          "value": "G:(3,5,b7)",
-          "confidence": 1
-        },
-        {
-<<<<<<< HEAD
-          "time": 178.0,
-=======
-          "time": 177.0,
->>>>>>> 5725112b
-          "duration": 4.0,
-          "value": "C:maj",
-          "confidence": 1
-        },
-        {
-<<<<<<< HEAD
-          "time": 179.0,
-=======
-          "time": 178.0,
->>>>>>> 5725112b
-          "duration": 2.0,
-          "value": "C:maj/E",
-          "confidence": 1
-        },
-        {
-<<<<<<< HEAD
-          "time": 179.2,
-=======
-          "time": 178.2,
->>>>>>> 5725112b
-          "duration": 2.0,
-          "value": "C:dim/Eb",
-          "confidence": 1
-        },
-        {
-<<<<<<< HEAD
-          "time": 180.0,
-=======
-          "time": 179.0,
->>>>>>> 5725112b
-          "duration": 4.0,
-          "value": "D:min(b7)",
-          "confidence": 1
-        },
-        {
-<<<<<<< HEAD
-          "time": 181.0,
-=======
-          "time": 180.0,
->>>>>>> 5725112b
-          "duration": 4.0,
-          "value": "G:(3,5,b7)",
-          "confidence": 1
-        },
-        {
-<<<<<<< HEAD
-          "time": 182.0,
-=======
-          "time": 181.0,
->>>>>>> 5725112b
-          "duration": 4.0,
-          "value": "D:min(b7)",
-          "confidence": 1
-        },
-        {
-<<<<<<< HEAD
-          "time": 183.0,
-=======
-          "time": 182.0,
->>>>>>> 5725112b
-          "duration": 4.0,
-          "value": "G:(3,5,b7)",
-          "confidence": 1
-        },
-        {
-<<<<<<< HEAD
-          "time": 184.0,
-=======
-          "time": 183.0,
->>>>>>> 5725112b
-          "duration": 2.0,
-          "value": "C:maj",
-          "confidence": 1
-        },
-        {
-<<<<<<< HEAD
-          "time": 184.2,
-=======
-          "time": 183.2,
->>>>>>> 5725112b
-          "duration": 2.0,
-          "value": "C#:dim/C",
-          "confidence": 1
-        },
-        {
-<<<<<<< HEAD
-          "time": 185.0,
-=======
-          "time": 184.0,
->>>>>>> 5725112b
-          "duration": 2.0,
-          "value": "D:min(b7)",
-          "confidence": 1
-        },
-        {
-<<<<<<< HEAD
-          "time": 185.2,
-=======
-          "time": 184.2,
->>>>>>> 5725112b
-          "duration": 2.0,
-          "value": "G:(3,5,b7)",
-          "confidence": 1
-        },
-        {
-<<<<<<< HEAD
-          "time": 186.0,
-=======
-          "time": 185.0,
->>>>>>> 5725112b
-          "duration": 4.0,
-          "value": "G:min(b7,9)",
-          "confidence": 1
-        },
-        {
-<<<<<<< HEAD
-          "time": 187.0,
-=======
-          "time": 186.0,
->>>>>>> 5725112b
-          "duration": 4.0,
-          "value": "C:(3,5,b7)",
-          "confidence": 1
-        },
-        {
-<<<<<<< HEAD
-          "time": 188.0,
-=======
-          "time": 187.0,
->>>>>>> 5725112b
-          "duration": 4.0,
-          "value": "F:maj",
-          "confidence": 1
-        },
-        {
-<<<<<<< HEAD
-          "time": 189.0,
-=======
-          "time": 188.0,
->>>>>>> 5725112b
-          "duration": 4.0,
-          "value": "F:min(6)",
-          "confidence": 1
-        },
-        {
-<<<<<<< HEAD
+          "time": 189.3,
+          "duration": 1.0,
+          "value": "C:dim/Eb",
+          "confidence": 1
+        },
+        {
           "time": 190.0,
-=======
-          "time": 189.0,
->>>>>>> 5725112b
-          "duration": 2.0,
-          "value": "C:maj",
-          "confidence": 1
-        },
-        {
-<<<<<<< HEAD
+          "duration": 2.0,
+          "value": "D:min(b7)",
+          "confidence": 1
+        },
+        {
           "time": 190.2,
-=======
-          "time": 189.2,
->>>>>>> 5725112b
-          "duration": 1.0,
-          "value": "C:maj/E",
-          "confidence": 1
-        },
-        {
-<<<<<<< HEAD
-          "time": 190.3,
-=======
-          "time": 189.3,
->>>>>>> 5725112b
-          "duration": 1.0,
-          "value": "C:dim/Eb",
-          "confidence": 1
-        },
-        {
-<<<<<<< HEAD
+          "duration": 2.0,
+          "value": "G:(3,5,b7)",
+          "confidence": 1
+        },
+        {
           "time": 191.0,
-=======
-          "time": 190.0,
->>>>>>> 5725112b
-          "duration": 2.0,
-          "value": "D:min(b7)",
-          "confidence": 1
-        },
-        {
-<<<<<<< HEAD
-          "time": 191.2,
-=======
-          "time": 190.2,
->>>>>>> 5725112b
-          "duration": 2.0,
-          "value": "G:(3,5,b7)",
-          "confidence": 1
-        },
-        {
-<<<<<<< HEAD
-          "time": 192.0,
-=======
-          "time": 191.0,
->>>>>>> 5725112b
           "duration": 4.0,
           "value": "C:maj",
           "confidence": 1
