--- conflicted
+++ resolved
@@ -29,15 +29,12 @@
           "confidence": 1
         },
         {
-<<<<<<< HEAD
-=======
           "time": 2.0,
           "duration": 4.0,
           "value": "A:min",
           "confidence": 1
         },
         {
->>>>>>> 5725112b
           "time": 3.0,
           "duration": 4.0,
           "value": "A:min",
@@ -46,11 +43,7 @@
         {
           "time": 4.0,
           "duration": 4.0,
-<<<<<<< HEAD
-          "value": "A:min",
-=======
-          "value": "C:maj",
->>>>>>> 5725112b
+          "value": "C:maj",
           "confidence": 1
         },
         {
@@ -62,68 +55,40 @@
         {
           "time": 6.0,
           "duration": 4.0,
-<<<<<<< HEAD
-          "value": "C:maj",
-=======
-          "value": "A:min",
->>>>>>> 5725112b
+          "value": "A:min",
           "confidence": 1
         },
         {
           "time": 7.0,
-<<<<<<< HEAD
-          "duration": 4.0,
-          "value": "A:min",
+          "duration": 2.0,
+          "value": "G:maj",
+          "confidence": 1
+        },
+        {
+          "time": 7.2,
+          "duration": 2.0,
+          "value": "C:maj",
           "confidence": 1
         },
         {
           "time": 8.0,
-=======
->>>>>>> 5725112b
-          "duration": 2.0,
-          "value": "G:maj",
-          "confidence": 1
-        },
-        {
-<<<<<<< HEAD
-          "time": 8.2,
-=======
-          "time": 7.2,
->>>>>>> 5725112b
-          "duration": 2.0,
-          "value": "C:maj",
-          "confidence": 1
-        },
-        {
-<<<<<<< HEAD
+          "duration": 4.0,
+          "value": "C:maj",
+          "confidence": 1
+        },
+        {
           "time": 9.0,
-=======
-          "time": 8.0,
->>>>>>> 5725112b
-          "duration": 4.0,
-          "value": "C:maj",
-          "confidence": 1
-        },
-        {
-<<<<<<< HEAD
+          "duration": 4.0,
+          "value": "C:maj",
+          "confidence": 1
+        },
+        {
           "time": 10.0,
-=======
-          "time": 9.0,
->>>>>>> 5725112b
-          "duration": 4.0,
-          "value": "C:maj",
-          "confidence": 1
-        },
-        {
-<<<<<<< HEAD
-=======
-          "time": 10.0,
-          "duration": 4.0,
-          "value": "A:min",
-          "confidence": 1
-        },
-        {
->>>>>>> 5725112b
+          "duration": 4.0,
+          "value": "A:min",
+          "confidence": 1
+        },
+        {
           "time": 11.0,
           "duration": 4.0,
           "value": "A:min",
@@ -132,11 +97,7 @@
         {
           "time": 12.0,
           "duration": 4.0,
-<<<<<<< HEAD
-          "value": "A:min",
-=======
-          "value": "C:maj",
->>>>>>> 5725112b
+          "value": "C:maj",
           "confidence": 1
         },
         {
@@ -148,20 +109,11 @@
         {
           "time": 14.0,
           "duration": 4.0,
-<<<<<<< HEAD
-          "value": "C:maj",
+          "value": "A:min",
           "confidence": 1
         },
         {
           "time": 15.0,
-          "duration": 4.0,
-          "value": "A:min",
-=======
-          "value": "A:min",
-          "confidence": 1
-        },
-        {
-          "time": 15.0,
           "duration": 2.0,
           "value": "G:maj",
           "confidence": 1
@@ -170,30 +122,15 @@
           "time": 15.2,
           "duration": 2.0,
           "value": "C:maj",
->>>>>>> 5725112b
           "confidence": 1
         },
         {
           "time": 16.0,
-<<<<<<< HEAD
-          "duration": 2.0,
-          "value": "G:maj",
-          "confidence": 1
-        },
-        {
-          "time": 16.2,
-          "duration": 2.0,
-          "value": "C:maj",
-          "confidence": 1
-        },
-        {
-=======
-          "duration": 4.0,
-          "value": "C:maj",
-          "confidence": 1
-        },
-        {
->>>>>>> 5725112b
+          "duration": 4.0,
+          "value": "C:maj",
+          "confidence": 1
+        },
+        {
           "time": 17.0,
           "duration": 4.0,
           "value": "C:maj",
@@ -202,11 +139,7 @@
         {
           "time": 18.0,
           "duration": 4.0,
-<<<<<<< HEAD
-          "value": "C:maj",
-=======
-          "value": "A:min",
->>>>>>> 5725112b
+          "value": "A:min",
           "confidence": 1
         },
         {
@@ -218,21 +151,13 @@
         {
           "time": 20.0,
           "duration": 4.0,
-<<<<<<< HEAD
-          "value": "A:min",
-=======
-          "value": "C:maj",
->>>>>>> 5725112b
+          "value": "C:maj",
           "confidence": 1
         },
         {
           "time": 21.0,
           "duration": 4.0,
-<<<<<<< HEAD
-          "value": "C:maj",
-=======
-          "value": "A:min",
->>>>>>> 5725112b
+          "value": "A:min",
           "confidence": 1
         },
         {
@@ -243,59 +168,35 @@
         },
         {
           "time": 23.0,
-<<<<<<< HEAD
-          "duration": 4.0,
-          "value": "A:min",
+          "duration": 2.0,
+          "value": "G:maj",
+          "confidence": 1
+        },
+        {
+          "time": 23.2,
+          "duration": 2.0,
+          "value": "C:maj",
           "confidence": 1
         },
         {
           "time": 24.0,
-=======
->>>>>>> 5725112b
-          "duration": 2.0,
-          "value": "G:maj",
-          "confidence": 1
-        },
-        {
-<<<<<<< HEAD
-          "time": 24.2,
-=======
-          "time": 23.2,
->>>>>>> 5725112b
-          "duration": 2.0,
-          "value": "C:maj",
-          "confidence": 1
-        },
-        {
-<<<<<<< HEAD
+          "duration": 4.0,
+          "value": "C:maj",
+          "confidence": 1
+        },
+        {
           "time": 25.0,
-=======
-          "time": 24.0,
->>>>>>> 5725112b
-          "duration": 4.0,
-          "value": "C:maj",
-          "confidence": 1
-        },
-        {
-<<<<<<< HEAD
+          "duration": 4.0,
+          "value": "C:maj",
+          "confidence": 1
+        },
+        {
           "time": 26.0,
-=======
-          "time": 25.0,
->>>>>>> 5725112b
-          "duration": 4.0,
-          "value": "C:maj",
-          "confidence": 1
-        },
-        {
-<<<<<<< HEAD
-=======
-          "time": 26.0,
-          "duration": 4.0,
-          "value": "A:min",
-          "confidence": 1
-        },
-        {
->>>>>>> 5725112b
+          "duration": 4.0,
+          "value": "A:min",
+          "confidence": 1
+        },
+        {
           "time": 27.0,
           "duration": 4.0,
           "value": "A:min",
@@ -304,21 +205,13 @@
         {
           "time": 28.0,
           "duration": 4.0,
-<<<<<<< HEAD
-          "value": "A:min",
-=======
-          "value": "C:maj",
->>>>>>> 5725112b
+          "value": "C:maj",
           "confidence": 1
         },
         {
           "time": 29.0,
           "duration": 4.0,
-<<<<<<< HEAD
-          "value": "C:maj",
-=======
-          "value": "A:min",
->>>>>>> 5725112b
+          "value": "A:min",
           "confidence": 1
         },
         {
@@ -329,25 +222,12 @@
         },
         {
           "time": 31.0,
-<<<<<<< HEAD
-          "duration": 4.0,
-          "value": "A:min",
-          "confidence": 1
-        },
-        {
-          "time": 32.0,
-=======
->>>>>>> 5725112b
-          "duration": 2.0,
-          "value": "G:maj",
-          "confidence": 1
-        },
-        {
-<<<<<<< HEAD
-          "time": 32.2,
-=======
+          "duration": 2.0,
+          "value": "G:maj",
+          "confidence": 1
+        },
+        {
           "time": 31.2,
->>>>>>> 5725112b
           "duration": 2.0,
           "value": "C:maj",
           "confidence": 1
