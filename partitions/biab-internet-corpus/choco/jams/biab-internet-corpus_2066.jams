--- conflicted
+++ resolved
@@ -17,15 +17,12 @@
       "namespace": "chord",
       "data": [
         {
-<<<<<<< HEAD
-=======
           "time": 0.0,
           "duration": 4.0,
           "value": "C:maj",
           "confidence": 1
         },
         {
->>>>>>> 5725112b
           "time": 1.0,
           "duration": 4.0,
           "value": "C:maj",
@@ -34,11 +31,7 @@
         {
           "time": 2.0,
           "duration": 4.0,
-<<<<<<< HEAD
-          "value": "C:maj",
-=======
-          "value": "Bb:maj",
->>>>>>> 5725112b
+          "value": "Bb:maj",
           "confidence": 1
         },
         {
@@ -50,11 +43,7 @@
         {
           "time": 4.0,
           "duration": 4.0,
-<<<<<<< HEAD
-          "value": "Bb:maj",
-=======
-          "value": "C:maj",
->>>>>>> 5725112b
+          "value": "C:maj",
           "confidence": 1
         },
         {
@@ -66,11 +55,7 @@
         {
           "time": 6.0,
           "duration": 4.0,
-<<<<<<< HEAD
-          "value": "C:maj",
-=======
-          "value": "Bb:maj",
->>>>>>> 5725112b
+          "value": "Bb:maj",
           "confidence": 1
         },
         {
@@ -82,11 +67,7 @@
         {
           "time": 8.0,
           "duration": 4.0,
-<<<<<<< HEAD
-          "value": "Bb:maj",
-=======
-          "value": "F:maj",
->>>>>>> 5725112b
+          "value": "F:maj",
           "confidence": 1
         },
         {
@@ -98,11 +79,7 @@
         {
           "time": 10.0,
           "duration": 4.0,
-<<<<<<< HEAD
-          "value": "F:maj",
-=======
-          "value": "G:maj",
->>>>>>> 5725112b
+          "value": "G:maj",
           "confidence": 1
         },
         {
@@ -114,11 +91,7 @@
         {
           "time": 12.0,
           "duration": 4.0,
-<<<<<<< HEAD
-          "value": "G:maj",
-=======
-          "value": "F:maj",
->>>>>>> 5725112b
+          "value": "F:maj",
           "confidence": 1
         },
         {
@@ -130,11 +103,7 @@
         {
           "time": 14.0,
           "duration": 4.0,
-<<<<<<< HEAD
-          "value": "F:maj",
-=======
-          "value": "G:maj",
->>>>>>> 5725112b
+          "value": "G:maj",
           "confidence": 1
         },
         {
@@ -146,11 +115,7 @@
         {
           "time": 16.0,
           "duration": 4.0,
-<<<<<<< HEAD
-          "value": "G:maj",
-=======
-          "value": "A:min",
->>>>>>> 5725112b
+          "value": "A:min",
           "confidence": 1
         },
         {
@@ -162,11 +127,7 @@
         {
           "time": 18.0,
           "duration": 4.0,
-<<<<<<< HEAD
-          "value": "A:min",
-=======
-          "value": "G:maj",
->>>>>>> 5725112b
+          "value": "G:maj",
           "confidence": 1
         },
         {
@@ -178,11 +139,7 @@
         {
           "time": 20.0,
           "duration": 4.0,
-<<<<<<< HEAD
-          "value": "G:maj",
-=======
-          "value": "A:min",
->>>>>>> 5725112b
+          "value": "A:min",
           "confidence": 1
         },
         {
@@ -194,11 +151,7 @@
         {
           "time": 22.0,
           "duration": 4.0,
-<<<<<<< HEAD
-          "value": "A:min",
-=======
           "value": "D:(3,5,b7)",
->>>>>>> 5725112b
           "confidence": 1
         },
         {
@@ -210,11 +163,7 @@
         {
           "time": 24.0,
           "duration": 4.0,
-<<<<<<< HEAD
-          "value": "D:(3,5,b7)",
-=======
-          "value": "F:maj",
->>>>>>> 5725112b
+          "value": "F:maj",
           "confidence": 1
         },
         {
@@ -226,11 +175,7 @@
         {
           "time": 26.0,
           "duration": 4.0,
-<<<<<<< HEAD
-          "value": "F:maj",
-=======
-          "value": "G:maj",
->>>>>>> 5725112b
+          "value": "G:maj",
           "confidence": 1
         },
         {
@@ -242,37 +187,11 @@
         {
           "time": 28.0,
           "duration": 4.0,
-<<<<<<< HEAD
-          "value": "G:maj",
-=======
-          "value": "C:maj",
->>>>>>> 5725112b
+          "value": "C:maj",
           "confidence": 1
         },
         {
           "time": 29.0,
-<<<<<<< HEAD
-          "duration": 4.0,
-          "value": "C:maj",
-          "confidence": 1
-        },
-        {
-          "time": 30.0,
-          "duration": 2.0,
-          "value": "F:maj",
-          "confidence": 1
-        },
-        {
-          "time": 30.2,
-          "duration": 1.0,
-          "value": "E:min",
-          "confidence": 1
-        },
-        {
-          "time": 30.3,
-          "duration": 1.0,
-          "value": "D:min",
-=======
           "duration": 2.0,
           "value": "F:maj",
           "confidence": 1
@@ -293,7 +212,6 @@
           "time": 30.0,
           "duration": 4.0,
           "value": "C:maj",
->>>>>>> 5725112b
           "confidence": 1
         },
         {
@@ -306,15 +224,6 @@
           "time": 32.0,
           "duration": 4.0,
           "value": "C:maj",
-<<<<<<< HEAD
-          "confidence": 1
-        },
-        {
-          "time": 33.0,
-          "duration": 4.0,
-          "value": "C:maj",
-=======
->>>>>>> 5725112b
           "confidence": 1
         }
       ],
