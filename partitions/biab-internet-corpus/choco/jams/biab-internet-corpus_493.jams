{
  "annotations": [
    {
      "annotation_metadata": {
        "curator": {
          "name": "",
          "email": ""
        },
        "annotator": {},
        "version": "",
        "corpus": "biab_internet_corpus",
        "annotation_tools": "",
        "annotation_rules": "",
        "validation": "",
        "data_source": ""
      },
      "namespace": "chord",
      "data": [
        {
          "time": 0.0,
          "duration": 4.0,
          "value": "F:min(b7)",
          "confidence": 1
        },
        {
          "time": 1.0,
          "duration": 4.0,
          "value": "Bb:min(b7)",
          "confidence": 1
        },
        {
          "time": 2.0,
          "duration": 4.0,
          "value": "Eb:(3,5,b7)",
          "confidence": 1
        },
        {
          "time": 3.0,
          "duration": 4.0,
          "value": "Ab:maj7",
          "confidence": 1
        },
        {
          "time": 4.0,
          "duration": 4.0,
          "value": "Db:maj7",
          "confidence": 1
        },
        {
          "time": 5.0,
          "duration": 2.0,
          "value": "D:(b3,b5,b7)",
          "confidence": 1
        },
        {
          "time": 5.2,
          "duration": 2.0,
          "value": "G:(3,5,b7,b9)",
          "confidence": 1
        },
        {
          "time": 6.0,
          "duration": 4.0,
          "value": "C:maj7",
          "confidence": 1
        },
        {
          "time": 7.0,
          "duration": 4.0,
          "value": "C:maj7",
          "confidence": 1
        },
        {
          "time": 8.0,
          "duration": 4.0,
          "value": "C:min(b7)",
          "confidence": 1
        },
        {
          "time": 9.0,
          "duration": 4.0,
          "value": "F:min(b7)",
          "confidence": 1
        },
        {
          "time": 10.0,
          "duration": 4.0,
          "value": "Bb:(3,5,b7)",
          "confidence": 1
        },
        {
          "time": 11.0,
          "duration": 4.0,
          "value": "Eb:(3,5,b7)",
          "confidence": 1
        },
        {
          "time": 12.0,
          "duration": 4.0,
          "value": "Ab:maj7",
          "confidence": 1
        },
        {
          "time": 13.0,
          "duration": 2.0,
          "value": "A:(b3,b5,b7)",
          "confidence": 1
        },
        {
          "time": 13.2,
          "duration": 2.0,
          "value": "D:(3,5,b7,b9)",
          "confidence": 1
        },
        {
          "time": 14.0,
          "duration": 4.0,
          "value": "G:maj7",
          "confidence": 1
        },
        {
          "time": 15.0,
          "duration": 4.0,
          "value": "G:maj7",
          "confidence": 1
        },
        {
          "time": 16.0,
          "duration": 4.0,
          "value": "A:(3,5,b7)",
          "confidence": 1
        },
        {
          "time": 17.0,
          "duration": 4.0,
          "value": "D:(3,5,b7)",
          "confidence": 1
        },
        {
          "time": 18.0,
          "duration": 4.0,
          "value": "G:maj7",
          "confidence": 1
        },
        {
          "time": 19.0,
          "duration": 4.0,
          "value": "G:maj7",
          "confidence": 1
        },
        {
          "time": 20.0,
          "duration": 4.0,
          "value": "Gb:min(b7)",
          "confidence": 1
        },
        {
          "time": 21.0,
          "duration": 4.0,
<<<<<<< HEAD
          "value": "Gb:min(b7)",
=======
          "value": "B:(3,5,b7)",
>>>>>>> 5725112b
          "confidence": 1
        },
        {
          "time": 22.0,
          "duration": 4.0,
          "value": "E:maj7",
          "confidence": 1
        },
        {
          "time": 23.0,
          "duration": 4.0,
          "value": "C:(3,#5)",
          "confidence": 1
        },
        {
          "time": 24.0,
          "duration": 4.0,
          "value": "F:min(b7)",
          "confidence": 1
        },
        {
          "time": 25.0,
          "duration": 4.0,
<<<<<<< HEAD
          "value": "F:min(b7)",
=======
          "value": "Bb:min(b7)",
>>>>>>> 5725112b
          "confidence": 1
        },
        {
          "time": 26.0,
          "duration": 4.0,
<<<<<<< HEAD
          "value": "Bb:min(b7)",
          "confidence": 1
        },
        {
          "time": 27.0,
          "duration": 4.0,
=======
>>>>>>> 5725112b
          "value": "Eb:(3,5,b7)",
          "confidence": 1
        },
        {
          "time": 27.0,
          "duration": 4.0,
          "value": "Ab:maj7",
          "confidence": 1
        },
        {
          "time": 28.0,
          "duration": 4.0,
          "value": "Db:maj7",
          "confidence": 1
        },
        {
          "time": 29.0,
          "duration": 2.0,
          "value": "Db:min(b7)",
          "confidence": 1
        },
        {
          "time": 29.2,
          "duration": 2.0,
          "value": "Gb:(3,5,b7)",
          "confidence": 1
        },
        {
          "time": 30.0,
          "duration": 4.0,
          "value": "C:min(b7)",
          "confidence": 1
        },
        {
          "time": 31.0,
          "duration": 4.0,
          "value": "B:dim",
          "confidence": 1
        },
        {
          "time": 32.0,
          "duration": 4.0,
          "value": "Bb:min(b7)",
          "confidence": 1
        },
        {
          "time": 33.0,
          "duration": 4.0,
          "value": "Eb:(3,5,b7)",
          "confidence": 1
        },
        {
          "time": 34.0,
          "duration": 4.0,
          "value": "Ab:maj7",
          "confidence": 1
        }
      ],
      "sandbox": {},
      "time": 0,
      "duration": 140.0
    },
    {
      "annotation_metadata": {
        "curator": {
          "name": "",
          "email": ""
        },
        "annotator": {},
        "version": "",
        "corpus": "biab_internet_corpus",
        "annotation_tools": "",
        "annotation_rules": "",
        "validation": "",
        "data_source": ""
      },
      "namespace": "key_mode",
      "data": [
        {
          "time": 0.0,
          "duration": 140.0,
          "value": "Ab",
          "confidence": 1
        }
      ],
      "sandbox": {},
      "time": 0,
      "duration": 140.0
    }
  ],
  "file_metadata": {
    "title": "All The Things You Are [Solo Jimmy Heath]",
    "artist": "",
    "release": "",
    "duration": 140.0,
    "identifiers": {},
    "jams_version": "0.3.4"
  },
  "sandbox": {
    "expanded": false
  }
}<|MERGE_RESOLUTION|>--- conflicted
+++ resolved
@@ -157,11 +157,7 @@
         {
           "time": 21.0,
           "duration": 4.0,
-<<<<<<< HEAD
-          "value": "Gb:min(b7)",
-=======
           "value": "B:(3,5,b7)",
->>>>>>> 5725112b
           "confidence": 1
         },
         {
@@ -185,25 +181,12 @@
         {
           "time": 25.0,
           "duration": 4.0,
-<<<<<<< HEAD
-          "value": "F:min(b7)",
-=======
           "value": "Bb:min(b7)",
->>>>>>> 5725112b
           "confidence": 1
         },
         {
           "time": 26.0,
           "duration": 4.0,
-<<<<<<< HEAD
-          "value": "Bb:min(b7)",
-          "confidence": 1
-        },
-        {
-          "time": 27.0,
-          "duration": 4.0,
-=======
->>>>>>> 5725112b
           "value": "Eb:(3,5,b7)",
           "confidence": 1
         },
