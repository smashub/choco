{
  "annotations": [
    {
      "annotation_metadata": {
        "curator": {
          "name": "",
          "email": ""
        },
        "annotator": {},
        "version": "",
        "corpus": "biab_internet_corpus",
        "annotation_tools": "",
        "annotation_rules": "",
        "validation": "",
        "data_source": ""
      },
      "namespace": "chord",
      "data": [
        {
          "time": 0.0,
          "duration": 2.0,
          "value": "Eb:maj",
          "confidence": 1
        },
        {
          "time": 0.2,
          "duration": 2.0,
          "value": "Ab:maj",
          "confidence": 1
        },
        {
          "time": 1.0,
          "duration": 3.0,
          "value": "Eb:maj",
          "confidence": 1
        },
        {
<<<<<<< HEAD
          "time": 2.3,
=======
          "time": 1.3,
>>>>>>> 5725112b
          "duration": 1.0,
          "value": "Bb:(3,5,b7)",
          "confidence": 1
        },
        {
          "time": 2.0,
          "duration": 2.0,
          "value": "Eb:maj",
          "confidence": 1
        },
        {
          "time": 2.2,
          "duration": 2.0,
          "value": "Ab:maj",
          "confidence": 1
        },
        {
          "time": 3.0,
          "duration": 3.0,
          "value": "Eb:maj",
          "confidence": 1
        },
        {
<<<<<<< HEAD
          "time": 4.3,
=======
          "time": 3.3,
>>>>>>> 5725112b
          "duration": 1.0,
          "value": "Bb:(3,5,b7)",
          "confidence": 1
        },
        {
          "time": 4.0,
          "duration": 2.0,
          "value": "Eb:maj",
          "confidence": 1
        },
        {
          "time": 4.2,
          "duration": 2.0,
          "value": "Eb:maj/G",
          "confidence": 1
        },
        {
          "time": 5.0,
          "duration": 2.0,
          "value": "Ab:maj",
          "confidence": 1
        },
        {
          "time": 5.2,
          "duration": 1.0,
          "value": "F:min(b7,9)",
          "confidence": 1
        },
        {
          "time": 5.3,
          "duration": 1.0,
          "value": "Bb:(3,5,b7,9)",
          "confidence": 1
        },
        {
          "time": 6.0,
          "duration": 2.0,
          "value": "Eb:maj",
          "confidence": 1
        },
        {
          "time": 6.2,
          "duration": 2.0,
          "value": "Ab:maj",
          "confidence": 1
        },
        {
          "time": 7.0,
          "duration": 4.0,
          "value": "Eb:maj",
          "confidence": 1
        },
        {
          "time": 8.0,
          "duration": 2.0,
          "value": "Eb:maj",
          "confidence": 1
        },
        {
          "time": 8.2,
          "duration": 2.0,
          "value": "Ab:maj",
          "confidence": 1
        },
        {
          "time": 9.0,
          "duration": 3.0,
          "value": "Eb:maj",
          "confidence": 1
        },
        {
<<<<<<< HEAD
          "time": 10.3,
=======
          "time": 9.3,
>>>>>>> 5725112b
          "duration": 1.0,
          "value": "Bb:(3,5,b7)",
          "confidence": 1
        },
        {
          "time": 10.0,
          "duration": 2.0,
          "value": "Eb:maj",
          "confidence": 1
        },
        {
          "time": 10.2,
          "duration": 2.0,
          "value": "Ab:maj",
          "confidence": 1
        },
        {
          "time": 11.0,
          "duration": 4.0,
          "value": "Eb:maj",
          "confidence": 1
        },
        {
          "time": 12.0,
          "duration": 2.0,
          "value": "Eb:maj",
          "confidence": 1
        },
        {
          "time": 12.2,
          "duration": 2.0,
          "value": "Eb:maj/G",
          "confidence": 1
        },
        {
          "time": 13.0,
          "duration": 2.0,
          "value": "Ab:maj",
          "confidence": 1
        },
        {
          "time": 13.2,
          "duration": 1.0,
          "value": "F:min(b7,9)",
          "confidence": 1
        },
        {
          "time": 13.3,
          "duration": 1.0,
          "value": "Bb:(3,5,b7,9)",
          "confidence": 1
        },
        {
          "time": 14.0,
          "duration": 2.0,
          "value": "Eb:maj",
          "confidence": 1
        },
        {
          "time": 14.2,
          "duration": 2.0,
          "value": "Ab:maj",
          "confidence": 1
        },
        {
          "time": 15.0,
          "duration": 4.0,
          "value": "Eb:maj",
          "confidence": 1
        },
        {
          "time": 16.0,
          "duration": 4.0,
          "value": "Ab:maj",
          "confidence": 1
        },
        {
          "time": 17.0,
          "duration": 2.0,
          "value": "Ab:min(b7)",
          "confidence": 1
        },
        {
          "time": 17.2,
          "duration": 2.0,
          "value": "Db:(3,5,b7)",
          "confidence": 1
        },
        {
          "time": 18.0,
          "duration": 4.0,
          "value": "Eb:maj",
          "confidence": 1
        },
        {
          "time": 19.0,
          "duration": 4.0,
          "value": "Eb:maj",
          "confidence": 1
        },
        {
          "time": 20.0,
          "duration": 4.0,
          "value": "Ab:maj",
          "confidence": 1
        },
        {
          "time": 21.0,
          "duration": 2.0,
          "value": "Ab:min(b7)",
          "confidence": 1
        },
        {
          "time": 21.2,
          "duration": 2.0,
          "value": "F:(b3,b5,b7)",
          "confidence": 1
        },
        {
          "time": 22.0,
          "duration": 4.0,
          "value": "Bb:(3,5,b7)",
          "confidence": 1
        },
        {
          "time": 23.0,
          "duration": 4.0,
          "value": "Bb:(3,5,b7)",
          "confidence": 1
        },
        {
          "time": 24.0,
          "duration": 2.0,
          "value": "Eb:maj",
          "confidence": 1
        },
        {
          "time": 24.2,
          "duration": 2.0,
          "value": "Ab:maj",
          "confidence": 1
        },
        {
          "time": 25.0,
          "duration": 3.0,
          "value": "Eb:maj",
          "confidence": 1
        },
        {
<<<<<<< HEAD
          "time": 26.3,
=======
          "time": 25.3,
>>>>>>> 5725112b
          "duration": 1.0,
          "value": "Bb:(3,5,b7)",
          "confidence": 1
        },
        {
          "time": 26.0,
          "duration": 2.0,
          "value": "Eb:maj",
          "confidence": 1
        },
        {
          "time": 26.2,
          "duration": 2.0,
          "value": "Ab:maj",
          "confidence": 1
        },
        {
          "time": 27.0,
          "duration": 3.0,
          "value": "Eb:maj",
          "confidence": 1
        },
        {
<<<<<<< HEAD
          "time": 28.3,
=======
          "time": 27.3,
>>>>>>> 5725112b
          "duration": 1.0,
          "value": "Bb:(3,5,b7)",
          "confidence": 1
        },
        {
          "time": 28.0,
          "duration": 2.0,
          "value": "Eb:maj",
          "confidence": 1
        },
        {
          "time": 28.2,
          "duration": 2.0,
          "value": "Eb:maj/G",
          "confidence": 1
        },
        {
          "time": 29.0,
          "duration": 2.0,
          "value": "Ab:maj",
          "confidence": 1
        },
        {
          "time": 29.2,
          "duration": 1.0,
          "value": "F:min(b7,9)",
          "confidence": 1
        },
        {
          "time": 29.3,
          "duration": 1.0,
          "value": "Bb:(3,5,b7,9)",
          "confidence": 1
        },
        {
          "time": 30.0,
          "duration": 2.0,
          "value": "Eb:maj",
          "confidence": 1
        },
        {
          "time": 30.2,
          "duration": 2.0,
          "value": "Ab:maj",
          "confidence": 1
        },
        {
          "time": 31.0,
          "duration": 4.0,
          "value": "Eb:maj",
          "confidence": 1
        }
      ],
      "sandbox": {},
      "time": 0,
      "duration": 128.0
    },
    {
      "annotation_metadata": {
        "curator": {
          "name": "",
          "email": ""
        },
        "annotator": {},
        "version": "",
        "corpus": "biab_internet_corpus",
        "annotation_tools": "",
        "annotation_rules": "",
        "validation": "",
        "data_source": ""
      },
      "namespace": "key_mode",
      "data": [
        {
          "time": 0.0,
          "duration": 128.0,
          "value": "Eb",
          "confidence": 1
        }
      ],
      "sandbox": {},
      "time": 0,
      "duration": 128.0
    }
  ],
  "file_metadata": {
    "title": "You Came A Long Way From St. Louis",
    "artist": "",
    "release": "",
    "duration": 128.0,
    "identifiers": {},
    "jams_version": "0.3.4"
  },
  "sandbox": {
    "expanded": false
  }
}<|MERGE_RESOLUTION|>--- conflicted
+++ resolved
@@ -35,11 +35,7 @@
           "confidence": 1
         },
         {
-<<<<<<< HEAD
-          "time": 2.3,
-=======
           "time": 1.3,
->>>>>>> 5725112b
           "duration": 1.0,
           "value": "Bb:(3,5,b7)",
           "confidence": 1
@@ -63,11 +59,7 @@
           "confidence": 1
         },
         {
-<<<<<<< HEAD
-          "time": 4.3,
-=======
           "time": 3.3,
->>>>>>> 5725112b
           "duration": 1.0,
           "value": "Bb:(3,5,b7)",
           "confidence": 1
@@ -139,11 +131,7 @@
           "confidence": 1
         },
         {
-<<<<<<< HEAD
-          "time": 10.3,
-=======
           "time": 9.3,
->>>>>>> 5725112b
           "duration": 1.0,
           "value": "Bb:(3,5,b7)",
           "confidence": 1
@@ -293,11 +281,7 @@
           "confidence": 1
         },
         {
-<<<<<<< HEAD
-          "time": 26.3,
-=======
           "time": 25.3,
->>>>>>> 5725112b
           "duration": 1.0,
           "value": "Bb:(3,5,b7)",
           "confidence": 1
@@ -321,11 +305,7 @@
           "confidence": 1
         },
         {
-<<<<<<< HEAD
-          "time": 28.3,
-=======
           "time": 27.3,
->>>>>>> 5725112b
           "duration": 1.0,
           "value": "Bb:(3,5,b7)",
           "confidence": 1
