{
  "annotations": [
    {
      "annotation_metadata": {
        "curator": {
          "name": "",
          "email": ""
        },
        "annotator": {},
        "version": "",
        "corpus": "biab_internet_corpus",
        "annotation_tools": "",
        "annotation_rules": "",
        "validation": "",
        "data_source": ""
      },
      "namespace": "chord",
      "data": [
        {
<<<<<<< HEAD
=======
          "time": 0.0,
          "duration": 3.0,
          "value": "G:(3,5,b7)",
          "confidence": 1
        },
        {
>>>>>>> 5725112b
          "time": 1.0,
          "duration": 3.0,
          "value": "G:(3,5,b7)",
          "confidence": 1
        },
        {
          "time": 2.0,
          "duration": 3.0,
          "value": "G:(3,5,b7)",
          "confidence": 1
        },
        {
          "time": 3.0,
          "duration": 3.0,
          "value": "G:(3,5,b7)",
          "confidence": 1
        },
        {
          "time": 4.0,
          "duration": 3.0,
          "value": "G:(3,5,b7)",
          "confidence": 1
        },
        {
          "time": 5.0,
          "duration": 3.0,
          "value": "G:(3,5,b7)",
          "confidence": 1
        },
        {
          "time": 6.0,
          "duration": 3.0,
          "value": "G:(3,5,b7)",
          "confidence": 1
        },
        {
          "time": 7.0,
          "duration": 3.0,
          "value": "G:(3,5,b7)",
          "confidence": 1
        },
        {
          "time": 8.0,
          "duration": 3.0,
<<<<<<< HEAD
          "value": "G:(3,5,b7)",
=======
          "value": "C:(3,5,b7)",
>>>>>>> 5725112b
          "confidence": 1
        },
        {
          "time": 9.0,
          "duration": 3.0,
          "value": "C:(3,5,b7)",
          "confidence": 1
        },
        {
          "time": 10.0,
          "duration": 3.0,
          "value": "C:(3,5,b7)",
          "confidence": 1
        },
        {
          "time": 11.0,
          "duration": 3.0,
          "value": "C:(3,5,b7)",
          "confidence": 1
        },
        {
          "time": 12.0,
          "duration": 3.0,
<<<<<<< HEAD
          "value": "C:(3,5,b7)",
=======
          "value": "G:(3,5,b7)",
>>>>>>> 5725112b
          "confidence": 1
        },
        {
          "time": 13.0,
          "duration": 3.0,
          "value": "G:(3,5,b7)",
          "confidence": 1
        },
        {
          "time": 14.0,
          "duration": 3.0,
          "value": "G:(3,5,b7)",
          "confidence": 1
        },
        {
          "time": 15.0,
          "duration": 3.0,
          "value": "G:(3,5,b7)",
          "confidence": 1
        },
        {
          "time": 16.0,
          "duration": 3.0,
<<<<<<< HEAD
          "value": "G:(3,5,b7)",
=======
          "value": "D:(3,5,b7,#9)",
>>>>>>> 5725112b
          "confidence": 1
        },
        {
          "time": 17.0,
          "duration": 3.0,
          "value": "D:(3,5,b7,#9)",
          "confidence": 1
        },
        {
          "time": 18.0,
          "duration": 3.0,
<<<<<<< HEAD
          "value": "D:(3,5,b7,#9)",
=======
          "value": "Eb:(3,5,b7,#9)",
>>>>>>> 5725112b
          "confidence": 1
        },
        {
          "time": 19.0,
          "duration": 3.0,
<<<<<<< HEAD
          "value": "Eb:(3,5,b7,#9)",
=======
          "value": "D:(3,5,b7,#9,b13)",
>>>>>>> 5725112b
          "confidence": 1
        },
        {
          "time": 20.0,
          "duration": 3.0,
<<<<<<< HEAD
          "value": "D:(3,5,b7,#9,b13)",
          "confidence": 1
        },
        {
          "time": 21.0,
          "duration": 3.0,
=======
>>>>>>> 5725112b
          "value": "G:(3,5,b7)",
          "confidence": 1
        }
      ],
      "sandbox": {},
      "time": 0,
      "duration": 63.0
    },
    {
      "annotation_metadata": {
        "curator": {
          "name": "",
          "email": ""
        },
        "annotator": {},
        "version": "",
        "corpus": "biab_internet_corpus",
        "annotation_tools": "",
        "annotation_rules": "",
        "validation": "",
        "data_source": ""
      },
      "namespace": "key_mode",
      "data": [
        {
          "time": 0.0,
          "duration": 63.0,
          "value": "G",
          "confidence": 1
        }
      ],
      "sandbox": {},
      "time": 0,
      "duration": 63.0
    }
  ],
  "file_metadata": {
    "title": "All Blues 3/4 ver",
    "artist": "",
    "release": "",
    "duration": 63.0,
    "identifiers": {},
    "jams_version": "0.3.4"
  },
  "sandbox": {
    "expanded": false
  }
}<|MERGE_RESOLUTION|>--- conflicted
+++ resolved
@@ -17,15 +17,12 @@
       "namespace": "chord",
       "data": [
         {
-<<<<<<< HEAD
-=======
           "time": 0.0,
           "duration": 3.0,
           "value": "G:(3,5,b7)",
           "confidence": 1
         },
         {
->>>>>>> 5725112b
           "time": 1.0,
           "duration": 3.0,
           "value": "G:(3,5,b7)",
@@ -70,11 +67,7 @@
         {
           "time": 8.0,
           "duration": 3.0,
-<<<<<<< HEAD
-          "value": "G:(3,5,b7)",
-=======
           "value": "C:(3,5,b7)",
->>>>>>> 5725112b
           "confidence": 1
         },
         {
@@ -98,11 +91,7 @@
         {
           "time": 12.0,
           "duration": 3.0,
-<<<<<<< HEAD
-          "value": "C:(3,5,b7)",
-=======
           "value": "G:(3,5,b7)",
->>>>>>> 5725112b
           "confidence": 1
         },
         {
@@ -126,11 +115,7 @@
         {
           "time": 16.0,
           "duration": 3.0,
-<<<<<<< HEAD
-          "value": "G:(3,5,b7)",
-=======
           "value": "D:(3,5,b7,#9)",
->>>>>>> 5725112b
           "confidence": 1
         },
         {
@@ -142,35 +127,18 @@
         {
           "time": 18.0,
           "duration": 3.0,
-<<<<<<< HEAD
-          "value": "D:(3,5,b7,#9)",
-=======
           "value": "Eb:(3,5,b7,#9)",
->>>>>>> 5725112b
           "confidence": 1
         },
         {
           "time": 19.0,
           "duration": 3.0,
-<<<<<<< HEAD
-          "value": "Eb:(3,5,b7,#9)",
-=======
           "value": "D:(3,5,b7,#9,b13)",
->>>>>>> 5725112b
           "confidence": 1
         },
         {
           "time": 20.0,
           "duration": 3.0,
-<<<<<<< HEAD
-          "value": "D:(3,5,b7,#9,b13)",
-          "confidence": 1
-        },
-        {
-          "time": 21.0,
-          "duration": 3.0,
-=======
->>>>>>> 5725112b
           "value": "G:(3,5,b7)",
           "confidence": 1
         }
