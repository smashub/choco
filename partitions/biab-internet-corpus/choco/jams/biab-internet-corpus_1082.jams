{
  "annotations": [
    {
      "annotation_metadata": {
        "curator": {
          "name": "",
          "email": ""
        },
        "annotator": {},
        "version": "",
        "corpus": "biab_internet_corpus",
        "annotation_tools": "",
        "annotation_rules": "",
        "validation": "",
        "data_source": ""
      },
      "namespace": "chord",
      "data": [
        {
          "time": 0.0,
          "duration": 4.0,
          "value": "E:min",
          "confidence": 1
        },
        {
          "time": 1.0,
          "duration": 4.0,
          "value": "E:min",
          "confidence": 1
        },
        {
          "time": 2.0,
          "duration": 4.0,
<<<<<<< HEAD
          "value": "E:min",
=======
          "value": "E:min(b7,9)",
>>>>>>> 5725112b
          "confidence": 1
        },
        {
          "time": 3.0,
          "duration": 4.0,
          "value": "E:min(b7,9)",
          "confidence": 1
        },
        {
          "time": 4.0,
          "duration": 4.0,
<<<<<<< HEAD
          "value": "E:min(b7,9)",
=======
          "value": "E:min",
>>>>>>> 5725112b
          "confidence": 1
        },
        {
          "time": 5.0,
          "duration": 4.0,
          "value": "E:min",
          "confidence": 1
        },
        {
          "time": 6.0,
          "duration": 4.0,
          "value": "D:maj/E",
          "confidence": 1
        },
        {
          "time": 7.0,
          "duration": 4.0,
          "value": "D:maj/E",
          "confidence": 1
        },
        {
          "time": 8.0,
          "duration": 4.0,
<<<<<<< HEAD
          "value": "D:maj/E",
=======
          "value": "E:min",
>>>>>>> 5725112b
          "confidence": 1
        },
        {
          "time": 9.0,
          "duration": 4.0,
          "value": "E:min",
          "confidence": 1
        },
        {
          "time": 10.0,
          "duration": 4.0,
          "value": "E:min",
          "confidence": 1
        },
        {
          "time": 11.0,
          "duration": 4.0,
          "value": "E:min",
          "confidence": 1
        },
        {
          "time": 12.0,
          "duration": 4.0,
<<<<<<< HEAD
          "value": "E:min",
=======
          "value": "D:(2,5)",
>>>>>>> 5725112b
          "confidence": 1
        },
        {
          "time": 13.0,
          "duration": 4.0,
          "value": "D:(2,5)",
          "confidence": 1
        },
        {
          "time": 14.0,
          "duration": 4.0,
          "value": "D:(2,5)",
          "confidence": 1
        },
        {
          "time": 15.0,
          "duration": 4.0,
          "value": "D:(2,5)",
          "confidence": 1
        },
        {
          "time": 16.0,
          "duration": 4.0,
<<<<<<< HEAD
          "value": "D:(2,5)",
=======
          "value": "E:min",
>>>>>>> 5725112b
          "confidence": 1
        },
        {
          "time": 17.0,
          "duration": 4.0,
          "value": "E:min",
          "confidence": 1
        },
        {
          "time": 18.0,
          "duration": 4.0,
<<<<<<< HEAD
          "value": "E:min",
=======
          "value": "E:min(b7,9,11)",
>>>>>>> 5725112b
          "confidence": 1
        },
        {
          "time": 19.0,
          "duration": 4.0,
          "value": "E:min(b7,9,11)",
          "confidence": 1
        },
        {
          "time": 20.0,
          "duration": 4.0,
<<<<<<< HEAD
          "value": "E:min(b7,9,11)",
=======
          "value": "D:(2,5)",
>>>>>>> 5725112b
          "confidence": 1
        },
        {
          "time": 21.0,
          "duration": 4.0,
          "value": "D:(2,5)",
          "confidence": 1
        },
        {
          "time": 22.0,
          "duration": 4.0,
          "value": "D:(2,5)",
          "confidence": 1
        },
        {
          "time": 23.0,
          "duration": 4.0,
          "value": "D:(2,5)",
          "confidence": 1
        },
        {
          "time": 24.0,
          "duration": 4.0,
<<<<<<< HEAD
          "value": "D:(2,5)",
=======
          "value": "E:min",
>>>>>>> 5725112b
          "confidence": 1
        },
        {
          "time": 25.0,
          "duration": 4.0,
          "value": "E:min",
          "confidence": 1
        },
        {
          "time": 26.0,
          "duration": 4.0,
          "value": "E:min",
          "confidence": 1
        },
        {
          "time": 27.0,
          "duration": 4.0,
          "value": "E:min",
          "confidence": 1
        },
        {
          "time": 28.0,
          "duration": 4.0,
<<<<<<< HEAD
          "value": "E:min",
          "confidence": 1
        },
        {
          "time": 29.0,
          "duration": 4.0,
          "value": "D:(2,5)",
          "confidence": 1
        },
        {
          "time": 30.0,
          "duration": 4.0,
          "value": "D:(2,5)",
          "confidence": 1
        },
        {
          "time": 31.0,
          "duration": 4.0,
          "value": "D:(2,5)",
          "confidence": 1
        },
        {
          "time": 32.0,
          "duration": 4.0,
          "value": "D:(2,5)",
          "confidence": 1
        },
        {
          "time": 33.0,
          "duration": 4.0,
          "value": "C:(2,5)",
          "confidence": 1
        },
        {
          "time": 34.0,
          "duration": 4.0,
          "value": "C:(2,5)",
          "confidence": 1
        },
        {
          "time": 35.0,
          "duration": 4.0,
          "value": "D:(2,5)",
          "confidence": 1
        },
        {
          "time": 36.0,
          "duration": 4.0,
          "value": "D:(2,5)",
          "confidence": 1
        },
        {
          "time": 37.0,
          "duration": 4.0,
          "value": "E:min(b7,9)",
          "confidence": 1
        },
        {
          "time": 38.0,
          "duration": 4.0,
          "value": "E:min(b7,9)",
          "confidence": 1
        },
        {
          "time": 39.0,
          "duration": 4.0,
          "value": "E:min",
          "confidence": 1
        },
        {
          "time": 40.0,
          "duration": 4.0,
          "value": "E:min",
          "confidence": 1
        },
        {
=======
          "value": "D:(2,5)",
          "confidence": 1
        },
        {
          "time": 29.0,
          "duration": 4.0,
          "value": "D:(2,5)",
          "confidence": 1
        },
        {
          "time": 30.0,
          "duration": 4.0,
          "value": "D:(2,5)",
          "confidence": 1
        },
        {
          "time": 31.0,
          "duration": 4.0,
          "value": "D:(2,5)",
          "confidence": 1
        },
        {
          "time": 32.0,
          "duration": 4.0,
          "value": "C:(2,5)",
          "confidence": 1
        },
        {
          "time": 33.0,
          "duration": 4.0,
          "value": "C:(2,5)",
          "confidence": 1
        },
        {
          "time": 34.0,
          "duration": 4.0,
          "value": "D:(2,5)",
          "confidence": 1
        },
        {
          "time": 35.0,
          "duration": 4.0,
          "value": "D:(2,5)",
          "confidence": 1
        },
        {
          "time": 36.0,
          "duration": 4.0,
          "value": "E:min(b7,9)",
          "confidence": 1
        },
        {
          "time": 37.0,
          "duration": 4.0,
          "value": "E:min(b7,9)",
          "confidence": 1
        },
        {
          "time": 38.0,
          "duration": 4.0,
          "value": "E:min",
          "confidence": 1
        },
        {
          "time": 39.0,
          "duration": 4.0,
          "value": "E:min",
          "confidence": 1
        },
        {
          "time": 40.0,
          "duration": 4.0,
          "value": "G#:min/Eb",
          "confidence": 1
        },
        {
>>>>>>> 5725112b
          "time": 41.0,
          "duration": 4.0,
          "value": "G#:min/Eb",
          "confidence": 1
        },
        {
          "time": 42.0,
          "duration": 4.0,
          "value": "G#:min/Eb",
          "confidence": 1
        },
        {
          "time": 43.0,
          "duration": 4.0,
          "value": "G#:min/Eb",
          "confidence": 1
        },
        {
          "time": 44.0,
          "duration": 4.0,
<<<<<<< HEAD
          "value": "G#:min/Eb",
=======
          "value": "F#:(2,5)/D",
>>>>>>> 5725112b
          "confidence": 1
        },
        {
          "time": 45.0,
          "duration": 4.0,
          "value": "F#:(2,5)/D",
          "confidence": 1
        },
        {
          "time": 46.0,
          "duration": 4.0,
          "value": "F#:(2,5)/D",
          "confidence": 1
        },
        {
          "time": 47.0,
          "duration": 4.0,
          "value": "F#:(2,5)/D",
          "confidence": 1
        },
        {
          "time": 48.0,
          "duration": 4.0,
<<<<<<< HEAD
          "value": "F#:(2,5)/D",
=======
          "value": "G#:min/Eb",
>>>>>>> 5725112b
          "confidence": 1
        },
        {
          "time": 49.0,
          "duration": 4.0,
          "value": "G#:min/Eb",
          "confidence": 1
        },
        {
          "time": 50.0,
          "duration": 4.0,
          "value": "G#:min/Eb",
          "confidence": 1
        },
        {
          "time": 51.0,
          "duration": 4.0,
          "value": "G#:min/Eb",
          "confidence": 1
        },
        {
          "time": 52.0,
          "duration": 4.0,
<<<<<<< HEAD
          "value": "G#:min/Eb",
=======
          "value": "A:(2,5)",
>>>>>>> 5725112b
          "confidence": 1
        },
        {
          "time": 53.0,
          "duration": 4.0,
          "value": "A:(2,5)",
          "confidence": 1
        },
        {
          "time": 54.0,
          "duration": 4.0,
          "value": "A:(2,5)",
          "confidence": 1
        },
        {
          "time": 55.0,
<<<<<<< HEAD
          "duration": 4.0,
          "value": "A:(2,5)",
          "confidence": 1
        },
        {
          "time": 56.0,
=======
>>>>>>> 5725112b
          "duration": 1.0,
          "value": "A:(2,5)",
          "confidence": 1
        },
        {
<<<<<<< HEAD
          "time": 56.1,
=======
          "time": 55.1,
>>>>>>> 5725112b
          "duration": 1.0,
          "value": "B:(2,5)",
          "confidence": 1
        },
        {
<<<<<<< HEAD
          "time": 56.2,
=======
          "time": 55.2,
>>>>>>> 5725112b
          "duration": 2.0,
          "value": "A:(2,5)",
          "confidence": 1
        },
        {
<<<<<<< HEAD
          "time": 57.0,
=======
          "time": 56.0,
>>>>>>> 5725112b
          "duration": 4.0,
          "value": "G#:min/Eb",
          "confidence": 1
        },
        {
<<<<<<< HEAD
=======
          "time": 57.0,
          "duration": 4.0,
          "value": "G#:min/Eb",
          "confidence": 1
        },
        {
>>>>>>> 5725112b
          "time": 58.0,
          "duration": 4.0,
          "value": "G#:min/Eb",
          "confidence": 1
        },
        {
          "time": 59.0,
          "duration": 4.0,
          "value": "G#:min/Eb",
          "confidence": 1
        },
        {
          "time": 60.0,
          "duration": 4.0,
<<<<<<< HEAD
          "value": "G#:min/Eb",
=======
          "value": "F#:(2,5)/D",
>>>>>>> 5725112b
          "confidence": 1
        },
        {
          "time": 61.0,
          "duration": 4.0,
<<<<<<< HEAD
          "value": "F#:(2,5)/D",
=======
          "value": "F#:maj/E",
>>>>>>> 5725112b
          "confidence": 1
        },
        {
          "time": 62.0,
          "duration": 4.0,
<<<<<<< HEAD
          "value": "F#:maj/E",
=======
          "value": "G#:min/Eb",
>>>>>>> 5725112b
          "confidence": 1
        },
        {
          "time": 63.0,
          "duration": 4.0,
<<<<<<< HEAD
          "value": "G#:min/Eb",
=======
          "value": "E:maj7",
>>>>>>> 5725112b
          "confidence": 1
        },
        {
          "time": 64.0,
          "duration": 4.0,
<<<<<<< HEAD
          "value": "E:maj7",
=======
          "value": "Eb:(4,5,b7)",
>>>>>>> 5725112b
          "confidence": 1
        },
        {
          "time": 65.0,
          "duration": 4.0,
          "value": "Eb:(4,5,b7)",
          "confidence": 1
        },
        {
          "time": 66.0,
          "duration": 4.0,
<<<<<<< HEAD
          "value": "Eb:(4,5,b7)",
=======
          "value": "Eb:(3,5,b7,b9)",
>>>>>>> 5725112b
          "confidence": 1
        },
        {
          "time": 67.0,
          "duration": 4.0,
          "value": "Eb:(3,5,b7,b9)",
          "confidence": 1
        },
        {
          "time": 68.0,
          "duration": 4.0,
<<<<<<< HEAD
          "value": "Eb:(3,5,b7,b9)",
=======
          "value": "G#:min/Eb",
>>>>>>> 5725112b
          "confidence": 1
        },
        {
          "time": 69.0,
          "duration": 4.0,
          "value": "G#:min/Eb",
          "confidence": 1
        },
        {
          "time": 70.0,
<<<<<<< HEAD
          "duration": 4.0,
          "value": "G#:min/Eb",
          "confidence": 1
        },
        {
          "time": 71.0,
=======
>>>>>>> 5725112b
          "duration": 4.0,
          "value": "G#:min/Eb",
          "confidence": 1
        }
      ],
      "sandbox": {},
      "time": 0,
      "duration": 284.0
    },
    {
      "annotation_metadata": {
        "curator": {
          "name": "",
          "email": ""
        },
        "annotator": {},
        "version": "",
        "corpus": "biab_internet_corpus",
        "annotation_tools": "",
        "annotation_rules": "",
        "validation": "",
        "data_source": ""
      },
      "namespace": "key_mode",
      "data": [
        {
          "time": 0.0,
          "duration": 284.0,
          "value": "C",
          "confidence": 1
        }
      ],
      "sandbox": {},
      "time": 0,
      "duration": 284.0
    }
  ],
  "file_metadata": {
    "title": "Mostly That - cosmic.sty demo - -",
    "artist": "",
    "release": "",
    "duration": 284.0,
    "identifiers": {},
    "jams_version": "0.3.4"
  },
  "sandbox": {
    "expanded": false
  }
}<|MERGE_RESOLUTION|>--- conflicted
+++ resolved
@@ -31,11 +31,7 @@
         {
           "time": 2.0,
           "duration": 4.0,
-<<<<<<< HEAD
-          "value": "E:min",
-=======
           "value": "E:min(b7,9)",
->>>>>>> 5725112b
           "confidence": 1
         },
         {
@@ -47,228 +43,199 @@
         {
           "time": 4.0,
           "duration": 4.0,
-<<<<<<< HEAD
+          "value": "E:min",
+          "confidence": 1
+        },
+        {
+          "time": 5.0,
+          "duration": 4.0,
+          "value": "E:min",
+          "confidence": 1
+        },
+        {
+          "time": 6.0,
+          "duration": 4.0,
+          "value": "D:maj/E",
+          "confidence": 1
+        },
+        {
+          "time": 7.0,
+          "duration": 4.0,
+          "value": "D:maj/E",
+          "confidence": 1
+        },
+        {
+          "time": 8.0,
+          "duration": 4.0,
+          "value": "E:min",
+          "confidence": 1
+        },
+        {
+          "time": 9.0,
+          "duration": 4.0,
+          "value": "E:min",
+          "confidence": 1
+        },
+        {
+          "time": 10.0,
+          "duration": 4.0,
+          "value": "E:min",
+          "confidence": 1
+        },
+        {
+          "time": 11.0,
+          "duration": 4.0,
+          "value": "E:min",
+          "confidence": 1
+        },
+        {
+          "time": 12.0,
+          "duration": 4.0,
+          "value": "D:(2,5)",
+          "confidence": 1
+        },
+        {
+          "time": 13.0,
+          "duration": 4.0,
+          "value": "D:(2,5)",
+          "confidence": 1
+        },
+        {
+          "time": 14.0,
+          "duration": 4.0,
+          "value": "D:(2,5)",
+          "confidence": 1
+        },
+        {
+          "time": 15.0,
+          "duration": 4.0,
+          "value": "D:(2,5)",
+          "confidence": 1
+        },
+        {
+          "time": 16.0,
+          "duration": 4.0,
+          "value": "E:min",
+          "confidence": 1
+        },
+        {
+          "time": 17.0,
+          "duration": 4.0,
+          "value": "E:min",
+          "confidence": 1
+        },
+        {
+          "time": 18.0,
+          "duration": 4.0,
+          "value": "E:min(b7,9,11)",
+          "confidence": 1
+        },
+        {
+          "time": 19.0,
+          "duration": 4.0,
+          "value": "E:min(b7,9,11)",
+          "confidence": 1
+        },
+        {
+          "time": 20.0,
+          "duration": 4.0,
+          "value": "D:(2,5)",
+          "confidence": 1
+        },
+        {
+          "time": 21.0,
+          "duration": 4.0,
+          "value": "D:(2,5)",
+          "confidence": 1
+        },
+        {
+          "time": 22.0,
+          "duration": 4.0,
+          "value": "D:(2,5)",
+          "confidence": 1
+        },
+        {
+          "time": 23.0,
+          "duration": 4.0,
+          "value": "D:(2,5)",
+          "confidence": 1
+        },
+        {
+          "time": 24.0,
+          "duration": 4.0,
+          "value": "E:min",
+          "confidence": 1
+        },
+        {
+          "time": 25.0,
+          "duration": 4.0,
+          "value": "E:min",
+          "confidence": 1
+        },
+        {
+          "time": 26.0,
+          "duration": 4.0,
+          "value": "E:min",
+          "confidence": 1
+        },
+        {
+          "time": 27.0,
+          "duration": 4.0,
+          "value": "E:min",
+          "confidence": 1
+        },
+        {
+          "time": 28.0,
+          "duration": 4.0,
+          "value": "D:(2,5)",
+          "confidence": 1
+        },
+        {
+          "time": 29.0,
+          "duration": 4.0,
+          "value": "D:(2,5)",
+          "confidence": 1
+        },
+        {
+          "time": 30.0,
+          "duration": 4.0,
+          "value": "D:(2,5)",
+          "confidence": 1
+        },
+        {
+          "time": 31.0,
+          "duration": 4.0,
+          "value": "D:(2,5)",
+          "confidence": 1
+        },
+        {
+          "time": 32.0,
+          "duration": 4.0,
+          "value": "C:(2,5)",
+          "confidence": 1
+        },
+        {
+          "time": 33.0,
+          "duration": 4.0,
+          "value": "C:(2,5)",
+          "confidence": 1
+        },
+        {
+          "time": 34.0,
+          "duration": 4.0,
+          "value": "D:(2,5)",
+          "confidence": 1
+        },
+        {
+          "time": 35.0,
+          "duration": 4.0,
+          "value": "D:(2,5)",
+          "confidence": 1
+        },
+        {
+          "time": 36.0,
+          "duration": 4.0,
           "value": "E:min(b7,9)",
-=======
-          "value": "E:min",
->>>>>>> 5725112b
-          "confidence": 1
-        },
-        {
-          "time": 5.0,
-          "duration": 4.0,
-          "value": "E:min",
-          "confidence": 1
-        },
-        {
-          "time": 6.0,
-          "duration": 4.0,
-          "value": "D:maj/E",
-          "confidence": 1
-        },
-        {
-          "time": 7.0,
-          "duration": 4.0,
-          "value": "D:maj/E",
-          "confidence": 1
-        },
-        {
-          "time": 8.0,
-          "duration": 4.0,
-<<<<<<< HEAD
-          "value": "D:maj/E",
-=======
-          "value": "E:min",
->>>>>>> 5725112b
-          "confidence": 1
-        },
-        {
-          "time": 9.0,
-          "duration": 4.0,
-          "value": "E:min",
-          "confidence": 1
-        },
-        {
-          "time": 10.0,
-          "duration": 4.0,
-          "value": "E:min",
-          "confidence": 1
-        },
-        {
-          "time": 11.0,
-          "duration": 4.0,
-          "value": "E:min",
-          "confidence": 1
-        },
-        {
-          "time": 12.0,
-          "duration": 4.0,
-<<<<<<< HEAD
-          "value": "E:min",
-=======
-          "value": "D:(2,5)",
->>>>>>> 5725112b
-          "confidence": 1
-        },
-        {
-          "time": 13.0,
-          "duration": 4.0,
-          "value": "D:(2,5)",
-          "confidence": 1
-        },
-        {
-          "time": 14.0,
-          "duration": 4.0,
-          "value": "D:(2,5)",
-          "confidence": 1
-        },
-        {
-          "time": 15.0,
-          "duration": 4.0,
-          "value": "D:(2,5)",
-          "confidence": 1
-        },
-        {
-          "time": 16.0,
-          "duration": 4.0,
-<<<<<<< HEAD
-          "value": "D:(2,5)",
-=======
-          "value": "E:min",
->>>>>>> 5725112b
-          "confidence": 1
-        },
-        {
-          "time": 17.0,
-          "duration": 4.0,
-          "value": "E:min",
-          "confidence": 1
-        },
-        {
-          "time": 18.0,
-          "duration": 4.0,
-<<<<<<< HEAD
-          "value": "E:min",
-=======
-          "value": "E:min(b7,9,11)",
->>>>>>> 5725112b
-          "confidence": 1
-        },
-        {
-          "time": 19.0,
-          "duration": 4.0,
-          "value": "E:min(b7,9,11)",
-          "confidence": 1
-        },
-        {
-          "time": 20.0,
-          "duration": 4.0,
-<<<<<<< HEAD
-          "value": "E:min(b7,9,11)",
-=======
-          "value": "D:(2,5)",
->>>>>>> 5725112b
-          "confidence": 1
-        },
-        {
-          "time": 21.0,
-          "duration": 4.0,
-          "value": "D:(2,5)",
-          "confidence": 1
-        },
-        {
-          "time": 22.0,
-          "duration": 4.0,
-          "value": "D:(2,5)",
-          "confidence": 1
-        },
-        {
-          "time": 23.0,
-          "duration": 4.0,
-          "value": "D:(2,5)",
-          "confidence": 1
-        },
-        {
-          "time": 24.0,
-          "duration": 4.0,
-<<<<<<< HEAD
-          "value": "D:(2,5)",
-=======
-          "value": "E:min",
->>>>>>> 5725112b
-          "confidence": 1
-        },
-        {
-          "time": 25.0,
-          "duration": 4.0,
-          "value": "E:min",
-          "confidence": 1
-        },
-        {
-          "time": 26.0,
-          "duration": 4.0,
-          "value": "E:min",
-          "confidence": 1
-        },
-        {
-          "time": 27.0,
-          "duration": 4.0,
-          "value": "E:min",
-          "confidence": 1
-        },
-        {
-          "time": 28.0,
-          "duration": 4.0,
-<<<<<<< HEAD
-          "value": "E:min",
-          "confidence": 1
-        },
-        {
-          "time": 29.0,
-          "duration": 4.0,
-          "value": "D:(2,5)",
-          "confidence": 1
-        },
-        {
-          "time": 30.0,
-          "duration": 4.0,
-          "value": "D:(2,5)",
-          "confidence": 1
-        },
-        {
-          "time": 31.0,
-          "duration": 4.0,
-          "value": "D:(2,5)",
-          "confidence": 1
-        },
-        {
-          "time": 32.0,
-          "duration": 4.0,
-          "value": "D:(2,5)",
-          "confidence": 1
-        },
-        {
-          "time": 33.0,
-          "duration": 4.0,
-          "value": "C:(2,5)",
-          "confidence": 1
-        },
-        {
-          "time": 34.0,
-          "duration": 4.0,
-          "value": "C:(2,5)",
-          "confidence": 1
-        },
-        {
-          "time": 35.0,
-          "duration": 4.0,
-          "value": "D:(2,5)",
-          "confidence": 1
-        },
-        {
-          "time": 36.0,
-          "duration": 4.0,
-          "value": "D:(2,5)",
           "confidence": 1
         },
         {
@@ -280,7 +247,7 @@
         {
           "time": 38.0,
           "duration": 4.0,
-          "value": "E:min(b7,9)",
+          "value": "E:min",
           "confidence": 1
         },
         {
@@ -292,88 +259,10 @@
         {
           "time": 40.0,
           "duration": 4.0,
-          "value": "E:min",
-          "confidence": 1
-        },
-        {
-=======
-          "value": "D:(2,5)",
-          "confidence": 1
-        },
-        {
-          "time": 29.0,
-          "duration": 4.0,
-          "value": "D:(2,5)",
-          "confidence": 1
-        },
-        {
-          "time": 30.0,
-          "duration": 4.0,
-          "value": "D:(2,5)",
-          "confidence": 1
-        },
-        {
-          "time": 31.0,
-          "duration": 4.0,
-          "value": "D:(2,5)",
-          "confidence": 1
-        },
-        {
-          "time": 32.0,
-          "duration": 4.0,
-          "value": "C:(2,5)",
-          "confidence": 1
-        },
-        {
-          "time": 33.0,
-          "duration": 4.0,
-          "value": "C:(2,5)",
-          "confidence": 1
-        },
-        {
-          "time": 34.0,
-          "duration": 4.0,
-          "value": "D:(2,5)",
-          "confidence": 1
-        },
-        {
-          "time": 35.0,
-          "duration": 4.0,
-          "value": "D:(2,5)",
-          "confidence": 1
-        },
-        {
-          "time": 36.0,
-          "duration": 4.0,
-          "value": "E:min(b7,9)",
-          "confidence": 1
-        },
-        {
-          "time": 37.0,
-          "duration": 4.0,
-          "value": "E:min(b7,9)",
-          "confidence": 1
-        },
-        {
-          "time": 38.0,
-          "duration": 4.0,
-          "value": "E:min",
-          "confidence": 1
-        },
-        {
-          "time": 39.0,
-          "duration": 4.0,
-          "value": "E:min",
-          "confidence": 1
-        },
-        {
-          "time": 40.0,
-          "duration": 4.0,
-          "value": "G#:min/Eb",
-          "confidence": 1
-        },
-        {
->>>>>>> 5725112b
+          "value": "G#:min/Eb",
+          "confidence": 1
+        },
+        {
           "time": 41.0,
           "duration": 4.0,
           "value": "G#:min/Eb",
@@ -394,11 +283,7 @@
         {
           "time": 44.0,
           "duration": 4.0,
-<<<<<<< HEAD
-          "value": "G#:min/Eb",
-=======
           "value": "F#:(2,5)/D",
->>>>>>> 5725112b
           "confidence": 1
         },
         {
@@ -422,11 +307,7 @@
         {
           "time": 48.0,
           "duration": 4.0,
-<<<<<<< HEAD
-          "value": "F#:(2,5)/D",
-=======
-          "value": "G#:min/Eb",
->>>>>>> 5725112b
+          "value": "G#:min/Eb",
           "confidence": 1
         },
         {
@@ -450,11 +331,7 @@
         {
           "time": 52.0,
           "duration": 4.0,
-<<<<<<< HEAD
-          "value": "G#:min/Eb",
-=======
           "value": "A:(2,5)",
->>>>>>> 5725112b
           "confidence": 1
         },
         {
@@ -471,59 +348,35 @@
         },
         {
           "time": 55.0,
-<<<<<<< HEAD
-          "duration": 4.0,
-          "value": "A:(2,5)",
-          "confidence": 1
-        },
-        {
-          "time": 56.0,
-=======
->>>>>>> 5725112b
           "duration": 1.0,
           "value": "A:(2,5)",
           "confidence": 1
         },
         {
-<<<<<<< HEAD
-          "time": 56.1,
-=======
           "time": 55.1,
->>>>>>> 5725112b
           "duration": 1.0,
           "value": "B:(2,5)",
           "confidence": 1
         },
         {
-<<<<<<< HEAD
-          "time": 56.2,
-=======
           "time": 55.2,
->>>>>>> 5725112b
           "duration": 2.0,
           "value": "A:(2,5)",
           "confidence": 1
         },
         {
-<<<<<<< HEAD
+          "time": 56.0,
+          "duration": 4.0,
+          "value": "G#:min/Eb",
+          "confidence": 1
+        },
+        {
           "time": 57.0,
-=======
-          "time": 56.0,
->>>>>>> 5725112b
-          "duration": 4.0,
-          "value": "G#:min/Eb",
-          "confidence": 1
-        },
-        {
-<<<<<<< HEAD
-=======
-          "time": 57.0,
-          "duration": 4.0,
-          "value": "G#:min/Eb",
-          "confidence": 1
-        },
-        {
->>>>>>> 5725112b
+          "duration": 4.0,
+          "value": "G#:min/Eb",
+          "confidence": 1
+        },
+        {
           "time": 58.0,
           "duration": 4.0,
           "value": "G#:min/Eb",
@@ -538,51 +391,31 @@
         {
           "time": 60.0,
           "duration": 4.0,
-<<<<<<< HEAD
-          "value": "G#:min/Eb",
-=======
           "value": "F#:(2,5)/D",
->>>>>>> 5725112b
           "confidence": 1
         },
         {
           "time": 61.0,
           "duration": 4.0,
-<<<<<<< HEAD
-          "value": "F#:(2,5)/D",
-=======
           "value": "F#:maj/E",
->>>>>>> 5725112b
           "confidence": 1
         },
         {
           "time": 62.0,
           "duration": 4.0,
-<<<<<<< HEAD
-          "value": "F#:maj/E",
-=======
-          "value": "G#:min/Eb",
->>>>>>> 5725112b
+          "value": "G#:min/Eb",
           "confidence": 1
         },
         {
           "time": 63.0,
           "duration": 4.0,
-<<<<<<< HEAD
-          "value": "G#:min/Eb",
-=======
           "value": "E:maj7",
->>>>>>> 5725112b
           "confidence": 1
         },
         {
           "time": 64.0,
           "duration": 4.0,
-<<<<<<< HEAD
-          "value": "E:maj7",
-=======
           "value": "Eb:(4,5,b7)",
->>>>>>> 5725112b
           "confidence": 1
         },
         {
@@ -594,11 +427,7 @@
         {
           "time": 66.0,
           "duration": 4.0,
-<<<<<<< HEAD
-          "value": "Eb:(4,5,b7)",
-=======
           "value": "Eb:(3,5,b7,b9)",
->>>>>>> 5725112b
           "confidence": 1
         },
         {
@@ -610,11 +439,7 @@
         {
           "time": 68.0,
           "duration": 4.0,
-<<<<<<< HEAD
-          "value": "Eb:(3,5,b7,b9)",
-=======
-          "value": "G#:min/Eb",
->>>>>>> 5725112b
+          "value": "G#:min/Eb",
           "confidence": 1
         },
         {
@@ -625,15 +450,6 @@
         },
         {
           "time": 70.0,
-<<<<<<< HEAD
-          "duration": 4.0,
-          "value": "G#:min/Eb",
-          "confidence": 1
-        },
-        {
-          "time": 71.0,
-=======
->>>>>>> 5725112b
           "duration": 4.0,
           "value": "G#:min/Eb",
           "confidence": 1
