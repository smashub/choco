--- conflicted
+++ resolved
@@ -49,11 +49,7 @@
         {
           "time": 5.0,
           "duration": 4.0,
-<<<<<<< HEAD
-          "value": "F:min(b7)",
-=======
           "value": "F:maj7",
->>>>>>> 5725112b
           "confidence": 1
         },
         {
@@ -83,21 +79,13 @@
         {
           "time": 10.0,
           "duration": 4.0,
-<<<<<<< HEAD
-          "value": "F:min(b7)",
-=======
           "value": "E:min(b7)",
->>>>>>> 5725112b
           "confidence": 1
         },
         {
           "time": 11.0,
           "duration": 4.0,
-<<<<<<< HEAD
-          "value": "E:min(b7)",
-=======
           "value": "F:maj7",
->>>>>>> 5725112b
           "confidence": 1
         },
         {
@@ -115,11 +103,7 @@
         {
           "time": 14.0,
           "duration": 4.0,
-<<<<<<< HEAD
-          "value": "G:min(b7)",
-=======
           "value": "C:(3,5,b7,9,11,13)",
->>>>>>> 5725112b
           "confidence": 1
         },
         {
