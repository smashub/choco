--- conflicted
+++ resolved
@@ -49,31 +49,19 @@
         {
           "time": 1.1,
           "duration": 1.0,
-<<<<<<< HEAD
-          "value": "A:(3,5,b7)",
-=======
-          "value": "E:min",
->>>>>>> 5725112b
+          "value": "E:min",
           "confidence": 1
         },
         {
           "time": 1.2,
           "duration": 1.0,
-<<<<<<< HEAD
-          "value": "D:maj",
-=======
-          "value": "B:min",
->>>>>>> 5725112b
+          "value": "B:min",
           "confidence": 1
         },
         {
           "time": 1.3,
           "duration": 1.0,
-<<<<<<< HEAD
-          "value": "B:min",
-=======
-          "value": "A:(3,5,b7)",
->>>>>>> 5725112b
+          "value": "A:(3,5,b7)",
           "confidence": 1
         },
         {
@@ -85,32 +73,18 @@
         {
           "time": 2.1,
           "duration": 1.0,
-<<<<<<< HEAD
-          "value": "E:min",
-=======
-          "value": "A:(3,5,b7)",
->>>>>>> 5725112b
+          "value": "A:(3,5,b7)",
           "confidence": 1
         },
         {
           "time": 2.2,
           "duration": 1.0,
-<<<<<<< HEAD
-          "value": "B:min",
+          "value": "D:maj",
           "confidence": 1
         },
         {
           "time": 2.3,
           "duration": 1.0,
-          "value": "A:(3,5,b7)",
-=======
-          "value": "D:maj",
->>>>>>> 5725112b
-          "confidence": 1
-        },
-        {
-          "time": 2.3,
-          "duration": 1.0,
           "value": "B:min",
           "confidence": 1
         },
@@ -128,19 +102,8 @@
         },
         {
           "time": 3.2,
-<<<<<<< HEAD
-          "duration": 1.0,
-          "value": "D:maj",
-          "confidence": 1
-        },
-        {
-          "time": 3.3,
-          "duration": 1.0,
-          "value": "B:min",
-=======
           "duration": 2.0,
           "value": "D:maj",
->>>>>>> 5725112b
           "confidence": 1
         },
         {
@@ -157,10 +120,6 @@
         },
         {
           "time": 4.2,
-<<<<<<< HEAD
-          "duration": 2.0,
-          "value": "D:maj",
-=======
           "duration": 1.0,
           "value": "D:maj",
           "confidence": 1
@@ -169,7 +128,6 @@
           "time": 4.3,
           "duration": 1.0,
           "value": "B:min",
->>>>>>> 5725112b
           "confidence": 1
         },
         {
@@ -181,60 +139,46 @@
         {
           "time": 5.1,
           "duration": 1.0,
-<<<<<<< HEAD
-          "value": "A:(3,5,b7)",
-=======
-          "value": "E:min",
->>>>>>> 5725112b
+          "value": "E:min",
           "confidence": 1
         },
         {
           "time": 5.2,
           "duration": 1.0,
-<<<<<<< HEAD
-          "value": "D:maj",
+          "value": "B:min",
           "confidence": 1
         },
         {
           "time": 5.3,
           "duration": 1.0,
-=======
->>>>>>> 5725112b
-          "value": "B:min",
-          "confidence": 1
-        },
-        {
-<<<<<<< HEAD
+          "value": "A:(3,5,b7)",
+          "confidence": 1
+        },
+        {
           "time": 6.0,
           "duration": 1.0,
           "value": "D:maj",
-=======
-          "time": 5.3,
-          "duration": 1.0,
-          "value": "A:(3,5,b7)",
->>>>>>> 5725112b
-          "confidence": 1
-        },
-        {
-          "time": 6.0,
-          "duration": 1.0,
-          "value": "E:min",
+          "confidence": 1
+        },
+        {
+          "time": 6.1,
+          "duration": 1.0,
+          "value": "A:(3,5,b7)",
           "confidence": 1
         },
         {
           "time": 6.2,
           "duration": 1.0,
-          "value": "B:min",
+          "value": "D:maj",
           "confidence": 1
         },
         {
           "time": 6.3,
           "duration": 1.0,
-          "value": "A:(3,5,b7)",
-          "confidence": 1
-        },
-        {
-<<<<<<< HEAD
+          "value": "B:min",
+          "confidence": 1
+        },
+        {
           "time": 7.0,
           "duration": 1.0,
           "value": "D:maj",
@@ -247,72 +191,9 @@
           "confidence": 1
         },
         {
-          "time": 7.2,
-          "duration": 1.0,
-          "value": "D:maj",
-          "confidence": 1
-        },
-        {
-          "time": 7.3,
-          "duration": 1.0,
-          "value": "B:min",
-          "confidence": 1
-        },
-        {
-          "time": 8.0,
-          "duration": 1.0,
-          "value": "D:maj",
-          "confidence": 1
-        },
-        {
-          "time": 8.1,
-=======
-          "time": 6.1,
-          "duration": 1.0,
-          "value": "A:(3,5,b7)",
-          "confidence": 1
-        },
-        {
-          "time": 6.2,
-          "duration": 1.0,
-          "value": "D:maj",
-          "confidence": 1
-        },
-        {
-          "time": 6.3,
-          "duration": 1.0,
-          "value": "B:min",
-          "confidence": 1
-        },
-        {
-          "time": 7.0,
-          "duration": 1.0,
-          "value": "D:maj",
-          "confidence": 1
-        },
-        {
-          "time": 7.1,
->>>>>>> 5725112b
-          "duration": 1.0,
-          "value": "A:(3,5,b7)",
-          "confidence": 1
-        },
-        {
-<<<<<<< HEAD
-          "time": 8.2,
-          "duration": 2.0,
-          "value": "D:maj",
-          "confidence": 1
-        },
-        {
-          "time": 9.0,
-          "duration": 4.0,
-          "value": "D:maj",
-=======
           "time": 7.2,
           "duration": 2.0,
           "value": "D:maj",
->>>>>>> 5725112b
           "confidence": 1
         },
         {
@@ -328,11 +209,7 @@
           "confidence": 1
         },
         {
-<<<<<<< HEAD
-          "time": 10.1,
-=======
           "time": 9.1,
->>>>>>> 5725112b
           "duration": 1.0,
           "value": "D:maj",
           "confidence": 1
@@ -341,43 +218,6 @@
           "time": 9.2,
           "duration": 1.0,
           "value": "E:min",
-<<<<<<< HEAD
-          "confidence": 1
-        },
-        {
-          "time": 10.3,
-          "duration": 1.0,
-          "value": "A:(3,5,b7)",
-          "confidence": 1
-        },
-        {
-          "time": 11.0,
-          "duration": 4.0,
-          "value": "D:maj",
-          "confidence": 1
-        },
-        {
-          "time": 12.0,
-          "duration": 1.0,
-          "value": "E:min",
-          "confidence": 1
-        },
-        {
-          "time": 12.1,
-          "duration": 1.0,
-          "value": "A:(3,5,b7)",
-          "confidence": 1
-        },
-        {
-          "time": 12.2,
-          "duration": 2.0,
-          "value": "D:maj",
-          "confidence": 1
-        },
-        {
-          "time": 13.0,
-          "duration": 4.0,
-=======
           "confidence": 1
         },
         {
@@ -407,50 +247,22 @@
         {
           "time": 11.2,
           "duration": 2.0,
->>>>>>> 5725112b
-          "value": "D:maj",
-          "confidence": 1
-        },
-        {
-<<<<<<< HEAD
-          "time": 14.0,
-          "duration": 1.0,
-          "value": "G:maj",
-=======
+          "value": "D:maj",
+          "confidence": 1
+        },
+        {
           "time": 12.0,
           "duration": 4.0,
           "value": "D:maj",
->>>>>>> 5725112b
           "confidence": 1
         },
         {
           "time": 13.0,
           "duration": 1.0,
-          "value": "D:maj",
-          "confidence": 1
-        },
-        {
-<<<<<<< HEAD
-          "time": 14.2,
-          "duration": 1.0,
-          "value": "E:min",
-          "confidence": 1
-        },
-        {
-          "time": 14.3,
-          "duration": 1.0,
-          "value": "A:(3,5,b7)",
-          "confidence": 1
-        },
-        {
-          "time": 15.0,
-          "duration": 4.0,
-          "value": "D:maj",
-          "confidence": 1
-        },
-        {
-          "time": 16.0,
-=======
+          "value": "G:maj",
+          "confidence": 1
+        },
+        {
           "time": 13.1,
           "duration": 1.0,
           "value": "D:maj",
@@ -476,27 +288,18 @@
         },
         {
           "time": 15.0,
->>>>>>> 5725112b
-          "duration": 1.0,
-          "value": "E:min",
-          "confidence": 1
-        },
-        {
-<<<<<<< HEAD
-          "time": 16.1,
-=======
+          "duration": 1.0,
+          "value": "E:min",
+          "confidence": 1
+        },
+        {
           "time": 15.1,
->>>>>>> 5725112b
-          "duration": 1.0,
-          "value": "A:(3,5,b7)",
-          "confidence": 1
-        },
-        {
-<<<<<<< HEAD
-          "time": 16.2,
-=======
+          "duration": 1.0,
+          "value": "A:(3,5,b7)",
+          "confidence": 1
+        },
+        {
           "time": 15.2,
->>>>>>> 5725112b
           "duration": 2.0,
           "value": "D:maj",
           "confidence": 1
