--- conflicted
+++ resolved
@@ -115,11 +115,7 @@
         {
           "time": 16.0,
           "duration": 3.0,
-<<<<<<< HEAD
-          "value": "C:maj/G",
-=======
-          "value": "C:maj",
->>>>>>> 5725112b
+          "value": "C:maj",
           "confidence": 1
         },
         {
@@ -131,11 +127,7 @@
         {
           "time": 18.0,
           "duration": 3.0,
-<<<<<<< HEAD
-          "value": "C:maj",
-=======
-          "value": "F:maj",
->>>>>>> 5725112b
+          "value": "F:maj",
           "confidence": 1
         },
         {
@@ -147,11 +139,7 @@
         {
           "time": 20.0,
           "duration": 3.0,
-<<<<<<< HEAD
-          "value": "F:maj",
-=======
-          "value": "G:(3,5,b7)",
->>>>>>> 5725112b
+          "value": "G:(3,5,b7)",
           "confidence": 1
         },
         {
@@ -163,71 +151,43 @@
         {
           "time": 22.0,
           "duration": 3.0,
-<<<<<<< HEAD
-          "value": "G:(3,5,b7)",
-=======
           "value": "D:min(b7)",
->>>>>>> 5725112b
           "confidence": 1
         },
         {
           "time": 23.0,
           "duration": 3.0,
-<<<<<<< HEAD
-          "value": "D:min(b7)",
-=======
-          "value": "G:(3,5,b7)",
->>>>>>> 5725112b
+          "value": "G:(3,5,b7)",
           "confidence": 1
         },
         {
           "time": 24.0,
           "duration": 3.0,
-<<<<<<< HEAD
-          "value": "G:(3,5,b7)",
-=======
-          "value": "C:maj",
->>>>>>> 5725112b
+          "value": "C:maj",
           "confidence": 1
         },
         {
           "time": 25.0,
           "duration": 3.0,
-<<<<<<< HEAD
-          "value": "C:maj",
-=======
           "value": "C:(3,5,b7)",
->>>>>>> 5725112b
           "confidence": 1
         },
         {
           "time": 26.0,
           "duration": 3.0,
-<<<<<<< HEAD
-          "value": "C:(3,5,b7)",
-=======
-          "value": "F:maj",
->>>>>>> 5725112b
+          "value": "F:maj",
           "confidence": 1
         },
         {
           "time": 27.0,
           "duration": 3.0,
-<<<<<<< HEAD
-          "value": "F:maj",
-=======
           "value": "F:min",
->>>>>>> 5725112b
           "confidence": 1
         },
         {
           "time": 28.0,
           "duration": 3.0,
-<<<<<<< HEAD
-          "value": "F:min",
-=======
-          "value": "C:maj",
->>>>>>> 5725112b
+          "value": "C:maj",
           "confidence": 1
         },
         {
@@ -239,36 +199,19 @@
         {
           "time": 30.0,
           "duration": 3.0,
-<<<<<<< HEAD
-          "value": "C:maj",
-=======
-          "value": "G:(3,5,b7)",
->>>>>>> 5725112b
+          "value": "G:(3,5,b7)",
           "confidence": 1
         },
         {
           "time": 31.0,
           "duration": 3.0,
-<<<<<<< HEAD
-          "value": "G:(3,5,b7)",
-=======
-          "value": "C:maj",
->>>>>>> 5725112b
+          "value": "C:maj",
           "confidence": 1
         },
         {
           "time": 32.0,
           "duration": 3.0,
           "value": "C:maj",
-<<<<<<< HEAD
-          "confidence": 1
-        },
-        {
-          "time": 33.0,
-          "duration": 3.0,
-          "value": "C:maj",
-=======
->>>>>>> 5725112b
           "confidence": 1
         }
       ],
