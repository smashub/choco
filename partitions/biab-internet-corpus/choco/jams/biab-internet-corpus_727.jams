--- conflicted
+++ resolved
@@ -181,41 +181,25 @@
         {
           "time": 27.0,
           "duration": 4.0,
-<<<<<<< HEAD
-          "value": "C#:min(b7)/C",
-=======
           "value": "F#:(3,5,b7)/D",
->>>>>>> 5725112b
           "confidence": 1
         },
         {
           "time": 28.0,
           "duration": 4.0,
-<<<<<<< HEAD
-          "value": "F#:(3,5,b7)/D",
-=======
-          "value": "B:(3,5,b7)",
->>>>>>> 5725112b
+          "value": "B:(3,5,b7)",
           "confidence": 1
         },
         {
           "time": 29.0,
           "duration": 4.0,
-<<<<<<< HEAD
-          "value": "B:(3,5,b7)",
-=======
           "value": "F#:min/D",
->>>>>>> 5725112b
           "confidence": 1
         },
         {
           "time": 30.0,
           "duration": 4.0,
-<<<<<<< HEAD
-          "value": "F#:min/D",
-=======
-          "value": "B:(3,5,b7)",
->>>>>>> 5725112b
+          "value": "B:(3,5,b7)",
           "confidence": 1
         },
         {
@@ -227,15 +211,6 @@
         {
           "time": 32.0,
           "duration": 4.0,
-<<<<<<< HEAD
-          "value": "B:(3,5,b7)",
-          "confidence": 1
-        },
-        {
-          "time": 33.0,
-          "duration": 4.0,
-=======
->>>>>>> 5725112b
           "value": "E:maj",
           "confidence": 1
         }
