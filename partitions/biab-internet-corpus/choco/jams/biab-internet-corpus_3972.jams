--- conflicted
+++ resolved
@@ -17,15 +17,12 @@
       "namespace": "chord",
       "data": [
         {
-<<<<<<< HEAD
-=======
           "time": 0.0,
           "duration": 4.0,
           "value": "C:min(b7,9,11)",
           "confidence": 1
         },
         {
->>>>>>> 5725112b
           "time": 1.0,
           "duration": 4.0,
           "value": "C:min(b7,9,11)",
@@ -70,11 +67,7 @@
         {
           "time": 8.0,
           "duration": 4.0,
-<<<<<<< HEAD
-          "value": "C:min(b7,9,11)",
-=======
           "value": "F:(4)/C",
->>>>>>> 5725112b
           "confidence": 1
         },
         {
@@ -92,11 +85,7 @@
         {
           "time": 11.0,
           "duration": 4.0,
-<<<<<<< HEAD
-          "value": "F:(4)/C",
-=======
-          "value": "C:min(b7,9,11)",
->>>>>>> 5725112b
+          "value": "C:min(b7,9,11)",
           "confidence": 1
         },
         {
@@ -108,21 +97,13 @@
         {
           "time": 13.0,
           "duration": 4.0,
-<<<<<<< HEAD
-          "value": "C:min(b7,9,11)",
-=======
           "value": "Eb:maj",
->>>>>>> 5725112b
           "confidence": 1
         },
         {
           "time": 14.0,
           "duration": 4.0,
-<<<<<<< HEAD
-          "value": "Eb:maj",
-=======
           "value": "Bb:(3,5,b7)/F",
->>>>>>> 5725112b
           "confidence": 1
         },
         {
@@ -134,47 +115,31 @@
         {
           "time": 16.0,
           "duration": 4.0,
-<<<<<<< HEAD
+          "value": "C:min(b7,9,11)",
+          "confidence": 1
+        },
+        {
+          "time": 17.0,
+          "duration": 4.0,
           "value": "Bb:(3,5,b7)/F",
-=======
-          "value": "C:min(b7,9,11)",
->>>>>>> 5725112b
-          "confidence": 1
-        },
-        {
-          "time": 17.0,
-          "duration": 4.0,
-<<<<<<< HEAD
-          "value": "C:min(b7,9,11)",
-=======
+          "confidence": 1
+        },
+        {
+          "time": 18.0,
+          "duration": 4.0,
           "value": "Bb:(3,5,b7)/F",
->>>>>>> 5725112b
-          "confidence": 1
-        },
-        {
-          "time": 18.0,
-          "duration": 4.0,
-          "value": "Bb:(3,5,b7)/F",
           "confidence": 1
         },
         {
           "time": 19.0,
           "duration": 4.0,
-<<<<<<< HEAD
-          "value": "Bb:(3,5,b7)/F",
-=======
           "value": "Eb:(3,5,b7)",
->>>>>>> 5725112b
           "confidence": 1
         },
         {
           "time": 20.0,
           "duration": 4.0,
-<<<<<<< HEAD
-          "value": "Eb:(3,5,b7)",
-=======
           "value": "Bb:(4)/F",
->>>>>>> 5725112b
           "confidence": 1
         },
         {
@@ -192,11 +157,7 @@
         {
           "time": 23.0,
           "duration": 4.0,
-<<<<<<< HEAD
-          "value": "Bb:(4)/F",
-=======
           "value": "F:min(b7,9,11)",
->>>>>>> 5725112b
           "confidence": 1
         },
         {
@@ -208,73 +169,49 @@
         {
           "time": 25.0,
           "duration": 4.0,
-<<<<<<< HEAD
+          "value": "Ab:maj",
+          "confidence": 1
+        },
+        {
+          "time": 26.0,
+          "duration": 4.0,
+          "value": "Eb:(3,5,b7)/Bb",
+          "confidence": 1
+        },
+        {
+          "time": 27.0,
+          "duration": 4.0,
+          "value": "Eb:(3,5,b7)/Bb",
+          "confidence": 1
+        },
+        {
+          "time": 28.0,
+          "duration": 4.0,
           "value": "F:min(b7,9,11)",
-=======
-          "value": "Ab:maj",
->>>>>>> 5725112b
-          "confidence": 1
-        },
-        {
-          "time": 26.0,
-          "duration": 4.0,
-<<<<<<< HEAD
-          "value": "Ab:maj",
-=======
+          "confidence": 1
+        },
+        {
+          "time": 29.0,
+          "duration": 4.0,
           "value": "Eb:(3,5,b7)/Bb",
->>>>>>> 5725112b
-          "confidence": 1
-        },
-        {
-          "time": 27.0,
+          "confidence": 1
+        },
+        {
+          "time": 30.0,
           "duration": 4.0,
           "value": "Eb:(3,5,b7)/Bb",
           "confidence": 1
         },
         {
-          "time": 28.0,
-          "duration": 4.0,
-<<<<<<< HEAD
-          "value": "Eb:(3,5,b7)/Bb",
-=======
-          "value": "F:min(b7,9,11)",
->>>>>>> 5725112b
-          "confidence": 1
-        },
-        {
-          "time": 29.0,
-          "duration": 4.0,
-<<<<<<< HEAD
-          "value": "F:min(b7,9,11)",
-=======
-          "value": "Eb:(3,5,b7)/Bb",
->>>>>>> 5725112b
-          "confidence": 1
-        },
-        {
-          "time": 30.0,
-          "duration": 4.0,
-          "value": "Eb:(3,5,b7)/Bb",
-          "confidence": 1
-        },
-        {
           "time": 31.0,
           "duration": 4.0,
-<<<<<<< HEAD
-          "value": "Eb:(3,5,b7)/Bb",
-=======
           "value": "Bb:maj",
->>>>>>> 5725112b
           "confidence": 1
         },
         {
           "time": 32.0,
           "duration": 4.0,
-<<<<<<< HEAD
-          "value": "Bb:maj",
-=======
-          "value": "C:min(b7,9,11)",
->>>>>>> 5725112b
+          "value": "C:min(b7,9,11)",
           "confidence": 1
         },
         {
@@ -317,15 +254,6 @@
           "time": 39.0,
           "duration": 4.0,
           "value": "C:min(b7,9,11)",
-<<<<<<< HEAD
-          "confidence": 1
-        },
-        {
-          "time": 40.0,
-          "duration": 4.0,
-          "value": "C:min(b7,9,11)",
-=======
->>>>>>> 5725112b
           "confidence": 1
         }
       ],
