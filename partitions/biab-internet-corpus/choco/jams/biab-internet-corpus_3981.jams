{
  "annotations": [
    {
      "annotation_metadata": {
        "curator": {
          "name": "",
          "email": ""
        },
        "annotator": {},
        "version": "",
        "corpus": "biab_internet_corpus",
        "annotation_tools": "",
        "annotation_rules": "",
        "validation": "",
        "data_source": ""
      },
      "namespace": "chord",
      "data": [
        {
          "time": 0.0,
          "duration": 4.0,
          "value": "G:maj",
          "confidence": 1
        },
        {
          "time": 1.0,
          "duration": 4.0,
          "value": "G:maj",
          "confidence": 1
        },
        {
          "time": 2.0,
          "duration": 4.0,
          "value": "G:maj",
          "confidence": 1
        },
        {
          "time": 3.0,
          "duration": 4.0,
          "value": "G:maj",
          "confidence": 1
        },
        {
          "time": 4.0,
          "duration": 4.0,
          "value": "G:maj",
          "confidence": 1
        },
        {
          "time": 5.0,
          "duration": 4.0,
          "value": "G:maj",
          "confidence": 1
        },
        {
          "time": 6.0,
          "duration": 4.0,
<<<<<<< HEAD
          "value": "G:maj",
=======
          "value": "D:(3,5,b7)",
>>>>>>> 5725112b
          "confidence": 1
        },
        {
          "time": 7.0,
          "duration": 4.0,
          "value": "D:(3,5,b7)",
          "confidence": 1
        },
        {
          "time": 8.0,
          "duration": 4.0,
          "value": "D:(3,5,b7)",
          "confidence": 1
        },
        {
          "time": 9.0,
          "duration": 4.0,
          "value": "D:(3,5,b7)",
          "confidence": 1
        },
        {
          "time": 10.0,
          "duration": 4.0,
          "value": "D:(3,5,b7)",
          "confidence": 1
        },
        {
          "time": 11.0,
          "duration": 4.0,
          "value": "D:(3,5,b7)",
          "confidence": 1
        },
        {
          "time": 12.0,
          "duration": 4.0,
          "value": "D:(3,5,b7)",
          "confidence": 1
        },
        {
          "time": 13.0,
          "duration": 4.0,
          "value": "D:(3,5,b7)",
          "confidence": 1
        },
        {
          "time": 14.0,
          "duration": 4.0,
<<<<<<< HEAD
          "value": "D:(3,5,b7)",
=======
          "value": "G:maj",
>>>>>>> 5725112b
          "confidence": 1
        },
        {
          "time": 15.0,
          "duration": 4.0,
          "value": "G:maj",
          "confidence": 1
        },
        {
          "time": 16.0,
          "duration": 4.0,
          "value": "G:maj",
          "confidence": 1
        },
        {
          "time": 17.0,
          "duration": 4.0,
          "value": "G:maj",
          "confidence": 1
        },
        {
          "time": 18.0,
          "duration": 4.0,
          "value": "G:maj",
          "confidence": 1
        },
        {
          "time": 19.0,
          "duration": 4.0,
          "value": "G:maj",
          "confidence": 1
        },
        {
          "time": 20.0,
          "duration": 4.0,
<<<<<<< HEAD
          "value": "G:maj",
=======
          "value": "G:(3,5,b7)",
>>>>>>> 5725112b
          "confidence": 1
        },
        {
          "time": 21.0,
          "duration": 4.0,
          "value": "G:(3,5,b7)",
          "confidence": 1
        },
        {
          "time": 22.0,
          "duration": 4.0,
<<<<<<< HEAD
          "value": "G:(3,5,b7)",
=======
          "value": "C:maj",
>>>>>>> 5725112b
          "confidence": 1
        },
        {
          "time": 23.0,
          "duration": 4.0,
          "value": "C:maj",
          "confidence": 1
        },
        {
          "time": 24.0,
          "duration": 4.0,
          "value": "C:maj",
          "confidence": 1
        },
        {
          "time": 25.0,
          "duration": 4.0,
<<<<<<< HEAD
          "value": "C:maj",
=======
          "value": "C#:dim/C",
>>>>>>> 5725112b
          "confidence": 1
        },
        {
          "time": 26.0,
          "duration": 4.0,
<<<<<<< HEAD
          "value": "C#:dim/C",
=======
          "value": "G:maj",
>>>>>>> 5725112b
          "confidence": 1
        },
        {
          "time": 27.0,
<<<<<<< HEAD
          "duration": 4.0,
          "value": "G:maj",
          "confidence": 1
        },
        {
          "time": 28.0,
=======
>>>>>>> 5725112b
          "duration": 2.0,
          "value": "C:(3,#5)",
          "confidence": 1
        },
        {
<<<<<<< HEAD
          "time": 28.2,
=======
          "time": 27.2,
>>>>>>> 5725112b
          "duration": 2.0,
          "value": "C:(3,5,b7)",
          "confidence": 1
        },
        {
<<<<<<< HEAD
          "time": 29.0,
=======
          "time": 28.0,
>>>>>>> 5725112b
          "duration": 4.0,
          "value": "A:(3,5,b7)",
          "confidence": 1
        },
        {
<<<<<<< HEAD
          "time": 30.0,
=======
          "time": 29.0,
>>>>>>> 5725112b
          "duration": 4.0,
          "value": "D:(3,5,b7)",
          "confidence": 1
        },
        {
<<<<<<< HEAD
          "time": 31.0,
=======
          "time": 30.0,
>>>>>>> 5725112b
          "duration": 4.0,
          "value": "G:maj",
          "confidence": 1
        }
      ],
      "sandbox": {},
      "time": 0,
      "duration": 124.0
    },
    {
      "annotation_metadata": {
        "curator": {
          "name": "",
          "email": ""
        },
        "annotator": {},
        "version": "",
        "corpus": "biab_internet_corpus",
        "annotation_tools": "",
        "annotation_rules": "",
        "validation": "",
        "data_source": ""
      },
      "namespace": "key_mode",
      "data": [
        {
          "time": 0.0,
          "duration": 124.0,
          "value": "G",
          "confidence": 1
        }
      ],
      "sandbox": {},
      "time": 0,
      "duration": 124.0
    }
  ],
  "file_metadata": {
    "title": "Sugar Lips - Buddy Sherrill",
    "artist": "",
    "release": "",
    "duration": 124.0,
    "identifiers": {},
    "jams_version": "0.3.4"
  },
  "sandbox": {
    "expanded": false
  }
}<|MERGE_RESOLUTION|>--- conflicted
+++ resolved
@@ -55,11 +55,7 @@
         {
           "time": 6.0,
           "duration": 4.0,
-<<<<<<< HEAD
-          "value": "G:maj",
-=======
-          "value": "D:(3,5,b7)",
->>>>>>> 5725112b
+          "value": "D:(3,5,b7)",
           "confidence": 1
         },
         {
@@ -107,11 +103,7 @@
         {
           "time": 14.0,
           "duration": 4.0,
-<<<<<<< HEAD
-          "value": "D:(3,5,b7)",
-=======
-          "value": "G:maj",
->>>>>>> 5725112b
+          "value": "G:maj",
           "confidence": 1
         },
         {
@@ -147,11 +139,7 @@
         {
           "time": 20.0,
           "duration": 4.0,
-<<<<<<< HEAD
-          "value": "G:maj",
-=======
           "value": "G:(3,5,b7)",
->>>>>>> 5725112b
           "confidence": 1
         },
         {
@@ -163,11 +151,7 @@
         {
           "time": 22.0,
           "duration": 4.0,
-<<<<<<< HEAD
-          "value": "G:(3,5,b7)",
-=======
           "value": "C:maj",
->>>>>>> 5725112b
           "confidence": 1
         },
         {
@@ -185,74 +169,41 @@
         {
           "time": 25.0,
           "duration": 4.0,
-<<<<<<< HEAD
-          "value": "C:maj",
-=======
           "value": "C#:dim/C",
->>>>>>> 5725112b
           "confidence": 1
         },
         {
           "time": 26.0,
           "duration": 4.0,
-<<<<<<< HEAD
-          "value": "C#:dim/C",
-=======
-          "value": "G:maj",
->>>>>>> 5725112b
+          "value": "G:maj",
           "confidence": 1
         },
         {
           "time": 27.0,
-<<<<<<< HEAD
-          "duration": 4.0,
-          "value": "G:maj",
-          "confidence": 1
-        },
-        {
-          "time": 28.0,
-=======
->>>>>>> 5725112b
           "duration": 2.0,
           "value": "C:(3,#5)",
           "confidence": 1
         },
         {
-<<<<<<< HEAD
-          "time": 28.2,
-=======
           "time": 27.2,
->>>>>>> 5725112b
           "duration": 2.0,
           "value": "C:(3,5,b7)",
           "confidence": 1
         },
         {
-<<<<<<< HEAD
+          "time": 28.0,
+          "duration": 4.0,
+          "value": "A:(3,5,b7)",
+          "confidence": 1
+        },
+        {
           "time": 29.0,
-=======
-          "time": 28.0,
->>>>>>> 5725112b
-          "duration": 4.0,
-          "value": "A:(3,5,b7)",
-          "confidence": 1
-        },
-        {
-<<<<<<< HEAD
+          "duration": 4.0,
+          "value": "D:(3,5,b7)",
+          "confidence": 1
+        },
+        {
           "time": 30.0,
-=======
-          "time": 29.0,
->>>>>>> 5725112b
-          "duration": 4.0,
-          "value": "D:(3,5,b7)",
-          "confidence": 1
-        },
-        {
-<<<<<<< HEAD
-          "time": 31.0,
-=======
-          "time": 30.0,
->>>>>>> 5725112b
           "duration": 4.0,
           "value": "G:maj",
           "confidence": 1
