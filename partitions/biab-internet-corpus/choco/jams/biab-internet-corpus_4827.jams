--- conflicted
+++ resolved
@@ -86,25 +86,18 @@
           "time": 6.2,
           "duration": 2.0,
           "value": "D:(3,5,b7)",
-<<<<<<< HEAD
-=======
           "confidence": 1
         },
         {
           "time": 7.0,
           "duration": 4.0,
           "value": "G:(3,5,b7)",
->>>>>>> 5725112b
           "confidence": 1
         },
         {
           "time": 8.0,
           "duration": 4.0,
-<<<<<<< HEAD
-          "value": "G:(3,5,b7)",
-=======
-          "value": "C:maj",
->>>>>>> 5725112b
+          "value": "C:maj",
           "confidence": 1
         },
         {
@@ -116,34 +109,17 @@
         {
           "time": 10.0,
           "duration": 4.0,
-<<<<<<< HEAD
-          "value": "C:maj",
-=======
           "value": "C:(3,5,b7)",
->>>>>>> 5725112b
           "confidence": 1
         },
         {
           "time": 11.0,
           "duration": 4.0,
-<<<<<<< HEAD
-          "value": "C:(3,5,b7)",
-=======
           "value": "F:maj",
->>>>>>> 5725112b
           "confidence": 1
         },
         {
           "time": 12.0,
-<<<<<<< HEAD
-          "duration": 4.0,
-          "value": "F:maj",
-          "confidence": 1
-        },
-        {
-          "time": 13.0,
-=======
->>>>>>> 5725112b
           "duration": 2.0,
           "value": "F:maj",
           "confidence": 1
