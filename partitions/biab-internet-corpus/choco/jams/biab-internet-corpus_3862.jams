{
  "annotations": [
    {
      "annotation_metadata": {
        "curator": {
          "name": "",
          "email": ""
        },
        "annotator": {},
        "version": "",
        "corpus": "biab_internet_corpus",
        "annotation_tools": "",
        "annotation_rules": "",
        "validation": "",
        "data_source": ""
      },
      "namespace": "chord",
      "data": [
        {
          "time": 0.0,
          "duration": 4.0,
          "value": "G:maj",
          "confidence": 1
        },
        {
          "time": 1.0,
          "duration": 4.0,
<<<<<<< HEAD
          "value": "G:maj",
=======
          "value": "G:maj/D",
>>>>>>> 5725112b
          "confidence": 1
        },
        {
          "time": 2.0,
          "duration": 4.0,
<<<<<<< HEAD
          "value": "G:maj/D",
=======
          "value": "G:maj",
>>>>>>> 5725112b
          "confidence": 1
        },
        {
          "time": 3.0,
          "duration": 4.0,
<<<<<<< HEAD
          "value": "G:maj",
=======
          "value": "G:maj/D",
>>>>>>> 5725112b
          "confidence": 1
        },
        {
          "time": 4.0,
          "duration": 4.0,
<<<<<<< HEAD
          "value": "G:maj/D",
=======
          "value": "D:(3,5,b7)/A",
>>>>>>> 5725112b
          "confidence": 1
        },
        {
          "time": 5.0,
          "duration": 4.0,
<<<<<<< HEAD
          "value": "D:(3,5,b7)/A",
=======
          "value": "G:maj",
>>>>>>> 5725112b
          "confidence": 1
        },
        {
          "time": 6.0,
          "duration": 4.0,
<<<<<<< HEAD
          "value": "G:maj",
=======
          "value": "D:(3,5,b7)/Gb",
>>>>>>> 5725112b
          "confidence": 1
        },
        {
          "time": 7.0,
          "duration": 4.0,
<<<<<<< HEAD
          "value": "D:(3,5,b7)/Gb",
=======
          "value": "D:(3,5,b7)",
>>>>>>> 5725112b
          "confidence": 1
        },
        {
          "time": 8.0,
          "duration": 4.0,
<<<<<<< HEAD
          "value": "D:(3,5,b7)",
=======
          "value": "D:(3,5,b7)/A",
>>>>>>> 5725112b
          "confidence": 1
        },
        {
          "time": 9.0,
          "duration": 4.0,
<<<<<<< HEAD
          "value": "D:(3,5,b7)/A",
=======
          "value": "D:(3,5,b7)",
>>>>>>> 5725112b
          "confidence": 1
        },
        {
          "time": 10.0,
          "duration": 4.0,
<<<<<<< HEAD
          "value": "D:(3,5,b7)",
=======
          "value": "D:(3,5,b7)/A",
>>>>>>> 5725112b
          "confidence": 1
        },
        {
          "time": 11.0,
          "duration": 4.0,
<<<<<<< HEAD
          "value": "D:(3,5,b7)/A",
=======
          "value": "D:(3,5,b7)",
>>>>>>> 5725112b
          "confidence": 1
        },
        {
          "time": 12.0,
          "duration": 4.0,
<<<<<<< HEAD
          "value": "D:(3,5,b7)",
=======
          "value": "G:maj/B",
>>>>>>> 5725112b
          "confidence": 1
        },
        {
          "time": 13.0,
          "duration": 4.0,
<<<<<<< HEAD
          "value": "G:maj/B",
=======
          "value": "D:(3,5,b7)/A",
>>>>>>> 5725112b
          "confidence": 1
        },
        {
          "time": 14.0,
          "duration": 4.0,
<<<<<<< HEAD
          "value": "D:(3,5,b7)/A",
=======
          "value": "G:maj",
>>>>>>> 5725112b
          "confidence": 1
        },
        {
          "time": 15.0,
          "duration": 4.0,
          "value": "G:maj",
          "confidence": 1
        },
        {
          "time": 16.0,
          "duration": 4.0,
<<<<<<< HEAD
          "value": "G:maj",
=======
          "value": "C:maj",
>>>>>>> 5725112b
          "confidence": 1
        },
        {
          "time": 17.0,
          "duration": 4.0,
<<<<<<< HEAD
          "value": "C:maj",
=======
          "value": "D:(3,5,b7)/A",
>>>>>>> 5725112b
          "confidence": 1
        },
        {
          "time": 18.0,
          "duration": 4.0,
<<<<<<< HEAD
          "value": "D:(3,5,b7)/A",
=======
          "value": "G:maj/B",
>>>>>>> 5725112b
          "confidence": 1
        },
        {
          "time": 19.0,
          "duration": 4.0,
<<<<<<< HEAD
          "value": "G:maj/B",
=======
          "value": "E:min",
>>>>>>> 5725112b
          "confidence": 1
        },
        {
          "time": 20.0,
          "duration": 4.0,
<<<<<<< HEAD
          "value": "E:min",
=======
          "value": "A:min",
>>>>>>> 5725112b
          "confidence": 1
        },
        {
          "time": 21.0,
          "duration": 4.0,
<<<<<<< HEAD
          "value": "A:min",
=======
          "value": "D:(3,5,b7)/Gb",
>>>>>>> 5725112b
          "confidence": 1
        },
        {
          "time": 22.0,
          "duration": 4.0,
<<<<<<< HEAD
          "value": "D:(3,5,b7)/Gb",
=======
          "value": "B:maj",
>>>>>>> 5725112b
          "confidence": 1
        },
        {
          "time": 23.0,
          "duration": 4.0,
          "value": "B:maj",
          "confidence": 1
        },
        {
          "time": 24.0,
          "duration": 4.0,
<<<<<<< HEAD
          "value": "B:maj",
=======
          "value": "D:maj",
>>>>>>> 5725112b
          "confidence": 1
        },
        {
          "time": 25.0,
          "duration": 4.0,
<<<<<<< HEAD
          "value": "D:maj",
=======
          "value": "D:maj/C",
>>>>>>> 5725112b
          "confidence": 1
        },
        {
          "time": 26.0,
          "duration": 4.0,
<<<<<<< HEAD
          "value": "D:maj/C",
=======
          "value": "G:maj/B",
>>>>>>> 5725112b
          "confidence": 1
        },
        {
          "time": 27.0,
          "duration": 4.0,
<<<<<<< HEAD
          "value": "G:maj/B",
=======
          "value": "C:maj",
>>>>>>> 5725112b
          "confidence": 1
        },
        {
          "time": 28.0,
          "duration": 4.0,
<<<<<<< HEAD
          "value": "C:maj",
=======
          "value": "A:min(b7)",
>>>>>>> 5725112b
          "confidence": 1
        },
        {
          "time": 29.0,
          "duration": 4.0,
<<<<<<< HEAD
          "value": "A:min(b7)",
=======
          "value": "D:(3,5,b7)",
>>>>>>> 5725112b
          "confidence": 1
        },
        {
          "time": 30.0,
          "duration": 4.0,
<<<<<<< HEAD
          "value": "D:(3,5,b7)",
=======
          "value": "G:maj",
>>>>>>> 5725112b
          "confidence": 1
        },
        {
          "time": 31.0,
          "duration": 4.0,
          "value": "G:maj",
          "confidence": 1
        },
        {
          "time": 32.0,
          "duration": 4.0,
<<<<<<< HEAD
          "value": "G:maj",
=======
          "value": "D:(3,5,b7)/A",
>>>>>>> 5725112b
          "confidence": 1
        },
        {
          "time": 33.0,
          "duration": 4.0,
<<<<<<< HEAD
          "value": "D:(3,5,b7)/A",
=======
          "value": "D:(3,5,b7)",
>>>>>>> 5725112b
          "confidence": 1
        },
        {
          "time": 34.0,
          "duration": 4.0,
<<<<<<< HEAD
          "value": "D:(3,5,b7)",
=======
          "value": "D:(3,5,b7)/Gb",
>>>>>>> 5725112b
          "confidence": 1
        },
        {
          "time": 35.0,
          "duration": 4.0,
<<<<<<< HEAD
          "value": "D:(3,5,b7)/Gb",
=======
          "value": "D:(3,5,b7)",
>>>>>>> 5725112b
          "confidence": 1
        },
        {
          "time": 36.0,
          "duration": 4.0,
<<<<<<< HEAD
          "value": "D:(3,5,b7)",
=======
          "value": "G:maj",
>>>>>>> 5725112b
          "confidence": 1
        },
        {
          "time": 37.0,
          "duration": 4.0,
<<<<<<< HEAD
          "value": "G:maj",
=======
          "value": "G:maj/D",
>>>>>>> 5725112b
          "confidence": 1
        },
        {
          "time": 38.0,
          "duration": 4.0,
<<<<<<< HEAD
          "value": "G:maj/D",
=======
          "value": "G:maj",
>>>>>>> 5725112b
          "confidence": 1
        },
        {
          "time": 39.0,
          "duration": 4.0,
<<<<<<< HEAD
          "value": "G:maj",
=======
          "value": "G:maj/D",
>>>>>>> 5725112b
          "confidence": 1
        },
        {
          "time": 40.0,
          "duration": 4.0,
<<<<<<< HEAD
          "value": "G:maj/D",
=======
          "value": "D:(3,5,b7)/A",
>>>>>>> 5725112b
          "confidence": 1
        },
        {
          "time": 41.0,
          "duration": 4.0,
<<<<<<< HEAD
          "value": "D:(3,5,b7)/A",
=======
          "value": "D:(3,5,b7)",
>>>>>>> 5725112b
          "confidence": 1
        },
        {
          "time": 42.0,
          "duration": 4.0,
<<<<<<< HEAD
          "value": "D:(3,5,b7)",
=======
          "value": "D:(3,5,b7)/Gb",
>>>>>>> 5725112b
          "confidence": 1
        },
        {
          "time": 43.0,
          "duration": 4.0,
<<<<<<< HEAD
          "value": "D:(3,5,b7)/Gb",
=======
          "value": "D:(3,5,b7)",
>>>>>>> 5725112b
          "confidence": 1
        },
        {
          "time": 44.0,
          "duration": 4.0,
<<<<<<< HEAD
          "value": "D:(3,5,b7)",
=======
          "value": "G:maj",
>>>>>>> 5725112b
          "confidence": 1
        },
        {
          "time": 45.0,
          "duration": 4.0,
<<<<<<< HEAD
          "value": "G:maj",
=======
          "value": "G:maj/D",
>>>>>>> 5725112b
          "confidence": 1
        },
        {
          "time": 46.0,
          "duration": 4.0,
<<<<<<< HEAD
          "value": "G:maj/D",
=======
          "value": "G:maj",
>>>>>>> 5725112b
          "confidence": 1
        },
        {
          "time": 47.0,
          "duration": 4.0,
<<<<<<< HEAD
          "value": "G:maj",
=======
          "value": "G:maj/D",
>>>>>>> 5725112b
          "confidence": 1
        },
        {
          "time": 48.0,
          "duration": 4.0,
<<<<<<< HEAD
          "value": "G:maj/D",
=======
          "value": "D:(3,5,b7)/A",
>>>>>>> 5725112b
          "confidence": 1
        },
        {
          "time": 49.0,
          "duration": 4.0,
<<<<<<< HEAD
          "value": "D:(3,5,b7)/A",
=======
          "value": "D:(3,5,b7)",
>>>>>>> 5725112b
          "confidence": 1
        },
        {
          "time": 50.0,
          "duration": 4.0,
<<<<<<< HEAD
          "value": "D:(3,5,b7)",
=======
          "value": "D:(3,5,b7)/Gb",
>>>>>>> 5725112b
          "confidence": 1
        },
        {
          "time": 51.0,
          "duration": 4.0,
<<<<<<< HEAD
          "value": "D:(3,5,b7)/Gb",
=======
          "value": "D:(3,5,b7)",
>>>>>>> 5725112b
          "confidence": 1
        },
        {
          "time": 52.0,
          "duration": 4.0,
<<<<<<< HEAD
          "value": "D:(3,5,b7)",
=======
          "value": "G:maj",
>>>>>>> 5725112b
          "confidence": 1
        },
        {
          "time": 53.0,
          "duration": 4.0,
<<<<<<< HEAD
          "value": "G:maj",
=======
          "value": "G:maj/D",
>>>>>>> 5725112b
          "confidence": 1
        },
        {
          "time": 54.0,
          "duration": 4.0,
<<<<<<< HEAD
          "value": "G:maj/D",
=======
          "value": "E:(3,5,b7)",
>>>>>>> 5725112b
          "confidence": 1
        },
        {
          "time": 55.0,
          "duration": 4.0,
          "value": "E:(3,5,b7)",
          "confidence": 1
        },
        {
          "time": 56.0,
          "duration": 4.0,
<<<<<<< HEAD
          "value": "E:(3,5,b7)",
=======
          "value": "C#:dim/C",
>>>>>>> 5725112b
          "confidence": 1
        },
        {
          "time": 57.0,
          "duration": 4.0,
          "value": "C#:dim/C",
          "confidence": 1
        },
        {
          "time": 58.0,
          "duration": 4.0,
<<<<<<< HEAD
          "value": "C#:dim/C",
=======
          "value": "G:maj/D",
>>>>>>> 5725112b
          "confidence": 1
        },
        {
          "time": 59.0,
          "duration": 4.0,
<<<<<<< HEAD
          "value": "G:maj/D",
=======
          "value": "G:maj",
>>>>>>> 5725112b
          "confidence": 1
        },
        {
          "time": 60.0,
          "duration": 4.0,
<<<<<<< HEAD
          "value": "G:maj",
=======
          "value": "D:(3,5,b7)/A",
>>>>>>> 5725112b
          "confidence": 1
        },
        {
          "time": 61.0,
          "duration": 4.0,
<<<<<<< HEAD
          "value": "D:(3,5,b7)/A",
=======
          "value": "D:(3,5,b7)",
>>>>>>> 5725112b
          "confidence": 1
        },
        {
          "time": 62.0,
          "duration": 4.0,
<<<<<<< HEAD
          "value": "D:(3,5,b7)",
=======
          "value": "G:maj",
>>>>>>> 5725112b
          "confidence": 1
        },
        {
          "time": 63.0,
          "duration": 4.0,
          "value": "G:maj",
          "confidence": 1
        },
        {
          "time": 64.0,
<<<<<<< HEAD
          "duration": 4.0,
          "value": "G:maj",
          "confidence": 1
        },
        {
          "time": 65.0,
=======
>>>>>>> 5725112b
          "duration": 4.0,
          "value": "G:maj",
          "confidence": 1
        }
      ],
      "sandbox": {},
      "time": 0,
      "duration": 260.0
    },
    {
      "annotation_metadata": {
        "curator": {
          "name": "",
          "email": ""
        },
        "annotator": {},
        "version": "",
        "corpus": "biab_internet_corpus",
        "annotation_tools": "",
        "annotation_rules": "",
        "validation": "",
        "data_source": ""
      },
      "namespace": "key_mode",
      "data": [
        {
          "time": 0.0,
          "duration": 260.0,
          "value": "G",
          "confidence": 1
        }
      ],
      "sandbox": {},
      "time": 0,
      "duration": 260.0
    }
  ],
  "file_metadata": {
    "title": "Merry Widow Waltz - F. Lehar",
    "artist": "",
    "release": "",
    "duration": 260.0,
    "identifiers": {},
    "jams_version": "0.3.4"
  },
  "sandbox": {
    "expanded": false
  }
}<|MERGE_RESOLUTION|>--- conflicted
+++ resolved
@@ -25,529 +25,325 @@
         {
           "time": 1.0,
           "duration": 4.0,
-<<<<<<< HEAD
-          "value": "G:maj",
-=======
-          "value": "G:maj/D",
->>>>>>> 5725112b
+          "value": "G:maj/D",
           "confidence": 1
         },
         {
           "time": 2.0,
           "duration": 4.0,
-<<<<<<< HEAD
-          "value": "G:maj/D",
-=======
-          "value": "G:maj",
->>>>>>> 5725112b
+          "value": "G:maj",
           "confidence": 1
         },
         {
           "time": 3.0,
           "duration": 4.0,
-<<<<<<< HEAD
-          "value": "G:maj",
-=======
-          "value": "G:maj/D",
->>>>>>> 5725112b
+          "value": "G:maj/D",
           "confidence": 1
         },
         {
           "time": 4.0,
           "duration": 4.0,
-<<<<<<< HEAD
-          "value": "G:maj/D",
-=======
-          "value": "D:(3,5,b7)/A",
->>>>>>> 5725112b
+          "value": "D:(3,5,b7)/A",
           "confidence": 1
         },
         {
           "time": 5.0,
           "duration": 4.0,
-<<<<<<< HEAD
-          "value": "D:(3,5,b7)/A",
-=======
-          "value": "G:maj",
->>>>>>> 5725112b
+          "value": "G:maj",
           "confidence": 1
         },
         {
           "time": 6.0,
           "duration": 4.0,
-<<<<<<< HEAD
-          "value": "G:maj",
-=======
           "value": "D:(3,5,b7)/Gb",
->>>>>>> 5725112b
           "confidence": 1
         },
         {
           "time": 7.0,
           "duration": 4.0,
-<<<<<<< HEAD
+          "value": "D:(3,5,b7)",
+          "confidence": 1
+        },
+        {
+          "time": 8.0,
+          "duration": 4.0,
+          "value": "D:(3,5,b7)/A",
+          "confidence": 1
+        },
+        {
+          "time": 9.0,
+          "duration": 4.0,
+          "value": "D:(3,5,b7)",
+          "confidence": 1
+        },
+        {
+          "time": 10.0,
+          "duration": 4.0,
+          "value": "D:(3,5,b7)/A",
+          "confidence": 1
+        },
+        {
+          "time": 11.0,
+          "duration": 4.0,
+          "value": "D:(3,5,b7)",
+          "confidence": 1
+        },
+        {
+          "time": 12.0,
+          "duration": 4.0,
+          "value": "G:maj/B",
+          "confidence": 1
+        },
+        {
+          "time": 13.0,
+          "duration": 4.0,
+          "value": "D:(3,5,b7)/A",
+          "confidence": 1
+        },
+        {
+          "time": 14.0,
+          "duration": 4.0,
+          "value": "G:maj",
+          "confidence": 1
+        },
+        {
+          "time": 15.0,
+          "duration": 4.0,
+          "value": "G:maj",
+          "confidence": 1
+        },
+        {
+          "time": 16.0,
+          "duration": 4.0,
+          "value": "C:maj",
+          "confidence": 1
+        },
+        {
+          "time": 17.0,
+          "duration": 4.0,
+          "value": "D:(3,5,b7)/A",
+          "confidence": 1
+        },
+        {
+          "time": 18.0,
+          "duration": 4.0,
+          "value": "G:maj/B",
+          "confidence": 1
+        },
+        {
+          "time": 19.0,
+          "duration": 4.0,
+          "value": "E:min",
+          "confidence": 1
+        },
+        {
+          "time": 20.0,
+          "duration": 4.0,
+          "value": "A:min",
+          "confidence": 1
+        },
+        {
+          "time": 21.0,
+          "duration": 4.0,
           "value": "D:(3,5,b7)/Gb",
-=======
-          "value": "D:(3,5,b7)",
->>>>>>> 5725112b
-          "confidence": 1
-        },
-        {
-          "time": 8.0,
-          "duration": 4.0,
-<<<<<<< HEAD
-          "value": "D:(3,5,b7)",
-=======
-          "value": "D:(3,5,b7)/A",
->>>>>>> 5725112b
-          "confidence": 1
-        },
-        {
-          "time": 9.0,
-          "duration": 4.0,
-<<<<<<< HEAD
-          "value": "D:(3,5,b7)/A",
-=======
-          "value": "D:(3,5,b7)",
->>>>>>> 5725112b
-          "confidence": 1
-        },
-        {
-          "time": 10.0,
-          "duration": 4.0,
-<<<<<<< HEAD
-          "value": "D:(3,5,b7)",
-=======
-          "value": "D:(3,5,b7)/A",
->>>>>>> 5725112b
-          "confidence": 1
-        },
-        {
-          "time": 11.0,
-          "duration": 4.0,
-<<<<<<< HEAD
-          "value": "D:(3,5,b7)/A",
-=======
-          "value": "D:(3,5,b7)",
->>>>>>> 5725112b
-          "confidence": 1
-        },
-        {
-          "time": 12.0,
-          "duration": 4.0,
-<<<<<<< HEAD
-          "value": "D:(3,5,b7)",
-=======
+          "confidence": 1
+        },
+        {
+          "time": 22.0,
+          "duration": 4.0,
+          "value": "B:maj",
+          "confidence": 1
+        },
+        {
+          "time": 23.0,
+          "duration": 4.0,
+          "value": "B:maj",
+          "confidence": 1
+        },
+        {
+          "time": 24.0,
+          "duration": 4.0,
+          "value": "D:maj",
+          "confidence": 1
+        },
+        {
+          "time": 25.0,
+          "duration": 4.0,
+          "value": "D:maj/C",
+          "confidence": 1
+        },
+        {
+          "time": 26.0,
+          "duration": 4.0,
           "value": "G:maj/B",
->>>>>>> 5725112b
-          "confidence": 1
-        },
-        {
-          "time": 13.0,
-          "duration": 4.0,
-<<<<<<< HEAD
-          "value": "G:maj/B",
-=======
-          "value": "D:(3,5,b7)/A",
->>>>>>> 5725112b
-          "confidence": 1
-        },
-        {
-          "time": 14.0,
-          "duration": 4.0,
-<<<<<<< HEAD
-          "value": "D:(3,5,b7)/A",
-=======
-          "value": "G:maj",
->>>>>>> 5725112b
-          "confidence": 1
-        },
-        {
-          "time": 15.0,
-          "duration": 4.0,
-          "value": "G:maj",
-          "confidence": 1
-        },
-        {
-          "time": 16.0,
-          "duration": 4.0,
-<<<<<<< HEAD
-          "value": "G:maj",
-=======
+          "confidence": 1
+        },
+        {
+          "time": 27.0,
+          "duration": 4.0,
           "value": "C:maj",
->>>>>>> 5725112b
-          "confidence": 1
-        },
-        {
-          "time": 17.0,
-          "duration": 4.0,
-<<<<<<< HEAD
-          "value": "C:maj",
-=======
-          "value": "D:(3,5,b7)/A",
->>>>>>> 5725112b
-          "confidence": 1
-        },
-        {
-          "time": 18.0,
-          "duration": 4.0,
-<<<<<<< HEAD
-          "value": "D:(3,5,b7)/A",
-=======
-          "value": "G:maj/B",
->>>>>>> 5725112b
-          "confidence": 1
-        },
-        {
-          "time": 19.0,
-          "duration": 4.0,
-<<<<<<< HEAD
-          "value": "G:maj/B",
-=======
-          "value": "E:min",
->>>>>>> 5725112b
-          "confidence": 1
-        },
-        {
-          "time": 20.0,
-          "duration": 4.0,
-<<<<<<< HEAD
-          "value": "E:min",
-=======
-          "value": "A:min",
->>>>>>> 5725112b
-          "confidence": 1
-        },
-        {
-          "time": 21.0,
-          "duration": 4.0,
-<<<<<<< HEAD
-          "value": "A:min",
-=======
+          "confidence": 1
+        },
+        {
+          "time": 28.0,
+          "duration": 4.0,
+          "value": "A:min(b7)",
+          "confidence": 1
+        },
+        {
+          "time": 29.0,
+          "duration": 4.0,
+          "value": "D:(3,5,b7)",
+          "confidence": 1
+        },
+        {
+          "time": 30.0,
+          "duration": 4.0,
+          "value": "G:maj",
+          "confidence": 1
+        },
+        {
+          "time": 31.0,
+          "duration": 4.0,
+          "value": "G:maj",
+          "confidence": 1
+        },
+        {
+          "time": 32.0,
+          "duration": 4.0,
+          "value": "D:(3,5,b7)/A",
+          "confidence": 1
+        },
+        {
+          "time": 33.0,
+          "duration": 4.0,
+          "value": "D:(3,5,b7)",
+          "confidence": 1
+        },
+        {
+          "time": 34.0,
+          "duration": 4.0,
           "value": "D:(3,5,b7)/Gb",
->>>>>>> 5725112b
-          "confidence": 1
-        },
-        {
-          "time": 22.0,
-          "duration": 4.0,
-<<<<<<< HEAD
+          "confidence": 1
+        },
+        {
+          "time": 35.0,
+          "duration": 4.0,
+          "value": "D:(3,5,b7)",
+          "confidence": 1
+        },
+        {
+          "time": 36.0,
+          "duration": 4.0,
+          "value": "G:maj",
+          "confidence": 1
+        },
+        {
+          "time": 37.0,
+          "duration": 4.0,
+          "value": "G:maj/D",
+          "confidence": 1
+        },
+        {
+          "time": 38.0,
+          "duration": 4.0,
+          "value": "G:maj",
+          "confidence": 1
+        },
+        {
+          "time": 39.0,
+          "duration": 4.0,
+          "value": "G:maj/D",
+          "confidence": 1
+        },
+        {
+          "time": 40.0,
+          "duration": 4.0,
+          "value": "D:(3,5,b7)/A",
+          "confidence": 1
+        },
+        {
+          "time": 41.0,
+          "duration": 4.0,
+          "value": "D:(3,5,b7)",
+          "confidence": 1
+        },
+        {
+          "time": 42.0,
+          "duration": 4.0,
           "value": "D:(3,5,b7)/Gb",
-=======
-          "value": "B:maj",
->>>>>>> 5725112b
-          "confidence": 1
-        },
-        {
-          "time": 23.0,
-          "duration": 4.0,
-          "value": "B:maj",
-          "confidence": 1
-        },
-        {
-          "time": 24.0,
-          "duration": 4.0,
-<<<<<<< HEAD
-          "value": "B:maj",
-=======
-          "value": "D:maj",
->>>>>>> 5725112b
-          "confidence": 1
-        },
-        {
-          "time": 25.0,
-          "duration": 4.0,
-<<<<<<< HEAD
-          "value": "D:maj",
-=======
-          "value": "D:maj/C",
->>>>>>> 5725112b
-          "confidence": 1
-        },
-        {
-          "time": 26.0,
-          "duration": 4.0,
-<<<<<<< HEAD
-          "value": "D:maj/C",
-=======
-          "value": "G:maj/B",
->>>>>>> 5725112b
-          "confidence": 1
-        },
-        {
-          "time": 27.0,
-          "duration": 4.0,
-<<<<<<< HEAD
-          "value": "G:maj/B",
-=======
-          "value": "C:maj",
->>>>>>> 5725112b
-          "confidence": 1
-        },
-        {
-          "time": 28.0,
-          "duration": 4.0,
-<<<<<<< HEAD
-          "value": "C:maj",
-=======
-          "value": "A:min(b7)",
->>>>>>> 5725112b
-          "confidence": 1
-        },
-        {
-          "time": 29.0,
-          "duration": 4.0,
-<<<<<<< HEAD
-          "value": "A:min(b7)",
-=======
-          "value": "D:(3,5,b7)",
->>>>>>> 5725112b
-          "confidence": 1
-        },
-        {
-          "time": 30.0,
-          "duration": 4.0,
-<<<<<<< HEAD
-          "value": "D:(3,5,b7)",
-=======
-          "value": "G:maj",
->>>>>>> 5725112b
-          "confidence": 1
-        },
-        {
-          "time": 31.0,
-          "duration": 4.0,
-          "value": "G:maj",
-          "confidence": 1
-        },
-        {
-          "time": 32.0,
-          "duration": 4.0,
-<<<<<<< HEAD
-          "value": "G:maj",
-=======
-          "value": "D:(3,5,b7)/A",
->>>>>>> 5725112b
-          "confidence": 1
-        },
-        {
-          "time": 33.0,
-          "duration": 4.0,
-<<<<<<< HEAD
-          "value": "D:(3,5,b7)/A",
-=======
-          "value": "D:(3,5,b7)",
->>>>>>> 5725112b
-          "confidence": 1
-        },
-        {
-          "time": 34.0,
-          "duration": 4.0,
-<<<<<<< HEAD
-          "value": "D:(3,5,b7)",
-=======
+          "confidence": 1
+        },
+        {
+          "time": 43.0,
+          "duration": 4.0,
+          "value": "D:(3,5,b7)",
+          "confidence": 1
+        },
+        {
+          "time": 44.0,
+          "duration": 4.0,
+          "value": "G:maj",
+          "confidence": 1
+        },
+        {
+          "time": 45.0,
+          "duration": 4.0,
+          "value": "G:maj/D",
+          "confidence": 1
+        },
+        {
+          "time": 46.0,
+          "duration": 4.0,
+          "value": "G:maj",
+          "confidence": 1
+        },
+        {
+          "time": 47.0,
+          "duration": 4.0,
+          "value": "G:maj/D",
+          "confidence": 1
+        },
+        {
+          "time": 48.0,
+          "duration": 4.0,
+          "value": "D:(3,5,b7)/A",
+          "confidence": 1
+        },
+        {
+          "time": 49.0,
+          "duration": 4.0,
+          "value": "D:(3,5,b7)",
+          "confidence": 1
+        },
+        {
+          "time": 50.0,
+          "duration": 4.0,
           "value": "D:(3,5,b7)/Gb",
->>>>>>> 5725112b
-          "confidence": 1
-        },
-        {
-          "time": 35.0,
-          "duration": 4.0,
-<<<<<<< HEAD
-          "value": "D:(3,5,b7)/Gb",
-=======
-          "value": "D:(3,5,b7)",
->>>>>>> 5725112b
-          "confidence": 1
-        },
-        {
-          "time": 36.0,
-          "duration": 4.0,
-<<<<<<< HEAD
-          "value": "D:(3,5,b7)",
-=======
-          "value": "G:maj",
->>>>>>> 5725112b
-          "confidence": 1
-        },
-        {
-          "time": 37.0,
-          "duration": 4.0,
-<<<<<<< HEAD
-          "value": "G:maj",
-=======
-          "value": "G:maj/D",
->>>>>>> 5725112b
-          "confidence": 1
-        },
-        {
-          "time": 38.0,
-          "duration": 4.0,
-<<<<<<< HEAD
-          "value": "G:maj/D",
-=======
-          "value": "G:maj",
->>>>>>> 5725112b
-          "confidence": 1
-        },
-        {
-          "time": 39.0,
-          "duration": 4.0,
-<<<<<<< HEAD
-          "value": "G:maj",
-=======
-          "value": "G:maj/D",
->>>>>>> 5725112b
-          "confidence": 1
-        },
-        {
-          "time": 40.0,
-          "duration": 4.0,
-<<<<<<< HEAD
-          "value": "G:maj/D",
-=======
-          "value": "D:(3,5,b7)/A",
->>>>>>> 5725112b
-          "confidence": 1
-        },
-        {
-          "time": 41.0,
-          "duration": 4.0,
-<<<<<<< HEAD
-          "value": "D:(3,5,b7)/A",
-=======
-          "value": "D:(3,5,b7)",
->>>>>>> 5725112b
-          "confidence": 1
-        },
-        {
-          "time": 42.0,
-          "duration": 4.0,
-<<<<<<< HEAD
-          "value": "D:(3,5,b7)",
-=======
-          "value": "D:(3,5,b7)/Gb",
->>>>>>> 5725112b
-          "confidence": 1
-        },
-        {
-          "time": 43.0,
-          "duration": 4.0,
-<<<<<<< HEAD
-          "value": "D:(3,5,b7)/Gb",
-=======
-          "value": "D:(3,5,b7)",
->>>>>>> 5725112b
-          "confidence": 1
-        },
-        {
-          "time": 44.0,
-          "duration": 4.0,
-<<<<<<< HEAD
-          "value": "D:(3,5,b7)",
-=======
-          "value": "G:maj",
->>>>>>> 5725112b
-          "confidence": 1
-        },
-        {
-          "time": 45.0,
-          "duration": 4.0,
-<<<<<<< HEAD
-          "value": "G:maj",
-=======
-          "value": "G:maj/D",
->>>>>>> 5725112b
-          "confidence": 1
-        },
-        {
-          "time": 46.0,
-          "duration": 4.0,
-<<<<<<< HEAD
-          "value": "G:maj/D",
-=======
-          "value": "G:maj",
->>>>>>> 5725112b
-          "confidence": 1
-        },
-        {
-          "time": 47.0,
-          "duration": 4.0,
-<<<<<<< HEAD
-          "value": "G:maj",
-=======
-          "value": "G:maj/D",
->>>>>>> 5725112b
-          "confidence": 1
-        },
-        {
-          "time": 48.0,
-          "duration": 4.0,
-<<<<<<< HEAD
-          "value": "G:maj/D",
-=======
-          "value": "D:(3,5,b7)/A",
->>>>>>> 5725112b
-          "confidence": 1
-        },
-        {
-          "time": 49.0,
-          "duration": 4.0,
-<<<<<<< HEAD
-          "value": "D:(3,5,b7)/A",
-=======
-          "value": "D:(3,5,b7)",
->>>>>>> 5725112b
-          "confidence": 1
-        },
-        {
-          "time": 50.0,
-          "duration": 4.0,
-<<<<<<< HEAD
-          "value": "D:(3,5,b7)",
-=======
-          "value": "D:(3,5,b7)/Gb",
->>>>>>> 5725112b
           "confidence": 1
         },
         {
           "time": 51.0,
           "duration": 4.0,
-<<<<<<< HEAD
-          "value": "D:(3,5,b7)/Gb",
-=======
-          "value": "D:(3,5,b7)",
->>>>>>> 5725112b
+          "value": "D:(3,5,b7)",
           "confidence": 1
         },
         {
           "time": 52.0,
           "duration": 4.0,
-<<<<<<< HEAD
-          "value": "D:(3,5,b7)",
-=======
-          "value": "G:maj",
->>>>>>> 5725112b
+          "value": "G:maj",
           "confidence": 1
         },
         {
           "time": 53.0,
           "duration": 4.0,
-<<<<<<< HEAD
-          "value": "G:maj",
-=======
-          "value": "G:maj/D",
->>>>>>> 5725112b
+          "value": "G:maj/D",
           "confidence": 1
         },
         {
           "time": 54.0,
           "duration": 4.0,
-<<<<<<< HEAD
-          "value": "G:maj/D",
-=======
           "value": "E:(3,5,b7)",
->>>>>>> 5725112b
           "confidence": 1
         },
         {
@@ -559,11 +355,7 @@
         {
           "time": 56.0,
           "duration": 4.0,
-<<<<<<< HEAD
-          "value": "E:(3,5,b7)",
-=======
           "value": "C#:dim/C",
->>>>>>> 5725112b
           "confidence": 1
         },
         {
@@ -575,51 +367,31 @@
         {
           "time": 58.0,
           "duration": 4.0,
-<<<<<<< HEAD
-          "value": "C#:dim/C",
-=======
-          "value": "G:maj/D",
->>>>>>> 5725112b
+          "value": "G:maj/D",
           "confidence": 1
         },
         {
           "time": 59.0,
           "duration": 4.0,
-<<<<<<< HEAD
-          "value": "G:maj/D",
-=======
-          "value": "G:maj",
->>>>>>> 5725112b
+          "value": "G:maj",
           "confidence": 1
         },
         {
           "time": 60.0,
           "duration": 4.0,
-<<<<<<< HEAD
-          "value": "G:maj",
-=======
-          "value": "D:(3,5,b7)/A",
->>>>>>> 5725112b
+          "value": "D:(3,5,b7)/A",
           "confidence": 1
         },
         {
           "time": 61.0,
           "duration": 4.0,
-<<<<<<< HEAD
-          "value": "D:(3,5,b7)/A",
-=======
-          "value": "D:(3,5,b7)",
->>>>>>> 5725112b
+          "value": "D:(3,5,b7)",
           "confidence": 1
         },
         {
           "time": 62.0,
           "duration": 4.0,
-<<<<<<< HEAD
-          "value": "D:(3,5,b7)",
-=======
-          "value": "G:maj",
->>>>>>> 5725112b
+          "value": "G:maj",
           "confidence": 1
         },
         {
@@ -630,15 +402,6 @@
         },
         {
           "time": 64.0,
-<<<<<<< HEAD
-          "duration": 4.0,
-          "value": "G:maj",
-          "confidence": 1
-        },
-        {
-          "time": 65.0,
-=======
->>>>>>> 5725112b
           "duration": 4.0,
           "value": "G:maj",
           "confidence": 1
