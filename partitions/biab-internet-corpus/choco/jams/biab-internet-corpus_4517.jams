--- conflicted
+++ resolved
@@ -65,21 +65,13 @@
           "confidence": 1
         },
         {
-<<<<<<< HEAD
-          "time": 4.1,
-=======
           "time": 3.1,
->>>>>>> 5725112b
-          "duration": 1.0,
-          "value": "Ab:(3,5,b7)",
-          "confidence": 1
-        },
-        {
-<<<<<<< HEAD
-          "time": 4.2,
-=======
+          "duration": 1.0,
+          "value": "Ab:(3,5,b7)",
+          "confidence": 1
+        },
+        {
           "time": 3.2,
->>>>>>> 5725112b
           "duration": 1.0,
           "value": "Db:maj/Ab",
           "confidence": 1
@@ -139,332 +131,235 @@
           "confidence": 1
         },
         {
-<<<<<<< HEAD
-          "time": 8.1,
-=======
           "time": 7.1,
->>>>>>> 5725112b
-          "duration": 1.0,
-          "value": "Ab:(3,5,b7)",
-          "confidence": 1
-        },
-        {
-<<<<<<< HEAD
+          "duration": 1.0,
+          "value": "Ab:(3,5,b7)",
+          "confidence": 1
+        },
+        {
+          "time": 7.2,
+          "duration": 2.0,
+          "value": "Db:maj/Ab",
+          "confidence": 1
+        },
+        {
+          "time": 8.0,
+          "duration": 2.0,
+          "value": "Ab:maj",
+          "confidence": 1
+        },
+        {
           "time": 8.2,
-=======
-          "time": 7.2,
->>>>>>> 5725112b
-          "duration": 2.0,
-          "value": "Db:maj/Ab",
-          "confidence": 1
-        },
-        {
-          "time": 8.0,
-          "duration": 2.0,
+          "duration": 1.0,
+          "value": "Ab:min",
+          "confidence": 1
+        },
+        {
+          "time": 8.3,
+          "duration": 1.0,
+          "value": "Db:(3,5,b7)",
+          "confidence": 1
+        },
+        {
+          "time": 9.0,
+          "duration": 2.0,
+          "value": "Gb:maj",
+          "confidence": 1
+        },
+        {
+          "time": 9.2,
+          "duration": 2.0,
+          "value": "Db:maj",
+          "confidence": 1
+        },
+        {
+          "time": 10.0,
+          "duration": 2.0,
+          "value": "Ab:min/Eb",
+          "confidence": 1
+        },
+        {
+          "time": 10.2,
+          "duration": 2.0,
+          "value": "Eb:(3,5,b7)",
+          "confidence": 1
+        },
+        {
+          "time": 11.0,
+          "duration": 2.0,
+          "value": "Ab:min",
+          "confidence": 1
+        },
+        {
+          "time": 11.2,
+          "duration": 2.0,
+          "value": "Bb:(b3,b5,b7)",
+          "confidence": 1
+        },
+        {
+          "time": 12.0,
+          "duration": 2.0,
+          "value": "Ab:min",
+          "confidence": 1
+        },
+        {
+          "time": 12.2,
+          "duration": 1.0,
+          "value": "Ab:min",
+          "confidence": 1
+        },
+        {
+          "time": 12.3,
+          "duration": 1.0,
+          "value": "Ab:min(6)",
+          "confidence": 1
+        },
+        {
+          "time": 13.0,
+          "duration": 2.0,
+          "value": "Eb:min",
+          "confidence": 1
+        },
+        {
+          "time": 13.2,
+          "duration": 2.0,
+          "value": "Bb:min",
+          "confidence": 1
+        },
+        {
+          "time": 14.0,
+          "duration": 2.0,
+          "value": "Bb:min/F",
+          "confidence": 1
+        },
+        {
+          "time": 14.2,
+          "duration": 2.0,
+          "value": "F:(3,5,b7)",
+          "confidence": 1
+        },
+        {
+          "time": 15.0,
+          "duration": 2.0,
+          "value": "Bb:min",
+          "confidence": 1
+        },
+        {
+          "time": 15.2,
+          "duration": 2.0,
+          "value": "F:(3,5,b7)",
+          "confidence": 1
+        },
+        {
+          "time": 16.0,
+          "duration": 2.0,
+          "value": "Bb:min/F",
+          "confidence": 1
+        },
+        {
+          "time": 16.2,
+          "duration": 2.0,
+          "value": "F:(3,5,b7)",
+          "confidence": 1
+        },
+        {
+          "time": 17.0,
+          "duration": 1.0,
+          "value": "Bb:min",
+          "confidence": 1
+        },
+        {
+          "time": 17.1,
+          "duration": 1.0,
+          "value": "F:(3,5,b7)",
+          "confidence": 1
+        },
+        {
+          "time": 17.2,
+          "duration": 1.0,
+          "value": "Bb:min/F",
+          "confidence": 1
+        },
+        {
+          "time": 17.3,
+          "duration": 1.0,
+          "value": "F:(3,5,b7)",
+          "confidence": 1
+        },
+        {
+          "time": 18.0,
+          "duration": 2.0,
+          "value": "Bb:min/F",
+          "confidence": 1
+        },
+        {
+          "time": 18.2,
+          "duration": 1.0,
+          "value": "Gb:maj7",
+          "confidence": 1
+        },
+        {
+          "time": 18.3,
+          "duration": 1.0,
           "value": "Ab:maj",
           "confidence": 1
         },
         {
-          "time": 8.2,
-          "duration": 1.0,
-          "value": "Ab:min",
-          "confidence": 1
-        },
-        {
-          "time": 8.3,
-          "duration": 1.0,
-          "value": "Db:(3,5,b7)",
-<<<<<<< HEAD
-=======
-          "confidence": 1
-        },
-        {
-          "time": 9.0,
-          "duration": 2.0,
-          "value": "Gb:maj",
-          "confidence": 1
-        },
-        {
-          "time": 9.2,
-          "duration": 2.0,
-          "value": "Db:maj",
->>>>>>> 5725112b
-          "confidence": 1
-        },
-        {
-          "time": 10.0,
-          "duration": 2.0,
-<<<<<<< HEAD
-          "value": "Gb:maj",
-=======
-          "value": "Ab:min/Eb",
->>>>>>> 5725112b
-          "confidence": 1
-        },
-        {
-          "time": 10.2,
-          "duration": 2.0,
-<<<<<<< HEAD
-          "value": "Db:maj",
-=======
-          "value": "Eb:(3,5,b7)",
->>>>>>> 5725112b
-          "confidence": 1
-        },
-        {
-          "time": 11.0,
-          "duration": 2.0,
-<<<<<<< HEAD
-          "value": "Ab:min/Eb",
-=======
-          "value": "Ab:min",
->>>>>>> 5725112b
-          "confidence": 1
-        },
-        {
-          "time": 11.2,
-          "duration": 2.0,
-<<<<<<< HEAD
-          "value": "Eb:(3,5,b7)",
-=======
-          "value": "Bb:(b3,b5,b7)",
->>>>>>> 5725112b
-          "confidence": 1
-        },
-        {
-          "time": 12.0,
-          "duration": 2.0,
-          "value": "Ab:min",
-          "confidence": 1
-        },
-        {
-          "time": 12.2,
-<<<<<<< HEAD
-          "duration": 2.0,
-          "value": "Bb:(b3,b5,b7)",
-          "confidence": 1
-        },
-        {
-          "time": 13.0,
-          "duration": 2.0,
-          "value": "Ab:min",
-          "confidence": 1
-        },
-        {
-          "time": 13.2,
-          "duration": 1.0,
-          "value": "Ab:min",
-          "confidence": 1
-        },
-        {
-          "time": 13.3,
-          "duration": 1.0,
-          "value": "Ab:min(6)",
-=======
-          "duration": 1.0,
-          "value": "Ab:min",
-          "confidence": 1
-        },
-        {
-          "time": 12.3,
-          "duration": 1.0,
-          "value": "Ab:min(6)",
-          "confidence": 1
-        },
-        {
-          "time": 13.0,
-          "duration": 2.0,
-          "value": "Eb:min",
-          "confidence": 1
-        },
-        {
-          "time": 13.2,
-          "duration": 2.0,
-          "value": "Bb:min",
->>>>>>> 5725112b
-          "confidence": 1
-        },
-        {
-          "time": 14.0,
-          "duration": 2.0,
-<<<<<<< HEAD
-          "value": "Eb:min",
-=======
-          "value": "Bb:min/F",
->>>>>>> 5725112b
-          "confidence": 1
-        },
-        {
-          "time": 14.2,
-          "duration": 2.0,
-<<<<<<< HEAD
-          "value": "Bb:min",
-=======
-          "value": "F:(3,5,b7)",
->>>>>>> 5725112b
-          "confidence": 1
-        },
-        {
-          "time": 15.0,
-          "duration": 2.0,
-<<<<<<< HEAD
-          "value": "Bb:min/F",
-=======
-          "value": "Bb:min",
->>>>>>> 5725112b
-          "confidence": 1
-        },
-        {
-          "time": 15.2,
-          "duration": 2.0,
-          "value": "F:(3,5,b7)",
-          "confidence": 1
-        },
-        {
-          "time": 16.0,
-          "duration": 2.0,
-<<<<<<< HEAD
-          "value": "Bb:min",
-=======
-          "value": "Bb:min/F",
->>>>>>> 5725112b
-          "confidence": 1
-        },
-        {
-          "time": 16.2,
-          "duration": 2.0,
-          "value": "F:(3,5,b7)",
-          "confidence": 1
-        },
-        {
-          "time": 17.0,
-<<<<<<< HEAD
-          "duration": 2.0,
-          "value": "Bb:min/F",
-          "confidence": 1
-        },
-        {
-          "time": 17.2,
-          "duration": 2.0,
-          "value": "F:(3,5,b7)",
-          "confidence": 1
-        },
-        {
-          "time": 18.0,
-=======
->>>>>>> 5725112b
-          "duration": 1.0,
-          "value": "Bb:min",
-          "confidence": 1
-        },
-        {
-<<<<<<< HEAD
-          "time": 18.1,
-=======
-          "time": 17.1,
->>>>>>> 5725112b
-          "duration": 1.0,
-          "value": "F:(3,5,b7)",
-          "confidence": 1
-        },
-        {
-<<<<<<< HEAD
-          "time": 18.2,
-=======
-          "time": 17.2,
->>>>>>> 5725112b
-          "duration": 1.0,
-          "value": "Bb:min/F",
-          "confidence": 1
-        },
-        {
-          "time": 17.3,
-          "duration": 1.0,
-          "value": "F:(3,5,b7)",
-          "confidence": 1
-        },
-        {
-          "time": 18.0,
-          "duration": 2.0,
-          "value": "Bb:min/F",
-          "confidence": 1
-        },
-        {
-          "time": 18.2,
-          "duration": 1.0,
-          "value": "Gb:maj7",
-          "confidence": 1
-        },
-        {
-          "time": 18.3,
+          "time": 19.0,
+          "duration": 4.0,
+          "value": "Db:maj",
+          "confidence": 1
+        },
+        {
+          "time": 20.0,
+          "duration": 2.0,
+          "value": "Ab:(3,5,b7)",
+          "confidence": 1
+        },
+        {
+          "time": 20.2,
+          "duration": 1.0,
+          "value": "Ab:(3,5,b7)/Db",
+          "confidence": 1
+        },
+        {
+          "time": 20.3,
+          "duration": 1.0,
+          "value": "Db:maj",
+          "confidence": 1
+        },
+        {
+          "time": 21.0,
+          "duration": 2.0,
+          "value": "Ab:(3,5,b7)",
+          "confidence": 1
+        },
+        {
+          "time": 21.2,
+          "duration": 1.0,
+          "value": "Ab:(3,5,b7)",
+          "confidence": 1
+        },
+        {
+          "time": 21.3,
+          "duration": 1.0,
+          "value": "Db:maj/Ab",
+          "confidence": 1
+        },
+        {
+          "time": 22.0,
           "duration": 1.0,
           "value": "Ab:maj",
           "confidence": 1
         },
         {
-          "time": 19.0,
-          "duration": 4.0,
-          "value": "Db:maj",
-          "confidence": 1
-        },
-        {
-          "time": 20.0,
-          "duration": 2.0,
-          "value": "Ab:(3,5,b7)",
-          "confidence": 1
-        },
-        {
-          "time": 20.2,
-          "duration": 1.0,
-          "value": "Ab:(3,5,b7)/Db",
-          "confidence": 1
-        },
-        {
-          "time": 20.3,
-          "duration": 1.0,
-          "value": "Db:maj",
-          "confidence": 1
-        },
-        {
-          "time": 21.0,
-          "duration": 2.0,
-          "value": "Ab:(3,5,b7)",
-          "confidence": 1
-        },
-        {
-          "time": 21.2,
-          "duration": 1.0,
-          "value": "Ab:(3,5,b7)",
-          "confidence": 1
-        },
-        {
-          "time": 21.3,
-          "duration": 1.0,
-          "value": "Db:maj/Ab",
-          "confidence": 1
-        },
-        {
-          "time": 22.0,
-          "duration": 1.0,
-          "value": "Ab:maj",
-          "confidence": 1
-        },
-        {
-<<<<<<< HEAD
-          "time": 23.1,
-=======
           "time": 22.1,
->>>>>>> 5725112b
-          "duration": 1.0,
-          "value": "Ab:(3,5,b7)",
-          "confidence": 1
-        },
-        {
-<<<<<<< HEAD
-          "time": 23.2,
-=======
+          "duration": 1.0,
+          "value": "Ab:(3,5,b7)",
+          "confidence": 1
+        },
+        {
           "time": 22.2,
->>>>>>> 5725112b
           "duration": 1.0,
           "value": "Db:maj/Ab",
           "confidence": 1
