{
  "annotations": [
    {
      "annotation_metadata": {
        "curator": {
          "name": "",
          "email": ""
        },
        "annotator": {},
        "version": "",
        "corpus": "biab_internet_corpus",
        "annotation_tools": "",
        "annotation_rules": "",
        "validation": "",
        "data_source": ""
      },
      "namespace": "chord",
      "data": [
        {
<<<<<<< HEAD
          "time": 1.0,
          "duration": 4.0,
          "value": "D:(3,5,b7,9)",
=======
          "time": 0.0,
          "duration": 4.0,
          "value": "D:(3,5,b7,9)",
          "confidence": 1
        },
        {
          "time": 1.0,
          "duration": 4.0,
          "value": "Ab:dim",
>>>>>>> 5725112b
          "confidence": 1
        },
        {
          "time": 2.0,
<<<<<<< HEAD
          "duration": 4.0,
          "value": "Ab:dim",
=======
          "duration": 2.0,
          "value": "G:min(b7)",
>>>>>>> 5725112b
          "confidence": 1
        },
        {
          "time": 3.0,
          "duration": 2.0,
<<<<<<< HEAD
          "value": "G:min(b7)",
          "confidence": 1
        },
        {
          "time": 3.2,
          "duration": 2.0,
          "value": "C:(3,5,b7)",
=======
          "value": "C:(3,5,b7)",
          "confidence": 1
        },
        {
          "time": 3.0,
          "duration": 4.0,
          "value": "F:maj7",
>>>>>>> 5725112b
          "confidence": 1
        },
        {
          "time": 4.0,
<<<<<<< HEAD
          "duration": 4.0,
          "value": "F:maj7",
=======
          "duration": 2.0,
          "value": "F:min(b7)",
          "confidence": 1
        },
        {
          "time": 4.2,
          "duration": 2.0,
          "value": "Bb:(3,5,b7)",
>>>>>>> 5725112b
          "confidence": 1
        },
        {
          "time": 5.0,
          "duration": 2.0,
<<<<<<< HEAD
          "value": "F:min(b7)",
=======
          "value": "E:min(b7)",
>>>>>>> 5725112b
          "confidence": 1
        },
        {
          "time": 5.2,
          "duration": 2.0,
<<<<<<< HEAD
          "value": "Bb:(3,5,b7)",
=======
          "value": "A:(3,5,b7)",
>>>>>>> 5725112b
          "confidence": 1
        },
        {
          "time": 6.0,
<<<<<<< HEAD
          "duration": 2.0,
          "value": "E:min(b7)",
          "confidence": 1
        },
        {
          "time": 6.2,
          "duration": 2.0,
          "value": "A:(3,5,b7)",
          "confidence": 1
        },
        {
          "time": 7.0,
          "duration": 4.0,
          "value": "D:(3,5,b7,9)",
=======
          "duration": 4.0,
          "value": "D:(3,5,b7,9)",
          "confidence": 1
        },
        {
          "time": 7.0,
          "duration": 4.0,
          "value": "Ab:dim",
          "confidence": 1
        },
        {
          "time": 8.0,
          "duration": 2.0,
          "value": "G:min(b7)",
          "confidence": 1
        },
        {
          "time": 8.2,
          "duration": 2.0,
          "value": "C:(3,5,b7)",
>>>>>>> 5725112b
          "confidence": 1
        },
        {
          "time": 8.0,
          "duration": 4.0,
<<<<<<< HEAD
          "value": "Ab:dim",
          "confidence": 1
        },
        {
          "time": 9.0,
          "duration": 2.0,
          "value": "G:min(b7)",
          "confidence": 1
        },
        {
          "time": 9.2,
          "duration": 2.0,
          "value": "C:(3,5,b7)",
          "confidence": 1
        },
        {
          "time": 10.0,
          "duration": 4.0,
          "value": "F:maj7",
          "confidence": 1
        },
        {
          "time": 11.0,
=======
          "value": "F:maj7",
          "confidence": 1
        },
        {
          "time": 10.0,
>>>>>>> 5725112b
          "duration": 2.0,
          "value": "F:min(b7)",
          "confidence": 1
        },
        {
<<<<<<< HEAD
          "time": 11.2,
=======
          "time": 10.2,
>>>>>>> 5725112b
          "duration": 2.0,
          "value": "Bb:(3,5,b7)",
          "confidence": 1
        },
        {
<<<<<<< HEAD
          "time": 12.0,
=======
          "time": 11.0,
>>>>>>> 5725112b
          "duration": 2.0,
          "value": "E:min(b7)",
          "confidence": 1
        },
        {
<<<<<<< HEAD
          "time": 12.2,
=======
          "time": 11.2,
>>>>>>> 5725112b
          "duration": 2.0,
          "value": "A:(3,5,b7)",
          "confidence": 1
        },
        {
<<<<<<< HEAD
          "time": 13.0,
=======
          "time": 12.0,
>>>>>>> 5725112b
          "duration": 4.0,
          "value": "D:maj",
          "confidence": 1
        },
        {
<<<<<<< HEAD
          "time": 14.0,
=======
          "time": 13.0,
>>>>>>> 5725112b
          "duration": 2.0,
          "value": "A:(3,5,b7)",
          "confidence": 1
        },
        {
<<<<<<< HEAD
          "time": 14.2,
=======
          "time": 13.2,
>>>>>>> 5725112b
          "duration": 2.0,
          "value": "A:(3,#5,b7)",
          "confidence": 1
        },
        {
<<<<<<< HEAD
          "time": 15.0,
=======
          "time": 14.0,
>>>>>>> 5725112b
          "duration": 4.0,
          "value": "D:min",
          "confidence": 1
        },
        {
<<<<<<< HEAD
          "time": 16.0,
=======
          "time": 15.0,
>>>>>>> 5725112b
          "duration": 4.0,
          "value": "G:(3,5,b7)",
          "confidence": 1
        },
        {
<<<<<<< HEAD
          "time": 17.0,
          "duration": 4.0,
          "value": "D:min",
=======
          "time": 16.0,
          "duration": 4.0,
          "value": "D:min",
          "confidence": 1
        },
        {
          "time": 17.0,
          "duration": 4.0,
          "value": "G:(3,5,b7)",
>>>>>>> 5725112b
          "confidence": 1
        },
        {
          "time": 18.0,
          "duration": 4.0,
<<<<<<< HEAD
          "value": "G:(3,5,b7)",
=======
          "value": "D:min",
>>>>>>> 5725112b
          "confidence": 1
        },
        {
          "time": 19.0,
          "duration": 4.0,
<<<<<<< HEAD
          "value": "D:min",
=======
          "value": "G:(3,5,b7)",
>>>>>>> 5725112b
          "confidence": 1
        },
        {
          "time": 20.0,
          "duration": 4.0,
<<<<<<< HEAD
          "value": "G:(3,5,b7)",
=======
          "value": "D:min",
>>>>>>> 5725112b
          "confidence": 1
        },
        {
          "time": 21.0,
          "duration": 4.0,
<<<<<<< HEAD
          "value": "D:min",
=======
          "value": "G:(3,5,b7)",
>>>>>>> 5725112b
          "confidence": 1
        },
        {
          "time": 22.0,
          "duration": 4.0,
<<<<<<< HEAD
          "value": "G:(3,5,b7)",
=======
          "value": "D:min",
>>>>>>> 5725112b
          "confidence": 1
        },
        {
          "time": 23.0,
          "duration": 4.0,
<<<<<<< HEAD
          "value": "D:min",
=======
          "value": "G:(3,5,b7)",
>>>>>>> 5725112b
          "confidence": 1
        },
        {
          "time": 24.0,
          "duration": 4.0,
<<<<<<< HEAD
          "value": "G:(3,5,b7)",
=======
          "value": "D:min",
>>>>>>> 5725112b
          "confidence": 1
        },
        {
          "time": 25.0,
          "duration": 4.0,
<<<<<<< HEAD
          "value": "D:min",
=======
          "value": "G:(3,5,b7)",
>>>>>>> 5725112b
          "confidence": 1
        },
        {
          "time": 26.0,
          "duration": 4.0,
<<<<<<< HEAD
          "value": "G:(3,5,b7)",
=======
          "value": "D:min",
>>>>>>> 5725112b
          "confidence": 1
        },
        {
          "time": 27.0,
          "duration": 4.0,
<<<<<<< HEAD
          "value": "D:min",
=======
          "value": "G:(3,5,b7)",
>>>>>>> 5725112b
          "confidence": 1
        },
        {
          "time": 28.0,
          "duration": 4.0,
<<<<<<< HEAD
          "value": "G:(3,5,b7)",
=======
          "value": "A:(3,5,b7)",
>>>>>>> 5725112b
          "confidence": 1
        },
        {
          "time": 29.0,
          "duration": 4.0,
<<<<<<< HEAD
          "value": "A:(3,5,b7)",
=======
          "value": "D:(3,5,b7,9)",
>>>>>>> 5725112b
          "confidence": 1
        },
        {
          "time": 30.0,
          "duration": 4.0,
<<<<<<< HEAD
          "value": "D:(3,5,b7,9)",
          "confidence": 1
        },
        {
          "time": 31.0,
          "duration": 4.0,
          "value": "Ab:dim",
=======
          "value": "Ab:dim",
          "confidence": 1
        },
        {
          "time": 31.0,
          "duration": 2.0,
          "value": "G:min(b7)",
          "confidence": 1
        },
        {
          "time": 31.2,
          "duration": 2.0,
          "value": "C:(3,5,b7)",
>>>>>>> 5725112b
          "confidence": 1
        },
        {
          "time": 32.0,
<<<<<<< HEAD
          "duration": 2.0,
          "value": "G:min(b7)",
          "confidence": 1
        },
        {
          "time": 32.2,
          "duration": 2.0,
          "value": "C:(3,5,b7)",
          "confidence": 1
        },
        {
          "time": 33.0,
          "duration": 4.0,
          "value": "F:maj7",
=======
          "duration": 4.0,
          "value": "F:maj7",
          "confidence": 1
        },
        {
          "time": 33.0,
          "duration": 2.0,
          "value": "F:min(b7)",
          "confidence": 1
        },
        {
          "time": 33.2,
          "duration": 2.0,
          "value": "Bb:(3,5,b7)",
>>>>>>> 5725112b
          "confidence": 1
        },
        {
          "time": 34.0,
          "duration": 2.0,
<<<<<<< HEAD
          "value": "F:min(b7)",
=======
          "value": "E:min(b7)",
>>>>>>> 5725112b
          "confidence": 1
        },
        {
          "time": 34.2,
          "duration": 2.0,
<<<<<<< HEAD
          "value": "Bb:(3,5,b7)",
=======
          "value": "A:(3,5,b7)",
>>>>>>> 5725112b
          "confidence": 1
        },
        {
          "time": 35.0,
<<<<<<< HEAD
          "duration": 2.0,
          "value": "E:min(b7)",
          "confidence": 1
        },
        {
          "time": 35.2,
          "duration": 2.0,
          "value": "A:(3,5,b7)",
          "confidence": 1
        },
        {
          "time": 36.0,
          "duration": 4.0,
          "value": "D:(3,5,b7,9)",
          "confidence": 1
        },
        {
          "time": 37.0,
          "duration": 4.0,
          "value": "Ab:dim",
=======
          "duration": 4.0,
          "value": "D:(3,5,b7,9)",
          "confidence": 1
        },
        {
          "time": 36.0,
          "duration": 4.0,
          "value": "Ab:dim",
          "confidence": 1
        },
        {
          "time": 37.0,
          "duration": 2.0,
          "value": "G:min(b7)",
          "confidence": 1
        },
        {
          "time": 37.2,
          "duration": 2.0,
          "value": "C:(3,5,b7)",
>>>>>>> 5725112b
          "confidence": 1
        },
        {
          "time": 38.0,
<<<<<<< HEAD
          "duration": 2.0,
          "value": "G:min(b7)",
=======
          "duration": 4.0,
          "value": "F:maj7",
>>>>>>> 5725112b
          "confidence": 1
        },
        {
          "time": 39.0,
          "duration": 2.0,
<<<<<<< HEAD
          "value": "C:(3,5,b7)",
          "confidence": 1
        },
        {
          "time": 39.0,
          "duration": 4.0,
          "value": "F:maj7",
=======
          "value": "F:min(b7)",
          "confidence": 1
        },
        {
          "time": 39.2,
          "duration": 2.0,
          "value": "Bb:(3,5,b7)",
>>>>>>> 5725112b
          "confidence": 1
        },
        {
          "time": 40.0,
          "duration": 2.0,
<<<<<<< HEAD
          "value": "F:min(b7)",
=======
          "value": "E:min(b7)",
>>>>>>> 5725112b
          "confidence": 1
        },
        {
          "time": 40.2,
          "duration": 2.0,
<<<<<<< HEAD
          "value": "Bb:(3,5,b7)",
=======
          "value": "A:(3,5,b7)",
>>>>>>> 5725112b
          "confidence": 1
        },
        {
          "time": 41.0,
          "duration": 2.0,
<<<<<<< HEAD
          "value": "E:min(b7)",
=======
          "value": "D:(3,5,6)",
>>>>>>> 5725112b
          "confidence": 1
        },
        {
          "time": 41.2,
          "duration": 2.0,
          "value": "A:(3,5,b7)",
          "confidence": 1
        },
        {
          "time": 42.0,
<<<<<<< HEAD
          "duration": 2.0,
          "value": "D:(3,5,6)",
          "confidence": 1
        },
        {
          "time": 42.2,
          "duration": 2.0,
          "value": "A:(3,5,b7)",
=======
          "duration": 4.0,
          "value": "D:(3,5,b7,9)",
>>>>>>> 5725112b
          "confidence": 1
        },
        {
          "time": 43.0,
          "duration": 4.0,
<<<<<<< HEAD
          "value": "D:(3,5,b7,9)",
=======
          "value": "Ab:dim",
>>>>>>> 5725112b
          "confidence": 1
        },
        {
          "time": 44.0,
<<<<<<< HEAD
          "duration": 4.0,
          "value": "Ab:dim",
=======
          "duration": 2.0,
          "value": "G:min(b7)",
>>>>>>> 5725112b
          "confidence": 1
        },
        {
          "time": 44.2,
          "duration": 2.0,
<<<<<<< HEAD
          "value": "G:min(b7)",
          "confidence": 1
        },
        {
          "time": 45.2,
          "duration": 2.0,
          "value": "C:(3,5,b7)",
=======
          "value": "C:(3,5,b7)",
          "confidence": 1
        },
        {
          "time": 45.0,
          "duration": 4.0,
          "value": "F:maj7",
>>>>>>> 5725112b
          "confidence": 1
        },
        {
          "time": 46.0,
<<<<<<< HEAD
          "duration": 4.0,
          "value": "F:maj7",
=======
          "duration": 2.0,
          "value": "F:min(b7)",
          "confidence": 1
        },
        {
          "time": 46.2,
          "duration": 2.0,
          "value": "Bb:(3,5,b7)",
>>>>>>> 5725112b
          "confidence": 1
        },
        {
          "time": 47.0,
          "duration": 2.0,
<<<<<<< HEAD
          "value": "F:min(b7)",
=======
          "value": "E:min(b7)",
>>>>>>> 5725112b
          "confidence": 1
        },
        {
          "time": 47.2,
          "duration": 2.0,
<<<<<<< HEAD
          "value": "Bb:(3,5,b7)",
=======
          "value": "A:(3,5,b7)",
>>>>>>> 5725112b
          "confidence": 1
        },
        {
          "time": 48.0,
<<<<<<< HEAD
          "duration": 2.0,
          "value": "E:min(b7)",
          "confidence": 1
        },
        {
          "time": 48.2,
          "duration": 2.0,
          "value": "A:(3,5,b7)",
=======
          "duration": 4.0,
          "value": "D:(3,5,b7,9)",
>>>>>>> 5725112b
          "confidence": 1
        },
        {
          "time": 49.0,
          "duration": 4.0,
<<<<<<< HEAD
          "value": "D:(3,5,b7,9)",
=======
          "value": "Ab:dim",
>>>>>>> 5725112b
          "confidence": 1
        },
        {
          "time": 50.0,
<<<<<<< HEAD
          "duration": 4.0,
          "value": "Ab:dim",
=======
          "duration": 2.0,
          "value": "G:min(b7)",
          "confidence": 1
        },
        {
          "time": 50.2,
          "duration": 2.0,
          "value": "C:(3,5,b7)",
>>>>>>> 5725112b
          "confidence": 1
        },
        {
          "time": 51.0,
<<<<<<< HEAD
          "duration": 2.0,
          "value": "G:min(b7)",
          "confidence": 1
        },
        {
          "time": 51.2,
          "duration": 2.0,
          "value": "C:(3,5,b7)",
=======
          "duration": 4.0,
          "value": "F:maj7",
>>>>>>> 5725112b
          "confidence": 1
        },
        {
          "time": 52.0,
<<<<<<< HEAD
          "duration": 4.0,
          "value": "F:maj7",
=======
          "duration": 2.0,
          "value": "F:min(b7)",
          "confidence": 1
        },
        {
          "time": 52.2,
          "duration": 2.0,
          "value": "Bb:(3,5,b7)",
>>>>>>> 5725112b
          "confidence": 1
        },
        {
          "time": 53.0,
          "duration": 2.0,
<<<<<<< HEAD
          "value": "F:min(b7)",
=======
          "value": "E:min(b7)",
>>>>>>> 5725112b
          "confidence": 1
        },
        {
          "time": 53.2,
          "duration": 2.0,
<<<<<<< HEAD
          "value": "Bb:(3,5,b7)",
=======
          "value": "A:(3,5,b7)",
>>>>>>> 5725112b
          "confidence": 1
        },
        {
          "time": 54.0,
<<<<<<< HEAD
          "duration": 2.0,
          "value": "E:min(b7)",
=======
          "duration": 4.0,
          "value": "D:maj",
>>>>>>> 5725112b
          "confidence": 1
        },
        {
          "time": 54.2,
          "duration": 2.0,
          "value": "A:(3,5,b7)",
          "confidence": 1
        },
        {
<<<<<<< HEAD
          "time": 55.0,
          "duration": 4.0,
          "value": "D:maj",
=======
          "time": 55.2,
          "duration": 2.0,
          "value": "A:(3,#5,b7)",
>>>>>>> 5725112b
          "confidence": 1
        },
        {
          "time": 56.0,
<<<<<<< HEAD
          "duration": 2.0,
          "value": "A:(3,5,b7)",
          "confidence": 1
        },
        {
          "time": 56.2,
          "duration": 2.0,
          "value": "A:(3,#5,b7)",
=======
          "duration": 4.0,
          "value": "D:min",
>>>>>>> 5725112b
          "confidence": 1
        },
        {
          "time": 57.0,
          "duration": 4.0,
<<<<<<< HEAD
          "value": "D:min",
=======
          "value": "G:(3,5,b7)",
>>>>>>> 5725112b
          "confidence": 1
        },
        {
          "time": 58.0,
          "duration": 4.0,
<<<<<<< HEAD
          "value": "G:(3,5,b7)",
=======
          "value": "D:min",
>>>>>>> 5725112b
          "confidence": 1
        },
        {
          "time": 59.0,
          "duration": 4.0,
<<<<<<< HEAD
          "value": "D:min",
=======
          "value": "G:(3,5,b7)",
>>>>>>> 5725112b
          "confidence": 1
        },
        {
          "time": 60.0,
          "duration": 4.0,
<<<<<<< HEAD
          "value": "G:(3,5,b7)",
=======
          "value": "D:min",
>>>>>>> 5725112b
          "confidence": 1
        },
        {
          "time": 61.0,
          "duration": 4.0,
<<<<<<< HEAD
=======
          "value": "G:(3,5,b7)",
          "confidence": 1
        },
        {
          "time": 62.0,
          "duration": 4.0,
>>>>>>> 5725112b
          "value": "D:min",
          "confidence": 1
        },
        {
<<<<<<< HEAD
          "time": 62.0,
          "duration": 4.0,
          "value": "G:(3,5,b7)",
          "confidence": 1
        },
        {
          "time": 63.0,
          "duration": 4.0,
          "value": "D:min",
=======
          "time": 63.0,
          "duration": 4.0,
          "value": "G:(3,5,b7)",
          "confidence": 1
        },
        {
          "time": 64.0,
          "duration": 4.0,
          "value": "D:min",
          "confidence": 1
        },
        {
          "time": 65.0,
          "duration": 4.0,
          "value": "G:(3,5,b7)",
          "confidence": 1
        },
        {
          "time": 66.0,
          "duration": 4.0,
          "value": "D:min",
          "confidence": 1
        },
        {
          "time": 67.0,
          "duration": 4.0,
          "value": "G:(3,5,b7)",
>>>>>>> 5725112b
          "confidence": 1
        },
        {
          "time": 68.0,
          "duration": 4.0,
<<<<<<< HEAD
          "value": "G:(3,5,b7)",
=======
          "value": "D:min",
>>>>>>> 5725112b
          "confidence": 1
        },
        {
          "time": 69.0,
          "duration": 4.0,
<<<<<<< HEAD
          "value": "D:min",
=======
          "value": "G:(3,5,b7)",
>>>>>>> 5725112b
          "confidence": 1
        },
        {
          "time": 70.0,
          "duration": 4.0,
<<<<<<< HEAD
          "value": "G:(3,5,b7)",
=======
          "value": "A:(3,5,b7)",
>>>>>>> 5725112b
          "confidence": 1
        },
        {
          "time": 71.0,
          "duration": 4.0,
<<<<<<< HEAD
          "value": "D:min",
=======
          "value": "D:(3,5,b7,9)",
>>>>>>> 5725112b
          "confidence": 1
        },
        {
          "time": 72.0,
          "duration": 4.0,
<<<<<<< HEAD
          "value": "G:(3,5,b7)",
          "confidence": 1
        },
        {
          "time": 69.0,
          "duration": 4.0,
          "value": "D:min",
          "confidence": 1
        },
        {
          "time": 70.0,
          "duration": 4.0,
          "value": "G:(3,5,b7)",
          "confidence": 1
        },
        {
          "time": 71.0,
          "duration": 4.0,
          "value": "A:(3,5,b7)",
          "confidence": 1
        },
        {
          "time": 72.0,
          "duration": 4.0,
          "value": "D:(3,5,b7,9)",
          "confidence": 1
        },
        {
          "time": 73.0,
          "duration": 4.0,
          "value": "Ab:dim",
          "confidence": 1
        },
        {
          "time": 74.0,
          "duration": 2.0,
          "value": "G:min(b7)",
          "confidence": 1
        },
        {
          "time": 74.2,
          "duration": 2.0,
          "value": "C:(3,5,b7)",
=======
          "value": "Ab:dim",
          "confidence": 1
        },
        {
          "time": 73.0,
          "duration": 2.0,
          "value": "G:min(b7)",
          "confidence": 1
        },
        {
          "time": 73.2,
          "duration": 2.0,
          "value": "C:(3,5,b7)",
          "confidence": 1
        },
        {
          "time": 74.0,
          "duration": 4.0,
          "value": "F:maj7",
          "confidence": 1
        },
        {
          "time": 75.0,
          "duration": 2.0,
          "value": "F:min(b7)",
          "confidence": 1
        },
        {
          "time": 75.2,
          "duration": 2.0,
          "value": "Bb:(3,5,b7)",
          "confidence": 1
        },
        {
          "time": 76.0,
          "duration": 2.0,
          "value": "E:min(b7)",
          "confidence": 1
        },
        {
          "time": 76.2,
          "duration": 2.0,
          "value": "A:(3,5,b7)",
          "confidence": 1
        },
        {
          "time": 77.0,
          "duration": 4.0,
          "value": "D:(3,5,b7,9)",
>>>>>>> 5725112b
          "confidence": 1
        },
        {
          "time": 78.0,
          "duration": 4.0,
<<<<<<< HEAD
          "value": "F:maj7",
          "confidence": 1
        },
        {
          "time": 76.0,
          "duration": 2.0,
          "value": "F:min(b7)",
          "confidence": 1
        },
        {
          "time": 76.2,
          "duration": 2.0,
          "value": "Bb:(3,5,b7)",
=======
          "value": "Ab:dim",
          "confidence": 1
        },
        {
          "time": 79.0,
          "duration": 2.0,
          "value": "G:min(b7)",
>>>>>>> 5725112b
          "confidence": 1
        },
        {
          "time": 79.2,
          "duration": 2.0,
<<<<<<< HEAD
          "value": "E:min(b7)",
          "confidence": 1
        },
        {
          "time": 77.2,
          "duration": 2.0,
          "value": "A:(3,5,b7)",
          "confidence": 1
        },
        {
          "time": 78.0,
          "duration": 4.0,
          "value": "D:(3,5,b7,9)",
          "confidence": 1
        },
        {
          "time": 79.0,
          "duration": 4.0,
          "value": "Ab:dim",
          "confidence": 1
        },
        {
          "time": 80.0,
          "duration": 2.0,
          "value": "G:min(b7)",
          "confidence": 1
        },
        {
          "time": 80.2,
          "duration": 2.0,
          "value": "C:(3,5,b7)",
          "confidence": 1
        },
        {
          "time": 81.0,
          "duration": 4.0,
          "value": "F:maj7",
          "confidence": 1
        },
        {
          "time": 82.0,
          "duration": 2.0,
          "value": "F:min(b7)",
=======
          "value": "C:(3,5,b7)",
          "confidence": 1
        },
        {
          "time": 80.0,
          "duration": 4.0,
          "value": "F:maj7",
          "confidence": 1
        },
        {
          "time": 81.0,
          "duration": 2.0,
          "value": "F:min(b7)",
          "confidence": 1
        },
        {
          "time": 81.2,
          "duration": 2.0,
          "value": "Bb:(3,5,b7)",
          "confidence": 1
        },
        {
          "time": 82.0,
          "duration": 2.0,
          "value": "E:min(b7)",
>>>>>>> 5725112b
          "confidence": 1
        },
        {
          "time": 82.2,
          "duration": 2.0,
<<<<<<< HEAD
          "value": "Bb:(3,5,b7)",
=======
          "value": "A:(3,5,b7)",
>>>>>>> 5725112b
          "confidence": 1
        },
        {
          "time": 83.0,
<<<<<<< HEAD
          "duration": 2.0,
          "value": "E:min(b7)",
          "confidence": 1
        },
        {
          "time": 83.2,
          "duration": 2.0,
          "value": "A:(3,5,b7)",
          "confidence": 1
        },
        {
          "time": 84.0,
=======
>>>>>>> 5725112b
          "duration": 4.0,
          "value": "D:(3,5,6)",
          "confidence": 1
        }
      ],
      "sandbox": {},
      "time": 0,
      "duration": 336.0
    },
    {
      "annotation_metadata": {
        "curator": {
          "name": "",
          "email": ""
        },
        "annotator": {},
        "version": "",
        "corpus": "biab_internet_corpus",
        "annotation_tools": "",
        "annotation_rules": "",
        "validation": "",
        "data_source": ""
      },
      "namespace": "key_mode",
      "data": [
        {
          "time": 0.0,
          "duration": 336.0,
          "value": "D",
          "confidence": 1
        }
      ],
      "sandbox": {},
      "time": 0,
      "duration": 336.0
    }
  ],
  "file_metadata": {
    "title": "Slow Change - Ron Stebbins",
    "artist": "",
    "release": "",
    "duration": 336.0,
    "identifiers": {},
    "jams_version": "0.3.4"
  },
  "sandbox": {
    "expanded": false
  }
}<|MERGE_RESOLUTION|>--- conflicted
+++ resolved
@@ -17,1198 +17,667 @@
       "namespace": "chord",
       "data": [
         {
-<<<<<<< HEAD
+          "time": 0.0,
+          "duration": 4.0,
+          "value": "D:(3,5,b7,9)",
+          "confidence": 1
+        },
+        {
           "time": 1.0,
           "duration": 4.0,
+          "value": "Ab:dim",
+          "confidence": 1
+        },
+        {
+          "time": 2.0,
+          "duration": 2.0,
+          "value": "G:min(b7)",
+          "confidence": 1
+        },
+        {
+          "time": 2.2,
+          "duration": 2.0,
+          "value": "C:(3,5,b7)",
+          "confidence": 1
+        },
+        {
+          "time": 3.0,
+          "duration": 4.0,
+          "value": "F:maj7",
+          "confidence": 1
+        },
+        {
+          "time": 4.0,
+          "duration": 2.0,
+          "value": "F:min(b7)",
+          "confidence": 1
+        },
+        {
+          "time": 4.2,
+          "duration": 2.0,
+          "value": "Bb:(3,5,b7)",
+          "confidence": 1
+        },
+        {
+          "time": 5.0,
+          "duration": 2.0,
+          "value": "E:min(b7)",
+          "confidence": 1
+        },
+        {
+          "time": 5.2,
+          "duration": 2.0,
+          "value": "A:(3,5,b7)",
+          "confidence": 1
+        },
+        {
+          "time": 6.0,
+          "duration": 4.0,
           "value": "D:(3,5,b7,9)",
-=======
-          "time": 0.0,
+          "confidence": 1
+        },
+        {
+          "time": 7.0,
+          "duration": 4.0,
+          "value": "Ab:dim",
+          "confidence": 1
+        },
+        {
+          "time": 8.0,
+          "duration": 2.0,
+          "value": "G:min(b7)",
+          "confidence": 1
+        },
+        {
+          "time": 8.2,
+          "duration": 2.0,
+          "value": "C:(3,5,b7)",
+          "confidence": 1
+        },
+        {
+          "time": 9.0,
+          "duration": 4.0,
+          "value": "F:maj7",
+          "confidence": 1
+        },
+        {
+          "time": 10.0,
+          "duration": 2.0,
+          "value": "F:min(b7)",
+          "confidence": 1
+        },
+        {
+          "time": 10.2,
+          "duration": 2.0,
+          "value": "Bb:(3,5,b7)",
+          "confidence": 1
+        },
+        {
+          "time": 11.0,
+          "duration": 2.0,
+          "value": "E:min(b7)",
+          "confidence": 1
+        },
+        {
+          "time": 11.2,
+          "duration": 2.0,
+          "value": "A:(3,5,b7)",
+          "confidence": 1
+        },
+        {
+          "time": 12.0,
+          "duration": 4.0,
+          "value": "D:maj",
+          "confidence": 1
+        },
+        {
+          "time": 13.0,
+          "duration": 2.0,
+          "value": "A:(3,5,b7)",
+          "confidence": 1
+        },
+        {
+          "time": 13.2,
+          "duration": 2.0,
+          "value": "A:(3,#5,b7)",
+          "confidence": 1
+        },
+        {
+          "time": 14.0,
+          "duration": 4.0,
+          "value": "D:min",
+          "confidence": 1
+        },
+        {
+          "time": 15.0,
+          "duration": 4.0,
+          "value": "G:(3,5,b7)",
+          "confidence": 1
+        },
+        {
+          "time": 16.0,
+          "duration": 4.0,
+          "value": "D:min",
+          "confidence": 1
+        },
+        {
+          "time": 17.0,
+          "duration": 4.0,
+          "value": "G:(3,5,b7)",
+          "confidence": 1
+        },
+        {
+          "time": 18.0,
+          "duration": 4.0,
+          "value": "D:min",
+          "confidence": 1
+        },
+        {
+          "time": 19.0,
+          "duration": 4.0,
+          "value": "G:(3,5,b7)",
+          "confidence": 1
+        },
+        {
+          "time": 20.0,
+          "duration": 4.0,
+          "value": "D:min",
+          "confidence": 1
+        },
+        {
+          "time": 21.0,
+          "duration": 4.0,
+          "value": "G:(3,5,b7)",
+          "confidence": 1
+        },
+        {
+          "time": 22.0,
+          "duration": 4.0,
+          "value": "D:min",
+          "confidence": 1
+        },
+        {
+          "time": 23.0,
+          "duration": 4.0,
+          "value": "G:(3,5,b7)",
+          "confidence": 1
+        },
+        {
+          "time": 24.0,
+          "duration": 4.0,
+          "value": "D:min",
+          "confidence": 1
+        },
+        {
+          "time": 25.0,
+          "duration": 4.0,
+          "value": "G:(3,5,b7)",
+          "confidence": 1
+        },
+        {
+          "time": 26.0,
+          "duration": 4.0,
+          "value": "D:min",
+          "confidence": 1
+        },
+        {
+          "time": 27.0,
+          "duration": 4.0,
+          "value": "G:(3,5,b7)",
+          "confidence": 1
+        },
+        {
+          "time": 28.0,
+          "duration": 4.0,
+          "value": "A:(3,5,b7)",
+          "confidence": 1
+        },
+        {
+          "time": 29.0,
           "duration": 4.0,
           "value": "D:(3,5,b7,9)",
           "confidence": 1
         },
         {
-          "time": 1.0,
+          "time": 30.0,
           "duration": 4.0,
           "value": "Ab:dim",
->>>>>>> 5725112b
-          "confidence": 1
-        },
-        {
-          "time": 2.0,
-<<<<<<< HEAD
+          "confidence": 1
+        },
+        {
+          "time": 31.0,
+          "duration": 2.0,
+          "value": "G:min(b7)",
+          "confidence": 1
+        },
+        {
+          "time": 31.2,
+          "duration": 2.0,
+          "value": "C:(3,5,b7)",
+          "confidence": 1
+        },
+        {
+          "time": 32.0,
+          "duration": 4.0,
+          "value": "F:maj7",
+          "confidence": 1
+        },
+        {
+          "time": 33.0,
+          "duration": 2.0,
+          "value": "F:min(b7)",
+          "confidence": 1
+        },
+        {
+          "time": 33.2,
+          "duration": 2.0,
+          "value": "Bb:(3,5,b7)",
+          "confidence": 1
+        },
+        {
+          "time": 34.0,
+          "duration": 2.0,
+          "value": "E:min(b7)",
+          "confidence": 1
+        },
+        {
+          "time": 34.2,
+          "duration": 2.0,
+          "value": "A:(3,5,b7)",
+          "confidence": 1
+        },
+        {
+          "time": 35.0,
+          "duration": 4.0,
+          "value": "D:(3,5,b7,9)",
+          "confidence": 1
+        },
+        {
+          "time": 36.0,
           "duration": 4.0,
           "value": "Ab:dim",
-=======
+          "confidence": 1
+        },
+        {
+          "time": 37.0,
           "duration": 2.0,
           "value": "G:min(b7)",
->>>>>>> 5725112b
-          "confidence": 1
-        },
-        {
-          "time": 3.0,
-          "duration": 2.0,
-<<<<<<< HEAD
+          "confidence": 1
+        },
+        {
+          "time": 37.2,
+          "duration": 2.0,
+          "value": "C:(3,5,b7)",
+          "confidence": 1
+        },
+        {
+          "time": 38.0,
+          "duration": 4.0,
+          "value": "F:maj7",
+          "confidence": 1
+        },
+        {
+          "time": 39.0,
+          "duration": 2.0,
+          "value": "F:min(b7)",
+          "confidence": 1
+        },
+        {
+          "time": 39.2,
+          "duration": 2.0,
+          "value": "Bb:(3,5,b7)",
+          "confidence": 1
+        },
+        {
+          "time": 40.0,
+          "duration": 2.0,
+          "value": "E:min(b7)",
+          "confidence": 1
+        },
+        {
+          "time": 40.2,
+          "duration": 2.0,
+          "value": "A:(3,5,b7)",
+          "confidence": 1
+        },
+        {
+          "time": 41.0,
+          "duration": 2.0,
+          "value": "D:(3,5,6)",
+          "confidence": 1
+        },
+        {
+          "time": 41.2,
+          "duration": 2.0,
+          "value": "A:(3,5,b7)",
+          "confidence": 1
+        },
+        {
+          "time": 42.0,
+          "duration": 4.0,
+          "value": "D:(3,5,b7,9)",
+          "confidence": 1
+        },
+        {
+          "time": 43.0,
+          "duration": 4.0,
+          "value": "Ab:dim",
+          "confidence": 1
+        },
+        {
+          "time": 44.0,
+          "duration": 2.0,
           "value": "G:min(b7)",
           "confidence": 1
         },
         {
-          "time": 3.2,
+          "time": 44.2,
           "duration": 2.0,
           "value": "C:(3,5,b7)",
-=======
+          "confidence": 1
+        },
+        {
+          "time": 45.0,
+          "duration": 4.0,
+          "value": "F:maj7",
+          "confidence": 1
+        },
+        {
+          "time": 46.0,
+          "duration": 2.0,
+          "value": "F:min(b7)",
+          "confidence": 1
+        },
+        {
+          "time": 46.2,
+          "duration": 2.0,
+          "value": "Bb:(3,5,b7)",
+          "confidence": 1
+        },
+        {
+          "time": 47.0,
+          "duration": 2.0,
+          "value": "E:min(b7)",
+          "confidence": 1
+        },
+        {
+          "time": 47.2,
+          "duration": 2.0,
+          "value": "A:(3,5,b7)",
+          "confidence": 1
+        },
+        {
+          "time": 48.0,
+          "duration": 4.0,
+          "value": "D:(3,5,b7,9)",
+          "confidence": 1
+        },
+        {
+          "time": 49.0,
+          "duration": 4.0,
+          "value": "Ab:dim",
+          "confidence": 1
+        },
+        {
+          "time": 50.0,
+          "duration": 2.0,
+          "value": "G:min(b7)",
+          "confidence": 1
+        },
+        {
+          "time": 50.2,
+          "duration": 2.0,
           "value": "C:(3,5,b7)",
           "confidence": 1
         },
         {
-          "time": 3.0,
+          "time": 51.0,
           "duration": 4.0,
           "value": "F:maj7",
->>>>>>> 5725112b
-          "confidence": 1
-        },
-        {
-          "time": 4.0,
-<<<<<<< HEAD
+          "confidence": 1
+        },
+        {
+          "time": 52.0,
+          "duration": 2.0,
+          "value": "F:min(b7)",
+          "confidence": 1
+        },
+        {
+          "time": 52.2,
+          "duration": 2.0,
+          "value": "Bb:(3,5,b7)",
+          "confidence": 1
+        },
+        {
+          "time": 53.0,
+          "duration": 2.0,
+          "value": "E:min(b7)",
+          "confidence": 1
+        },
+        {
+          "time": 53.2,
+          "duration": 2.0,
+          "value": "A:(3,5,b7)",
+          "confidence": 1
+        },
+        {
+          "time": 54.0,
+          "duration": 4.0,
+          "value": "D:maj",
+          "confidence": 1
+        },
+        {
+          "time": 55.0,
+          "duration": 2.0,
+          "value": "A:(3,5,b7)",
+          "confidence": 1
+        },
+        {
+          "time": 55.2,
+          "duration": 2.0,
+          "value": "A:(3,#5,b7)",
+          "confidence": 1
+        },
+        {
+          "time": 56.0,
+          "duration": 4.0,
+          "value": "D:min",
+          "confidence": 1
+        },
+        {
+          "time": 57.0,
+          "duration": 4.0,
+          "value": "G:(3,5,b7)",
+          "confidence": 1
+        },
+        {
+          "time": 58.0,
+          "duration": 4.0,
+          "value": "D:min",
+          "confidence": 1
+        },
+        {
+          "time": 59.0,
+          "duration": 4.0,
+          "value": "G:(3,5,b7)",
+          "confidence": 1
+        },
+        {
+          "time": 60.0,
+          "duration": 4.0,
+          "value": "D:min",
+          "confidence": 1
+        },
+        {
+          "time": 61.0,
+          "duration": 4.0,
+          "value": "G:(3,5,b7)",
+          "confidence": 1
+        },
+        {
+          "time": 62.0,
+          "duration": 4.0,
+          "value": "D:min",
+          "confidence": 1
+        },
+        {
+          "time": 63.0,
+          "duration": 4.0,
+          "value": "G:(3,5,b7)",
+          "confidence": 1
+        },
+        {
+          "time": 64.0,
+          "duration": 4.0,
+          "value": "D:min",
+          "confidence": 1
+        },
+        {
+          "time": 65.0,
+          "duration": 4.0,
+          "value": "G:(3,5,b7)",
+          "confidence": 1
+        },
+        {
+          "time": 66.0,
+          "duration": 4.0,
+          "value": "D:min",
+          "confidence": 1
+        },
+        {
+          "time": 67.0,
+          "duration": 4.0,
+          "value": "G:(3,5,b7)",
+          "confidence": 1
+        },
+        {
+          "time": 68.0,
+          "duration": 4.0,
+          "value": "D:min",
+          "confidence": 1
+        },
+        {
+          "time": 69.0,
+          "duration": 4.0,
+          "value": "G:(3,5,b7)",
+          "confidence": 1
+        },
+        {
+          "time": 70.0,
+          "duration": 4.0,
+          "value": "A:(3,5,b7)",
+          "confidence": 1
+        },
+        {
+          "time": 71.0,
+          "duration": 4.0,
+          "value": "D:(3,5,b7,9)",
+          "confidence": 1
+        },
+        {
+          "time": 72.0,
+          "duration": 4.0,
+          "value": "Ab:dim",
+          "confidence": 1
+        },
+        {
+          "time": 73.0,
+          "duration": 2.0,
+          "value": "G:min(b7)",
+          "confidence": 1
+        },
+        {
+          "time": 73.2,
+          "duration": 2.0,
+          "value": "C:(3,5,b7)",
+          "confidence": 1
+        },
+        {
+          "time": 74.0,
           "duration": 4.0,
           "value": "F:maj7",
-=======
+          "confidence": 1
+        },
+        {
+          "time": 75.0,
           "duration": 2.0,
           "value": "F:min(b7)",
           "confidence": 1
         },
         {
-          "time": 4.2,
+          "time": 75.2,
           "duration": 2.0,
           "value": "Bb:(3,5,b7)",
->>>>>>> 5725112b
-          "confidence": 1
-        },
-        {
-          "time": 5.0,
-          "duration": 2.0,
-<<<<<<< HEAD
+          "confidence": 1
+        },
+        {
+          "time": 76.0,
+          "duration": 2.0,
+          "value": "E:min(b7)",
+          "confidence": 1
+        },
+        {
+          "time": 76.2,
+          "duration": 2.0,
+          "value": "A:(3,5,b7)",
+          "confidence": 1
+        },
+        {
+          "time": 77.0,
+          "duration": 4.0,
+          "value": "D:(3,5,b7,9)",
+          "confidence": 1
+        },
+        {
+          "time": 78.0,
+          "duration": 4.0,
+          "value": "Ab:dim",
+          "confidence": 1
+        },
+        {
+          "time": 79.0,
+          "duration": 2.0,
+          "value": "G:min(b7)",
+          "confidence": 1
+        },
+        {
+          "time": 79.2,
+          "duration": 2.0,
+          "value": "C:(3,5,b7)",
+          "confidence": 1
+        },
+        {
+          "time": 80.0,
+          "duration": 4.0,
+          "value": "F:maj7",
+          "confidence": 1
+        },
+        {
+          "time": 81.0,
+          "duration": 2.0,
           "value": "F:min(b7)",
-=======
+          "confidence": 1
+        },
+        {
+          "time": 81.2,
+          "duration": 2.0,
+          "value": "Bb:(3,5,b7)",
+          "confidence": 1
+        },
+        {
+          "time": 82.0,
+          "duration": 2.0,
           "value": "E:min(b7)",
->>>>>>> 5725112b
-          "confidence": 1
-        },
-        {
-          "time": 5.2,
-          "duration": 2.0,
-<<<<<<< HEAD
-          "value": "Bb:(3,5,b7)",
-=======
-          "value": "A:(3,5,b7)",
->>>>>>> 5725112b
-          "confidence": 1
-        },
-        {
-          "time": 6.0,
-<<<<<<< HEAD
-          "duration": 2.0,
-          "value": "E:min(b7)",
-          "confidence": 1
-        },
-        {
-          "time": 6.2,
-          "duration": 2.0,
-          "value": "A:(3,5,b7)",
-          "confidence": 1
-        },
-        {
-          "time": 7.0,
-          "duration": 4.0,
-          "value": "D:(3,5,b7,9)",
-=======
-          "duration": 4.0,
-          "value": "D:(3,5,b7,9)",
-          "confidence": 1
-        },
-        {
-          "time": 7.0,
-          "duration": 4.0,
-          "value": "Ab:dim",
-          "confidence": 1
-        },
-        {
-          "time": 8.0,
-          "duration": 2.0,
-          "value": "G:min(b7)",
-          "confidence": 1
-        },
-        {
-          "time": 8.2,
-          "duration": 2.0,
-          "value": "C:(3,5,b7)",
->>>>>>> 5725112b
-          "confidence": 1
-        },
-        {
-          "time": 8.0,
-          "duration": 4.0,
-<<<<<<< HEAD
-          "value": "Ab:dim",
-          "confidence": 1
-        },
-        {
-          "time": 9.0,
-          "duration": 2.0,
-          "value": "G:min(b7)",
-          "confidence": 1
-        },
-        {
-          "time": 9.2,
-          "duration": 2.0,
-          "value": "C:(3,5,b7)",
-          "confidence": 1
-        },
-        {
-          "time": 10.0,
-          "duration": 4.0,
-          "value": "F:maj7",
-          "confidence": 1
-        },
-        {
-          "time": 11.0,
-=======
-          "value": "F:maj7",
-          "confidence": 1
-        },
-        {
-          "time": 10.0,
->>>>>>> 5725112b
-          "duration": 2.0,
-          "value": "F:min(b7)",
-          "confidence": 1
-        },
-        {
-<<<<<<< HEAD
-          "time": 11.2,
-=======
-          "time": 10.2,
->>>>>>> 5725112b
-          "duration": 2.0,
-          "value": "Bb:(3,5,b7)",
-          "confidence": 1
-        },
-        {
-<<<<<<< HEAD
-          "time": 12.0,
-=======
-          "time": 11.0,
->>>>>>> 5725112b
-          "duration": 2.0,
-          "value": "E:min(b7)",
-          "confidence": 1
-        },
-        {
-<<<<<<< HEAD
-          "time": 12.2,
-=======
-          "time": 11.2,
->>>>>>> 5725112b
-          "duration": 2.0,
-          "value": "A:(3,5,b7)",
-          "confidence": 1
-        },
-        {
-<<<<<<< HEAD
-          "time": 13.0,
-=======
-          "time": 12.0,
->>>>>>> 5725112b
-          "duration": 4.0,
-          "value": "D:maj",
-          "confidence": 1
-        },
-        {
-<<<<<<< HEAD
-          "time": 14.0,
-=======
-          "time": 13.0,
->>>>>>> 5725112b
-          "duration": 2.0,
-          "value": "A:(3,5,b7)",
-          "confidence": 1
-        },
-        {
-<<<<<<< HEAD
-          "time": 14.2,
-=======
-          "time": 13.2,
->>>>>>> 5725112b
-          "duration": 2.0,
-          "value": "A:(3,#5,b7)",
-          "confidence": 1
-        },
-        {
-<<<<<<< HEAD
-          "time": 15.0,
-=======
-          "time": 14.0,
->>>>>>> 5725112b
-          "duration": 4.0,
-          "value": "D:min",
-          "confidence": 1
-        },
-        {
-<<<<<<< HEAD
-          "time": 16.0,
-=======
-          "time": 15.0,
->>>>>>> 5725112b
-          "duration": 4.0,
-          "value": "G:(3,5,b7)",
-          "confidence": 1
-        },
-        {
-<<<<<<< HEAD
-          "time": 17.0,
-          "duration": 4.0,
-          "value": "D:min",
-=======
-          "time": 16.0,
-          "duration": 4.0,
-          "value": "D:min",
-          "confidence": 1
-        },
-        {
-          "time": 17.0,
-          "duration": 4.0,
-          "value": "G:(3,5,b7)",
->>>>>>> 5725112b
-          "confidence": 1
-        },
-        {
-          "time": 18.0,
-          "duration": 4.0,
-<<<<<<< HEAD
-          "value": "G:(3,5,b7)",
-=======
-          "value": "D:min",
->>>>>>> 5725112b
-          "confidence": 1
-        },
-        {
-          "time": 19.0,
-          "duration": 4.0,
-<<<<<<< HEAD
-          "value": "D:min",
-=======
-          "value": "G:(3,5,b7)",
->>>>>>> 5725112b
-          "confidence": 1
-        },
-        {
-          "time": 20.0,
-          "duration": 4.0,
-<<<<<<< HEAD
-          "value": "G:(3,5,b7)",
-=======
-          "value": "D:min",
->>>>>>> 5725112b
-          "confidence": 1
-        },
-        {
-          "time": 21.0,
-          "duration": 4.0,
-<<<<<<< HEAD
-          "value": "D:min",
-=======
-          "value": "G:(3,5,b7)",
->>>>>>> 5725112b
-          "confidence": 1
-        },
-        {
-          "time": 22.0,
-          "duration": 4.0,
-<<<<<<< HEAD
-          "value": "G:(3,5,b7)",
-=======
-          "value": "D:min",
->>>>>>> 5725112b
-          "confidence": 1
-        },
-        {
-          "time": 23.0,
-          "duration": 4.0,
-<<<<<<< HEAD
-          "value": "D:min",
-=======
-          "value": "G:(3,5,b7)",
->>>>>>> 5725112b
-          "confidence": 1
-        },
-        {
-          "time": 24.0,
-          "duration": 4.0,
-<<<<<<< HEAD
-          "value": "G:(3,5,b7)",
-=======
-          "value": "D:min",
->>>>>>> 5725112b
-          "confidence": 1
-        },
-        {
-          "time": 25.0,
-          "duration": 4.0,
-<<<<<<< HEAD
-          "value": "D:min",
-=======
-          "value": "G:(3,5,b7)",
->>>>>>> 5725112b
-          "confidence": 1
-        },
-        {
-          "time": 26.0,
-          "duration": 4.0,
-<<<<<<< HEAD
-          "value": "G:(3,5,b7)",
-=======
-          "value": "D:min",
->>>>>>> 5725112b
-          "confidence": 1
-        },
-        {
-          "time": 27.0,
-          "duration": 4.0,
-<<<<<<< HEAD
-          "value": "D:min",
-=======
-          "value": "G:(3,5,b7)",
->>>>>>> 5725112b
-          "confidence": 1
-        },
-        {
-          "time": 28.0,
-          "duration": 4.0,
-<<<<<<< HEAD
-          "value": "G:(3,5,b7)",
-=======
-          "value": "A:(3,5,b7)",
->>>>>>> 5725112b
-          "confidence": 1
-        },
-        {
-          "time": 29.0,
-          "duration": 4.0,
-<<<<<<< HEAD
-          "value": "A:(3,5,b7)",
-=======
-          "value": "D:(3,5,b7,9)",
->>>>>>> 5725112b
-          "confidence": 1
-        },
-        {
-          "time": 30.0,
-          "duration": 4.0,
-<<<<<<< HEAD
-          "value": "D:(3,5,b7,9)",
-          "confidence": 1
-        },
-        {
-          "time": 31.0,
-          "duration": 4.0,
-          "value": "Ab:dim",
-=======
-          "value": "Ab:dim",
-          "confidence": 1
-        },
-        {
-          "time": 31.0,
-          "duration": 2.0,
-          "value": "G:min(b7)",
-          "confidence": 1
-        },
-        {
-          "time": 31.2,
-          "duration": 2.0,
-          "value": "C:(3,5,b7)",
->>>>>>> 5725112b
-          "confidence": 1
-        },
-        {
-          "time": 32.0,
-<<<<<<< HEAD
-          "duration": 2.0,
-          "value": "G:min(b7)",
-          "confidence": 1
-        },
-        {
-          "time": 32.2,
-          "duration": 2.0,
-          "value": "C:(3,5,b7)",
-          "confidence": 1
-        },
-        {
-          "time": 33.0,
-          "duration": 4.0,
-          "value": "F:maj7",
-=======
-          "duration": 4.0,
-          "value": "F:maj7",
-          "confidence": 1
-        },
-        {
-          "time": 33.0,
-          "duration": 2.0,
-          "value": "F:min(b7)",
-          "confidence": 1
-        },
-        {
-          "time": 33.2,
-          "duration": 2.0,
-          "value": "Bb:(3,5,b7)",
->>>>>>> 5725112b
-          "confidence": 1
-        },
-        {
-          "time": 34.0,
-          "duration": 2.0,
-<<<<<<< HEAD
-          "value": "F:min(b7)",
-=======
-          "value": "E:min(b7)",
->>>>>>> 5725112b
-          "confidence": 1
-        },
-        {
-          "time": 34.2,
-          "duration": 2.0,
-<<<<<<< HEAD
-          "value": "Bb:(3,5,b7)",
-=======
-          "value": "A:(3,5,b7)",
->>>>>>> 5725112b
-          "confidence": 1
-        },
-        {
-          "time": 35.0,
-<<<<<<< HEAD
-          "duration": 2.0,
-          "value": "E:min(b7)",
-          "confidence": 1
-        },
-        {
-          "time": 35.2,
-          "duration": 2.0,
-          "value": "A:(3,5,b7)",
-          "confidence": 1
-        },
-        {
-          "time": 36.0,
-          "duration": 4.0,
-          "value": "D:(3,5,b7,9)",
-          "confidence": 1
-        },
-        {
-          "time": 37.0,
-          "duration": 4.0,
-          "value": "Ab:dim",
-=======
-          "duration": 4.0,
-          "value": "D:(3,5,b7,9)",
-          "confidence": 1
-        },
-        {
-          "time": 36.0,
-          "duration": 4.0,
-          "value": "Ab:dim",
-          "confidence": 1
-        },
-        {
-          "time": 37.0,
-          "duration": 2.0,
-          "value": "G:min(b7)",
-          "confidence": 1
-        },
-        {
-          "time": 37.2,
-          "duration": 2.0,
-          "value": "C:(3,5,b7)",
->>>>>>> 5725112b
-          "confidence": 1
-        },
-        {
-          "time": 38.0,
-<<<<<<< HEAD
-          "duration": 2.0,
-          "value": "G:min(b7)",
-=======
-          "duration": 4.0,
-          "value": "F:maj7",
->>>>>>> 5725112b
-          "confidence": 1
-        },
-        {
-          "time": 39.0,
-          "duration": 2.0,
-<<<<<<< HEAD
-          "value": "C:(3,5,b7)",
-          "confidence": 1
-        },
-        {
-          "time": 39.0,
-          "duration": 4.0,
-          "value": "F:maj7",
-=======
-          "value": "F:min(b7)",
-          "confidence": 1
-        },
-        {
-          "time": 39.2,
-          "duration": 2.0,
-          "value": "Bb:(3,5,b7)",
->>>>>>> 5725112b
-          "confidence": 1
-        },
-        {
-          "time": 40.0,
-          "duration": 2.0,
-<<<<<<< HEAD
-          "value": "F:min(b7)",
-=======
-          "value": "E:min(b7)",
->>>>>>> 5725112b
-          "confidence": 1
-        },
-        {
-          "time": 40.2,
-          "duration": 2.0,
-<<<<<<< HEAD
-          "value": "Bb:(3,5,b7)",
-=======
-          "value": "A:(3,5,b7)",
->>>>>>> 5725112b
-          "confidence": 1
-        },
-        {
-          "time": 41.0,
-          "duration": 2.0,
-<<<<<<< HEAD
-          "value": "E:min(b7)",
-=======
-          "value": "D:(3,5,6)",
->>>>>>> 5725112b
-          "confidence": 1
-        },
-        {
-          "time": 41.2,
-          "duration": 2.0,
-          "value": "A:(3,5,b7)",
-          "confidence": 1
-        },
-        {
-          "time": 42.0,
-<<<<<<< HEAD
-          "duration": 2.0,
-          "value": "D:(3,5,6)",
-          "confidence": 1
-        },
-        {
-          "time": 42.2,
-          "duration": 2.0,
-          "value": "A:(3,5,b7)",
-=======
-          "duration": 4.0,
-          "value": "D:(3,5,b7,9)",
->>>>>>> 5725112b
-          "confidence": 1
-        },
-        {
-          "time": 43.0,
-          "duration": 4.0,
-<<<<<<< HEAD
-          "value": "D:(3,5,b7,9)",
-=======
-          "value": "Ab:dim",
->>>>>>> 5725112b
-          "confidence": 1
-        },
-        {
-          "time": 44.0,
-<<<<<<< HEAD
-          "duration": 4.0,
-          "value": "Ab:dim",
-=======
-          "duration": 2.0,
-          "value": "G:min(b7)",
->>>>>>> 5725112b
-          "confidence": 1
-        },
-        {
-          "time": 44.2,
-          "duration": 2.0,
-<<<<<<< HEAD
-          "value": "G:min(b7)",
-          "confidence": 1
-        },
-        {
-          "time": 45.2,
-          "duration": 2.0,
-          "value": "C:(3,5,b7)",
-=======
-          "value": "C:(3,5,b7)",
-          "confidence": 1
-        },
-        {
-          "time": 45.0,
-          "duration": 4.0,
-          "value": "F:maj7",
->>>>>>> 5725112b
-          "confidence": 1
-        },
-        {
-          "time": 46.0,
-<<<<<<< HEAD
-          "duration": 4.0,
-          "value": "F:maj7",
-=======
-          "duration": 2.0,
-          "value": "F:min(b7)",
-          "confidence": 1
-        },
-        {
-          "time": 46.2,
-          "duration": 2.0,
-          "value": "Bb:(3,5,b7)",
->>>>>>> 5725112b
-          "confidence": 1
-        },
-        {
-          "time": 47.0,
-          "duration": 2.0,
-<<<<<<< HEAD
-          "value": "F:min(b7)",
-=======
-          "value": "E:min(b7)",
->>>>>>> 5725112b
-          "confidence": 1
-        },
-        {
-          "time": 47.2,
-          "duration": 2.0,
-<<<<<<< HEAD
-          "value": "Bb:(3,5,b7)",
-=======
-          "value": "A:(3,5,b7)",
->>>>>>> 5725112b
-          "confidence": 1
-        },
-        {
-          "time": 48.0,
-<<<<<<< HEAD
-          "duration": 2.0,
-          "value": "E:min(b7)",
-          "confidence": 1
-        },
-        {
-          "time": 48.2,
-          "duration": 2.0,
-          "value": "A:(3,5,b7)",
-=======
-          "duration": 4.0,
-          "value": "D:(3,5,b7,9)",
->>>>>>> 5725112b
-          "confidence": 1
-        },
-        {
-          "time": 49.0,
-          "duration": 4.0,
-<<<<<<< HEAD
-          "value": "D:(3,5,b7,9)",
-=======
-          "value": "Ab:dim",
->>>>>>> 5725112b
-          "confidence": 1
-        },
-        {
-          "time": 50.0,
-<<<<<<< HEAD
-          "duration": 4.0,
-          "value": "Ab:dim",
-=======
-          "duration": 2.0,
-          "value": "G:min(b7)",
-          "confidence": 1
-        },
-        {
-          "time": 50.2,
-          "duration": 2.0,
-          "value": "C:(3,5,b7)",
->>>>>>> 5725112b
-          "confidence": 1
-        },
-        {
-          "time": 51.0,
-<<<<<<< HEAD
-          "duration": 2.0,
-          "value": "G:min(b7)",
-          "confidence": 1
-        },
-        {
-          "time": 51.2,
-          "duration": 2.0,
-          "value": "C:(3,5,b7)",
-=======
-          "duration": 4.0,
-          "value": "F:maj7",
->>>>>>> 5725112b
-          "confidence": 1
-        },
-        {
-          "time": 52.0,
-<<<<<<< HEAD
-          "duration": 4.0,
-          "value": "F:maj7",
-=======
-          "duration": 2.0,
-          "value": "F:min(b7)",
-          "confidence": 1
-        },
-        {
-          "time": 52.2,
-          "duration": 2.0,
-          "value": "Bb:(3,5,b7)",
->>>>>>> 5725112b
-          "confidence": 1
-        },
-        {
-          "time": 53.0,
-          "duration": 2.0,
-<<<<<<< HEAD
-          "value": "F:min(b7)",
-=======
-          "value": "E:min(b7)",
->>>>>>> 5725112b
-          "confidence": 1
-        },
-        {
-          "time": 53.2,
-          "duration": 2.0,
-<<<<<<< HEAD
-          "value": "Bb:(3,5,b7)",
-=======
-          "value": "A:(3,5,b7)",
->>>>>>> 5725112b
-          "confidence": 1
-        },
-        {
-          "time": 54.0,
-<<<<<<< HEAD
-          "duration": 2.0,
-          "value": "E:min(b7)",
-=======
-          "duration": 4.0,
-          "value": "D:maj",
->>>>>>> 5725112b
-          "confidence": 1
-        },
-        {
-          "time": 54.2,
-          "duration": 2.0,
-          "value": "A:(3,5,b7)",
-          "confidence": 1
-        },
-        {
-<<<<<<< HEAD
-          "time": 55.0,
-          "duration": 4.0,
-          "value": "D:maj",
-=======
-          "time": 55.2,
-          "duration": 2.0,
-          "value": "A:(3,#5,b7)",
->>>>>>> 5725112b
-          "confidence": 1
-        },
-        {
-          "time": 56.0,
-<<<<<<< HEAD
-          "duration": 2.0,
-          "value": "A:(3,5,b7)",
-          "confidence": 1
-        },
-        {
-          "time": 56.2,
-          "duration": 2.0,
-          "value": "A:(3,#5,b7)",
-=======
-          "duration": 4.0,
-          "value": "D:min",
->>>>>>> 5725112b
-          "confidence": 1
-        },
-        {
-          "time": 57.0,
-          "duration": 4.0,
-<<<<<<< HEAD
-          "value": "D:min",
-=======
-          "value": "G:(3,5,b7)",
->>>>>>> 5725112b
-          "confidence": 1
-        },
-        {
-          "time": 58.0,
-          "duration": 4.0,
-<<<<<<< HEAD
-          "value": "G:(3,5,b7)",
-=======
-          "value": "D:min",
->>>>>>> 5725112b
-          "confidence": 1
-        },
-        {
-          "time": 59.0,
-          "duration": 4.0,
-<<<<<<< HEAD
-          "value": "D:min",
-=======
-          "value": "G:(3,5,b7)",
->>>>>>> 5725112b
-          "confidence": 1
-        },
-        {
-          "time": 60.0,
-          "duration": 4.0,
-<<<<<<< HEAD
-          "value": "G:(3,5,b7)",
-=======
-          "value": "D:min",
->>>>>>> 5725112b
-          "confidence": 1
-        },
-        {
-          "time": 61.0,
-          "duration": 4.0,
-<<<<<<< HEAD
-=======
-          "value": "G:(3,5,b7)",
-          "confidence": 1
-        },
-        {
-          "time": 62.0,
-          "duration": 4.0,
->>>>>>> 5725112b
-          "value": "D:min",
-          "confidence": 1
-        },
-        {
-<<<<<<< HEAD
-          "time": 62.0,
-          "duration": 4.0,
-          "value": "G:(3,5,b7)",
-          "confidence": 1
-        },
-        {
-          "time": 63.0,
-          "duration": 4.0,
-          "value": "D:min",
-=======
-          "time": 63.0,
-          "duration": 4.0,
-          "value": "G:(3,5,b7)",
-          "confidence": 1
-        },
-        {
-          "time": 64.0,
-          "duration": 4.0,
-          "value": "D:min",
-          "confidence": 1
-        },
-        {
-          "time": 65.0,
-          "duration": 4.0,
-          "value": "G:(3,5,b7)",
-          "confidence": 1
-        },
-        {
-          "time": 66.0,
-          "duration": 4.0,
-          "value": "D:min",
-          "confidence": 1
-        },
-        {
-          "time": 67.0,
-          "duration": 4.0,
-          "value": "G:(3,5,b7)",
->>>>>>> 5725112b
-          "confidence": 1
-        },
-        {
-          "time": 68.0,
-          "duration": 4.0,
-<<<<<<< HEAD
-          "value": "G:(3,5,b7)",
-=======
-          "value": "D:min",
->>>>>>> 5725112b
-          "confidence": 1
-        },
-        {
-          "time": 69.0,
-          "duration": 4.0,
-<<<<<<< HEAD
-          "value": "D:min",
-=======
-          "value": "G:(3,5,b7)",
->>>>>>> 5725112b
-          "confidence": 1
-        },
-        {
-          "time": 70.0,
-          "duration": 4.0,
-<<<<<<< HEAD
-          "value": "G:(3,5,b7)",
-=======
-          "value": "A:(3,5,b7)",
->>>>>>> 5725112b
-          "confidence": 1
-        },
-        {
-          "time": 71.0,
-          "duration": 4.0,
-<<<<<<< HEAD
-          "value": "D:min",
-=======
-          "value": "D:(3,5,b7,9)",
->>>>>>> 5725112b
-          "confidence": 1
-        },
-        {
-          "time": 72.0,
-          "duration": 4.0,
-<<<<<<< HEAD
-          "value": "G:(3,5,b7)",
-          "confidence": 1
-        },
-        {
-          "time": 69.0,
-          "duration": 4.0,
-          "value": "D:min",
-          "confidence": 1
-        },
-        {
-          "time": 70.0,
-          "duration": 4.0,
-          "value": "G:(3,5,b7)",
-          "confidence": 1
-        },
-        {
-          "time": 71.0,
-          "duration": 4.0,
-          "value": "A:(3,5,b7)",
-          "confidence": 1
-        },
-        {
-          "time": 72.0,
-          "duration": 4.0,
-          "value": "D:(3,5,b7,9)",
-          "confidence": 1
-        },
-        {
-          "time": 73.0,
-          "duration": 4.0,
-          "value": "Ab:dim",
-          "confidence": 1
-        },
-        {
-          "time": 74.0,
-          "duration": 2.0,
-          "value": "G:min(b7)",
-          "confidence": 1
-        },
-        {
-          "time": 74.2,
-          "duration": 2.0,
-          "value": "C:(3,5,b7)",
-=======
-          "value": "Ab:dim",
-          "confidence": 1
-        },
-        {
-          "time": 73.0,
-          "duration": 2.0,
-          "value": "G:min(b7)",
-          "confidence": 1
-        },
-        {
-          "time": 73.2,
-          "duration": 2.0,
-          "value": "C:(3,5,b7)",
-          "confidence": 1
-        },
-        {
-          "time": 74.0,
-          "duration": 4.0,
-          "value": "F:maj7",
-          "confidence": 1
-        },
-        {
-          "time": 75.0,
-          "duration": 2.0,
-          "value": "F:min(b7)",
-          "confidence": 1
-        },
-        {
-          "time": 75.2,
-          "duration": 2.0,
-          "value": "Bb:(3,5,b7)",
-          "confidence": 1
-        },
-        {
-          "time": 76.0,
-          "duration": 2.0,
-          "value": "E:min(b7)",
-          "confidence": 1
-        },
-        {
-          "time": 76.2,
-          "duration": 2.0,
-          "value": "A:(3,5,b7)",
-          "confidence": 1
-        },
-        {
-          "time": 77.0,
-          "duration": 4.0,
-          "value": "D:(3,5,b7,9)",
->>>>>>> 5725112b
-          "confidence": 1
-        },
-        {
-          "time": 78.0,
-          "duration": 4.0,
-<<<<<<< HEAD
-          "value": "F:maj7",
-          "confidence": 1
-        },
-        {
-          "time": 76.0,
-          "duration": 2.0,
-          "value": "F:min(b7)",
-          "confidence": 1
-        },
-        {
-          "time": 76.2,
-          "duration": 2.0,
-          "value": "Bb:(3,5,b7)",
-=======
-          "value": "Ab:dim",
-          "confidence": 1
-        },
-        {
-          "time": 79.0,
-          "duration": 2.0,
-          "value": "G:min(b7)",
->>>>>>> 5725112b
-          "confidence": 1
-        },
-        {
-          "time": 79.2,
-          "duration": 2.0,
-<<<<<<< HEAD
-          "value": "E:min(b7)",
-          "confidence": 1
-        },
-        {
-          "time": 77.2,
-          "duration": 2.0,
-          "value": "A:(3,5,b7)",
-          "confidence": 1
-        },
-        {
-          "time": 78.0,
-          "duration": 4.0,
-          "value": "D:(3,5,b7,9)",
-          "confidence": 1
-        },
-        {
-          "time": 79.0,
-          "duration": 4.0,
-          "value": "Ab:dim",
-          "confidence": 1
-        },
-        {
-          "time": 80.0,
-          "duration": 2.0,
-          "value": "G:min(b7)",
-          "confidence": 1
-        },
-        {
-          "time": 80.2,
-          "duration": 2.0,
-          "value": "C:(3,5,b7)",
-          "confidence": 1
-        },
-        {
-          "time": 81.0,
-          "duration": 4.0,
-          "value": "F:maj7",
-          "confidence": 1
-        },
-        {
-          "time": 82.0,
-          "duration": 2.0,
-          "value": "F:min(b7)",
-=======
-          "value": "C:(3,5,b7)",
-          "confidence": 1
-        },
-        {
-          "time": 80.0,
-          "duration": 4.0,
-          "value": "F:maj7",
-          "confidence": 1
-        },
-        {
-          "time": 81.0,
-          "duration": 2.0,
-          "value": "F:min(b7)",
-          "confidence": 1
-        },
-        {
-          "time": 81.2,
-          "duration": 2.0,
-          "value": "Bb:(3,5,b7)",
-          "confidence": 1
-        },
-        {
-          "time": 82.0,
-          "duration": 2.0,
-          "value": "E:min(b7)",
->>>>>>> 5725112b
           "confidence": 1
         },
         {
           "time": 82.2,
           "duration": 2.0,
-<<<<<<< HEAD
-          "value": "Bb:(3,5,b7)",
-=======
-          "value": "A:(3,5,b7)",
->>>>>>> 5725112b
+          "value": "A:(3,5,b7)",
           "confidence": 1
         },
         {
           "time": 83.0,
-<<<<<<< HEAD
-          "duration": 2.0,
-          "value": "E:min(b7)",
-          "confidence": 1
-        },
-        {
-          "time": 83.2,
-          "duration": 2.0,
-          "value": "A:(3,5,b7)",
-          "confidence": 1
-        },
-        {
-          "time": 84.0,
-=======
->>>>>>> 5725112b
           "duration": 4.0,
           "value": "D:(3,5,6)",
           "confidence": 1
