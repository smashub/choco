{
  "annotations": [
    {
      "annotation_metadata": {
        "curator": {
          "name": "",
          "email": ""
        },
        "annotator": {},
        "version": "",
        "corpus": "biab_internet_corpus",
        "annotation_tools": "",
        "annotation_rules": "",
        "validation": "",
        "data_source": ""
      },
      "namespace": "chord",
      "data": [
        {
          "time": 0.0,
          "duration": 4.0,
          "value": "Bb:maj7",
          "confidence": 1
        },
        {
          "time": 1.0,
          "duration": 4.0,
          "value": "D:(3,#5,b7)",
          "confidence": 1
        },
        {
          "time": 2.0,
          "duration": 4.0,
          "value": "Eb:maj7",
          "confidence": 1
        },
        {
          "time": 3.0,
          "duration": 4.0,
          "value": "G:(3,#5,b7)",
          "confidence": 1
        },
        {
          "time": 4.0,
          "duration": 4.0,
          "value": "C:min(b7)",
          "confidence": 1
        },
        {
          "time": 5.0,
          "duration": 4.0,
<<<<<<< HEAD
          "value": "C:min(b7)",
=======
          "value": "G:(3,#5,b7)",
>>>>>>> 5725112b
          "confidence": 1
        },
        {
          "time": 6.0,
          "duration": 4.0,
          "value": "C:min(b7)",
          "confidence": 1
        },
        {
          "time": 7.0,
          "duration": 4.0,
<<<<<<< HEAD
          "value": "C:min(b7)",
=======
          "value": "F:(3,5,b7)",
>>>>>>> 5725112b
          "confidence": 1
        },
        {
          "time": 8.0,
          "duration": 4.0,
          "value": "D:min(b7)",
          "confidence": 1
        },
        {
          "time": 9.0,
          "duration": 4.0,
<<<<<<< HEAD
          "value": "D:min(b7)",
=======
          "value": "C#:dim/C",
>>>>>>> 5725112b
          "confidence": 1
        },
        {
          "time": 10.0,
          "duration": 4.0,
<<<<<<< HEAD
          "value": "C#:dim/C",
=======
          "value": "C:min(b7)",
>>>>>>> 5725112b
          "confidence": 1
        },
        {
          "time": 11.0,
          "duration": 4.0,
<<<<<<< HEAD
          "value": "C:min(b7)",
=======
          "value": "F:(3,5,b7)",
>>>>>>> 5725112b
          "confidence": 1
        },
        {
          "time": 12.0,
          "duration": 4.0,
          "value": "D:min(b7)",
          "confidence": 1
        },
        {
          "time": 13.0,
          "duration": 4.0,
<<<<<<< HEAD
          "value": "D:min(b7)",
=======
          "value": "C#:dim/C",
>>>>>>> 5725112b
          "confidence": 1
        },
        {
          "time": 14.0,
          "duration": 4.0,
<<<<<<< HEAD
          "value": "C#:dim/C",
=======
          "value": "C:min(b7)",
>>>>>>> 5725112b
          "confidence": 1
        },
        {
          "time": 15.0,
          "duration": 4.0,
<<<<<<< HEAD
          "value": "C:min(b7)",
=======
          "value": "F:(3,5,b7)",
>>>>>>> 5725112b
          "confidence": 1
        },
        {
          "time": 16.0,
          "duration": 4.0,
          "value": "Bb:maj7",
          "confidence": 1
        },
        {
          "time": 17.0,
          "duration": 4.0,
          "value": "D:(3,#5,b7)",
          "confidence": 1
        },
        {
          "time": 18.0,
          "duration": 4.0,
          "value": "Eb:maj7",
          "confidence": 1
        },
        {
          "time": 19.0,
          "duration": 4.0,
          "value": "G:(3,#5,b7)",
          "confidence": 1
        },
        {
          "time": 20.0,
          "duration": 4.0,
          "value": "C:min(b7)",
          "confidence": 1
        },
        {
          "time": 21.0,
          "duration": 4.0,
<<<<<<< HEAD
          "value": "C:min(b7)",
=======
          "value": "G:(3,#5,b7)",
>>>>>>> 5725112b
          "confidence": 1
        },
        {
          "time": 22.0,
          "duration": 4.0,
          "value": "C:min(b7)",
          "confidence": 1
        },
        {
          "time": 23.0,
          "duration": 4.0,
<<<<<<< HEAD
          "value": "C:min(b7)",
=======
          "value": "F:(3,5,b7)",
>>>>>>> 5725112b
          "confidence": 1
        },
        {
          "time": 24.0,
          "duration": 4.0,
          "value": "Bb:maj7",
          "confidence": 1
        },
        {
          "time": 25.0,
          "duration": 4.0,
          "value": "D:(3,#5,b7)",
          "confidence": 1
        },
        {
          "time": 26.0,
          "duration": 4.0,
          "value": "Eb:maj7",
          "confidence": 1
        },
        {
          "time": 27.0,
          "duration": 4.0,
          "value": "E:dim",
          "confidence": 1
        },
        {
          "time": 28.0,
          "duration": 4.0,
<<<<<<< HEAD
          "value": "E:dim",
=======
          "value": "Bb:maj7/F",
>>>>>>> 5725112b
          "confidence": 1
        },
        {
          "time": 29.0,
          "duration": 4.0,
<<<<<<< HEAD
          "value": "Bb:maj7/F",
=======
          "value": "G:(3,5,b7)",
>>>>>>> 5725112b
          "confidence": 1
        },
        {
          "time": 30.0,
          "duration": 4.0,
<<<<<<< HEAD
          "value": "G:(3,5,b7)",
=======
          "value": "C:min(b7)",
>>>>>>> 5725112b
          "confidence": 1
        },
        {
          "time": 31.0,
          "duration": 4.0,
<<<<<<< HEAD
          "value": "C:min(b7)",
          "confidence": 1
        },
        {
          "time": 32.0,
          "duration": 4.0,
=======
>>>>>>> 5725112b
          "value": "F:(3,5,b7)",
          "confidence": 1
        }
      ],
      "sandbox": {},
      "time": 0,
      "duration": 128.0
    },
    {
      "annotation_metadata": {
        "curator": {
          "name": "",
          "email": ""
        },
        "annotator": {},
        "version": "",
        "corpus": "biab_internet_corpus",
        "annotation_tools": "",
        "annotation_rules": "",
        "validation": "",
        "data_source": ""
      },
      "namespace": "key_mode",
      "data": [
        {
          "time": 0.0,
          "duration": 128.0,
          "value": "Bb",
          "confidence": 1
        }
      ],
      "sandbox": {},
      "time": 0,
      "duration": 128.0
    }
  ],
  "file_metadata": {
    "title": "Someday My Prince Will Come",
    "artist": "",
    "release": "",
    "duration": 128.0,
    "identifiers": {},
    "jams_version": "0.3.4"
  },
  "sandbox": {
    "expanded": false
  }
}<|MERGE_RESOLUTION|>--- conflicted
+++ resolved
@@ -49,11 +49,7 @@
         {
           "time": 5.0,
           "duration": 4.0,
-<<<<<<< HEAD
-          "value": "C:min(b7)",
-=======
-          "value": "G:(3,#5,b7)",
->>>>>>> 5725112b
+          "value": "G:(3,#5,b7)",
           "confidence": 1
         },
         {
@@ -65,11 +61,7 @@
         {
           "time": 7.0,
           "duration": 4.0,
-<<<<<<< HEAD
-          "value": "C:min(b7)",
-=======
-          "value": "F:(3,5,b7)",
->>>>>>> 5725112b
+          "value": "F:(3,5,b7)",
           "confidence": 1
         },
         {
@@ -81,67 +73,43 @@
         {
           "time": 9.0,
           "duration": 4.0,
-<<<<<<< HEAD
+          "value": "C#:dim/C",
+          "confidence": 1
+        },
+        {
+          "time": 10.0,
+          "duration": 4.0,
+          "value": "C:min(b7)",
+          "confidence": 1
+        },
+        {
+          "time": 11.0,
+          "duration": 4.0,
+          "value": "F:(3,5,b7)",
+          "confidence": 1
+        },
+        {
+          "time": 12.0,
+          "duration": 4.0,
           "value": "D:min(b7)",
-=======
+          "confidence": 1
+        },
+        {
+          "time": 13.0,
+          "duration": 4.0,
           "value": "C#:dim/C",
->>>>>>> 5725112b
-          "confidence": 1
-        },
-        {
-          "time": 10.0,
-          "duration": 4.0,
-<<<<<<< HEAD
-          "value": "C#:dim/C",
-=======
-          "value": "C:min(b7)",
->>>>>>> 5725112b
-          "confidence": 1
-        },
-        {
-          "time": 11.0,
-          "duration": 4.0,
-<<<<<<< HEAD
-          "value": "C:min(b7)",
-=======
-          "value": "F:(3,5,b7)",
->>>>>>> 5725112b
-          "confidence": 1
-        },
-        {
-          "time": 12.0,
-          "duration": 4.0,
-          "value": "D:min(b7)",
-          "confidence": 1
-        },
-        {
-          "time": 13.0,
-          "duration": 4.0,
-<<<<<<< HEAD
-          "value": "D:min(b7)",
-=======
-          "value": "C#:dim/C",
->>>>>>> 5725112b
           "confidence": 1
         },
         {
           "time": 14.0,
           "duration": 4.0,
-<<<<<<< HEAD
-          "value": "C#:dim/C",
-=======
-          "value": "C:min(b7)",
->>>>>>> 5725112b
+          "value": "C:min(b7)",
           "confidence": 1
         },
         {
           "time": 15.0,
           "duration": 4.0,
-<<<<<<< HEAD
-          "value": "C:min(b7)",
-=======
-          "value": "F:(3,5,b7)",
->>>>>>> 5725112b
+          "value": "F:(3,5,b7)",
           "confidence": 1
         },
         {
@@ -177,11 +145,7 @@
         {
           "time": 21.0,
           "duration": 4.0,
-<<<<<<< HEAD
-          "value": "C:min(b7)",
-=======
-          "value": "G:(3,#5,b7)",
->>>>>>> 5725112b
+          "value": "G:(3,#5,b7)",
           "confidence": 1
         },
         {
@@ -193,11 +157,7 @@
         {
           "time": 23.0,
           "duration": 4.0,
-<<<<<<< HEAD
-          "value": "C:min(b7)",
-=======
-          "value": "F:(3,5,b7)",
->>>>>>> 5725112b
+          "value": "F:(3,5,b7)",
           "confidence": 1
         },
         {
@@ -227,45 +187,24 @@
         {
           "time": 28.0,
           "duration": 4.0,
-<<<<<<< HEAD
-          "value": "E:dim",
-=======
           "value": "Bb:maj7/F",
->>>>>>> 5725112b
           "confidence": 1
         },
         {
           "time": 29.0,
           "duration": 4.0,
-<<<<<<< HEAD
-          "value": "Bb:maj7/F",
-=======
           "value": "G:(3,5,b7)",
->>>>>>> 5725112b
           "confidence": 1
         },
         {
           "time": 30.0,
           "duration": 4.0,
-<<<<<<< HEAD
-          "value": "G:(3,5,b7)",
-=======
-          "value": "C:min(b7)",
->>>>>>> 5725112b
+          "value": "C:min(b7)",
           "confidence": 1
         },
         {
           "time": 31.0,
           "duration": 4.0,
-<<<<<<< HEAD
-          "value": "C:min(b7)",
-          "confidence": 1
-        },
-        {
-          "time": 32.0,
-          "duration": 4.0,
-=======
->>>>>>> 5725112b
           "value": "F:(3,5,b7)",
           "confidence": 1
         }
