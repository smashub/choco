{
  "annotations": [
    {
      "annotation_metadata": {
        "curator": {
          "name": "",
          "email": ""
        },
        "annotator": {},
        "version": "",
        "corpus": "biab_internet_corpus",
        "annotation_tools": "",
        "annotation_rules": "",
        "validation": "",
        "data_source": ""
      },
      "namespace": "chord",
      "data": [
        {
          "time": 0.0,
          "duration": 2.0,
          "value": "Ab:min(b7)",
          "confidence": 1
        },
        {
          "time": 0.2,
          "duration": 2.0,
          "value": "Db:(3,5,b7,9)",
          "confidence": 1
        },
        {
          "time": 1.0,
          "duration": 2.0,
          "value": "G:(b3,b5,b7)",
          "confidence": 1
        },
        {
          "time": 1.2,
          "duration": 2.0,
          "value": "C:(3,#5,b7,b9)",
          "confidence": 1
        },
        {
          "time": 2.0,
          "duration": 4.0,
          "value": "F:min(b7,9)",
          "confidence": 1
        },
        {
          "time": 3.0,
          "duration": 2.0,
          "value": "Bb:(4,5,b7,9,11,13)",
          "confidence": 1
        },
        {
          "time": 3.2,
          "duration": 2.0,
          "value": "Bb:(3,5,b7,9,11,13)",
          "confidence": 1
        },
        {
          "time": 4.0,
          "duration": 2.0,
          "value": "Eb:(3,5,6)",
          "confidence": 1
        },
        {
          "time": 4.2,
          "duration": 2.0,
          "value": "Ab:(3,5,b7,9)",
          "confidence": 1
        },
        {
          "time": 5.0,
          "duration": 2.0,
          "value": "G:(3,5,b7)",
          "confidence": 1
        },
        {
          "time": 5.2,
          "duration": 2.0,
          "value": "Ab:(3,5,b7,9,#11)",
          "confidence": 1
        },
        {
          "time": 6.0,
          "duration": 2.0,
          "value": "G:(b3,b5,b7)",
          "confidence": 1
        },
        {
          "time": 6.2,
          "duration": 2.0,
          "value": "C:(3,#5,b7,b9)",
          "confidence": 1
        },
        {
          "time": 7.0,
          "duration": 2.0,
          "value": "F:(b3,b5,b7)",
          "confidence": 1
        },
        {
          "time": 7.2,
          "duration": 2.0,
          "value": "Ab:min(b7)",
          "confidence": 1
        },
        {
          "time": 8.0,
          "duration": 2.0,
          "value": "G:(b3,b5,b7)",
          "confidence": 1
        },
        {
          "time": 8.2,
          "duration": 2.0,
          "value": "C:(3,5,b7,b9)",
          "confidence": 1
        },
        {
          "time": 9.0,
          "duration": 2.0,
          "value": "F:min(b7)",
          "confidence": 1
        },
        {
          "time": 9.2,
          "duration": 2.0,
          "value": "Db:(3,5,b7,9)",
          "confidence": 1
        },
        {
          "time": 10.0,
          "duration": 2.0,
          "value": "C:min(b7)",
          "confidence": 1
        },
        {
          "time": 10.2,
          "duration": 1.0,
          "value": "F:min(b7)",
          "confidence": 1
        },
        {
          "time": 10.3,
          "duration": 1.0,
          "value": "Bb:(3,5,b7,9,11,13)",
          "confidence": 1
        },
        {
          "time": 11.0,
          "duration": 1.0,
          "value": "G:(3,#5,b7)",
          "confidence": 1
        },
        {
<<<<<<< HEAD
          "time": 12.1,
=======
          "time": 11.1,
>>>>>>> 5725112b
          "duration": 1.0,
          "value": "C:(3,5,b7,9)",
          "confidence": 1
        },
        {
<<<<<<< HEAD
          "time": 12.2,
=======
          "time": 11.2,
>>>>>>> 5725112b
          "duration": 1.0,
          "value": "F:(3,#5,b7)",
          "confidence": 1
        },
        {
          "time": 11.3,
          "duration": 1.0,
          "value": "Bb:(3,5,b7,9,11,13)",
          "confidence": 1
        },
        {
          "time": 12.0,
          "duration": 2.0,
          "value": "Eb:(3,5,6)",
          "confidence": 1
        },
        {
          "time": 12.2,
          "duration": 2.0,
          "value": "Ab:(3,5,b7,9)",
          "confidence": 1
        },
        {
          "time": 13.0,
          "duration": 2.0,
          "value": "G:(3,5,b7)",
          "confidence": 1
        },
        {
          "time": 13.2,
          "duration": 2.0,
          "value": "Ab:(3,5,b7,9,#11)",
          "confidence": 1
        },
        {
          "time": 14.0,
          "duration": 2.0,
          "value": "G:(b3,b5,b7)",
          "confidence": 1
        },
        {
          "time": 14.2,
          "duration": 2.0,
          "value": "C:(3,#5,b7,b9)",
          "confidence": 1
        },
        {
          "time": 15.0,
          "duration": 2.0,
          "value": "F:(b3,b5,b7)",
          "confidence": 1
        },
        {
          "time": 15.2,
          "duration": 2.0,
          "value": "Ab:min(b7)",
          "confidence": 1
        },
        {
          "time": 16.0,
          "duration": 2.0,
          "value": "G:(b3,b5,b7)",
          "confidence": 1
        },
        {
          "time": 16.2,
          "duration": 2.0,
          "value": "C:(3,5,b7,b9)",
          "confidence": 1
        },
        {
          "time": 17.0,
          "duration": 2.0,
          "value": "F:min(b7)",
          "confidence": 1
        },
        {
          "time": 17.2,
          "duration": 2.0,
          "value": "Db:(3,5,b7,9)",
          "confidence": 1
        },
        {
          "time": 18.0,
          "duration": 2.0,
          "value": "C:min(b7)",
          "confidence": 1
        },
        {
          "time": 18.2,
          "duration": 1.0,
          "value": "F:(3,5,b7,9)",
          "confidence": 1
        },
        {
          "time": 18.3,
          "duration": 1.0,
          "value": "Bb:(3,5,b7,9,11,13)",
          "confidence": 1
        },
        {
          "time": 19.0,
          "duration": 2.0,
          "value": "A:(b3,b5,b7)",
          "confidence": 1
        },
        {
          "time": 19.2,
          "duration": 2.0,
          "value": "D:(3,5,b7,b9)",
          "confidence": 1
        },
        {
          "time": 20.0,
          "duration": 2.0,
          "value": "G:(3,#5,b7)",
          "confidence": 1
        },
        {
          "time": 20.2,
          "duration": 1.0,
          "value": "Bb:(3,5,b7,9)",
          "confidence": 1
        },
        {
          "time": 20.3,
          "duration": 1.0,
          "value": "A:(3,5,b7,9)",
          "confidence": 1
        },
        {
          "time": 21.0,
          "duration": 2.0,
          "value": "Ab:(3,5,b7,9)",
          "confidence": 1
        },
        {
          "time": 21.2,
          "duration": 2.0,
          "value": "G:(3,5,b7,9)",
          "confidence": 1
        },
        {
          "time": 22.0,
          "duration": 2.0,
          "value": "C:(3,5,b7,9)",
          "confidence": 1
        },
        {
          "time": 22.2,
          "duration": 2.0,
          "value": "Ab:(3,5,b7,9)",
          "confidence": 1
        },
        {
          "time": 23.0,
          "duration": 2.0,
          "value": "G:(b3,b5,b7)",
          "confidence": 1
        },
        {
          "time": 23.2,
          "duration": 2.0,
          "value": "C:(3,5,b7,b9)",
          "confidence": 1
        },
        {
          "time": 24.0,
          "duration": 2.0,
          "value": "F:(3,5,b7,9,11,13)",
          "confidence": 1
        },
        {
          "time": 24.2,
          "duration": 1.0,
          "value": "Ab:(3,5,b7,9)",
          "confidence": 1
        },
        {
          "time": 24.3,
          "duration": 1.0,
          "value": "G:(3,5,b7,9)",
          "confidence": 1
        },
        {
          "time": 25.0,
          "duration": 1.0,
          "value": "Gb:(3,5,b7,9)",
          "confidence": 1
        },
        {
<<<<<<< HEAD
          "time": 26.1,
=======
          "time": 25.1,
>>>>>>> 5725112b
          "duration": 1.0,
          "value": "F:(3,5,b7,9)",
          "confidence": 1
        },
        {
<<<<<<< HEAD
          "time": 26.2,
=======
          "time": 25.2,
>>>>>>> 5725112b
          "duration": 1.0,
          "value": "C:min(b7,9)",
          "confidence": 1
        },
        {
          "time": 25.3,
          "duration": 1.0,
          "value": "D:(3,5,b7,9)",
          "confidence": 1
        },
        {
          "time": 26.0,
          "duration": 2.0,
          "value": "Bb:(3,5,b7,9)",
          "confidence": 1
        },
        {
          "time": 26.2,
          "duration": 2.0,
          "value": "E:dim",
          "confidence": 1
        },
        {
          "time": 27.0,
          "duration": 2.0,
          "value": "F:min(b7)",
          "confidence": 1
        },
        {
          "time": 27.2,
          "duration": 2.0,
          "value": "Bb:(3,5,b7,9,11,13)",
          "confidence": 1
        },
        {
          "time": 28.0,
          "duration": 2.0,
          "value": "Eb:(3,5,6)",
          "confidence": 1
        },
        {
          "time": 28.2,
          "duration": 2.0,
          "value": "Ab:(3,5,b7,9)",
          "confidence": 1
        },
        {
          "time": 29.0,
          "duration": 2.0,
          "value": "G:(3,5,b7)",
          "confidence": 1
        },
        {
          "time": 29.2,
          "duration": 2.0,
          "value": "Ab:(3,5,b7,9,#11)",
          "confidence": 1
        },
        {
          "time": 30.0,
          "duration": 2.0,
          "value": "G:(b3,b5,b7)",
          "confidence": 1
        },
        {
          "time": 30.2,
          "duration": 2.0,
          "value": "C:(3,#5,b7,b9)",
          "confidence": 1
        },
        {
          "time": 31.0,
          "duration": 2.0,
          "value": "F:(b3,b5,b7)",
          "confidence": 1
        },
        {
          "time": 31.2,
          "duration": 2.0,
          "value": "Ab:min(b7)",
          "confidence": 1
        },
        {
          "time": 32.0,
          "duration": 2.0,
          "value": "G:(b3,b5,b7)",
          "confidence": 1
        },
        {
          "time": 32.2,
          "duration": 2.0,
          "value": "C:(3,5,b7,b9)",
          "confidence": 1
        },
        {
          "time": 33.0,
          "duration": 2.0,
          "value": "F:min(b7)",
          "confidence": 1
        },
        {
          "time": 33.2,
          "duration": 2.0,
          "value": "Db:(3,5,b7,9)",
          "confidence": 1
        },
        {
          "time": 34.0,
          "duration": 2.0,
          "value": "C:min(b7)",
          "confidence": 1
        },
        {
          "time": 34.2,
          "duration": 1.0,
          "value": "F:(3,5,b7,9)",
          "confidence": 1
        },
        {
          "time": 34.3,
          "duration": 1.0,
          "value": "Bb:(3,5,b7,9,11,13)",
          "confidence": 1
        },
        {
          "time": 35.0,
          "duration": 2.0,
          "value": "Ab:min(b7)",
          "confidence": 1
        },
        {
          "time": 35.2,
          "duration": 2.0,
          "value": "Db:(3,5,b7,9)",
          "confidence": 1
        },
        {
          "time": 36.0,
          "duration": 2.0,
          "value": "C:min(b7)",
          "confidence": 1
        },
        {
          "time": 36.2,
          "duration": 1.0,
          "value": "F:(3,5,b7,9)",
          "confidence": 1
        },
        {
          "time": 36.3,
          "duration": 1.0,
          "value": "Bb:(3,5,b7,9,11,13)",
          "confidence": 1
        },
        {
          "time": 37.0,
          "duration": 4.0,
          "value": "E:maj7",
          "confidence": 1
        },
        {
          "time": 38.0,
          "duration": 4.0,
          "value": "Eb:(3,5,6,9)",
          "confidence": 1
        }
      ],
      "sandbox": {},
      "time": 0,
      "duration": 156.0
    },
    {
      "annotation_metadata": {
        "curator": {
          "name": "",
          "email": ""
        },
        "annotator": {},
        "version": "",
        "corpus": "biab_internet_corpus",
        "annotation_tools": "",
        "annotation_rules": "",
        "validation": "",
        "data_source": ""
      },
      "namespace": "key_mode",
      "data": [
        {
          "time": 0.0,
          "duration": 156.0,
          "value": "Eb",
          "confidence": 1
        }
      ],
      "sandbox": {},
      "time": 0,
      "duration": 156.0
    }
  ],
  "file_metadata": {
    "title": "A Cottage For Sale 2                            ",
    "artist": "",
    "release": "",
    "duration": 156.0,
    "identifiers": {},
    "jams_version": "0.3.4"
  },
  "sandbox": {
    "expanded": false
  }
}<|MERGE_RESOLUTION|>--- conflicted
+++ resolved
@@ -155,39 +155,31 @@
           "confidence": 1
         },
         {
-<<<<<<< HEAD
-          "time": 12.1,
-=======
           "time": 11.1,
->>>>>>> 5725112b
           "duration": 1.0,
           "value": "C:(3,5,b7,9)",
           "confidence": 1
         },
         {
-<<<<<<< HEAD
+          "time": 11.2,
+          "duration": 1.0,
+          "value": "F:(3,#5,b7)",
+          "confidence": 1
+        },
+        {
+          "time": 11.3,
+          "duration": 1.0,
+          "value": "Bb:(3,5,b7,9,11,13)",
+          "confidence": 1
+        },
+        {
+          "time": 12.0,
+          "duration": 2.0,
+          "value": "Eb:(3,5,6)",
+          "confidence": 1
+        },
+        {
           "time": 12.2,
-=======
-          "time": 11.2,
->>>>>>> 5725112b
-          "duration": 1.0,
-          "value": "F:(3,#5,b7)",
-          "confidence": 1
-        },
-        {
-          "time": 11.3,
-          "duration": 1.0,
-          "value": "Bb:(3,5,b7,9,11,13)",
-          "confidence": 1
-        },
-        {
-          "time": 12.0,
-          "duration": 2.0,
-          "value": "Eb:(3,5,6)",
-          "confidence": 1
-        },
-        {
-          "time": 12.2,
           "duration": 2.0,
           "value": "Ab:(3,5,b7,9)",
           "confidence": 1
@@ -361,21 +353,13 @@
           "confidence": 1
         },
         {
-<<<<<<< HEAD
-          "time": 26.1,
-=======
           "time": 25.1,
->>>>>>> 5725112b
           "duration": 1.0,
           "value": "F:(3,5,b7,9)",
           "confidence": 1
         },
         {
-<<<<<<< HEAD
-          "time": 26.2,
-=======
           "time": 25.2,
->>>>>>> 5725112b
           "duration": 1.0,
           "value": "C:min(b7,9)",
           "confidence": 1
