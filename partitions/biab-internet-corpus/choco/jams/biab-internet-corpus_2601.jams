{
  "annotations": [
    {
      "annotation_metadata": {
        "curator": {
          "name": "",
          "email": ""
        },
        "annotator": {},
        "version": "",
        "corpus": "biab_internet_corpus",
        "annotation_tools": "",
        "annotation_rules": "",
        "validation": "",
        "data_source": ""
      },
      "namespace": "chord",
      "data": [
        {
          "time": 0.0,
          "duration": 4.0,
          "value": "Bb:maj",
          "confidence": 1
        },
        {
          "time": 1.0,
          "duration": 4.0,
          "value": "Bb:maj",
          "confidence": 1
        },
        {
          "time": 2.0,
          "duration": 4.0,
          "value": "Bb:maj",
          "confidence": 1
        },
        {
          "time": 3.0,
          "duration": 4.0,
          "value": "Bb:maj",
          "confidence": 1
        },
        {
          "time": 4.0,
          "duration": 4.0,
          "value": "Bb:maj",
          "confidence": 1
        },
        {
          "time": 5.0,
          "duration": 4.0,
          "value": "Bb:maj",
          "confidence": 1
        },
        {
          "time": 6.0,
          "duration": 4.0,
<<<<<<< HEAD
          "value": "Bb:maj",
=======
          "value": "F:(3,5,b7)",
>>>>>>> 5725112b
          "confidence": 1
        },
        {
          "time": 7.0,
          "duration": 4.0,
          "value": "F:(3,5,b7)",
          "confidence": 1
        },
        {
          "time": 8.0,
          "duration": 4.0,
          "value": "F:(3,5,b7)",
          "confidence": 1
        },
        {
          "time": 9.0,
          "duration": 4.0,
          "value": "Bb:(3,5,b7)",
          "confidence": 1
        },
        {
          "time": 10.0,
          "duration": 4.0,
          "value": "Eb:maj",
          "confidence": 1
        },
        {
          "time": 11.0,
          "duration": 4.0,
          "value": "Eb:min",
          "confidence": 1
        },
        {
          "time": 12.0,
          "duration": 4.0,
<<<<<<< HEAD
          "value": "Eb:min",
=======
          "value": "Bb:maj",
>>>>>>> 5725112b
          "confidence": 1
        },
        {
          "time": 13.0,
          "duration": 4.0,
<<<<<<< HEAD
          "value": "Bb:maj",
          "confidence": 1
        },
        {
          "time": 14.0,
          "duration": 4.0,
=======
>>>>>>> 5725112b
          "value": "F:(3,5,b7)",
          "confidence": 1
        },
        {
<<<<<<< HEAD
          "time": 15.0,
=======
          "time": 14.0,
>>>>>>> 5725112b
          "duration": 4.0,
          "value": "Bb:maj",
          "confidence": 1
        }
      ],
      "sandbox": {},
      "time": 0,
      "duration": 60.0
    },
    {
      "annotation_metadata": {
        "curator": {
          "name": "",
          "email": ""
        },
        "annotator": {},
        "version": "",
        "corpus": "biab_internet_corpus",
        "annotation_tools": "",
        "annotation_rules": "",
        "validation": "",
        "data_source": ""
      },
      "namespace": "key_mode",
      "data": [
        {
          "time": 0.0,
          "duration": 60.0,
          "value": "Bb",
          "confidence": 1
        }
      ],
      "sandbox": {},
      "time": 0,
      "duration": 60.0
    }
  ],
  "file_metadata": {
    "title": "Mama Don't Allow No Music In Playing Here",
    "artist": "",
    "release": "",
    "duration": 60.0,
    "identifiers": {},
    "jams_version": "0.3.4"
  },
  "sandbox": {
    "expanded": false
  }
}<|MERGE_RESOLUTION|>--- conflicted
+++ resolved
@@ -55,11 +55,7 @@
         {
           "time": 6.0,
           "duration": 4.0,
-<<<<<<< HEAD
-          "value": "Bb:maj",
-=======
           "value": "F:(3,5,b7)",
->>>>>>> 5725112b
           "confidence": 1
         },
         {
@@ -71,7 +67,7 @@
         {
           "time": 8.0,
           "duration": 4.0,
-          "value": "F:(3,5,b7)",
+          "value": "Bb:(3,5,b7)",
           "confidence": 1
         },
         {
@@ -95,34 +91,17 @@
         {
           "time": 12.0,
           "duration": 4.0,
-<<<<<<< HEAD
-          "value": "Eb:min",
-=======
           "value": "Bb:maj",
->>>>>>> 5725112b
           "confidence": 1
         },
         {
           "time": 13.0,
           "duration": 4.0,
-<<<<<<< HEAD
-          "value": "Bb:maj",
+          "value": "F:(3,5,b7)",
           "confidence": 1
         },
         {
           "time": 14.0,
-          "duration": 4.0,
-=======
->>>>>>> 5725112b
-          "value": "F:(3,5,b7)",
-          "confidence": 1
-        },
-        {
-<<<<<<< HEAD
-          "time": 15.0,
-=======
-          "time": 14.0,
->>>>>>> 5725112b
           "duration": 4.0,
           "value": "Bb:maj",
           "confidence": 1
