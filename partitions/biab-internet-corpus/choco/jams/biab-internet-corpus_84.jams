--- conflicted
+++ resolved
@@ -320,133 +320,82 @@
           "time": 36.2,
           "duration": 2.0,
           "value": "F#:min/D",
-<<<<<<< HEAD
-=======
           "confidence": 1
         },
         {
           "time": 37.0,
           "duration": 4.0,
           "value": "B:maj",
->>>>>>> 5725112b
           "confidence": 1
         },
         {
           "time": 38.0,
           "duration": 4.0,
-<<<<<<< HEAD
-          "value": "B:maj",
-=======
           "value": "B:min",
->>>>>>> 5725112b
           "confidence": 1
         },
         {
           "time": 39.0,
           "duration": 4.0,
-<<<<<<< HEAD
-          "value": "B:min",
-=======
-          "value": "G:maj",
->>>>>>> 5725112b
+          "value": "G:maj",
           "confidence": 1
         },
         {
           "time": 40.0,
           "duration": 4.0,
-<<<<<<< HEAD
-          "value": "G:maj",
-=======
-          "value": "A:(3,5,b7)",
->>>>>>> 5725112b
+          "value": "A:(3,5,b7)",
           "confidence": 1
         },
         {
           "time": 41.0,
           "duration": 4.0,
-<<<<<<< HEAD
-          "value": "A:(3,5,b7)",
-=======
-          "value": "D:min",
->>>>>>> 5725112b
+          "value": "D:min",
           "confidence": 1
         },
         {
           "time": 42.0,
           "duration": 4.0,
-<<<<<<< HEAD
-          "value": "D:min",
-=======
-          "value": "G:maj",
->>>>>>> 5725112b
+          "value": "G:maj",
           "confidence": 1
         },
         {
           "time": 43.0,
           "duration": 4.0,
-<<<<<<< HEAD
-          "value": "G:maj",
-=======
-          "value": "D:min",
->>>>>>> 5725112b
+          "value": "D:min",
           "confidence": 1
         },
         {
           "time": 44.0,
           "duration": 4.0,
-<<<<<<< HEAD
-          "value": "D:min",
-=======
-          "value": "G:maj",
->>>>>>> 5725112b
+          "value": "G:maj",
           "confidence": 1
         },
         {
           "time": 45.0,
           "duration": 4.0,
-<<<<<<< HEAD
-          "value": "G:maj",
-=======
-          "value": "D:min",
->>>>>>> 5725112b
+          "value": "D:min",
           "confidence": 1
         },
         {
           "time": 46.0,
           "duration": 4.0,
-<<<<<<< HEAD
-          "value": "D:min",
-=======
-          "value": "G:maj",
->>>>>>> 5725112b
+          "value": "G:maj",
           "confidence": 1
         },
         {
           "time": 47.0,
           "duration": 4.0,
-<<<<<<< HEAD
-          "value": "G:maj",
-=======
-          "value": "Bb:maj",
->>>>>>> 5725112b
+          "value": "Bb:maj",
           "confidence": 1
         },
         {
           "time": 48.0,
           "duration": 4.0,
-<<<<<<< HEAD
-          "value": "Bb:maj",
-=======
           "value": "C:maj",
->>>>>>> 5725112b
           "confidence": 1
         },
         {
           "time": 49.0,
-<<<<<<< HEAD
-          "duration": 4.0,
-          "value": "C:maj",
-=======
           "duration": 2.0,
           "value": "D:min",
           "confidence": 1
@@ -455,166 +404,94 @@
           "time": 49.2,
           "duration": 2.0,
           "value": "F:maj",
->>>>>>> 5725112b
           "confidence": 1
         },
         {
           "time": 50.0,
           "duration": 2.0,
-<<<<<<< HEAD
-          "value": "D:min",
-=======
-          "value": "Bb:maj",
->>>>>>> 5725112b
+          "value": "Bb:maj",
           "confidence": 1
         },
         {
           "time": 50.2,
           "duration": 2.0,
-<<<<<<< HEAD
-          "value": "F:maj",
-=======
-          "value": "A:(3,5,b7)",
->>>>>>> 5725112b
+          "value": "A:(3,5,b7)",
           "confidence": 1
         },
         {
           "time": 51.0,
           "duration": 2.0,
-<<<<<<< HEAD
-          "value": "Bb:maj",
-=======
-          "value": "D:min",
->>>>>>> 5725112b
+          "value": "D:min",
           "confidence": 1
         },
         {
           "time": 51.2,
           "duration": 2.0,
-<<<<<<< HEAD
-          "value": "A:(3,5,b7)",
-=======
-          "value": "F:maj",
->>>>>>> 5725112b
+          "value": "F:maj",
           "confidence": 1
         },
         {
           "time": 52.0,
           "duration": 2.0,
-<<<<<<< HEAD
-          "value": "D:min",
-=======
-          "value": "Bb:maj",
->>>>>>> 5725112b
+          "value": "Bb:maj",
           "confidence": 1
         },
         {
           "time": 52.2,
           "duration": 2.0,
-<<<<<<< HEAD
-          "value": "F:maj",
-=======
-          "value": "A:(3,5,b7)",
->>>>>>> 5725112b
+          "value": "A:(3,5,b7)",
           "confidence": 1
         },
         {
           "time": 53.0,
           "duration": 2.0,
-<<<<<<< HEAD
-          "value": "Bb:maj",
-=======
-          "value": "D:min",
->>>>>>> 5725112b
+          "value": "D:min",
           "confidence": 1
         },
         {
           "time": 53.2,
           "duration": 2.0,
-<<<<<<< HEAD
-          "value": "A:(3,5,b7)",
-=======
-          "value": "F:maj",
->>>>>>> 5725112b
+          "value": "F:maj",
           "confidence": 1
         },
         {
           "time": 54.0,
           "duration": 2.0,
-<<<<<<< HEAD
-          "value": "D:min",
-=======
-          "value": "Bb:maj",
->>>>>>> 5725112b
+          "value": "Bb:maj",
           "confidence": 1
         },
         {
           "time": 54.2,
           "duration": 2.0,
-<<<<<<< HEAD
-          "value": "F:maj",
-=======
-          "value": "A:(3,5,b7)",
->>>>>>> 5725112b
+          "value": "A:(3,5,b7)",
           "confidence": 1
         },
         {
           "time": 55.0,
           "duration": 2.0,
-<<<<<<< HEAD
-          "value": "Bb:maj",
-=======
-          "value": "D:min",
->>>>>>> 5725112b
+          "value": "D:min",
           "confidence": 1
         },
         {
           "time": 55.2,
           "duration": 2.0,
-<<<<<<< HEAD
-          "value": "A:(3,5,b7)",
-=======
-          "value": "F:maj",
->>>>>>> 5725112b
+          "value": "F:maj",
           "confidence": 1
         },
         {
           "time": 56.0,
           "duration": 2.0,
-<<<<<<< HEAD
-          "value": "D:min",
-=======
-          "value": "Bb:maj",
->>>>>>> 5725112b
+          "value": "Bb:maj",
           "confidence": 1
         },
         {
           "time": 56.2,
           "duration": 2.0,
-<<<<<<< HEAD
-          "value": "F:maj",
-=======
-          "value": "A:(3,5,b7)",
->>>>>>> 5725112b
+          "value": "A:(3,5,b7)",
           "confidence": 1
         },
         {
           "time": 57.0,
-<<<<<<< HEAD
-          "duration": 2.0,
-          "value": "Bb:maj",
-          "confidence": 1
-        },
-        {
-          "time": 57.2,
-          "duration": 2.0,
-          "value": "A:(3,5,b7)",
-          "confidence": 1
-        },
-        {
-          "time": 58.0,
-=======
->>>>>>> 5725112b
           "duration": 4.0,
           "value": "D:min",
           "confidence": 1
