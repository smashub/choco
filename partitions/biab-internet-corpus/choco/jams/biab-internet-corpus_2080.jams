{
  "annotations": [
    {
      "annotation_metadata": {
        "curator": {
          "name": "",
          "email": ""
        },
        "annotator": {},
        "version": "",
        "corpus": "biab_internet_corpus",
        "annotation_tools": "",
        "annotation_rules": "",
        "validation": "",
        "data_source": ""
      },
      "namespace": "chord",
      "data": [
        {
          "time": 0.0,
          "duration": 4.0,
          "value": "Bb:(4,5,b7,9)",
          "confidence": 1
        },
        {
          "time": 1.0,
          "duration": 4.0,
          "value": "Bb:(4,5,b7,9)",
          "confidence": 1
        },
        {
          "time": 2.0,
          "duration": 4.0,
          "value": "Bb:(4,5,b7,9)",
          "confidence": 1
        },
        {
          "time": 3.0,
          "duration": 4.0,
          "value": "Bb:(4,5,b7,9)",
          "confidence": 1
        },
        {
          "time": 4.0,
          "duration": 4.0,
<<<<<<< HEAD
          "value": "Bb:(4,5,b7,9)",
=======
          "value": "Bb:(3,5,b7,#11)",
>>>>>>> 5725112b
          "confidence": 1
        },
        {
          "time": 5.0,
          "duration": 4.0,
<<<<<<< HEAD
          "value": "Bb:(3,5,b7,,#11)",
=======
          "value": "Bb:(3,5,b7,#11)",
>>>>>>> 5725112b
          "confidence": 1
        },
        {
          "time": 6.0,
          "duration": 4.0,
<<<<<<< HEAD
          "value": "Bb:(3,5,b7,,#11)",
=======
          "value": "Db:(3,5,b7,#11)",
>>>>>>> 5725112b
          "confidence": 1
        },
        {
          "time": 7.0,
          "duration": 4.0,
<<<<<<< HEAD
          "value": "Db:(3,5,b7,,#11)",
=======
          "value": "Db:(3,5,b7,#11)",
>>>>>>> 5725112b
          "confidence": 1
        },
        {
          "time": 8.0,
          "duration": 4.0,
<<<<<<< HEAD
          "value": "Db:(3,5,b7,,#11)",
=======
          "value": "E:(3,5,b7,#11)",
>>>>>>> 5725112b
          "confidence": 1
        },
        {
          "time": 9.0,
          "duration": 4.0,
<<<<<<< HEAD
          "value": "E:(3,5,b7,,#11)",
=======
          "value": "E:(3,5,b7,#11)",
>>>>>>> 5725112b
          "confidence": 1
        },
        {
          "time": 10.0,
          "duration": 4.0,
<<<<<<< HEAD
          "value": "E:(3,5,b7,,#11)",
=======
          "value": "G:(3,5,b7,#11)",
>>>>>>> 5725112b
          "confidence": 1
        },
        {
          "time": 11.0,
          "duration": 4.0,
<<<<<<< HEAD
          "value": "G:(3,5,b7,,#11)",
=======
          "value": "G:(3,5,b7,#11)",
>>>>>>> 5725112b
          "confidence": 1
        },
        {
          "time": 12.0,
          "duration": 4.0,
<<<<<<< HEAD
          "value": "G:(3,5,b7,,#11)",
=======
          "value": "Eb:(3,5,b7,#11)",
>>>>>>> 5725112b
          "confidence": 1
        },
        {
          "time": 13.0,
          "duration": 4.0,
<<<<<<< HEAD
          "value": "Eb:(3,5,b7,,#11)",
=======
          "value": "Eb:(3,5,b7,#11)",
>>>>>>> 5725112b
          "confidence": 1
        },
        {
          "time": 14.0,
          "duration": 4.0,
<<<<<<< HEAD
          "value": "Eb:(3,5,b7,,#11)",
=======
          "value": "Gb:(3,5,b7,#11)",
>>>>>>> 5725112b
          "confidence": 1
        },
        {
          "time": 15.0,
          "duration": 4.0,
<<<<<<< HEAD
          "value": "Gb:(3,5,b7,,#11)",
=======
          "value": "Gb:(3,5,b7,#11)",
>>>>>>> 5725112b
          "confidence": 1
        },
        {
          "time": 16.0,
          "duration": 4.0,
<<<<<<< HEAD
          "value": "Gb:(3,5,b7,,#11)",
=======
          "value": "A:(3,b5,b7)",
>>>>>>> 5725112b
          "confidence": 1
        },
        {
          "time": 17.0,
          "duration": 4.0,
          "value": "A:(3,b5,b7)",
          "confidence": 1
        },
        {
          "time": 18.0,
          "duration": 4.0,
<<<<<<< HEAD
          "value": "A:(3,b5,b7)",
=======
          "value": "C:(3,5,b7,#11)",
>>>>>>> 5725112b
          "confidence": 1
        },
        {
          "time": 19.0,
          "duration": 4.0,
<<<<<<< HEAD
          "value": "C:(3,5,b7,,#11)",
=======
          "value": "C:(3,5,b7,#11)",
>>>>>>> 5725112b
          "confidence": 1
        },
        {
          "time": 20.0,
          "duration": 4.0,
<<<<<<< HEAD
          "value": "C:(3,5,b7,,#11)",
=======
          "value": "Bb:(3,5,b7,9,11,13)",
>>>>>>> 5725112b
          "confidence": 1
        },
        {
          "time": 21.0,
          "duration": 4.0,
          "value": "Bb:(3,5,b7,9,11,13)",
          "confidence": 1
        },
        {
          "time": 22.0,
          "duration": 4.0,
<<<<<<< HEAD
          "value": "Bb:(3,5,b7,9,11,13)",
=======
          "value": "Db:(3,#5,b7)",
>>>>>>> 5725112b
          "confidence": 1
        },
        {
          "time": 23.0,
          "duration": 4.0,
          "value": "Db:(3,#5,b7)",
          "confidence": 1
        },
        {
          "time": 24.0,
          "duration": 4.0,
<<<<<<< HEAD
          "value": "Db:(3,#5,b7)",
=======
          "value": "E:(3,5,b7,9)",
>>>>>>> 5725112b
          "confidence": 1
        },
        {
          "time": 25.0,
          "duration": 4.0,
          "value": "E:(3,5,b7,9)",
          "confidence": 1
        },
        {
          "time": 26.0,
          "duration": 4.0,
<<<<<<< HEAD
          "value": "E:(3,5,b7,9)",
=======
          "value": "G:(3,b5,#5,b7,b9,#9)",
>>>>>>> 5725112b
          "confidence": 1
        },
        {
          "time": 27.0,
          "duration": 4.0,
          "value": "G:(3,b5,#5,b7,b9,#9)",
          "confidence": 1
        },
        {
          "time": 28.0,
          "duration": 4.0,
<<<<<<< HEAD
          "value": "G:(3,b5,#5,b7,b9,#9)",
=======
          "value": "Eb:(3,5,b7,#11)",
>>>>>>> 5725112b
          "confidence": 1
        },
        {
          "time": 29.0,
          "duration": 4.0,
<<<<<<< HEAD
          "value": "Eb:(3,5,b7,,#11)",
=======
          "value": "Eb:(3,5,b7,#11)",
>>>>>>> 5725112b
          "confidence": 1
        },
        {
          "time": 30.0,
          "duration": 4.0,
<<<<<<< HEAD
          "value": "Eb:(3,5,b7,,#11)",
=======
          "value": "Gb:(3,5,b7,#11)",
>>>>>>> 5725112b
          "confidence": 1
        },
        {
          "time": 31.0,
          "duration": 4.0,
<<<<<<< HEAD
          "value": "Gb:(3,5,b7,,#11)",
=======
          "value": "Gb:(3,5,b7,#11)",
>>>>>>> 5725112b
          "confidence": 1
        },
        {
          "time": 32.0,
          "duration": 4.0,
<<<<<<< HEAD
          "value": "Gb:(3,5,b7,,#11)",
=======
          "value": "A:(3,5,b7)",
>>>>>>> 5725112b
          "confidence": 1
        },
        {
          "time": 33.0,
          "duration": 4.0,
          "value": "A:(3,5,b7)",
          "confidence": 1
        },
        {
          "time": 34.0,
<<<<<<< HEAD
          "duration": 4.0,
          "value": "A:(3,5,b7)",
          "confidence": 1
        },
        {
          "time": 35.0,
=======
>>>>>>> 5725112b
          "duration": 4.0,
          "value": "C:(3,5,b7,9,11,13)",
          "confidence": 1
        }
      ],
      "sandbox": {},
      "time": 0,
      "duration": 140.0
    },
    {
      "annotation_metadata": {
        "curator": {
          "name": "",
          "email": ""
        },
        "annotator": {},
        "version": "",
        "corpus": "biab_internet_corpus",
        "annotation_tools": "",
        "annotation_rules": "",
        "validation": "",
        "data_source": ""
      },
      "namespace": "key_mode",
      "data": [
        {
          "time": 0.0,
          "duration": 140.0,
          "value": "Eb",
          "confidence": 1
        }
      ],
      "sandbox": {},
      "time": 0,
      "duration": 140.0
    }
  ],
  "file_metadata": {
    "title": "Freedom Jazz Dance ...Eddie Harris",
    "artist": "",
    "release": "",
    "duration": 140.0,
    "identifiers": {},
    "jams_version": "0.3.4"
  },
  "sandbox": {
    "expanded": false
  }
}<|MERGE_RESOLUTION|>--- conflicted
+++ resolved
@@ -43,131 +43,79 @@
         {
           "time": 4.0,
           "duration": 4.0,
-<<<<<<< HEAD
-          "value": "Bb:(4,5,b7,9)",
-=======
           "value": "Bb:(3,5,b7,#11)",
->>>>>>> 5725112b
           "confidence": 1
         },
         {
           "time": 5.0,
           "duration": 4.0,
-<<<<<<< HEAD
-          "value": "Bb:(3,5,b7,,#11)",
-=======
           "value": "Bb:(3,5,b7,#11)",
->>>>>>> 5725112b
           "confidence": 1
         },
         {
           "time": 6.0,
           "duration": 4.0,
-<<<<<<< HEAD
-          "value": "Bb:(3,5,b7,,#11)",
-=======
           "value": "Db:(3,5,b7,#11)",
->>>>>>> 5725112b
           "confidence": 1
         },
         {
           "time": 7.0,
           "duration": 4.0,
-<<<<<<< HEAD
-          "value": "Db:(3,5,b7,,#11)",
-=======
           "value": "Db:(3,5,b7,#11)",
->>>>>>> 5725112b
           "confidence": 1
         },
         {
           "time": 8.0,
           "duration": 4.0,
-<<<<<<< HEAD
-          "value": "Db:(3,5,b7,,#11)",
-=======
           "value": "E:(3,5,b7,#11)",
->>>>>>> 5725112b
           "confidence": 1
         },
         {
           "time": 9.0,
           "duration": 4.0,
-<<<<<<< HEAD
-          "value": "E:(3,5,b7,,#11)",
-=======
           "value": "E:(3,5,b7,#11)",
->>>>>>> 5725112b
           "confidence": 1
         },
         {
           "time": 10.0,
           "duration": 4.0,
-<<<<<<< HEAD
-          "value": "E:(3,5,b7,,#11)",
-=======
           "value": "G:(3,5,b7,#11)",
->>>>>>> 5725112b
           "confidence": 1
         },
         {
           "time": 11.0,
           "duration": 4.0,
-<<<<<<< HEAD
-          "value": "G:(3,5,b7,,#11)",
-=======
           "value": "G:(3,5,b7,#11)",
->>>>>>> 5725112b
           "confidence": 1
         },
         {
           "time": 12.0,
           "duration": 4.0,
-<<<<<<< HEAD
-          "value": "G:(3,5,b7,,#11)",
-=======
-          "value": "Eb:(3,5,b7,#11)",
->>>>>>> 5725112b
+          "value": "Eb:(3,5,b7,#11)",
           "confidence": 1
         },
         {
           "time": 13.0,
           "duration": 4.0,
-<<<<<<< HEAD
-          "value": "Eb:(3,5,b7,,#11)",
-=======
-          "value": "Eb:(3,5,b7,#11)",
->>>>>>> 5725112b
+          "value": "Eb:(3,5,b7,#11)",
           "confidence": 1
         },
         {
           "time": 14.0,
           "duration": 4.0,
-<<<<<<< HEAD
-          "value": "Eb:(3,5,b7,,#11)",
-=======
-          "value": "Gb:(3,5,b7,#11)",
->>>>>>> 5725112b
+          "value": "Gb:(3,5,b7,#11)",
           "confidence": 1
         },
         {
           "time": 15.0,
           "duration": 4.0,
-<<<<<<< HEAD
-          "value": "Gb:(3,5,b7,,#11)",
-=======
-          "value": "Gb:(3,5,b7,#11)",
->>>>>>> 5725112b
+          "value": "Gb:(3,5,b7,#11)",
           "confidence": 1
         },
         {
           "time": 16.0,
           "duration": 4.0,
-<<<<<<< HEAD
-          "value": "Gb:(3,5,b7,,#11)",
-=======
           "value": "A:(3,b5,b7)",
->>>>>>> 5725112b
           "confidence": 1
         },
         {
@@ -179,31 +127,19 @@
         {
           "time": 18.0,
           "duration": 4.0,
-<<<<<<< HEAD
-          "value": "A:(3,b5,b7)",
-=======
           "value": "C:(3,5,b7,#11)",
->>>>>>> 5725112b
           "confidence": 1
         },
         {
           "time": 19.0,
           "duration": 4.0,
-<<<<<<< HEAD
-          "value": "C:(3,5,b7,,#11)",
-=======
           "value": "C:(3,5,b7,#11)",
->>>>>>> 5725112b
           "confidence": 1
         },
         {
           "time": 20.0,
           "duration": 4.0,
-<<<<<<< HEAD
-          "value": "C:(3,5,b7,,#11)",
-=======
           "value": "Bb:(3,5,b7,9,11,13)",
->>>>>>> 5725112b
           "confidence": 1
         },
         {
@@ -215,11 +151,7 @@
         {
           "time": 22.0,
           "duration": 4.0,
-<<<<<<< HEAD
-          "value": "Bb:(3,5,b7,9,11,13)",
-=======
           "value": "Db:(3,#5,b7)",
->>>>>>> 5725112b
           "confidence": 1
         },
         {
@@ -231,11 +163,7 @@
         {
           "time": 24.0,
           "duration": 4.0,
-<<<<<<< HEAD
-          "value": "Db:(3,#5,b7)",
-=======
           "value": "E:(3,5,b7,9)",
->>>>>>> 5725112b
           "confidence": 1
         },
         {
@@ -247,11 +175,7 @@
         {
           "time": 26.0,
           "duration": 4.0,
-<<<<<<< HEAD
-          "value": "E:(3,5,b7,9)",
-=======
           "value": "G:(3,b5,#5,b7,b9,#9)",
->>>>>>> 5725112b
           "confidence": 1
         },
         {
@@ -263,51 +187,31 @@
         {
           "time": 28.0,
           "duration": 4.0,
-<<<<<<< HEAD
-          "value": "G:(3,b5,#5,b7,b9,#9)",
-=======
-          "value": "Eb:(3,5,b7,#11)",
->>>>>>> 5725112b
+          "value": "Eb:(3,5,b7,#11)",
           "confidence": 1
         },
         {
           "time": 29.0,
           "duration": 4.0,
-<<<<<<< HEAD
-          "value": "Eb:(3,5,b7,,#11)",
-=======
-          "value": "Eb:(3,5,b7,#11)",
->>>>>>> 5725112b
+          "value": "Eb:(3,5,b7,#11)",
           "confidence": 1
         },
         {
           "time": 30.0,
           "duration": 4.0,
-<<<<<<< HEAD
-          "value": "Eb:(3,5,b7,,#11)",
-=======
-          "value": "Gb:(3,5,b7,#11)",
->>>>>>> 5725112b
+          "value": "Gb:(3,5,b7,#11)",
           "confidence": 1
         },
         {
           "time": 31.0,
           "duration": 4.0,
-<<<<<<< HEAD
-          "value": "Gb:(3,5,b7,,#11)",
-=======
-          "value": "Gb:(3,5,b7,#11)",
->>>>>>> 5725112b
+          "value": "Gb:(3,5,b7,#11)",
           "confidence": 1
         },
         {
           "time": 32.0,
           "duration": 4.0,
-<<<<<<< HEAD
-          "value": "Gb:(3,5,b7,,#11)",
-=======
           "value": "A:(3,5,b7)",
->>>>>>> 5725112b
           "confidence": 1
         },
         {
@@ -318,15 +222,6 @@
         },
         {
           "time": 34.0,
-<<<<<<< HEAD
-          "duration": 4.0,
-          "value": "A:(3,5,b7)",
-          "confidence": 1
-        },
-        {
-          "time": 35.0,
-=======
->>>>>>> 5725112b
           "duration": 4.0,
           "value": "C:(3,5,b7,9,11,13)",
           "confidence": 1
