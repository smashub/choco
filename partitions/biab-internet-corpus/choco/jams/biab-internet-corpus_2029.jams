--- conflicted
+++ resolved
@@ -23,21 +23,15 @@
           "confidence": 1
         },
         {
-<<<<<<< HEAD
+          "time": 1.0,
+          "duration": 4.0,
+          "value": "A:maj",
+          "confidence": 1
+        },
+        {
           "time": 2.0,
           "duration": 4.0,
-          "value": "A:maj",
-=======
-          "time": 1.0,
-          "duration": 4.0,
-          "value": "A:maj",
-          "confidence": 1
-        },
-        {
-          "time": 2.0,
-          "duration": 4.0,
-          "value": "D:maj",
->>>>>>> 5725112b
+          "value": "D:maj",
           "confidence": 1
         },
         {
@@ -49,11 +43,7 @@
         {
           "time": 4.0,
           "duration": 4.0,
-<<<<<<< HEAD
-          "value": "D:maj",
-=======
-          "value": "A:maj/E",
->>>>>>> 5725112b
+          "value": "A:maj/E",
           "confidence": 1
         },
         {
@@ -65,11 +55,7 @@
         {
           "time": 6.0,
           "duration": 4.0,
-<<<<<<< HEAD
-          "value": "A:maj/E",
-=======
-          "value": "E:(3,5,b7)",
->>>>>>> 5725112b
+          "value": "E:(3,5,b7)",
           "confidence": 1
         },
         {
@@ -81,11 +67,7 @@
         {
           "time": 8.0,
           "duration": 4.0,
-<<<<<<< HEAD
-          "value": "E:(3,5,b7)",
-=======
-          "value": "A:maj",
->>>>>>> 5725112b
+          "value": "A:maj",
           "confidence": 1
         },
         {
@@ -97,11 +79,7 @@
         {
           "time": 10.0,
           "duration": 4.0,
-<<<<<<< HEAD
-          "value": "A:maj",
-=======
-          "value": "D:maj",
->>>>>>> 5725112b
+          "value": "D:maj",
           "confidence": 1
         },
         {
@@ -113,11 +91,7 @@
         {
           "time": 12.0,
           "duration": 4.0,
-<<<<<<< HEAD
-          "value": "D:maj",
-=======
-          "value": "A:maj/E",
->>>>>>> 5725112b
+          "value": "A:maj/E",
           "confidence": 1
         },
         {
@@ -129,11 +103,7 @@
         {
           "time": 14.0,
           "duration": 4.0,
-<<<<<<< HEAD
-          "value": "A:maj/E",
-=======
-          "value": "E:(3,5,b7)",
->>>>>>> 5725112b
+          "value": "E:(3,5,b7)",
           "confidence": 1
         },
         {
@@ -145,11 +115,7 @@
         {
           "time": 16.0,
           "duration": 4.0,
-<<<<<<< HEAD
-          "value": "E:(3,5,b7)",
-=======
-          "value": "A:maj",
->>>>>>> 5725112b
+          "value": "A:maj",
           "confidence": 1
         },
         {
@@ -161,11 +127,7 @@
         {
           "time": 18.0,
           "duration": 4.0,
-<<<<<<< HEAD
-          "value": "A:maj",
-=======
-          "value": "C#:maj/C",
->>>>>>> 5725112b
+          "value": "C#:maj/C",
           "confidence": 1
         },
         {
@@ -176,10 +138,6 @@
         },
         {
           "time": 20.0,
-<<<<<<< HEAD
-          "duration": 4.0,
-          "value": "C#:maj/C",
-=======
           "duration": 2.0,
           "value": "G#:(4,5,b7)/Eb",
           "confidence": 1
@@ -188,194 +146,118 @@
           "time": 20.2,
           "duration": 2.0,
           "value": "G#:(3,5,b7)/Eb",
->>>>>>> 5725112b
           "confidence": 1
         },
         {
           "time": 21.0,
-<<<<<<< HEAD
+          "duration": 4.0,
+          "value": "G#:(3,5,b7)/Eb",
+          "confidence": 1
+        },
+        {
+          "time": 22.0,
+          "duration": 4.0,
+          "value": "C#:maj/C",
+          "confidence": 1
+        },
+        {
+          "time": 23.0,
+          "duration": 4.0,
+          "value": "C#:maj/C",
+          "confidence": 1
+        },
+        {
+          "time": 24.0,
           "duration": 2.0,
           "value": "G#:(4,5,b7)/Eb",
           "confidence": 1
         },
         {
-          "time": 21.2,
-          "duration": 2.0,
-=======
-          "duration": 4.0,
->>>>>>> 5725112b
-          "value": "G#:(3,5,b7)/Eb",
-          "confidence": 1
-        },
-        {
-          "time": 22.0,
-          "duration": 4.0,
-<<<<<<< HEAD
-          "value": "G#:(3,5,b7)/Eb",
-=======
-          "value": "C#:maj/C",
->>>>>>> 5725112b
-          "confidence": 1
-        },
-        {
-          "time": 23.0,
-          "duration": 4.0,
-          "value": "C#:maj/C",
-<<<<<<< HEAD
-          "confidence": 1
-        },
-        {
-          "time": 24.0,
-          "duration": 4.0,
-          "value": "C#:maj/C",
-=======
->>>>>>> 5725112b
-          "confidence": 1
-        },
-        {
-          "time": 25.0,
-          "duration": 2.0,
-          "value": "G#:(4,5,b7)/Eb",
-          "confidence": 1
-        },
-        {
-          "time": 25.2,
+          "time": 24.2,
           "duration": 2.0,
           "value": "G#:(3,5,b7)/Eb",
           "confidence": 1
         },
         {
+          "time": 25.0,
+          "duration": 4.0,
+          "value": "G#:(3,5,b7)/Eb",
+          "confidence": 1
+        },
+        {
           "time": 26.0,
           "duration": 4.0,
-          "value": "G#:(3,5,b7)/Eb",
-          "confidence": 1
-        },
-        {
-<<<<<<< HEAD
+          "value": "C#:maj/C",
+          "confidence": 1
+        },
+        {
           "time": 27.0,
-=======
-          "time": 26.0,
->>>>>>> 5725112b
-          "duration": 4.0,
-          "value": "C#:maj/C",
-          "confidence": 1
-        },
-        {
-<<<<<<< HEAD
+          "duration": 4.0,
+          "value": "C#:maj/C",
+          "confidence": 1
+        },
+        {
           "time": 28.0,
-=======
-          "time": 27.0,
->>>>>>> 5725112b
-          "duration": 4.0,
-          "value": "C#:maj/C",
-          "confidence": 1
-        },
-        {
-<<<<<<< HEAD
+          "duration": 4.0,
+          "value": "A:(3,5,b7)",
+          "confidence": 1
+        },
+        {
           "time": 29.0,
-=======
-          "time": 28.0,
->>>>>>> 5725112b
           "duration": 4.0,
           "value": "A:(3,5,b7)",
           "confidence": 1
         },
         {
-<<<<<<< HEAD
           "time": 30.0,
-=======
-          "time": 29.0,
->>>>>>> 5725112b
-          "duration": 4.0,
-          "value": "A:(3,5,b7)",
-          "confidence": 1
-        },
-        {
-<<<<<<< HEAD
+          "duration": 4.0,
+          "value": "D:maj",
+          "confidence": 1
+        },
+        {
           "time": 31.0,
-=======
-          "time": 30.0,
->>>>>>> 5725112b
-          "duration": 4.0,
-          "value": "D:maj",
-          "confidence": 1
-        },
-        {
-<<<<<<< HEAD
+          "duration": 4.0,
+          "value": "D:maj",
+          "confidence": 1
+        },
+        {
           "time": 32.0,
-=======
-          "time": 31.0,
->>>>>>> 5725112b
-          "duration": 4.0,
-          "value": "D:maj",
-          "confidence": 1
-        },
-        {
-<<<<<<< HEAD
+          "duration": 4.0,
+          "value": "A:maj/E",
+          "confidence": 1
+        },
+        {
           "time": 33.0,
-=======
-          "time": 32.0,
->>>>>>> 5725112b
-          "duration": 4.0,
-          "value": "A:maj/E",
-          "confidence": 1
-        },
-        {
-<<<<<<< HEAD
+          "duration": 4.0,
+          "value": "A:maj/E",
+          "confidence": 1
+        },
+        {
           "time": 34.0,
-=======
-          "time": 33.0,
->>>>>>> 5725112b
-          "duration": 4.0,
-          "value": "A:maj/E",
-          "confidence": 1
-        },
-        {
-<<<<<<< HEAD
+          "duration": 4.0,
+          "value": "E:(3,5,b7)",
+          "confidence": 1
+        },
+        {
           "time": 35.0,
-=======
-          "time": 34.0,
->>>>>>> 5725112b
-          "duration": 4.0,
-          "value": "E:(3,5,b7)",
-          "confidence": 1
-        },
-        {
-<<<<<<< HEAD
+          "duration": 4.0,
+          "value": "E:(3,5,b7)",
+          "confidence": 1
+        },
+        {
           "time": 36.0,
-=======
-          "time": 35.0,
->>>>>>> 5725112b
-          "duration": 4.0,
-          "value": "E:(3,5,b7)",
-          "confidence": 1
-        },
-        {
-<<<<<<< HEAD
+          "duration": 4.0,
+          "value": "A:maj",
+          "confidence": 1
+        },
+        {
           "time": 37.0,
-=======
-          "time": 36.0,
->>>>>>> 5725112b
-          "duration": 4.0,
-          "value": "A:maj",
-          "confidence": 1
-        },
-        {
-<<<<<<< HEAD
+          "duration": 4.0,
+          "value": "A:maj",
+          "confidence": 1
+        },
+        {
           "time": 38.0,
-=======
-          "time": 37.0,
->>>>>>> 5725112b
-          "duration": 4.0,
-          "value": "A:maj",
-          "confidence": 1
-        },
-        {
-<<<<<<< HEAD
-          "time": 39.0,
-=======
-          "time": 38.0,
->>>>>>> 5725112b
           "duration": 4.0,
           "value": "A:maj",
           "confidence": 1
