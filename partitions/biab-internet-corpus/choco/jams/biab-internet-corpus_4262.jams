--- conflicted
+++ resolved
@@ -37,13 +37,13 @@
         {
           "time": 2.2,
           "duration": 2.0,
-          "value": "G:(3,5,b7)",
+          "value": "C:maj",
           "confidence": 1
         },
         {
           "time": 3.0,
           "duration": 2.0,
-          "value": "C:maj",
+          "value": "G:(3,5,b7)",
           "confidence": 1
         },
         {
@@ -53,207 +53,127 @@
           "confidence": 1
         },
         {
-<<<<<<< HEAD
+          "time": 4.0,
+          "duration": 4.0,
+          "value": "C:maj",
+          "confidence": 1
+        },
+        {
+          "time": 5.0,
+          "duration": 2.0,
+          "value": "F:maj",
+          "confidence": 1
+        },
+        {
+          "time": 5.2,
+          "duration": 2.0,
+          "value": "C:maj",
+          "confidence": 1
+        },
+        {
           "time": 6.0,
-=======
-          "time": 4.0,
-          "duration": 4.0,
-          "value": "C:maj",
-          "confidence": 1
-        },
-        {
-          "time": 5.0,
->>>>>>> 5725112b
-          "duration": 2.0,
-          "value": "F:maj",
-          "confidence": 1
-        },
-        {
-<<<<<<< HEAD
-          "time": 6.2,
-=======
-          "time": 5.2,
->>>>>>> 5725112b
-          "duration": 2.0,
-          "value": "C:maj",
-          "confidence": 1
-        },
-        {
-<<<<<<< HEAD
+          "duration": 4.0,
+          "value": "C:maj",
+          "confidence": 1
+        },
+        {
           "time": 7.0,
-=======
-          "time": 6.0,
->>>>>>> 5725112b
-          "duration": 4.0,
-          "value": "C:maj",
-          "confidence": 1
-        },
-        {
-<<<<<<< HEAD
+          "duration": 4.0,
+          "value": "G:(3,5,b7)",
+          "confidence": 1
+        },
+        {
           "time": 8.0,
-=======
-          "time": 7.0,
->>>>>>> 5725112b
-          "duration": 4.0,
-          "value": "G:(3,5,b7)",
-          "confidence": 1
-        },
-        {
-<<<<<<< HEAD
+          "duration": 4.0,
+          "value": "C:maj",
+          "confidence": 1
+        },
+        {
           "time": 9.0,
-=======
-          "time": 8.0,
->>>>>>> 5725112b
-          "duration": 4.0,
-          "value": "C:maj",
-          "confidence": 1
-        },
-        {
-<<<<<<< HEAD
+          "duration": 2.0,
+          "value": "F:maj",
+          "confidence": 1
+        },
+        {
+          "time": 9.2,
+          "duration": 2.0,
+          "value": "C:maj",
+          "confidence": 1
+        },
+        {
           "time": 10.0,
-=======
-          "time": 9.0,
->>>>>>> 5725112b
-          "duration": 2.0,
-          "value": "F:maj",
-          "confidence": 1
-        },
-        {
-<<<<<<< HEAD
+          "duration": 2.0,
+          "value": "G:(3,5,b7)",
+          "confidence": 1
+        },
+        {
           "time": 10.2,
-=======
-          "time": 9.2,
->>>>>>> 5725112b
-          "duration": 2.0,
-          "value": "C:maj",
-          "confidence": 1
-        },
-        {
-<<<<<<< HEAD
+          "duration": 2.0,
+          "value": "C:maj",
+          "confidence": 1
+        },
+        {
           "time": 11.0,
-=======
-          "time": 10.0,
->>>>>>> 5725112b
-          "duration": 2.0,
-          "value": "G:(3,5,b7)",
-          "confidence": 1
-        },
-        {
-<<<<<<< HEAD
-          "time": 11.2,
-=======
-          "time": 10.2,
->>>>>>> 5725112b
-          "duration": 2.0,
-          "value": "C:maj",
-          "confidence": 1
-        },
-        {
-<<<<<<< HEAD
-          "time": 12.0,
-=======
-          "time": 11.0,
->>>>>>> 5725112b
           "duration": 1.0,
           "value": "C:(3,5,b7)",
           "confidence": 1
         },
         {
-<<<<<<< HEAD
-          "time": 12.1,
-=======
           "time": 11.1,
->>>>>>> 5725112b
           "duration": 3.0,
           "value": "F:maj",
           "confidence": 1
         },
         {
-<<<<<<< HEAD
+          "time": 12.0,
+          "duration": 4.0,
+          "value": "C:maj",
+          "confidence": 1
+        },
+        {
           "time": 13.0,
-=======
-          "time": 12.0,
->>>>>>> 5725112b
-          "duration": 4.0,
-          "value": "C:maj",
-          "confidence": 1
-        },
-        {
-<<<<<<< HEAD
+          "duration": 4.0,
+          "value": "C:maj",
+          "confidence": 1
+        },
+        {
           "time": 14.0,
-=======
-          "time": 13.0,
->>>>>>> 5725112b
-          "duration": 4.0,
-          "value": "C:maj",
-          "confidence": 1
-        },
-        {
-<<<<<<< HEAD
+          "duration": 4.0,
+          "value": "G:(3,5,b7)",
+          "confidence": 1
+        },
+        {
           "time": 15.0,
-=======
-          "time": 14.0,
->>>>>>> 5725112b
-          "duration": 4.0,
-          "value": "G:(3,5,b7)",
-          "confidence": 1
-        },
-        {
-<<<<<<< HEAD
+          "duration": 4.0,
+          "value": "C:maj",
+          "confidence": 1
+        },
+        {
           "time": 16.0,
-=======
-          "time": 15.0,
->>>>>>> 5725112b
-          "duration": 4.0,
-          "value": "C:maj",
-          "confidence": 1
-        },
-        {
-<<<<<<< HEAD
+          "duration": 2.0,
+          "value": "F:maj",
+          "confidence": 1
+        },
+        {
+          "time": 16.2,
+          "duration": 2.0,
+          "value": "C:maj",
+          "confidence": 1
+        },
+        {
           "time": 17.0,
-=======
-          "time": 16.0,
->>>>>>> 5725112b
-          "duration": 2.0,
-          "value": "F:maj",
-          "confidence": 1
-        },
-        {
-<<<<<<< HEAD
+          "duration": 2.0,
+          "value": "G:(3,5,b7)",
+          "confidence": 1
+        },
+        {
           "time": 17.2,
-=======
-          "time": 16.2,
->>>>>>> 5725112b
-          "duration": 2.0,
-          "value": "C:maj",
-          "confidence": 1
-        },
-        {
-<<<<<<< HEAD
+          "duration": 2.0,
+          "value": "C:maj",
+          "confidence": 1
+        },
+        {
           "time": 18.0,
-=======
-          "time": 17.0,
->>>>>>> 5725112b
-          "duration": 2.0,
-          "value": "G:(3,5,b7)",
-          "confidence": 1
-        },
-        {
-<<<<<<< HEAD
-          "time": 18.2,
-=======
-          "time": 17.2,
->>>>>>> 5725112b
-          "duration": 2.0,
-          "value": "C:maj",
-          "confidence": 1
-        },
-        {
-<<<<<<< HEAD
-          "time": 19.0,
-=======
-          "time": 18.0,
->>>>>>> 5725112b
           "duration": 4.0,
           "value": "C:maj",
           "confidence": 1
