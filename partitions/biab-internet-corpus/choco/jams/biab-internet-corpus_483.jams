{
  "annotations": [
    {
      "annotation_metadata": {
        "curator": {
          "name": "",
          "email": ""
        },
        "annotator": {},
        "version": "",
        "corpus": "biab_internet_corpus",
        "annotation_tools": "",
        "annotation_rules": "",
        "validation": "",
        "data_source": ""
      },
      "namespace": "chord",
      "data": [
        {
          "time": 0.0,
          "duration": 2.0,
          "value": "Ab:maj",
          "confidence": 1
        },
        {
          "time": 0.2,
          "duration": 2.0,
          "value": "C:(3,5,b7)",
          "confidence": 1
        },
        {
          "time": 1.0,
          "duration": 4.0,
          "value": "F:(3,5,b7)",
          "confidence": 1
        },
        {
          "time": 2.0,
          "duration": 4.0,
          "value": "Bb:(3,5,b7)",
          "confidence": 1
        },
        {
          "time": 3.0,
          "duration": 4.0,
          "value": "Bb:(3,5,b7)",
          "confidence": 1
        },
        {
          "time": 4.0,
          "duration": 2.0,
          "value": "Eb:(3,5,b7)",
          "confidence": 1
        },
        {
          "time": 4.2,
          "duration": 2.0,
          "value": "G:dim",
          "confidence": 1
        },
        {
          "time": 5.0,
          "duration": 4.0,
          "value": "F:min",
          "confidence": 1
        },
        {
          "time": 6.0,
          "duration": 2.0,
          "value": "Bb:(3,5,b7)",
          "confidence": 1
        },
        {
          "time": 6.2,
          "duration": 2.0,
          "value": "Bb:min(b7)",
          "confidence": 1
        },
        {
          "time": 7.0,
          "duration": 2.0,
          "value": "Eb:(3,5,b7)",
          "confidence": 1
        },
        {
          "time": 7.2,
          "duration": 2.0,
          "value": "Eb:aug",
          "confidence": 1
        },
        {
          "time": 8.0,
          "duration": 2.0,
          "value": "Ab:maj",
          "confidence": 1
        },
        {
          "time": 8.2,
          "duration": 2.0,
          "value": "C:(3,5,b7)",
          "confidence": 1
        },
        {
          "time": 9.0,
          "duration": 4.0,
          "value": "F:(3,5,b7)",
          "confidence": 1
        },
        {
          "time": 10.0,
          "duration": 2.0,
          "value": "Bb:min",
          "confidence": 1
        },
        {
          "time": 10.2,
          "duration": 2.0,
          "value": "Db:(3,5,b7)",
          "confidence": 1
        },
        {
          "time": 11.0,
          "duration": 4.0,
          "value": "C:(3,5,b7)",
          "confidence": 1
        },
        {
          "time": 12.0,
          "duration": 2.0,
          "value": "Db:maj",
          "confidence": 1
        },
        {
          "time": 12.2,
          "duration": 2.0,
          "value": "E:(3,5,b7)",
          "confidence": 1
        },
        {
          "time": 13.0,
          "duration": 1.0,
          "value": "Ab:maj",
          "confidence": 1
        },
        {
<<<<<<< HEAD
          "time": 14.1,
=======
          "time": 13.1,
>>>>>>> 5725112b
          "duration": 1.0,
          "value": "C:(3,5,b7)",
          "confidence": 1
        },
        {
<<<<<<< HEAD
          "time": 14.2,
=======
          "time": 13.2,
>>>>>>> 5725112b
          "duration": 2.0,
          "value": "F:(3,5,b7)",
          "confidence": 1
        },
        {
          "time": 14.0,
          "duration": 2.0,
          "value": "Bb:(3,5,b7)",
          "confidence": 1
        },
        {
          "time": 14.2,
          "duration": 2.0,
          "value": "Eb:(3,5,b7)",
          "confidence": 1
        },
        {
          "time": 15.0,
          "duration": 4.0,
          "value": "Ab:maj",
          "confidence": 1
        },
        {
          "time": 16.0,
          "duration": 1.0,
          "value": "Ab:maj",
          "confidence": 1
        },
        {
<<<<<<< HEAD
          "time": 17.1,
=======
          "time": 16.1,
>>>>>>> 5725112b
          "duration": 1.0,
          "value": "G:(3,5,b7)",
          "confidence": 1
        },
        {
<<<<<<< HEAD
          "time": 17.2,
=======
          "time": 16.2,
>>>>>>> 5725112b
          "duration": 1.0,
          "value": "Gb:(3,5,b7)",
          "confidence": 1
        },
        {
          "time": 16.3,
          "duration": 1.0,
          "value": "F:(3,5,b7)",
          "confidence": 1
        },
        {
          "time": 17.0,
          "duration": 2.0,
          "value": "Bb:(3,5,b7)",
          "confidence": 1
        },
        {
          "time": 17.2,
          "duration": 2.0,
          "value": "Eb:(3,5,b7)",
          "confidence": 1
        },
        {
          "time": 18.0,
          "duration": 2.0,
          "value": "A:(3,5,b7,9)",
          "confidence": 1
        },
        {
          "time": 18.2,
          "duration": 2.0,
          "value": "Ab:(3,5,b7,9)",
          "confidence": 1
        }
      ],
      "sandbox": {},
      "time": 0,
      "duration": 78.0
    },
    {
      "annotation_metadata": {
        "curator": {
          "name": "",
          "email": ""
        },
        "annotator": {},
        "version": "",
        "corpus": "biab_internet_corpus",
        "annotation_tools": "",
        "annotation_rules": "",
        "validation": "",
        "data_source": ""
      },
      "namespace": "key_mode",
      "data": [
        {
          "time": 0.0,
          "duration": 78.0,
          "value": "Ab",
          "confidence": 1
        }
      ],
      "sandbox": {},
      "time": 0,
      "duration": 78.0
    }
  ],
  "file_metadata": {
    "title": "Baby Won't You Please Come Home",
    "artist": "",
    "release": "",
    "duration": 78.0,
    "identifiers": {},
    "jams_version": "0.3.4"
  },
  "sandbox": {
    "expanded": false
  }
}<|MERGE_RESOLUTION|>--- conflicted
+++ resolved
@@ -143,33 +143,25 @@
           "confidence": 1
         },
         {
-<<<<<<< HEAD
-          "time": 14.1,
-=======
           "time": 13.1,
->>>>>>> 5725112b
-          "duration": 1.0,
-          "value": "C:(3,5,b7)",
-          "confidence": 1
-        },
-        {
-<<<<<<< HEAD
+          "duration": 1.0,
+          "value": "C:(3,5,b7)",
+          "confidence": 1
+        },
+        {
+          "time": 13.2,
+          "duration": 2.0,
+          "value": "F:(3,5,b7)",
+          "confidence": 1
+        },
+        {
+          "time": 14.0,
+          "duration": 2.0,
+          "value": "Bb:(3,5,b7)",
+          "confidence": 1
+        },
+        {
           "time": 14.2,
-=======
-          "time": 13.2,
->>>>>>> 5725112b
-          "duration": 2.0,
-          "value": "F:(3,5,b7)",
-          "confidence": 1
-        },
-        {
-          "time": 14.0,
-          "duration": 2.0,
-          "value": "Bb:(3,5,b7)",
-          "confidence": 1
-        },
-        {
-          "time": 14.2,
           "duration": 2.0,
           "value": "Eb:(3,5,b7)",
           "confidence": 1
@@ -187,21 +179,13 @@
           "confidence": 1
         },
         {
-<<<<<<< HEAD
-          "time": 17.1,
-=======
           "time": 16.1,
->>>>>>> 5725112b
           "duration": 1.0,
           "value": "G:(3,5,b7)",
           "confidence": 1
         },
         {
-<<<<<<< HEAD
-          "time": 17.2,
-=======
           "time": 16.2,
->>>>>>> 5725112b
           "duration": 1.0,
           "value": "Gb:(3,5,b7)",
           "confidence": 1
