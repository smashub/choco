--- conflicted
+++ resolved
@@ -30,548 +30,288 @@
         },
         {
           "time": 1.0,
-<<<<<<< HEAD
-          "duration": 2.0,
-          "value": "G:maj",
-          "confidence": 1
-        },
-        {
-          "time": 1.2,
-          "duration": 2.0,
+          "duration": 4.0,
+          "value": "D:maj",
+          "confidence": 1
+        },
+        {
+          "time": 2.0,
+          "duration": 2.0,
+          "value": "G:maj",
+          "confidence": 1
+        },
+        {
+          "time": 2.2,
+          "duration": 1.0,
           "value": "C:maj",
-=======
-          "duration": 4.0,
+          "confidence": 1
+        },
+        {
+          "time": 2.3,
+          "duration": 1.0,
           "value": "D:maj",
->>>>>>> 5725112b
-          "confidence": 1
-        },
-        {
-          "time": 2.0,
-<<<<<<< HEAD
+          "confidence": 1
+        },
+        {
+          "time": 3.0,
+          "duration": 4.0,
+          "value": "G:maj",
+          "confidence": 1
+        },
+        {
+          "time": 4.0,
+          "duration": 2.0,
+          "value": "G:maj",
+          "confidence": 1
+        },
+        {
+          "time": 4.2,
+          "duration": 2.0,
+          "value": "C:maj",
+          "confidence": 1
+        },
+        {
+          "time": 5.0,
           "duration": 4.0,
           "value": "D:maj",
-=======
-          "duration": 2.0,
-          "value": "G:maj",
-          "confidence": 1
-        },
-        {
-          "time": 2.2,
+          "confidence": 1
+        },
+        {
+          "time": 6.0,
+          "duration": 2.0,
+          "value": "G:maj",
+          "confidence": 1
+        },
+        {
+          "time": 6.2,
           "duration": 1.0,
           "value": "C:maj",
->>>>>>> 5725112b
-          "confidence": 1
-        },
-        {
-          "time": 2.3,
+          "confidence": 1
+        },
+        {
+          "time": 6.3,
           "duration": 1.0,
           "value": "D:maj",
           "confidence": 1
         },
         {
-          "time": 3.0,
-<<<<<<< HEAD
-          "duration": 2.0,
-          "value": "G:maj",
-          "confidence": 1
-        },
-        {
-          "time": 3.2,
-          "duration": 1.0,
+          "time": 7.0,
+          "duration": 4.0,
+          "value": "G:maj",
+          "confidence": 1
+        },
+        {
+          "time": 8.0,
+          "duration": 2.0,
+          "value": "G:maj",
+          "confidence": 1
+        },
+        {
+          "time": 8.2,
+          "duration": 2.0,
           "value": "C:maj",
           "confidence": 1
         },
         {
-          "time": 3.3,
-          "duration": 1.0,
+          "time": 9.0,
+          "duration": 4.0,
           "value": "D:maj",
-=======
-          "duration": 4.0,
-          "value": "G:maj",
->>>>>>> 5725112b
-          "confidence": 1
-        },
-        {
-          "time": 4.0,
-<<<<<<< HEAD
-          "duration": 4.0,
-          "value": "G:maj",
-=======
-          "duration": 2.0,
-          "value": "G:maj",
-          "confidence": 1
-        },
-        {
-          "time": 4.2,
-          "duration": 2.0,
+          "confidence": 1
+        },
+        {
+          "time": 10.0,
+          "duration": 2.0,
+          "value": "G:maj",
+          "confidence": 1
+        },
+        {
+          "time": 10.2,
+          "duration": 1.0,
           "value": "C:maj",
->>>>>>> 5725112b
-          "confidence": 1
-        },
-        {
-          "time": 5.0,
-<<<<<<< HEAD
-          "duration": 2.0,
-          "value": "G:maj",
-          "confidence": 1
-        },
-        {
-          "time": 5.2,
+          "confidence": 1
+        },
+        {
+          "time": 10.3,
+          "duration": 1.0,
+          "value": "D:maj",
+          "confidence": 1
+        },
+        {
+          "time": 11.0,
+          "duration": 4.0,
+          "value": "G:maj",
+          "confidence": 1
+        },
+        {
+          "time": 12.0,
+          "duration": 2.0,
+          "value": "G:maj",
+          "confidence": 1
+        },
+        {
+          "time": 12.2,
           "duration": 2.0,
           "value": "C:maj",
-=======
+          "confidence": 1
+        },
+        {
+          "time": 13.0,
           "duration": 4.0,
           "value": "D:maj",
->>>>>>> 5725112b
-          "confidence": 1
-        },
-        {
-          "time": 6.0,
-<<<<<<< HEAD
-          "duration": 4.0,
-=======
-          "duration": 2.0,
-          "value": "G:maj",
-          "confidence": 1
-        },
-        {
-          "time": 6.2,
+          "confidence": 1
+        },
+        {
+          "time": 14.0,
+          "duration": 2.0,
+          "value": "G:maj",
+          "confidence": 1
+        },
+        {
+          "time": 14.2,
           "duration": 1.0,
           "value": "C:maj",
           "confidence": 1
         },
         {
-          "time": 6.3,
-          "duration": 1.0,
->>>>>>> 5725112b
+          "time": 14.3,
+          "duration": 1.0,
           "value": "D:maj",
           "confidence": 1
         },
         {
-          "time": 7.0,
-<<<<<<< HEAD
-          "duration": 2.0,
-          "value": "G:maj",
-          "confidence": 1
-        },
-        {
-          "time": 7.2,
-          "duration": 1.0,
+          "time": 15.0,
+          "duration": 4.0,
+          "value": "G:maj",
+          "confidence": 1
+        },
+        {
+          "time": 16.0,
+          "duration": 2.0,
+          "value": "G:maj",
+          "confidence": 1
+        },
+        {
+          "time": 16.2,
+          "duration": 2.0,
           "value": "C:maj",
           "confidence": 1
         },
         {
-          "time": 7.3,
-          "duration": 1.0,
+          "time": 17.0,
+          "duration": 4.0,
           "value": "D:maj",
-=======
-          "duration": 4.0,
-          "value": "G:maj",
->>>>>>> 5725112b
-          "confidence": 1
-        },
-        {
-          "time": 8.0,
-<<<<<<< HEAD
-          "duration": 4.0,
-          "value": "G:maj",
-=======
-          "duration": 2.0,
-          "value": "G:maj",
-          "confidence": 1
-        },
-        {
-          "time": 8.2,
-          "duration": 2.0,
+          "confidence": 1
+        },
+        {
+          "time": 18.0,
+          "duration": 2.0,
+          "value": "G:maj",
+          "confidence": 1
+        },
+        {
+          "time": 18.2,
+          "duration": 1.0,
           "value": "C:maj",
->>>>>>> 5725112b
-          "confidence": 1
-        },
-        {
-          "time": 9.0,
-<<<<<<< HEAD
-          "duration": 2.0,
-          "value": "G:maj",
-          "confidence": 1
-        },
-        {
-          "time": 9.2,
+          "confidence": 1
+        },
+        {
+          "time": 18.3,
+          "duration": 1.0,
+          "value": "D:maj",
+          "confidence": 1
+        },
+        {
+          "time": 19.0,
+          "duration": 4.0,
+          "value": "G:maj",
+          "confidence": 1
+        },
+        {
+          "time": 20.0,
+          "duration": 2.0,
+          "value": "G:maj",
+          "confidence": 1
+        },
+        {
+          "time": 20.2,
           "duration": 2.0,
           "value": "C:maj",
-=======
+          "confidence": 1
+        },
+        {
+          "time": 21.0,
           "duration": 4.0,
           "value": "D:maj",
->>>>>>> 5725112b
-          "confidence": 1
-        },
-        {
-          "time": 10.0,
-<<<<<<< HEAD
-          "duration": 4.0,
-=======
-          "duration": 2.0,
-          "value": "G:maj",
-          "confidence": 1
-        },
-        {
-          "time": 10.2,
+          "confidence": 1
+        },
+        {
+          "time": 22.0,
+          "duration": 2.0,
+          "value": "G:maj",
+          "confidence": 1
+        },
+        {
+          "time": 22.2,
           "duration": 1.0,
           "value": "C:maj",
           "confidence": 1
         },
         {
-          "time": 10.3,
-          "duration": 1.0,
->>>>>>> 5725112b
+          "time": 22.3,
+          "duration": 1.0,
           "value": "D:maj",
           "confidence": 1
         },
         {
-          "time": 11.0,
-<<<<<<< HEAD
-          "duration": 2.0,
-          "value": "G:maj",
-          "confidence": 1
-        },
-        {
-          "time": 11.2,
-          "duration": 1.0,
+          "time": 23.0,
+          "duration": 4.0,
+          "value": "G:maj",
+          "confidence": 1
+        },
+        {
+          "time": 24.0,
+          "duration": 2.0,
+          "value": "G:maj",
+          "confidence": 1
+        },
+        {
+          "time": 24.2,
+          "duration": 2.0,
           "value": "C:maj",
           "confidence": 1
         },
         {
-          "time": 11.3,
-          "duration": 1.0,
+          "time": 25.0,
+          "duration": 4.0,
           "value": "D:maj",
-=======
-          "duration": 4.0,
-          "value": "G:maj",
->>>>>>> 5725112b
-          "confidence": 1
-        },
-        {
-          "time": 12.0,
-<<<<<<< HEAD
-          "duration": 4.0,
-          "value": "G:maj",
-=======
-          "duration": 2.0,
-          "value": "G:maj",
-          "confidence": 1
-        },
-        {
-          "time": 12.2,
-          "duration": 2.0,
+          "confidence": 1
+        },
+        {
+          "time": 26.0,
+          "duration": 2.0,
+          "value": "G:maj",
+          "confidence": 1
+        },
+        {
+          "time": 26.2,
+          "duration": 1.0,
           "value": "C:maj",
->>>>>>> 5725112b
-          "confidence": 1
-        },
-        {
-          "time": 13.0,
-<<<<<<< HEAD
-          "duration": 2.0,
-          "value": "G:maj",
-          "confidence": 1
-        },
-        {
-          "time": 13.2,
-          "duration": 2.0,
-          "value": "C:maj",
-=======
-          "duration": 4.0,
+          "confidence": 1
+        },
+        {
+          "time": 26.3,
+          "duration": 1.0,
           "value": "D:maj",
->>>>>>> 5725112b
-          "confidence": 1
-        },
-        {
-          "time": 14.0,
-<<<<<<< HEAD
-          "duration": 4.0,
-=======
-          "duration": 2.0,
-          "value": "G:maj",
-          "confidence": 1
-        },
-        {
-          "time": 14.2,
-          "duration": 1.0,
-          "value": "C:maj",
-          "confidence": 1
-        },
-        {
-          "time": 14.3,
-          "duration": 1.0,
->>>>>>> 5725112b
-          "value": "D:maj",
-          "confidence": 1
-        },
-        {
-          "time": 15.0,
-<<<<<<< HEAD
-          "duration": 2.0,
-          "value": "G:maj",
-          "confidence": 1
-        },
-        {
-          "time": 15.2,
-          "duration": 1.0,
-          "value": "C:maj",
-          "confidence": 1
-        },
-        {
-          "time": 15.3,
-          "duration": 1.0,
-          "value": "D:maj",
-=======
-          "duration": 4.0,
-          "value": "G:maj",
->>>>>>> 5725112b
-          "confidence": 1
-        },
-        {
-          "time": 16.0,
-<<<<<<< HEAD
-          "duration": 4.0,
-          "value": "G:maj",
-=======
-          "duration": 2.0,
-          "value": "G:maj",
-          "confidence": 1
-        },
-        {
-          "time": 16.2,
-          "duration": 2.0,
-          "value": "C:maj",
->>>>>>> 5725112b
-          "confidence": 1
-        },
-        {
-          "time": 17.0,
-<<<<<<< HEAD
-          "duration": 2.0,
-          "value": "G:maj",
-          "confidence": 1
-        },
-        {
-          "time": 17.2,
-          "duration": 2.0,
-          "value": "C:maj",
-=======
-          "duration": 4.0,
-          "value": "D:maj",
->>>>>>> 5725112b
-          "confidence": 1
-        },
-        {
-          "time": 18.0,
-<<<<<<< HEAD
-          "duration": 4.0,
-=======
-          "duration": 2.0,
-          "value": "G:maj",
-          "confidence": 1
-        },
-        {
-          "time": 18.2,
-          "duration": 1.0,
-          "value": "C:maj",
-          "confidence": 1
-        },
-        {
-          "time": 18.3,
-          "duration": 1.0,
->>>>>>> 5725112b
-          "value": "D:maj",
-          "confidence": 1
-        },
-        {
-          "time": 19.0,
-<<<<<<< HEAD
-          "duration": 2.0,
-          "value": "G:maj",
-          "confidence": 1
-        },
-        {
-          "time": 19.2,
-          "duration": 1.0,
-          "value": "C:maj",
-          "confidence": 1
-        },
-        {
-          "time": 19.3,
-          "duration": 1.0,
-          "value": "D:maj",
-=======
-          "duration": 4.0,
-          "value": "G:maj",
->>>>>>> 5725112b
-          "confidence": 1
-        },
-        {
-          "time": 20.0,
-<<<<<<< HEAD
-          "duration": 4.0,
-          "value": "G:maj",
-=======
-          "duration": 2.0,
-          "value": "G:maj",
-          "confidence": 1
-        },
-        {
-          "time": 20.2,
-          "duration": 2.0,
-          "value": "C:maj",
->>>>>>> 5725112b
-          "confidence": 1
-        },
-        {
-          "time": 21.0,
-<<<<<<< HEAD
-          "duration": 2.0,
-          "value": "G:maj",
-          "confidence": 1
-        },
-        {
-          "time": 21.2,
-          "duration": 2.0,
-          "value": "C:maj",
-=======
-          "duration": 4.0,
-          "value": "D:maj",
->>>>>>> 5725112b
-          "confidence": 1
-        },
-        {
-          "time": 22.0,
-<<<<<<< HEAD
-          "duration": 4.0,
-=======
-          "duration": 2.0,
-          "value": "G:maj",
-          "confidence": 1
-        },
-        {
-          "time": 22.2,
-          "duration": 1.0,
-          "value": "C:maj",
-          "confidence": 1
-        },
-        {
-          "time": 22.3,
-          "duration": 1.0,
->>>>>>> 5725112b
-          "value": "D:maj",
-          "confidence": 1
-        },
-        {
-          "time": 23.0,
-<<<<<<< HEAD
-          "duration": 2.0,
-          "value": "G:maj",
-          "confidence": 1
-        },
-        {
-          "time": 23.2,
-          "duration": 1.0,
-          "value": "C:maj",
-          "confidence": 1
-        },
-        {
-          "time": 23.3,
-          "duration": 1.0,
-          "value": "D:maj",
-=======
-          "duration": 4.0,
-          "value": "G:maj",
->>>>>>> 5725112b
-          "confidence": 1
-        },
-        {
-          "time": 24.0,
-<<<<<<< HEAD
-          "duration": 4.0,
-          "value": "G:maj",
-=======
-          "duration": 2.0,
-          "value": "G:maj",
-          "confidence": 1
-        },
-        {
-          "time": 24.2,
-          "duration": 2.0,
-          "value": "C:maj",
->>>>>>> 5725112b
-          "confidence": 1
-        },
-        {
-          "time": 25.0,
-<<<<<<< HEAD
-          "duration": 2.0,
-          "value": "G:maj",
-          "confidence": 1
-        },
-        {
-          "time": 25.2,
-          "duration": 2.0,
-          "value": "C:maj",
-=======
-          "duration": 4.0,
-          "value": "D:maj",
->>>>>>> 5725112b
-          "confidence": 1
-        },
-        {
-          "time": 26.0,
-<<<<<<< HEAD
-          "duration": 4.0,
-          "value": "D:maj",
-=======
-          "duration": 2.0,
-          "value": "G:maj",
-          "confidence": 1
-        },
-        {
-          "time": 26.2,
-          "duration": 1.0,
-          "value": "C:maj",
->>>>>>> 5725112b
-          "confidence": 1
-        },
-        {
-          "time": 26.3,
-          "duration": 1.0,
-          "value": "D:maj",
           "confidence": 1
         },
         {
           "time": 27.0,
-<<<<<<< HEAD
-          "duration": 2.0,
-          "value": "G:maj",
-          "confidence": 1
-        },
-        {
-          "time": 27.2,
-          "duration": 1.0,
-          "value": "C:maj",
-          "confidence": 1
-        },
-        {
-          "time": 27.3,
-          "duration": 1.0,
-          "value": "D:maj",
-=======
-          "duration": 4.0,
-          "value": "G:maj",
->>>>>>> 5725112b
+          "duration": 4.0,
+          "value": "G:maj",
           "confidence": 1
         },
         {
           "time": 28.0,
-<<<<<<< HEAD
-          "duration": 4.0,
-          "value": "G:maj",
-=======
           "duration": 1.0,
           "value": "G:min(b7)",
           "confidence": 1
@@ -580,47 +320,30 @@
           "time": 28.1,
           "duration": 3.0,
           "value": "F:maj/G",
->>>>>>> 5725112b
           "confidence": 1
         },
         {
           "time": 29.0,
           "duration": 1.0,
-<<<<<<< HEAD
-          "value": "G:min(b7)",
-=======
           "value": "F:maj/Bb",
->>>>>>> 5725112b
           "confidence": 1
         },
         {
           "time": 29.1,
           "duration": 3.0,
-<<<<<<< HEAD
-          "value": "F:maj/G",
-=======
           "value": "G:min",
->>>>>>> 5725112b
           "confidence": 1
         },
         {
           "time": 30.0,
           "duration": 1.0,
-<<<<<<< HEAD
-          "value": "F:maj/Bb",
-=======
           "value": "F:maj/C",
->>>>>>> 5725112b
           "confidence": 1
         },
         {
           "time": 30.1,
           "duration": 3.0,
-<<<<<<< HEAD
-          "value": "G:min",
-=======
           "value": "F:maj/A",
->>>>>>> 5725112b
           "confidence": 1
         },
         {
@@ -632,3197 +355,1961 @@
         {
           "time": 31.1,
           "duration": 3.0,
-<<<<<<< HEAD
-          "value": "F:maj/A",
-=======
           "value": "G:min/A",
->>>>>>> 5725112b
           "confidence": 1
         },
         {
           "time": 32.0,
           "duration": 1.0,
-<<<<<<< HEAD
-          "value": "F:maj/C",
-=======
           "value": "B:(b3,b5,b7)",
->>>>>>> 5725112b
           "confidence": 1
         },
         {
           "time": 32.1,
           "duration": 3.0,
-<<<<<<< HEAD
-          "value": "G:min/A",
-=======
           "value": "E:min(b7)",
->>>>>>> 5725112b
           "confidence": 1
         },
         {
           "time": 33.0,
           "duration": 1.0,
-<<<<<<< HEAD
-          "value": "B:(b3,b5,b7)",
-=======
           "value": "G:min",
->>>>>>> 5725112b
           "confidence": 1
         },
         {
           "time": 33.1,
           "duration": 3.0,
-<<<<<<< HEAD
+          "value": "F:maj/Eb",
+          "confidence": 1
+        },
+        {
+          "time": 34.0,
+          "duration": 1.0,
+          "value": "G:maj",
+          "confidence": 1
+        },
+        {
+          "time": 34.1,
+          "duration": 1.0,
+          "value": "F:maj",
+          "confidence": 1
+        },
+        {
+          "time": 34.2,
+          "duration": 2.0,
+          "value": "G:maj",
+          "confidence": 1
+        },
+        {
+          "time": 35.0,
+          "duration": 1.0,
+          "value": "G:min",
+          "confidence": 1
+        },
+        {
+          "time": 35.1,
+          "duration": 3.0,
+          "value": "F:maj",
+          "confidence": 1
+        },
+        {
+          "time": 36.0,
+          "duration": 4.0,
+          "value": "G:maj",
+          "confidence": 1
+        },
+        {
+          "time": 37.0,
+          "duration": 4.0,
+          "value": "G:maj",
+          "confidence": 1
+        },
+        {
+          "time": 38.0,
+          "duration": 4.0,
+          "value": "G:maj",
+          "confidence": 1
+        },
+        {
+          "time": 39.0,
+          "duration": 4.0,
+          "value": "G:maj",
+          "confidence": 1
+        },
+        {
+          "time": 40.0,
+          "duration": 4.0,
+          "value": "G:(4,5)",
+          "confidence": 1
+        },
+        {
+          "time": 41.0,
+          "duration": 4.0,
+          "value": "G:maj",
+          "confidence": 1
+        },
+        {
+          "time": 42.0,
+          "duration": 4.0,
+          "value": "G:(4,5)",
+          "confidence": 1
+        },
+        {
+          "time": 43.0,
+          "duration": 4.0,
+          "value": "G:maj",
+          "confidence": 1
+        },
+        {
+          "time": 44.0,
+          "duration": 4.0,
+          "value": "G:(4,5)",
+          "confidence": 1
+        },
+        {
+          "time": 45.0,
+          "duration": 4.0,
+          "value": "G:maj",
+          "confidence": 1
+        },
+        {
+          "time": 46.0,
+          "duration": 4.0,
+          "value": "G:(4,5)",
+          "confidence": 1
+        },
+        {
+          "time": 47.0,
+          "duration": 4.0,
+          "value": "G:maj",
+          "confidence": 1
+        },
+        {
+          "time": 48.0,
+          "duration": 4.0,
+          "value": "G:(4,5)",
+          "confidence": 1
+        },
+        {
+          "time": 49.0,
+          "duration": 4.0,
+          "value": "G:maj",
+          "confidence": 1
+        },
+        {
+          "time": 50.0,
+          "duration": 4.0,
+          "value": "G:(4,5)",
+          "confidence": 1
+        },
+        {
+          "time": 51.0,
+          "duration": 4.0,
+          "value": "G:maj",
+          "confidence": 1
+        },
+        {
+          "time": 52.0,
+          "duration": 4.0,
+          "value": "G:(4,5)",
+          "confidence": 1
+        },
+        {
+          "time": 53.0,
+          "duration": 4.0,
+          "value": "G:maj",
+          "confidence": 1
+        },
+        {
+          "time": 54.0,
+          "duration": 4.0,
+          "value": "G:(4,5)",
+          "confidence": 1
+        },
+        {
+          "time": 55.0,
+          "duration": 4.0,
+          "value": "G:maj",
+          "confidence": 1
+        },
+        {
+          "time": 56.0,
+          "duration": 4.0,
+          "value": "G:(4,5)",
+          "confidence": 1
+        },
+        {
+          "time": 57.0,
+          "duration": 4.0,
+          "value": "G:maj",
+          "confidence": 1
+        },
+        {
+          "time": 58.0,
+          "duration": 4.0,
+          "value": "G:(4,5)",
+          "confidence": 1
+        },
+        {
+          "time": 59.0,
+          "duration": 4.0,
+          "value": "G:maj",
+          "confidence": 1
+        },
+        {
+          "time": 60.0,
+          "duration": 4.0,
+          "value": "G:(3,5,b7)",
+          "confidence": 1
+        },
+        {
+          "time": 61.0,
+          "duration": 2.0,
+          "value": "C:maj/E",
+          "confidence": 1
+        },
+        {
+          "time": 61.2,
+          "duration": 2.0,
+          "value": "D:min(6)",
+          "confidence": 1
+        },
+        {
+          "time": 62.0,
+          "duration": 4.0,
+          "value": "G:(3,5,b7)",
+          "confidence": 1
+        },
+        {
+          "time": 63.0,
+          "duration": 4.0,
+          "value": "G:(3,5,b7)",
+          "confidence": 1
+        },
+        {
+          "time": 64.0,
+          "duration": 4.0,
+          "value": "G:(3,5,b7)",
+          "confidence": 1
+        },
+        {
+          "time": 65.0,
+          "duration": 2.0,
+          "value": "C:maj/E",
+          "confidence": 1
+        },
+        {
+          "time": 65.2,
+          "duration": 2.0,
+          "value": "G:(3,5,b7)/B",
+          "confidence": 1
+        },
+        {
+          "time": 66.0,
+          "duration": 4.0,
+          "value": "G:(3,5,b7)/B",
+          "confidence": 1
+        },
+        {
+          "time": 67.0,
+          "duration": 4.0,
+          "value": "G:(3,5,b7)/B",
+          "confidence": 1
+        },
+        {
+          "time": 68.0,
+          "duration": 4.0,
+          "value": "G:(3,5,b7)/B",
+          "confidence": 1
+        },
+        {
+          "time": 69.0,
+          "duration": 4.0,
           "value": "E:min(b7)",
-=======
-          "value": "F:maj/Eb",
->>>>>>> 5725112b
-          "confidence": 1
-        },
-        {
-          "time": 34.0,
-          "duration": 1.0,
-<<<<<<< HEAD
+          "confidence": 1
+        },
+        {
+          "time": 70.0,
+          "duration": 4.0,
+          "value": "G:maj",
+          "confidence": 1
+        },
+        {
+          "time": 71.0,
+          "duration": 4.0,
+          "value": "F:maj7",
+          "confidence": 1
+        },
+        {
+          "time": 72.0,
+          "duration": 2.0,
+          "value": "G:(3,5,b7)/B",
+          "confidence": 1
+        },
+        {
+          "time": 72.2,
+          "duration": 2.0,
+          "value": "G:(3,5,b7)",
+          "confidence": 1
+        },
+        {
+          "time": 73.0,
+          "duration": 4.0,
+          "value": "G:(3,5,b7)",
+          "confidence": 1
+        },
+        {
+          "time": 74.0,
+          "duration": 2.0,
+          "value": "G:maj/F",
+          "confidence": 1
+        },
+        {
+          "time": 74.2,
+          "duration": 2.0,
+          "value": "G:(3,5,b7)",
+          "confidence": 1
+        },
+        {
+          "time": 75.0,
+          "duration": 4.0,
+          "value": "G:(3,5,b7)",
+          "confidence": 1
+        },
+        {
+          "time": 76.0,
+          "duration": 4.0,
+          "value": "G:maj",
+          "confidence": 1
+        },
+        {
+          "time": 77.0,
+          "duration": 4.0,
+          "value": "G:maj",
+          "confidence": 1
+        },
+        {
+          "time": 78.0,
+          "duration": 4.0,
+          "value": "G:maj7",
+          "confidence": 1
+        },
+        {
+          "time": 79.0,
+          "duration": 2.0,
+          "value": "D:(4,5)",
+          "confidence": 1
+        },
+        {
+          "time": 79.2,
+          "duration": 2.0,
+          "value": "C:(3,5,b7)",
+          "confidence": 1
+        },
+        {
+          "time": 80.0,
+          "duration": 2.0,
+          "value": "B:min(b7)",
+          "confidence": 1
+        },
+        {
+          "time": 80.2,
+          "duration": 2.0,
+          "value": "E:(3,5,b7)",
+          "confidence": 1
+        },
+        {
+          "time": 81.0,
+          "duration": 2.0,
+          "value": "A:min(b7)",
+          "confidence": 1
+        },
+        {
+          "time": 81.2,
+          "duration": 2.0,
+          "value": "D:(4,5,b7)",
+          "confidence": 1
+        },
+        {
+          "time": 82.0,
+          "duration": 4.0,
+          "value": "G:maj7",
+          "confidence": 1
+        },
+        {
+          "time": 83.0,
+          "duration": 2.0,
+          "value": "D:(4,5)",
+          "confidence": 1
+        },
+        {
+          "time": 83.2,
+          "duration": 2.0,
+          "value": "C:(3,5,b7)",
+          "confidence": 1
+        },
+        {
+          "time": 84.0,
+          "duration": 2.0,
+          "value": "B:min(b7)",
+          "confidence": 1
+        },
+        {
+          "time": 84.2,
+          "duration": 2.0,
+          "value": "E:(3,5,b7)",
+          "confidence": 1
+        },
+        {
+          "time": 85.0,
+          "duration": 4.0,
+          "value": "A:min(b7)",
+          "confidence": 1
+        },
+        {
+          "time": 86.0,
+          "duration": 4.0,
+          "value": "G:maj7",
+          "confidence": 1
+        },
+        {
+          "time": 87.0,
+          "duration": 2.0,
+          "value": "D:(4,5)",
+          "confidence": 1
+        },
+        {
+          "time": 87.2,
+          "duration": 2.0,
+          "value": "C:(3,5,b7)",
+          "confidence": 1
+        },
+        {
+          "time": 88.0,
+          "duration": 2.0,
+          "value": "B:min(b7)",
+          "confidence": 1
+        },
+        {
+          "time": 88.2,
+          "duration": 2.0,
+          "value": "E:(3,5,b7)",
+          "confidence": 1
+        },
+        {
+          "time": 89.0,
+          "duration": 2.0,
+          "value": "A:min(b7)",
+          "confidence": 1
+        },
+        {
+          "time": 89.2,
+          "duration": 2.0,
+          "value": "D:(4,5,b7)",
+          "confidence": 1
+        },
+        {
+          "time": 90.0,
+          "duration": 4.0,
+          "value": "G:maj7",
+          "confidence": 1
+        },
+        {
+          "time": 91.0,
+          "duration": 2.0,
+          "value": "G:maj/D",
+          "confidence": 1
+        },
+        {
+          "time": 91.2,
+          "duration": 2.0,
+          "value": "C:(3,5,b7)",
+          "confidence": 1
+        },
+        {
+          "time": 92.0,
+          "duration": 2.0,
+          "value": "B:min(b7)",
+          "confidence": 1
+        },
+        {
+          "time": 92.2,
+          "duration": 2.0,
+          "value": "E:(3,5,b7)",
+          "confidence": 1
+        },
+        {
+          "time": 93.0,
+          "duration": 4.0,
+          "value": "A:min(b7)",
+          "confidence": 1
+        },
+        {
+          "time": 94.0,
+          "duration": 4.0,
+          "value": "G:maj7",
+          "confidence": 1
+        },
+        {
+          "time": 95.0,
+          "duration": 2.0,
+          "value": "D:(4,5)",
+          "confidence": 1
+        },
+        {
+          "time": 95.2,
+          "duration": 2.0,
+          "value": "C:(3,5,b7)",
+          "confidence": 1
+        },
+        {
+          "time": 96.0,
+          "duration": 2.0,
+          "value": "B:min(b7)",
+          "confidence": 1
+        },
+        {
+          "time": 96.2,
+          "duration": 2.0,
+          "value": "E:(3,5,b7)",
+          "confidence": 1
+        },
+        {
+          "time": 97.0,
+          "duration": 2.0,
+          "value": "A:min(b7)",
+          "confidence": 1
+        },
+        {
+          "time": 97.2,
+          "duration": 2.0,
+          "value": "D:(4,5,b7)",
+          "confidence": 1
+        },
+        {
+          "time": 98.0,
+          "duration": 4.0,
+          "value": "G:maj7",
+          "confidence": 1
+        },
+        {
+          "time": 99.0,
+          "duration": 2.0,
+          "value": "G:maj/D",
+          "confidence": 1
+        },
+        {
+          "time": 99.2,
+          "duration": 2.0,
+          "value": "C:(3,5,b7)",
+          "confidence": 1
+        },
+        {
+          "time": 100.0,
+          "duration": 2.0,
+          "value": "B:min(b7)",
+          "confidence": 1
+        },
+        {
+          "time": 100.2,
+          "duration": 2.0,
+          "value": "E:(3,5,b7)",
+          "confidence": 1
+        },
+        {
+          "time": 101.0,
+          "duration": 4.0,
+          "value": "A:min(b7)",
+          "confidence": 1
+        },
+        {
+          "time": 102.0,
+          "duration": 4.0,
+          "value": "G:maj",
+          "confidence": 1
+        },
+        {
+          "time": 103.0,
+          "duration": 4.0,
+          "value": "G:maj",
+          "confidence": 1
+        },
+        {
+          "time": 104.0,
+          "duration": 4.0,
+          "value": "G:maj",
+          "confidence": 1
+        },
+        {
+          "time": 105.0,
+          "duration": 4.0,
+          "value": "G:maj",
+          "confidence": 1
+        },
+        {
+          "time": 106.0,
+          "duration": 4.0,
+          "value": "G:maj",
+          "confidence": 1
+        },
+        {
+          "time": 107.0,
+          "duration": 4.0,
+          "value": "G:maj",
+          "confidence": 1
+        },
+        {
+          "time": 108.0,
+          "duration": 4.0,
+          "value": "G:maj",
+          "confidence": 1
+        },
+        {
+          "time": 109.0,
+          "duration": 4.0,
+          "value": "G:maj",
+          "confidence": 1
+        },
+        {
+          "time": 110.0,
+          "duration": 4.0,
+          "value": "G:maj",
+          "confidence": 1
+        },
+        {
+          "time": 111.0,
+          "duration": 4.0,
+          "value": "G:maj",
+          "confidence": 1
+        },
+        {
+          "time": 112.0,
+          "duration": 4.0,
+          "value": "G:maj",
+          "confidence": 1
+        },
+        {
+          "time": 113.0,
+          "duration": 4.0,
+          "value": "G:maj",
+          "confidence": 1
+        },
+        {
+          "time": 114.0,
+          "duration": 4.0,
+          "value": "G:maj",
+          "confidence": 1
+        },
+        {
+          "time": 115.0,
+          "duration": 4.0,
+          "value": "G:maj",
+          "confidence": 1
+        },
+        {
+          "time": 116.0,
+          "duration": 4.0,
+          "value": "G:maj",
+          "confidence": 1
+        },
+        {
+          "time": 117.0,
+          "duration": 4.0,
+          "value": "G:maj",
+          "confidence": 1
+        },
+        {
+          "time": 118.0,
+          "duration": 4.0,
+          "value": "G:maj",
+          "confidence": 1
+        },
+        {
+          "time": 119.0,
+          "duration": 4.0,
+          "value": "G:maj",
+          "confidence": 1
+        },
+        {
+          "time": 120.0,
+          "duration": 4.0,
+          "value": "G:maj",
+          "confidence": 1
+        },
+        {
+          "time": 121.0,
+          "duration": 4.0,
+          "value": "G:maj",
+          "confidence": 1
+        },
+        {
+          "time": 122.0,
+          "duration": 1.0,
+          "value": "G:(3,5,b7)",
+          "confidence": 1
+        },
+        {
+          "time": 122.1,
+          "duration": 1.0,
+          "value": "F#:(3,5,b7)/D",
+          "confidence": 1
+        },
+        {
+          "time": 122.2,
+          "duration": 1.0,
+          "value": "F:(3,5,b7)",
+          "confidence": 1
+        },
+        {
+          "time": 122.3,
+          "duration": 1.0,
+          "value": "E:(3,5,b7)",
+          "confidence": 1
+        },
+        {
+          "time": 123.0,
+          "duration": 1.0,
+          "value": "Eb:(3,5,b7)",
+          "confidence": 1
+        },
+        {
+          "time": 123.1,
+          "duration": 1.0,
+          "value": "D:(3,5,b7)",
+          "confidence": 1
+        },
+        {
+          "time": 123.2,
+          "duration": 1.0,
+          "value": "C#:(3,5,b7)/C",
+          "confidence": 1
+        },
+        {
+          "time": 123.3,
+          "duration": 1.0,
+          "value": "C:(3,5,b7)",
+          "confidence": 1
+        },
+        {
+          "time": 124.0,
+          "duration": 1.0,
+          "value": "G:(3,5,b7)",
+          "confidence": 1
+        },
+        {
+          "time": 124.1,
+          "duration": 1.0,
+          "value": "F#:(3,5,b7)/D",
+          "confidence": 1
+        },
+        {
+          "time": 124.2,
+          "duration": 1.0,
+          "value": "F:(3,5,b7)",
+          "confidence": 1
+        },
+        {
+          "time": 124.3,
+          "duration": 1.0,
+          "value": "E:(3,5,b7)",
+          "confidence": 1
+        },
+        {
+          "time": 125.0,
+          "duration": 1.0,
+          "value": "Eb:(3,5,b7)",
+          "confidence": 1
+        },
+        {
+          "time": 125.1,
+          "duration": 1.0,
+          "value": "D:(3,5,b7)",
+          "confidence": 1
+        },
+        {
+          "time": 125.2,
+          "duration": 1.0,
+          "value": "C#:(3,5,b7)/C",
+          "confidence": 1
+        },
+        {
+          "time": 125.3,
+          "duration": 1.0,
+          "value": "C:(3,5,b7)",
+          "confidence": 1
+        },
+        {
+          "time": 126.0,
+          "duration": 1.0,
+          "value": "G:(3,5,b7)",
+          "confidence": 1
+        },
+        {
+          "time": 126.1,
+          "duration": 1.0,
+          "value": "F#:(3,5,b7)/D",
+          "confidence": 1
+        },
+        {
+          "time": 126.2,
+          "duration": 1.0,
+          "value": "F:(3,5,b7)",
+          "confidence": 1
+        },
+        {
+          "time": 126.3,
+          "duration": 1.0,
+          "value": "E:(3,5,b7)",
+          "confidence": 1
+        },
+        {
+          "time": 127.0,
+          "duration": 1.0,
+          "value": "Eb:(3,5,b7)",
+          "confidence": 1
+        },
+        {
+          "time": 127.1,
+          "duration": 1.0,
+          "value": "D:(3,5,b7)",
+          "confidence": 1
+        },
+        {
+          "time": 127.2,
+          "duration": 1.0,
+          "value": "C#:(3,5,b7)/C",
+          "confidence": 1
+        },
+        {
+          "time": 127.3,
+          "duration": 1.0,
+          "value": "C:(3,5,b7)",
+          "confidence": 1
+        },
+        {
+          "time": 128.0,
+          "duration": 1.0,
+          "value": "G:(3,5,b7)",
+          "confidence": 1
+        },
+        {
+          "time": 128.1,
+          "duration": 1.0,
+          "value": "F#:(3,5,b7)/D",
+          "confidence": 1
+        },
+        {
+          "time": 128.2,
+          "duration": 1.0,
+          "value": "F:(3,5,b7)",
+          "confidence": 1
+        },
+        {
+          "time": 128.3,
+          "duration": 1.0,
+          "value": "E:(3,5,b7)",
+          "confidence": 1
+        },
+        {
+          "time": 129.0,
+          "duration": 1.0,
+          "value": "Eb:(3,5,b7)",
+          "confidence": 1
+        },
+        {
+          "time": 129.1,
+          "duration": 1.0,
+          "value": "D:(3,5,b7)",
+          "confidence": 1
+        },
+        {
+          "time": 129.2,
+          "duration": 1.0,
+          "value": "C#:(3,5,b7)/C",
+          "confidence": 1
+        },
+        {
+          "time": 129.3,
+          "duration": 1.0,
+          "value": "C:(3,5,b7)",
+          "confidence": 1
+        },
+        {
+          "time": 130.0,
+          "duration": 1.0,
+          "value": "G:(3,5,b7)",
+          "confidence": 1
+        },
+        {
+          "time": 130.1,
+          "duration": 1.0,
+          "value": "F#:(3,5,b7)/D",
+          "confidence": 1
+        },
+        {
+          "time": 130.2,
+          "duration": 1.0,
+          "value": "F:(3,5,b7)",
+          "confidence": 1
+        },
+        {
+          "time": 130.3,
+          "duration": 1.0,
+          "value": "E:(3,5,b7)",
+          "confidence": 1
+        },
+        {
+          "time": 131.0,
+          "duration": 1.0,
+          "value": "Eb:(3,5,b7)",
+          "confidence": 1
+        },
+        {
+          "time": 131.1,
+          "duration": 1.0,
+          "value": "D:(3,5,b7)",
+          "confidence": 1
+        },
+        {
+          "time": 131.2,
+          "duration": 1.0,
+          "value": "C#:(3,5,b7)/C",
+          "confidence": 1
+        },
+        {
+          "time": 131.3,
+          "duration": 1.0,
+          "value": "C:(3,5,b7)",
+          "confidence": 1
+        },
+        {
+          "time": 132.0,
+          "duration": 1.0,
+          "value": "G:(3,5,b7)",
+          "confidence": 1
+        },
+        {
+          "time": 132.1,
+          "duration": 1.0,
+          "value": "F#:(3,5,b7)/D",
+          "confidence": 1
+        },
+        {
+          "time": 132.2,
+          "duration": 1.0,
+          "value": "F:(3,5,b7)",
+          "confidence": 1
+        },
+        {
+          "time": 132.3,
+          "duration": 1.0,
+          "value": "E:(3,5,b7)",
+          "confidence": 1
+        },
+        {
+          "time": 133.0,
+          "duration": 1.0,
+          "value": "Eb:(3,5,b7)",
+          "confidence": 1
+        },
+        {
+          "time": 133.1,
+          "duration": 1.0,
+          "value": "D:(3,5,b7)",
+          "confidence": 1
+        },
+        {
+          "time": 133.2,
+          "duration": 1.0,
+          "value": "C#:(3,5,b7)/C",
+          "confidence": 1
+        },
+        {
+          "time": 133.3,
+          "duration": 1.0,
+          "value": "C:(3,5,b7)",
+          "confidence": 1
+        },
+        {
+          "time": 134.0,
+          "duration": 1.0,
+          "value": "G:(3,5,b7)",
+          "confidence": 1
+        },
+        {
+          "time": 134.1,
+          "duration": 1.0,
+          "value": "F#:(3,5,b7)/D",
+          "confidence": 1
+        },
+        {
+          "time": 134.2,
+          "duration": 1.0,
+          "value": "F:(3,5,b7)",
+          "confidence": 1
+        },
+        {
+          "time": 134.3,
+          "duration": 1.0,
+          "value": "E:(3,5,b7)",
+          "confidence": 1
+        },
+        {
+          "time": 135.0,
+          "duration": 1.0,
+          "value": "Eb:(3,5,b7)",
+          "confidence": 1
+        },
+        {
+          "time": 135.1,
+          "duration": 1.0,
+          "value": "D:(3,5,b7)",
+          "confidence": 1
+        },
+        {
+          "time": 135.2,
+          "duration": 1.0,
+          "value": "C#:(3,5,b7)/C",
+          "confidence": 1
+        },
+        {
+          "time": 135.3,
+          "duration": 1.0,
+          "value": "C:(3,5,b7)",
+          "confidence": 1
+        },
+        {
+          "time": 136.0,
+          "duration": 4.0,
+          "value": "G:(4,5)",
+          "confidence": 1
+        },
+        {
+          "time": 137.0,
+          "duration": 4.0,
+          "value": "G:maj",
+          "confidence": 1
+        },
+        {
+          "time": 138.0,
+          "duration": 4.0,
+          "value": "G:(4,5)",
+          "confidence": 1
+        },
+        {
+          "time": 139.0,
+          "duration": 4.0,
+          "value": "G:maj",
+          "confidence": 1
+        },
+        {
+          "time": 140.0,
+          "duration": 4.0,
+          "value": "G:(4,5)",
+          "confidence": 1
+        },
+        {
+          "time": 141.0,
+          "duration": 4.0,
+          "value": "G:maj",
+          "confidence": 1
+        },
+        {
+          "time": 142.0,
+          "duration": 4.0,
+          "value": "G:(4,5)",
+          "confidence": 1
+        },
+        {
+          "time": 143.0,
+          "duration": 4.0,
+          "value": "G:maj",
+          "confidence": 1
+        },
+        {
+          "time": 144.0,
+          "duration": 4.0,
+          "value": "G:(4,5)",
+          "confidence": 1
+        },
+        {
+          "time": 145.0,
+          "duration": 4.0,
+          "value": "G:maj",
+          "confidence": 1
+        },
+        {
+          "time": 146.0,
+          "duration": 4.0,
+          "value": "G:(4,5)",
+          "confidence": 1
+        },
+        {
+          "time": 147.0,
+          "duration": 4.0,
+          "value": "G:maj",
+          "confidence": 1
+        },
+        {
+          "time": 148.0,
+          "duration": 2.0,
+          "value": "G:maj",
+          "confidence": 1
+        },
+        {
+          "time": 148.2,
+          "duration": 2.0,
+          "value": "C:maj",
+          "confidence": 1
+        },
+        {
+          "time": 149.0,
+          "duration": 4.0,
+          "value": "D:maj",
+          "confidence": 1
+        },
+        {
+          "time": 150.0,
+          "duration": 2.0,
+          "value": "G:maj",
+          "confidence": 1
+        },
+        {
+          "time": 150.2,
+          "duration": 1.0,
+          "value": "C:maj",
+          "confidence": 1
+        },
+        {
+          "time": 150.3,
+          "duration": 1.0,
+          "value": "D:maj",
+          "confidence": 1
+        },
+        {
+          "time": 151.0,
+          "duration": 4.0,
+          "value": "G:maj",
+          "confidence": 1
+        },
+        {
+          "time": 152.0,
+          "duration": 2.0,
+          "value": "G:maj",
+          "confidence": 1
+        },
+        {
+          "time": 152.2,
+          "duration": 2.0,
+          "value": "C:maj",
+          "confidence": 1
+        },
+        {
+          "time": 153.0,
+          "duration": 4.0,
+          "value": "D:maj",
+          "confidence": 1
+        },
+        {
+          "time": 154.0,
+          "duration": 2.0,
+          "value": "G:maj",
+          "confidence": 1
+        },
+        {
+          "time": 154.2,
+          "duration": 1.0,
+          "value": "C:maj",
+          "confidence": 1
+        },
+        {
+          "time": 154.3,
+          "duration": 1.0,
+          "value": "D:maj",
+          "confidence": 1
+        },
+        {
+          "time": 155.0,
+          "duration": 4.0,
+          "value": "G:maj",
+          "confidence": 1
+        },
+        {
+          "time": 156.0,
+          "duration": 1.0,
+          "value": "G:min(b7)",
+          "confidence": 1
+        },
+        {
+          "time": 156.1,
+          "duration": 3.0,
+          "value": "F:maj/G",
+          "confidence": 1
+        },
+        {
+          "time": 157.0,
+          "duration": 1.0,
+          "value": "F:maj/Bb",
+          "confidence": 1
+        },
+        {
+          "time": 157.1,
+          "duration": 3.0,
           "value": "G:min",
-=======
-          "value": "G:maj",
->>>>>>> 5725112b
-          "confidence": 1
-        },
-        {
-          "time": 34.1,
-<<<<<<< HEAD
+          "confidence": 1
+        },
+        {
+          "time": 158.0,
+          "duration": 1.0,
+          "value": "F:maj/C",
+          "confidence": 1
+        },
+        {
+          "time": 158.1,
+          "duration": 3.0,
+          "value": "F:maj/A",
+          "confidence": 1
+        },
+        {
+          "time": 159.0,
+          "duration": 1.0,
+          "value": "F:maj/C",
+          "confidence": 1
+        },
+        {
+          "time": 159.1,
+          "duration": 3.0,
+          "value": "G:min/A",
+          "confidence": 1
+        },
+        {
+          "time": 160.0,
+          "duration": 1.0,
+          "value": "B:(b3,b5,b7)",
+          "confidence": 1
+        },
+        {
+          "time": 160.1,
+          "duration": 3.0,
+          "value": "E:min(b7)",
+          "confidence": 1
+        },
+        {
+          "time": 161.0,
+          "duration": 1.0,
+          "value": "G:min",
+          "confidence": 1
+        },
+        {
+          "time": 161.1,
           "duration": 3.0,
           "value": "F:maj/Eb",
-=======
+          "confidence": 1
+        },
+        {
+          "time": 162.0,
+          "duration": 1.0,
+          "value": "G:maj",
+          "confidence": 1
+        },
+        {
+          "time": 162.1,
           "duration": 1.0,
           "value": "F:maj",
           "confidence": 1
         },
         {
-          "time": 34.2,
-          "duration": 2.0,
-          "value": "G:maj",
->>>>>>> 5725112b
-          "confidence": 1
-        },
-        {
-          "time": 35.0,
-          "duration": 1.0,
-<<<<<<< HEAD
-          "value": "G:maj",
-=======
+          "time": 162.2,
+          "duration": 2.0,
+          "value": "G:maj",
+          "confidence": 1
+        },
+        {
+          "time": 163.0,
+          "duration": 1.0,
           "value": "G:min",
->>>>>>> 5725112b
-          "confidence": 1
-        },
-        {
-          "time": 35.1,
-<<<<<<< HEAD
-          "duration": 1.0,
-          "value": "F:maj",
-          "confidence": 1
-        },
-        {
-          "time": 35.2,
-          "duration": 2.0,
-          "value": "G:maj",
-=======
+          "confidence": 1
+        },
+        {
+          "time": 163.1,
           "duration": 3.0,
           "value": "F:maj",
->>>>>>> 5725112b
-          "confidence": 1
-        },
-        {
-          "time": 36.0,
-<<<<<<< HEAD
-          "duration": 1.0,
-          "value": "G:min",
-          "confidence": 1
-        },
-        {
-          "time": 36.1,
-          "duration": 3.0,
-          "value": "F:maj",
-=======
-          "duration": 4.0,
-          "value": "G:maj",
->>>>>>> 5725112b
-          "confidence": 1
-        },
-        {
-          "time": 37.0,
-          "duration": 4.0,
-          "value": "G:maj",
-          "confidence": 1
-        },
-        {
-          "time": 38.0,
-          "duration": 4.0,
-          "value": "G:maj",
-          "confidence": 1
-        },
-        {
-          "time": 39.0,
-          "duration": 4.0,
-          "value": "G:maj",
-          "confidence": 1
-        },
-        {
-          "time": 40.0,
-          "duration": 4.0,
-<<<<<<< HEAD
-          "value": "G:maj",
-=======
+          "confidence": 1
+        },
+        {
+          "time": 164.0,
+          "duration": 4.0,
           "value": "G:(4,5)",
->>>>>>> 5725112b
-          "confidence": 1
-        },
-        {
-          "time": 41.0,
-          "duration": 4.0,
-<<<<<<< HEAD
+          "confidence": 1
+        },
+        {
+          "time": 165.0,
+          "duration": 4.0,
+          "value": "G:maj",
+          "confidence": 1
+        },
+        {
+          "time": 166.0,
+          "duration": 4.0,
           "value": "G:(4,5)",
-=======
-          "value": "G:maj",
->>>>>>> 5725112b
-          "confidence": 1
-        },
-        {
-          "time": 42.0,
-          "duration": 4.0,
-<<<<<<< HEAD
-          "value": "G:maj",
-=======
+          "confidence": 1
+        },
+        {
+          "time": 167.0,
+          "duration": 4.0,
+          "value": "G:maj",
+          "confidence": 1
+        },
+        {
+          "time": 168.0,
+          "duration": 4.0,
           "value": "G:(4,5)",
->>>>>>> 5725112b
-          "confidence": 1
-        },
-        {
-          "time": 43.0,
-          "duration": 4.0,
-<<<<<<< HEAD
+          "confidence": 1
+        },
+        {
+          "time": 169.0,
+          "duration": 4.0,
+          "value": "G:maj",
+          "confidence": 1
+        },
+        {
+          "time": 170.0,
+          "duration": 4.0,
           "value": "G:(4,5)",
-=======
-          "value": "G:maj",
->>>>>>> 5725112b
-          "confidence": 1
-        },
-        {
-          "time": 44.0,
-          "duration": 4.0,
-<<<<<<< HEAD
-          "value": "G:maj",
-=======
-          "value": "G:(4,5)",
->>>>>>> 5725112b
-          "confidence": 1
-        },
-        {
-          "time": 45.0,
-          "duration": 4.0,
-<<<<<<< HEAD
-          "value": "G:(4,5)",
-=======
-          "value": "G:maj",
->>>>>>> 5725112b
-          "confidence": 1
-        },
-        {
-          "time": 46.0,
-          "duration": 4.0,
-<<<<<<< HEAD
-          "value": "G:maj",
-=======
-          "value": "G:(4,5)",
->>>>>>> 5725112b
-          "confidence": 1
-        },
-        {
-          "time": 47.0,
-          "duration": 4.0,
-<<<<<<< HEAD
-          "value": "G:(4,5)",
-=======
-          "value": "G:maj",
->>>>>>> 5725112b
-          "confidence": 1
-        },
-        {
-          "time": 48.0,
-          "duration": 4.0,
-<<<<<<< HEAD
-          "value": "G:maj",
-=======
-          "value": "G:(4,5)",
->>>>>>> 5725112b
-          "confidence": 1
-        },
-        {
-          "time": 49.0,
-          "duration": 4.0,
-<<<<<<< HEAD
-          "value": "G:(4,5)",
-=======
-          "value": "G:maj",
->>>>>>> 5725112b
-          "confidence": 1
-        },
-        {
-          "time": 50.0,
-          "duration": 4.0,
-<<<<<<< HEAD
-          "value": "G:maj",
-=======
-          "value": "G:(4,5)",
->>>>>>> 5725112b
-          "confidence": 1
-        },
-        {
-          "time": 51.0,
-          "duration": 4.0,
-<<<<<<< HEAD
-          "value": "G:(4,5)",
-=======
-          "value": "G:maj",
->>>>>>> 5725112b
-          "confidence": 1
-        },
-        {
-          "time": 52.0,
-          "duration": 4.0,
-<<<<<<< HEAD
-          "value": "G:maj",
-=======
-          "value": "G:(4,5)",
->>>>>>> 5725112b
-          "confidence": 1
-        },
-        {
-          "time": 53.0,
-          "duration": 4.0,
-<<<<<<< HEAD
-          "value": "G:(4,5)",
-=======
-          "value": "G:maj",
->>>>>>> 5725112b
-          "confidence": 1
-        },
-        {
-          "time": 54.0,
-          "duration": 4.0,
-<<<<<<< HEAD
-          "value": "G:maj",
-=======
-          "value": "G:(4,5)",
->>>>>>> 5725112b
-          "confidence": 1
-        },
-        {
-          "time": 55.0,
-          "duration": 4.0,
-<<<<<<< HEAD
-          "value": "G:(4,5)",
-=======
-          "value": "G:maj",
->>>>>>> 5725112b
-          "confidence": 1
-        },
-        {
-          "time": 56.0,
-          "duration": 4.0,
-<<<<<<< HEAD
-          "value": "G:maj",
-=======
-          "value": "G:(4,5)",
->>>>>>> 5725112b
-          "confidence": 1
-        },
-        {
-          "time": 57.0,
-          "duration": 4.0,
-<<<<<<< HEAD
-          "value": "G:(4,5)",
-=======
-          "value": "G:maj",
->>>>>>> 5725112b
-          "confidence": 1
-        },
-        {
-          "time": 58.0,
-          "duration": 4.0,
-<<<<<<< HEAD
-          "value": "G:maj",
-=======
-          "value": "G:(4,5)",
->>>>>>> 5725112b
-          "confidence": 1
-        },
-        {
-          "time": 59.0,
-          "duration": 4.0,
-<<<<<<< HEAD
-          "value": "G:(4,5)",
-=======
-          "value": "G:maj",
->>>>>>> 5725112b
-          "confidence": 1
-        },
-        {
-          "time": 60.0,
-          "duration": 4.0,
-<<<<<<< HEAD
-          "value": "G:maj",
-=======
-          "value": "G:(3,5,b7)",
->>>>>>> 5725112b
-          "confidence": 1
-        },
-        {
-          "time": 61.0,
-<<<<<<< HEAD
-          "duration": 4.0,
-          "value": "G:(3,5,b7)",
-=======
-          "duration": 2.0,
-          "value": "C:maj/E",
-          "confidence": 1
-        },
-        {
-          "time": 61.2,
-          "duration": 2.0,
-          "value": "D:min(6)",
->>>>>>> 5725112b
-          "confidence": 1
-        },
-        {
-          "time": 62.0,
-<<<<<<< HEAD
-          "duration": 2.0,
-          "value": "C:maj/E",
-          "confidence": 1
-        },
-        {
-          "time": 62.2,
-          "duration": 2.0,
-          "value": "D:min(6)",
-=======
-          "duration": 4.0,
-          "value": "G:(3,5,b7)",
->>>>>>> 5725112b
-          "confidence": 1
-        },
-        {
-          "time": 63.0,
-          "duration": 4.0,
-          "value": "G:(3,5,b7)",
-          "confidence": 1
-        },
-        {
-          "time": 64.0,
-          "duration": 4.0,
-          "value": "G:(3,5,b7)",
-          "confidence": 1
-        },
-        {
-          "time": 65.0,
-<<<<<<< HEAD
-          "duration": 4.0,
-          "value": "G:(3,5,b7)",
-          "confidence": 1
-        },
-        {
-          "time": 66.0,
-=======
->>>>>>> 5725112b
-          "duration": 2.0,
-          "value": "C:maj/E",
-          "confidence": 1
-        },
-        {
-<<<<<<< HEAD
-          "time": 66.2,
-=======
-          "time": 65.2,
->>>>>>> 5725112b
-          "duration": 2.0,
-          "value": "G:(3,5,b7)/B",
-          "confidence": 1
-        },
-        {
-<<<<<<< HEAD
-          "time": 67.0,
-=======
-          "time": 66.0,
->>>>>>> 5725112b
-          "duration": 4.0,
-          "value": "G:(3,5,b7)/B",
-          "confidence": 1
-        },
-        {
-<<<<<<< HEAD
-          "time": 68.0,
-=======
-          "time": 67.0,
->>>>>>> 5725112b
-          "duration": 4.0,
-          "value": "G:(3,5,b7)/B",
-          "confidence": 1
-        },
-        {
-<<<<<<< HEAD
-          "time": 69.0,
-=======
-          "time": 68.0,
->>>>>>> 5725112b
-          "duration": 4.0,
-          "value": "G:(3,5,b7)/B",
-          "confidence": 1
-        },
-        {
-<<<<<<< HEAD
-          "time": 70.0,
-=======
-          "time": 69.0,
->>>>>>> 5725112b
-          "duration": 4.0,
-          "value": "E:min(b7)",
-          "confidence": 1
-        },
-        {
-<<<<<<< HEAD
-          "time": 71.0,
-=======
-          "time": 70.0,
->>>>>>> 5725112b
-          "duration": 4.0,
-          "value": "G:maj",
-          "confidence": 1
-        },
-        {
-<<<<<<< HEAD
-          "time": 72.0,
-=======
-          "time": 71.0,
->>>>>>> 5725112b
-          "duration": 4.0,
-          "value": "F:maj7",
-          "confidence": 1
-        },
-        {
-<<<<<<< HEAD
-          "time": 73.0,
-=======
-          "time": 72.0,
->>>>>>> 5725112b
-          "duration": 2.0,
-          "value": "G:(3,5,b7)/B",
-          "confidence": 1
-        },
-        {
-<<<<<<< HEAD
-          "time": 73.2,
-=======
-          "time": 72.2,
->>>>>>> 5725112b
-          "duration": 2.0,
-          "value": "G:(3,5,b7)",
-          "confidence": 1
-        },
-        {
-<<<<<<< HEAD
-          "time": 74.0,
-=======
-          "time": 73.0,
->>>>>>> 5725112b
-          "duration": 4.0,
-          "value": "G:(3,5,b7)",
-          "confidence": 1
-        },
-        {
-<<<<<<< HEAD
-          "time": 75.0,
-=======
-          "time": 74.0,
->>>>>>> 5725112b
-          "duration": 2.0,
-          "value": "G:maj/F",
-          "confidence": 1
-        },
-        {
-<<<<<<< HEAD
-          "time": 75.2,
-=======
-          "time": 74.2,
->>>>>>> 5725112b
-          "duration": 2.0,
-          "value": "G:(3,5,b7)",
-          "confidence": 1
-        },
-        {
-<<<<<<< HEAD
-          "time": 76.0,
-=======
-          "time": 75.0,
->>>>>>> 5725112b
-          "duration": 4.0,
-          "value": "G:(3,5,b7)",
-          "confidence": 1
-        },
-        {
-<<<<<<< HEAD
-          "time": 77.0,
-=======
-          "time": 76.0,
->>>>>>> 5725112b
-          "duration": 4.0,
-          "value": "G:maj",
-          "confidence": 1
-        },
-        {
-<<<<<<< HEAD
-          "time": 78.0,
-=======
-          "time": 77.0,
->>>>>>> 5725112b
-          "duration": 4.0,
-          "value": "G:maj",
-          "confidence": 1
-        },
-        {
-<<<<<<< HEAD
-          "time": 79.0,
-=======
-          "time": 78.0,
->>>>>>> 5725112b
+          "confidence": 1
+        },
+        {
+          "time": 171.0,
+          "duration": 4.0,
+          "value": "G:maj",
+          "confidence": 1
+        },
+        {
+          "time": 172.0,
           "duration": 4.0,
           "value": "G:maj7",
           "confidence": 1
         },
         {
-<<<<<<< HEAD
-          "time": 80.0,
-=======
-          "time": 79.0,
->>>>>>> 5725112b
+          "time": 173.0,
           "duration": 2.0,
           "value": "D:(4,5)",
           "confidence": 1
         },
         {
-<<<<<<< HEAD
-          "time": 80.2,
-=======
-          "time": 79.2,
->>>>>>> 5725112b
-          "duration": 2.0,
-          "value": "C:(3,5,b7)",
-          "confidence": 1
-        },
-        {
-<<<<<<< HEAD
-          "time": 81.0,
-=======
-          "time": 80.0,
->>>>>>> 5725112b
+          "time": 173.2,
+          "duration": 2.0,
+          "value": "C:(3,5,b7)",
+          "confidence": 1
+        },
+        {
+          "time": 174.0,
           "duration": 2.0,
           "value": "B:min(b7)",
           "confidence": 1
         },
         {
-<<<<<<< HEAD
-          "time": 81.2,
-=======
-          "time": 80.2,
->>>>>>> 5725112b
-          "duration": 2.0,
-          "value": "E:(3,5,b7)",
-          "confidence": 1
-        },
-        {
-<<<<<<< HEAD
-          "time": 82.0,
-=======
-          "time": 81.0,
->>>>>>> 5725112b
+          "time": 174.2,
+          "duration": 2.0,
+          "value": "E:(3,5,b7)",
+          "confidence": 1
+        },
+        {
+          "time": 175.0,
           "duration": 2.0,
           "value": "A:min(b7)",
           "confidence": 1
         },
         {
-<<<<<<< HEAD
-          "time": 82.2,
-=======
-          "time": 81.2,
->>>>>>> 5725112b
+          "time": 175.2,
           "duration": 2.0,
           "value": "D:(4,5,b7)",
           "confidence": 1
         },
         {
-<<<<<<< HEAD
-          "time": 83.0,
-=======
-          "time": 82.0,
->>>>>>> 5725112b
+          "time": 176.0,
           "duration": 4.0,
           "value": "G:maj7",
           "confidence": 1
         },
         {
-<<<<<<< HEAD
-          "time": 84.0,
-=======
-          "time": 83.0,
->>>>>>> 5725112b
+          "time": 177.0,
+          "duration": 2.0,
+          "value": "G:maj/D",
+          "confidence": 1
+        },
+        {
+          "time": 177.2,
+          "duration": 2.0,
+          "value": "C:(3,5,b7)",
+          "confidence": 1
+        },
+        {
+          "time": 178.0,
+          "duration": 2.0,
+          "value": "B:min(b7)",
+          "confidence": 1
+        },
+        {
+          "time": 178.2,
+          "duration": 2.0,
+          "value": "E:(3,5,b7)",
+          "confidence": 1
+        },
+        {
+          "time": 179.0,
+          "duration": 4.0,
+          "value": "A:min(b7)",
+          "confidence": 1
+        },
+        {
+          "time": 180.0,
+          "duration": 4.0,
+          "value": "G:maj7",
+          "confidence": 1
+        },
+        {
+          "time": 181.0,
           "duration": 2.0,
           "value": "D:(4,5)",
           "confidence": 1
         },
         {
-<<<<<<< HEAD
-          "time": 84.2,
-=======
-          "time": 83.2,
->>>>>>> 5725112b
-          "duration": 2.0,
-          "value": "C:(3,5,b7)",
-          "confidence": 1
-        },
-        {
-<<<<<<< HEAD
-          "time": 85.0,
-=======
-          "time": 84.0,
->>>>>>> 5725112b
+          "time": 181.2,
+          "duration": 2.0,
+          "value": "C:(3,5,b7)",
+          "confidence": 1
+        },
+        {
+          "time": 182.0,
           "duration": 2.0,
           "value": "B:min(b7)",
           "confidence": 1
         },
         {
-<<<<<<< HEAD
-          "time": 85.2,
-=======
-          "time": 84.2,
->>>>>>> 5725112b
-          "duration": 2.0,
-          "value": "E:(3,5,b7)",
-          "confidence": 1
-        },
-        {
-<<<<<<< HEAD
-          "time": 86.0,
-=======
-          "time": 85.0,
->>>>>>> 5725112b
-          "duration": 4.0,
+          "time": 182.2,
+          "duration": 2.0,
+          "value": "E:(3,5,b7)",
+          "confidence": 1
+        },
+        {
+          "time": 183.0,
+          "duration": 2.0,
           "value": "A:min(b7)",
           "confidence": 1
         },
         {
-<<<<<<< HEAD
-          "time": 87.0,
-=======
-          "time": 86.0,
->>>>>>> 5725112b
+          "time": 183.2,
+          "duration": 2.0,
+          "value": "D:(4,5,b7)",
+          "confidence": 1
+        },
+        {
+          "time": 184.0,
           "duration": 4.0,
           "value": "G:maj7",
           "confidence": 1
         },
         {
-<<<<<<< HEAD
-          "time": 88.0,
-=======
-          "time": 87.0,
->>>>>>> 5725112b
+          "time": 185.0,
+          "duration": 2.0,
+          "value": "G:maj/D",
+          "confidence": 1
+        },
+        {
+          "time": 185.2,
+          "duration": 2.0,
+          "value": "C:(3,5,b7)",
+          "confidence": 1
+        },
+        {
+          "time": 186.0,
+          "duration": 2.0,
+          "value": "B:min(b7)",
+          "confidence": 1
+        },
+        {
+          "time": 186.2,
+          "duration": 2.0,
+          "value": "E:(3,5,b7)",
+          "confidence": 1
+        },
+        {
+          "time": 187.0,
+          "duration": 4.0,
+          "value": "A:min(b7)",
+          "confidence": 1
+        },
+        {
+          "time": 188.0,
+          "duration": 4.0,
+          "value": "G:maj7",
+          "confidence": 1
+        },
+        {
+          "time": 189.0,
           "duration": 2.0,
           "value": "D:(4,5)",
           "confidence": 1
         },
         {
-<<<<<<< HEAD
-          "time": 88.2,
-=======
-          "time": 87.2,
->>>>>>> 5725112b
-          "duration": 2.0,
-          "value": "C:(3,5,b7)",
-          "confidence": 1
-        },
-        {
-<<<<<<< HEAD
-          "time": 89.0,
-=======
-          "time": 88.0,
->>>>>>> 5725112b
+          "time": 189.2,
+          "duration": 2.0,
+          "value": "C:(3,5,b7)",
+          "confidence": 1
+        },
+        {
+          "time": 190.0,
           "duration": 2.0,
           "value": "B:min(b7)",
           "confidence": 1
         },
         {
-<<<<<<< HEAD
-          "time": 89.2,
-=======
-          "time": 88.2,
->>>>>>> 5725112b
-          "duration": 2.0,
-          "value": "E:(3,5,b7)",
-          "confidence": 1
-        },
-        {
-<<<<<<< HEAD
-          "time": 90.0,
-=======
-          "time": 89.0,
->>>>>>> 5725112b
+          "time": 190.2,
+          "duration": 2.0,
+          "value": "E:(3,5,b7)",
+          "confidence": 1
+        },
+        {
+          "time": 191.0,
           "duration": 2.0,
           "value": "A:min(b7)",
           "confidence": 1
         },
         {
-<<<<<<< HEAD
-          "time": 90.2,
-=======
-          "time": 89.2,
->>>>>>> 5725112b
+          "time": 191.2,
           "duration": 2.0,
           "value": "D:(4,5,b7)",
           "confidence": 1
         },
         {
-<<<<<<< HEAD
-          "time": 91.0,
-=======
-          "time": 90.0,
->>>>>>> 5725112b
+          "time": 192.0,
           "duration": 4.0,
           "value": "G:maj7",
           "confidence": 1
         },
         {
-<<<<<<< HEAD
-          "time": 92.0,
-=======
-          "time": 91.0,
->>>>>>> 5725112b
+          "time": 193.0,
           "duration": 2.0,
           "value": "G:maj/D",
           "confidence": 1
         },
         {
-<<<<<<< HEAD
-          "time": 92.2,
-=======
-          "time": 91.2,
->>>>>>> 5725112b
-          "duration": 2.0,
-          "value": "C:(3,5,b7)",
-          "confidence": 1
-        },
-        {
-<<<<<<< HEAD
-          "time": 93.0,
-=======
-          "time": 92.0,
->>>>>>> 5725112b
+          "time": 193.2,
+          "duration": 2.0,
+          "value": "C:(3,5,b7)",
+          "confidence": 1
+        },
+        {
+          "time": 194.0,
           "duration": 2.0,
           "value": "B:min(b7)",
           "confidence": 1
         },
         {
-<<<<<<< HEAD
-          "time": 93.2,
-=======
-          "time": 92.2,
->>>>>>> 5725112b
-          "duration": 2.0,
-          "value": "E:(3,5,b7)",
-          "confidence": 1
-        },
-        {
-<<<<<<< HEAD
-          "time": 94.0,
-=======
-          "time": 93.0,
->>>>>>> 5725112b
+          "time": 194.2,
+          "duration": 2.0,
+          "value": "E:(3,5,b7)",
+          "confidence": 1
+        },
+        {
+          "time": 195.0,
           "duration": 4.0,
           "value": "A:min(b7)",
           "confidence": 1
         },
         {
-<<<<<<< HEAD
-          "time": 95.0,
-=======
-          "time": 94.0,
->>>>>>> 5725112b
+          "time": 196.0,
           "duration": 4.0,
           "value": "G:maj7",
           "confidence": 1
         },
         {
-<<<<<<< HEAD
-          "time": 96.0,
-=======
-          "time": 95.0,
->>>>>>> 5725112b
+          "time": 197.0,
           "duration": 2.0,
           "value": "D:(4,5)",
           "confidence": 1
         },
         {
-<<<<<<< HEAD
-          "time": 96.2,
-=======
-          "time": 95.2,
->>>>>>> 5725112b
-          "duration": 2.0,
-          "value": "C:(3,5,b7)",
-          "confidence": 1
-        },
-        {
-<<<<<<< HEAD
-          "time": 97.0,
-=======
-          "time": 96.0,
->>>>>>> 5725112b
+          "time": 197.2,
+          "duration": 2.0,
+          "value": "C:(3,5,b7)",
+          "confidence": 1
+        },
+        {
+          "time": 198.0,
           "duration": 2.0,
           "value": "B:min(b7)",
           "confidence": 1
         },
         {
-<<<<<<< HEAD
-          "time": 97.2,
-=======
-          "time": 96.2,
->>>>>>> 5725112b
-          "duration": 2.0,
-          "value": "E:(3,5,b7)",
-          "confidence": 1
-        },
-        {
-<<<<<<< HEAD
-          "time": 98.0,
-=======
-          "time": 97.0,
->>>>>>> 5725112b
+          "time": 198.2,
+          "duration": 2.0,
+          "value": "E:(3,5,b7)",
+          "confidence": 1
+        },
+        {
+          "time": 199.0,
           "duration": 2.0,
           "value": "A:min(b7)",
           "confidence": 1
         },
         {
-<<<<<<< HEAD
-          "time": 98.2,
-=======
-          "time": 97.2,
->>>>>>> 5725112b
+          "time": 199.2,
           "duration": 2.0,
           "value": "D:(4,5,b7)",
           "confidence": 1
         },
         {
-<<<<<<< HEAD
-          "time": 99.0,
-=======
-          "time": 98.0,
->>>>>>> 5725112b
+          "time": 200.0,
           "duration": 4.0,
           "value": "G:maj7",
           "confidence": 1
         },
         {
-<<<<<<< HEAD
-          "time": 100.0,
-=======
-          "time": 99.0,
->>>>>>> 5725112b
+          "time": 201.0,
           "duration": 2.0,
           "value": "G:maj/D",
           "confidence": 1
         },
         {
-<<<<<<< HEAD
-          "time": 100.2,
-=======
-          "time": 99.2,
->>>>>>> 5725112b
-          "duration": 2.0,
-          "value": "C:(3,5,b7)",
-          "confidence": 1
-        },
-        {
-<<<<<<< HEAD
-          "time": 101.0,
-=======
-          "time": 100.0,
->>>>>>> 5725112b
+          "time": 201.2,
+          "duration": 2.0,
+          "value": "C:(3,5,b7)",
+          "confidence": 1
+        },
+        {
+          "time": 202.0,
           "duration": 2.0,
           "value": "B:min(b7)",
           "confidence": 1
         },
         {
-<<<<<<< HEAD
-          "time": 101.2,
-=======
-          "time": 100.2,
->>>>>>> 5725112b
-          "duration": 2.0,
-          "value": "E:(3,5,b7)",
-          "confidence": 1
-        },
-        {
-<<<<<<< HEAD
-          "time": 102.0,
-=======
-          "time": 101.0,
->>>>>>> 5725112b
+          "time": 202.2,
+          "duration": 2.0,
+          "value": "E:(3,5,b7)",
+          "confidence": 1
+        },
+        {
+          "time": 203.0,
           "duration": 4.0,
           "value": "A:min(b7)",
           "confidence": 1
         },
         {
-<<<<<<< HEAD
-=======
-          "time": 102.0,
-          "duration": 4.0,
-          "value": "G:maj",
-          "confidence": 1
-        },
-        {
->>>>>>> 5725112b
-          "time": 103.0,
-          "duration": 4.0,
-          "value": "G:maj",
-          "confidence": 1
-        },
-        {
-          "time": 104.0,
-          "duration": 4.0,
-          "value": "G:maj",
-          "confidence": 1
-        },
-        {
-          "time": 105.0,
-          "duration": 4.0,
-          "value": "G:maj",
-          "confidence": 1
-        },
-        {
-          "time": 106.0,
-          "duration": 4.0,
-          "value": "G:maj",
-          "confidence": 1
-        },
-        {
-          "time": 107.0,
-          "duration": 4.0,
-          "value": "G:maj",
-          "confidence": 1
-        },
-        {
-          "time": 108.0,
-          "duration": 4.0,
-          "value": "G:maj",
-          "confidence": 1
-        },
-        {
-          "time": 109.0,
-          "duration": 4.0,
-          "value": "G:maj",
-          "confidence": 1
-        },
-        {
-          "time": 110.0,
-          "duration": 4.0,
-          "value": "G:maj",
-          "confidence": 1
-        },
-        {
-          "time": 111.0,
-          "duration": 4.0,
-          "value": "G:maj",
-          "confidence": 1
-        },
-        {
-          "time": 112.0,
-          "duration": 4.0,
-          "value": "G:maj",
-          "confidence": 1
-        },
-        {
-          "time": 113.0,
-          "duration": 4.0,
-          "value": "G:maj",
-          "confidence": 1
-        },
-        {
-          "time": 114.0,
-          "duration": 4.0,
-          "value": "G:maj",
-          "confidence": 1
-        },
-        {
-          "time": 115.0,
-          "duration": 4.0,
-          "value": "G:maj",
-          "confidence": 1
-        },
-        {
-          "time": 116.0,
-          "duration": 4.0,
-          "value": "G:maj",
-          "confidence": 1
-        },
-        {
-          "time": 117.0,
-          "duration": 4.0,
-          "value": "G:maj",
-          "confidence": 1
-        },
-        {
-          "time": 118.0,
-          "duration": 4.0,
-          "value": "G:maj",
-          "confidence": 1
-        },
-        {
-          "time": 119.0,
-          "duration": 4.0,
-          "value": "G:maj",
-          "confidence": 1
-        },
-        {
-          "time": 120.0,
-          "duration": 4.0,
-          "value": "G:maj",
-          "confidence": 1
-        },
-        {
-          "time": 121.0,
-          "duration": 4.0,
-          "value": "G:maj",
-          "confidence": 1
-        },
-        {
-          "time": 122.0,
-<<<<<<< HEAD
-          "duration": 4.0,
-          "value": "G:maj",
-          "confidence": 1
-        },
-        {
-          "time": 123.0,
-=======
->>>>>>> 5725112b
-          "duration": 1.0,
-          "value": "G:(3,5,b7)",
-          "confidence": 1
-        },
-        {
-<<<<<<< HEAD
-          "time": 123.1,
-=======
-          "time": 122.1,
->>>>>>> 5725112b
-          "duration": 1.0,
-          "value": "F#:(3,5,b7)/D",
-          "confidence": 1
-        },
-        {
-<<<<<<< HEAD
-          "time": 123.2,
-=======
-          "time": 122.2,
->>>>>>> 5725112b
-          "duration": 1.0,
-          "value": "F:(3,5,b7)",
-          "confidence": 1
-        },
-        {
-<<<<<<< HEAD
-          "time": 123.3,
-=======
-          "time": 122.3,
->>>>>>> 5725112b
-          "duration": 1.0,
-          "value": "E:(3,5,b7)",
-          "confidence": 1
-        },
-        {
-<<<<<<< HEAD
-          "time": 124.0,
-=======
-          "time": 123.0,
->>>>>>> 5725112b
-          "duration": 1.0,
-          "value": "Eb:(3,5,b7)",
-          "confidence": 1
-        },
-        {
-<<<<<<< HEAD
-          "time": 124.1,
-=======
-          "time": 123.1,
->>>>>>> 5725112b
-          "duration": 1.0,
-          "value": "D:(3,5,b7)",
-          "confidence": 1
-        },
-        {
-<<<<<<< HEAD
-          "time": 124.2,
-=======
-          "time": 123.2,
->>>>>>> 5725112b
-          "duration": 1.0,
-          "value": "C#:(3,5,b7)/C",
-          "confidence": 1
-        },
-        {
-<<<<<<< HEAD
-          "time": 124.3,
-=======
-          "time": 123.3,
->>>>>>> 5725112b
-          "duration": 1.0,
-          "value": "C:(3,5,b7)",
-          "confidence": 1
-        },
-        {
-<<<<<<< HEAD
-          "time": 125.0,
-=======
-          "time": 124.0,
->>>>>>> 5725112b
-          "duration": 1.0,
-          "value": "G:(3,5,b7)",
-          "confidence": 1
-        },
-        {
-<<<<<<< HEAD
-          "time": 125.1,
-=======
-          "time": 124.1,
->>>>>>> 5725112b
-          "duration": 1.0,
-          "value": "F#:(3,5,b7)/D",
-          "confidence": 1
-        },
-        {
-<<<<<<< HEAD
-          "time": 125.2,
-=======
-          "time": 124.2,
->>>>>>> 5725112b
-          "duration": 1.0,
-          "value": "F:(3,5,b7)",
-          "confidence": 1
-        },
-        {
-<<<<<<< HEAD
-          "time": 125.3,
-=======
-          "time": 124.3,
->>>>>>> 5725112b
-          "duration": 1.0,
-          "value": "E:(3,5,b7)",
-          "confidence": 1
-        },
-        {
-<<<<<<< HEAD
-          "time": 126.0,
-=======
-          "time": 125.0,
->>>>>>> 5725112b
-          "duration": 1.0,
-          "value": "Eb:(3,5,b7)",
-          "confidence": 1
-        },
-        {
-<<<<<<< HEAD
-          "time": 126.1,
-=======
-          "time": 125.1,
->>>>>>> 5725112b
-          "duration": 1.0,
-          "value": "D:(3,5,b7)",
-          "confidence": 1
-        },
-        {
-<<<<<<< HEAD
-          "time": 126.2,
-=======
-          "time": 125.2,
->>>>>>> 5725112b
-          "duration": 1.0,
-          "value": "C#:(3,5,b7)/C",
-          "confidence": 1
-        },
-        {
-<<<<<<< HEAD
-          "time": 126.3,
-=======
-          "time": 125.3,
->>>>>>> 5725112b
-          "duration": 1.0,
-          "value": "C:(3,5,b7)",
-          "confidence": 1
-        },
-        {
-<<<<<<< HEAD
-          "time": 127.0,
-=======
-          "time": 126.0,
->>>>>>> 5725112b
-          "duration": 1.0,
-          "value": "G:(3,5,b7)",
-          "confidence": 1
-        },
-        {
-<<<<<<< HEAD
-          "time": 127.1,
-=======
-          "time": 126.1,
->>>>>>> 5725112b
-          "duration": 1.0,
-          "value": "F#:(3,5,b7)/D",
-          "confidence": 1
-        },
-        {
-<<<<<<< HEAD
-          "time": 127.2,
-=======
-          "time": 126.2,
->>>>>>> 5725112b
-          "duration": 1.0,
-          "value": "F:(3,5,b7)",
-          "confidence": 1
-        },
-        {
-<<<<<<< HEAD
-          "time": 127.3,
-=======
-          "time": 126.3,
->>>>>>> 5725112b
-          "duration": 1.0,
-          "value": "E:(3,5,b7)",
-          "confidence": 1
-        },
-        {
-<<<<<<< HEAD
-          "time": 128.0,
-=======
-          "time": 127.0,
->>>>>>> 5725112b
-          "duration": 1.0,
-          "value": "Eb:(3,5,b7)",
-          "confidence": 1
-        },
-        {
-<<<<<<< HEAD
-          "time": 128.1,
-=======
-          "time": 127.1,
->>>>>>> 5725112b
-          "duration": 1.0,
-          "value": "D:(3,5,b7)",
-          "confidence": 1
-        },
-        {
-<<<<<<< HEAD
-          "time": 128.2,
-=======
-          "time": 127.2,
->>>>>>> 5725112b
-          "duration": 1.0,
-          "value": "C#:(3,5,b7)/C",
-          "confidence": 1
-        },
-        {
-<<<<<<< HEAD
-          "time": 128.3,
-=======
-          "time": 127.3,
->>>>>>> 5725112b
-          "duration": 1.0,
-          "value": "C:(3,5,b7)",
-          "confidence": 1
-        },
-        {
-<<<<<<< HEAD
-          "time": 129.0,
-=======
-          "time": 128.0,
->>>>>>> 5725112b
-          "duration": 1.0,
-          "value": "G:(3,5,b7)",
-          "confidence": 1
-        },
-        {
-<<<<<<< HEAD
-          "time": 129.1,
-=======
-          "time": 128.1,
->>>>>>> 5725112b
-          "duration": 1.0,
-          "value": "F#:(3,5,b7)/D",
-          "confidence": 1
-        },
-        {
-<<<<<<< HEAD
-          "time": 129.2,
-=======
-          "time": 128.2,
->>>>>>> 5725112b
-          "duration": 1.0,
-          "value": "F:(3,5,b7)",
-          "confidence": 1
-        },
-        {
-<<<<<<< HEAD
-          "time": 129.3,
-=======
-          "time": 128.3,
->>>>>>> 5725112b
-          "duration": 1.0,
-          "value": "E:(3,5,b7)",
-          "confidence": 1
-        },
-        {
-<<<<<<< HEAD
-          "time": 130.0,
-=======
-          "time": 129.0,
->>>>>>> 5725112b
-          "duration": 1.0,
-          "value": "Eb:(3,5,b7)",
-          "confidence": 1
-        },
-        {
-<<<<<<< HEAD
-          "time": 130.1,
-=======
-          "time": 129.1,
->>>>>>> 5725112b
-          "duration": 1.0,
-          "value": "D:(3,5,b7)",
-          "confidence": 1
-        },
-        {
-<<<<<<< HEAD
-          "time": 130.2,
-=======
-          "time": 129.2,
->>>>>>> 5725112b
-          "duration": 1.0,
-          "value": "C#:(3,5,b7)/C",
-          "confidence": 1
-        },
-        {
-<<<<<<< HEAD
-          "time": 130.3,
-=======
-          "time": 129.3,
->>>>>>> 5725112b
-          "duration": 1.0,
-          "value": "C:(3,5,b7)",
-          "confidence": 1
-        },
-        {
-<<<<<<< HEAD
-          "time": 131.0,
-=======
-          "time": 130.0,
->>>>>>> 5725112b
-          "duration": 1.0,
-          "value": "G:(3,5,b7)",
-          "confidence": 1
-        },
-        {
-<<<<<<< HEAD
-          "time": 131.1,
-=======
-          "time": 130.1,
->>>>>>> 5725112b
-          "duration": 1.0,
-          "value": "F#:(3,5,b7)/D",
-          "confidence": 1
-        },
-        {
-<<<<<<< HEAD
-          "time": 131.2,
-=======
-          "time": 130.2,
->>>>>>> 5725112b
-          "duration": 1.0,
-          "value": "F:(3,5,b7)",
-          "confidence": 1
-        },
-        {
-<<<<<<< HEAD
-          "time": 131.3,
-=======
-          "time": 130.3,
->>>>>>> 5725112b
-          "duration": 1.0,
-          "value": "E:(3,5,b7)",
-          "confidence": 1
-        },
-        {
-<<<<<<< HEAD
-          "time": 132.0,
-=======
-          "time": 131.0,
->>>>>>> 5725112b
-          "duration": 1.0,
-          "value": "Eb:(3,5,b7)",
-          "confidence": 1
-        },
-        {
-<<<<<<< HEAD
-          "time": 132.1,
-=======
-          "time": 131.1,
->>>>>>> 5725112b
-          "duration": 1.0,
-          "value": "D:(3,5,b7)",
-          "confidence": 1
-        },
-        {
-<<<<<<< HEAD
-          "time": 132.2,
-=======
-          "time": 131.2,
->>>>>>> 5725112b
-          "duration": 1.0,
-          "value": "C#:(3,5,b7)/C",
-          "confidence": 1
-        },
-        {
-<<<<<<< HEAD
-          "time": 132.3,
-=======
-          "time": 131.3,
->>>>>>> 5725112b
-          "duration": 1.0,
-          "value": "C:(3,5,b7)",
-          "confidence": 1
-        },
-        {
-<<<<<<< HEAD
-          "time": 133.0,
-=======
-          "time": 132.0,
->>>>>>> 5725112b
-          "duration": 1.0,
-          "value": "G:(3,5,b7)",
-          "confidence": 1
-        },
-        {
-<<<<<<< HEAD
-          "time": 133.1,
-=======
-          "time": 132.1,
->>>>>>> 5725112b
-          "duration": 1.0,
-          "value": "F#:(3,5,b7)/D",
-          "confidence": 1
-        },
-        {
-<<<<<<< HEAD
-          "time": 133.2,
-=======
-          "time": 132.2,
->>>>>>> 5725112b
-          "duration": 1.0,
-          "value": "F:(3,5,b7)",
-          "confidence": 1
-        },
-        {
-<<<<<<< HEAD
-          "time": 133.3,
-=======
-          "time": 132.3,
->>>>>>> 5725112b
-          "duration": 1.0,
-          "value": "E:(3,5,b7)",
-          "confidence": 1
-        },
-        {
-<<<<<<< HEAD
-          "time": 134.0,
-=======
-          "time": 133.0,
->>>>>>> 5725112b
-          "duration": 1.0,
-          "value": "Eb:(3,5,b7)",
-          "confidence": 1
-        },
-        {
-<<<<<<< HEAD
-          "time": 134.1,
-=======
-          "time": 133.1,
->>>>>>> 5725112b
-          "duration": 1.0,
-          "value": "D:(3,5,b7)",
-          "confidence": 1
-        },
-        {
-<<<<<<< HEAD
-          "time": 134.2,
-=======
-          "time": 133.2,
->>>>>>> 5725112b
-          "duration": 1.0,
-          "value": "C#:(3,5,b7)/C",
-          "confidence": 1
-        },
-        {
-<<<<<<< HEAD
-          "time": 134.3,
-=======
-          "time": 133.3,
->>>>>>> 5725112b
-          "duration": 1.0,
-          "value": "C:(3,5,b7)",
-          "confidence": 1
-        },
-        {
-<<<<<<< HEAD
-          "time": 135.0,
-=======
-          "time": 134.0,
->>>>>>> 5725112b
-          "duration": 1.0,
-          "value": "G:(3,5,b7)",
-          "confidence": 1
-        },
-        {
-<<<<<<< HEAD
-          "time": 135.1,
-=======
-          "time": 134.1,
->>>>>>> 5725112b
-          "duration": 1.0,
-          "value": "F#:(3,5,b7)/D",
-          "confidence": 1
-        },
-        {
-<<<<<<< HEAD
-          "time": 135.2,
-=======
-          "time": 134.2,
->>>>>>> 5725112b
-          "duration": 1.0,
-          "value": "F:(3,5,b7)",
-          "confidence": 1
-        },
-        {
-<<<<<<< HEAD
-          "time": 135.3,
-=======
-          "time": 134.3,
->>>>>>> 5725112b
-          "duration": 1.0,
-          "value": "E:(3,5,b7)",
-          "confidence": 1
-        },
-        {
-<<<<<<< HEAD
-          "time": 136.0,
-=======
-          "time": 135.0,
->>>>>>> 5725112b
-          "duration": 1.0,
-          "value": "Eb:(3,5,b7)",
-          "confidence": 1
-        },
-        {
-<<<<<<< HEAD
-          "time": 136.1,
-=======
-          "time": 135.1,
->>>>>>> 5725112b
-          "duration": 1.0,
-          "value": "D:(3,5,b7)",
-          "confidence": 1
-        },
-        {
-<<<<<<< HEAD
-          "time": 136.2,
-=======
-          "time": 135.2,
->>>>>>> 5725112b
-          "duration": 1.0,
-          "value": "C#:(3,5,b7)/C",
-          "confidence": 1
-        },
-        {
-<<<<<<< HEAD
-          "time": 136.3,
-=======
-          "time": 135.3,
->>>>>>> 5725112b
-          "duration": 1.0,
-          "value": "C:(3,5,b7)",
-          "confidence": 1
-        },
-        {
-<<<<<<< HEAD
-          "time": 137.0,
-=======
-          "time": 136.0,
->>>>>>> 5725112b
-          "duration": 4.0,
-          "value": "G:(4,5)",
-          "confidence": 1
-        },
-        {
-<<<<<<< HEAD
-          "time": 138.0,
-=======
-          "time": 137.0,
->>>>>>> 5725112b
-          "duration": 4.0,
-          "value": "G:maj",
-          "confidence": 1
-        },
-        {
-<<<<<<< HEAD
-          "time": 139.0,
-=======
-          "time": 138.0,
->>>>>>> 5725112b
-          "duration": 4.0,
-          "value": "G:(4,5)",
-          "confidence": 1
-        },
-        {
-<<<<<<< HEAD
-          "time": 140.0,
-=======
-          "time": 139.0,
->>>>>>> 5725112b
-          "duration": 4.0,
-          "value": "G:maj",
-          "confidence": 1
-        },
-        {
-<<<<<<< HEAD
-          "time": 141.0,
-=======
-          "time": 140.0,
->>>>>>> 5725112b
-          "duration": 4.0,
-          "value": "G:(4,5)",
-          "confidence": 1
-        },
-        {
-<<<<<<< HEAD
-          "time": 142.0,
-=======
-          "time": 141.0,
->>>>>>> 5725112b
-          "duration": 4.0,
-          "value": "G:maj",
-          "confidence": 1
-        },
-        {
-<<<<<<< HEAD
-          "time": 143.0,
-=======
-          "time": 142.0,
->>>>>>> 5725112b
-          "duration": 4.0,
-          "value": "G:(4,5)",
-          "confidence": 1
-        },
-        {
-<<<<<<< HEAD
-          "time": 144.0,
-=======
-          "time": 143.0,
->>>>>>> 5725112b
-          "duration": 4.0,
-          "value": "G:maj",
-          "confidence": 1
-        },
-        {
-<<<<<<< HEAD
-          "time": 145.0,
-=======
-          "time": 144.0,
->>>>>>> 5725112b
-          "duration": 4.0,
-          "value": "G:(4,5)",
-          "confidence": 1
-        },
-        {
-<<<<<<< HEAD
-          "time": 146.0,
-=======
-          "time": 145.0,
->>>>>>> 5725112b
-          "duration": 4.0,
-          "value": "G:maj",
-          "confidence": 1
-        },
-        {
-<<<<<<< HEAD
-          "time": 147.0,
-=======
-          "time": 146.0,
->>>>>>> 5725112b
-          "duration": 4.0,
-          "value": "G:(4,5)",
-          "confidence": 1
-        },
-        {
-<<<<<<< HEAD
-          "time": 148.0,
-=======
-          "time": 147.0,
->>>>>>> 5725112b
-          "duration": 4.0,
-          "value": "G:maj",
-          "confidence": 1
-        },
-        {
-<<<<<<< HEAD
-          "time": 149.0,
-=======
-          "time": 148.0,
->>>>>>> 5725112b
-          "duration": 2.0,
-          "value": "G:maj",
-          "confidence": 1
-        },
-        {
-<<<<<<< HEAD
-          "time": 149.2,
-=======
-          "time": 148.2,
->>>>>>> 5725112b
-          "duration": 2.0,
-          "value": "C:maj",
-          "confidence": 1
-        },
-        {
-<<<<<<< HEAD
-          "time": 150.0,
-=======
-          "time": 149.0,
->>>>>>> 5725112b
-          "duration": 4.0,
-          "value": "D:maj",
-          "confidence": 1
-        },
-        {
-<<<<<<< HEAD
-          "time": 151.0,
-=======
-          "time": 150.0,
->>>>>>> 5725112b
-          "duration": 2.0,
-          "value": "G:maj",
-          "confidence": 1
-        },
-        {
-<<<<<<< HEAD
-          "time": 151.2,
-=======
-          "time": 150.2,
->>>>>>> 5725112b
-          "duration": 1.0,
-          "value": "C:maj",
-          "confidence": 1
-        },
-        {
-<<<<<<< HEAD
-          "time": 151.3,
-=======
-          "time": 150.3,
->>>>>>> 5725112b
-          "duration": 1.0,
-          "value": "D:maj",
-          "confidence": 1
-        },
-        {
-<<<<<<< HEAD
-          "time": 152.0,
-=======
-          "time": 151.0,
->>>>>>> 5725112b
-          "duration": 4.0,
-          "value": "G:maj",
-          "confidence": 1
-        },
-        {
-<<<<<<< HEAD
-          "time": 153.0,
-=======
-          "time": 152.0,
->>>>>>> 5725112b
-          "duration": 2.0,
-          "value": "G:maj",
-          "confidence": 1
-        },
-        {
-<<<<<<< HEAD
-          "time": 153.2,
-=======
-          "time": 152.2,
->>>>>>> 5725112b
-          "duration": 2.0,
-          "value": "C:maj",
-          "confidence": 1
-        },
-        {
-<<<<<<< HEAD
-          "time": 154.0,
-=======
-          "time": 153.0,
->>>>>>> 5725112b
-          "duration": 4.0,
-          "value": "D:maj",
-          "confidence": 1
-        },
-        {
-<<<<<<< HEAD
-          "time": 155.0,
-=======
-          "time": 154.0,
->>>>>>> 5725112b
-          "duration": 2.0,
-          "value": "G:maj",
-          "confidence": 1
-        },
-        {
-<<<<<<< HEAD
-          "time": 155.2,
-=======
-          "time": 154.2,
->>>>>>> 5725112b
-          "duration": 1.0,
-          "value": "C:maj",
-          "confidence": 1
-        },
-        {
-<<<<<<< HEAD
-          "time": 155.3,
-=======
-          "time": 154.3,
->>>>>>> 5725112b
-          "duration": 1.0,
-          "value": "D:maj",
-          "confidence": 1
-        },
-        {
-<<<<<<< HEAD
-          "time": 156.0,
-=======
-          "time": 155.0,
->>>>>>> 5725112b
-          "duration": 4.0,
-          "value": "G:maj",
-          "confidence": 1
-        },
-        {
-<<<<<<< HEAD
-          "time": 157.0,
-=======
-          "time": 156.0,
->>>>>>> 5725112b
-          "duration": 1.0,
-          "value": "G:min(b7)",
-          "confidence": 1
-        },
-        {
-<<<<<<< HEAD
-          "time": 157.1,
-=======
-          "time": 156.1,
->>>>>>> 5725112b
-          "duration": 3.0,
-          "value": "F:maj/G",
-          "confidence": 1
-        },
-        {
-<<<<<<< HEAD
-          "time": 158.0,
-=======
-          "time": 157.0,
->>>>>>> 5725112b
-          "duration": 1.0,
-          "value": "F:maj/Bb",
-          "confidence": 1
-        },
-        {
-<<<<<<< HEAD
-          "time": 158.1,
-=======
-          "time": 157.1,
->>>>>>> 5725112b
-          "duration": 3.0,
-          "value": "G:min",
-          "confidence": 1
-        },
-        {
-<<<<<<< HEAD
-          "time": 159.0,
-=======
-          "time": 158.0,
->>>>>>> 5725112b
-          "duration": 1.0,
-          "value": "F:maj/C",
-          "confidence": 1
-        },
-        {
-<<<<<<< HEAD
-          "time": 159.1,
-=======
-          "time": 158.1,
->>>>>>> 5725112b
-          "duration": 3.0,
-          "value": "F:maj/A",
-          "confidence": 1
-        },
-        {
-<<<<<<< HEAD
-          "time": 160.0,
-=======
-          "time": 159.0,
->>>>>>> 5725112b
-          "duration": 1.0,
-          "value": "F:maj/C",
-          "confidence": 1
-        },
-        {
-<<<<<<< HEAD
-          "time": 160.1,
-=======
-          "time": 159.1,
->>>>>>> 5725112b
-          "duration": 3.0,
-          "value": "G:min/A",
-          "confidence": 1
-        },
-        {
-<<<<<<< HEAD
-          "time": 161.0,
-=======
-          "time": 160.0,
->>>>>>> 5725112b
-          "duration": 1.0,
-          "value": "B:(b3,b5,b7)",
-          "confidence": 1
-        },
-        {
-<<<<<<< HEAD
-          "time": 161.1,
-=======
-          "time": 160.1,
->>>>>>> 5725112b
-          "duration": 3.0,
-          "value": "E:min(b7)",
-          "confidence": 1
-        },
-        {
-<<<<<<< HEAD
-          "time": 162.0,
-=======
-          "time": 161.0,
->>>>>>> 5725112b
-          "duration": 1.0,
-          "value": "G:min",
-          "confidence": 1
-        },
-        {
-<<<<<<< HEAD
-          "time": 162.1,
-=======
-          "time": 161.1,
->>>>>>> 5725112b
-          "duration": 3.0,
-          "value": "F:maj/Eb",
-          "confidence": 1
-        },
-        {
-<<<<<<< HEAD
-          "time": 163.0,
-=======
-          "time": 162.0,
->>>>>>> 5725112b
-          "duration": 1.0,
-          "value": "G:maj",
-          "confidence": 1
-        },
-        {
-<<<<<<< HEAD
-          "time": 163.1,
-=======
-          "time": 162.1,
->>>>>>> 5725112b
-          "duration": 1.0,
-          "value": "F:maj",
-          "confidence": 1
-        },
-        {
-<<<<<<< HEAD
-          "time": 163.2,
-=======
-          "time": 162.2,
->>>>>>> 5725112b
-          "duration": 2.0,
-          "value": "G:maj",
-          "confidence": 1
-        },
-        {
-<<<<<<< HEAD
-          "time": 164.0,
-=======
-          "time": 163.0,
->>>>>>> 5725112b
-          "duration": 1.0,
-          "value": "G:min",
-          "confidence": 1
-        },
-        {
-<<<<<<< HEAD
-          "time": 164.1,
-=======
-          "time": 163.1,
->>>>>>> 5725112b
-          "duration": 3.0,
-          "value": "F:maj",
-          "confidence": 1
-        },
-        {
-<<<<<<< HEAD
-          "time": 165.0,
-=======
-          "time": 164.0,
->>>>>>> 5725112b
-          "duration": 4.0,
-          "value": "G:(4,5)",
-          "confidence": 1
-        },
-        {
-<<<<<<< HEAD
-          "time": 166.0,
-=======
-          "time": 165.0,
->>>>>>> 5725112b
-          "duration": 4.0,
-          "value": "G:maj",
-          "confidence": 1
-        },
-        {
-<<<<<<< HEAD
-          "time": 167.0,
-=======
-          "time": 166.0,
->>>>>>> 5725112b
-          "duration": 4.0,
-          "value": "G:(4,5)",
-          "confidence": 1
-        },
-        {
-<<<<<<< HEAD
-          "time": 168.0,
-=======
-          "time": 167.0,
->>>>>>> 5725112b
-          "duration": 4.0,
-          "value": "G:maj",
-          "confidence": 1
-        },
-        {
-<<<<<<< HEAD
-          "time": 169.0,
-=======
-          "time": 168.0,
->>>>>>> 5725112b
-          "duration": 4.0,
-          "value": "G:(4,5)",
-          "confidence": 1
-        },
-        {
-<<<<<<< HEAD
-          "time": 170.0,
-=======
-          "time": 169.0,
->>>>>>> 5725112b
-          "duration": 4.0,
-          "value": "G:maj",
-          "confidence": 1
-        },
-        {
-<<<<<<< HEAD
-          "time": 171.0,
-=======
-          "time": 170.0,
->>>>>>> 5725112b
-          "duration": 4.0,
-          "value": "G:(4,5)",
-          "confidence": 1
-        },
-        {
-<<<<<<< HEAD
-          "time": 172.0,
-=======
-          "time": 171.0,
->>>>>>> 5725112b
-          "duration": 4.0,
-          "value": "G:maj",
-          "confidence": 1
-        },
-        {
-<<<<<<< HEAD
-          "time": 173.0,
-=======
-          "time": 172.0,
->>>>>>> 5725112b
+          "time": 204.0,
           "duration": 4.0,
           "value": "G:maj7",
           "confidence": 1
         },
         {
-<<<<<<< HEAD
-          "time": 174.0,
-=======
-          "time": 173.0,
->>>>>>> 5725112b
+          "time": 205.0,
           "duration": 2.0,
           "value": "D:(4,5)",
           "confidence": 1
         },
         {
-<<<<<<< HEAD
-          "time": 174.2,
-=======
-          "time": 173.2,
->>>>>>> 5725112b
-          "duration": 2.0,
-          "value": "C:(3,5,b7)",
-          "confidence": 1
-        },
-        {
-<<<<<<< HEAD
-          "time": 175.0,
-=======
-          "time": 174.0,
->>>>>>> 5725112b
+          "time": 205.2,
+          "duration": 2.0,
+          "value": "C:(3,5,b7)",
+          "confidence": 1
+        },
+        {
+          "time": 206.0,
           "duration": 2.0,
           "value": "B:min(b7)",
           "confidence": 1
         },
         {
-<<<<<<< HEAD
-          "time": 175.2,
-=======
-          "time": 174.2,
->>>>>>> 5725112b
-          "duration": 2.0,
-          "value": "E:(3,5,b7)",
-          "confidence": 1
-        },
-        {
-<<<<<<< HEAD
-          "time": 176.0,
-=======
-          "time": 175.0,
->>>>>>> 5725112b
+          "time": 206.2,
+          "duration": 2.0,
+          "value": "E:(3,5,b7)",
+          "confidence": 1
+        },
+        {
+          "time": 207.0,
           "duration": 2.0,
           "value": "A:min(b7)",
           "confidence": 1
         },
         {
-<<<<<<< HEAD
-          "time": 176.2,
-=======
-          "time": 175.2,
->>>>>>> 5725112b
+          "time": 207.2,
           "duration": 2.0,
           "value": "D:(4,5,b7)",
           "confidence": 1
         },
         {
-<<<<<<< HEAD
-          "time": 177.0,
-=======
-          "time": 176.0,
->>>>>>> 5725112b
+          "time": 208.0,
           "duration": 4.0,
           "value": "G:maj7",
           "confidence": 1
         },
         {
-<<<<<<< HEAD
-          "time": 178.0,
-=======
-          "time": 177.0,
->>>>>>> 5725112b
+          "time": 209.0,
           "duration": 2.0,
           "value": "G:maj/D",
           "confidence": 1
         },
         {
-<<<<<<< HEAD
-          "time": 178.2,
-=======
-          "time": 177.2,
->>>>>>> 5725112b
-          "duration": 2.0,
-          "value": "C:(3,5,b7)",
-          "confidence": 1
-        },
-        {
-<<<<<<< HEAD
-          "time": 179.0,
-=======
-          "time": 178.0,
->>>>>>> 5725112b
+          "time": 209.2,
+          "duration": 2.0,
+          "value": "C:(3,5,b7)",
+          "confidence": 1
+        },
+        {
+          "time": 210.0,
           "duration": 2.0,
           "value": "B:min(b7)",
           "confidence": 1
         },
         {
-<<<<<<< HEAD
-          "time": 179.2,
-=======
-          "time": 178.2,
->>>>>>> 5725112b
-          "duration": 2.0,
-          "value": "E:(3,5,b7)",
-          "confidence": 1
-        },
-        {
-<<<<<<< HEAD
-          "time": 180.0,
-=======
-          "time": 179.0,
->>>>>>> 5725112b
+          "time": 210.2,
+          "duration": 2.0,
+          "value": "E:(3,5,b7)",
+          "confidence": 1
+        },
+        {
+          "time": 211.0,
           "duration": 4.0,
           "value": "A:min(b7)",
           "confidence": 1
         },
         {
-<<<<<<< HEAD
-          "time": 181.0,
-=======
-          "time": 180.0,
->>>>>>> 5725112b
+          "time": 212.0,
           "duration": 4.0,
           "value": "G:maj7",
           "confidence": 1
         },
         {
-<<<<<<< HEAD
-          "time": 182.0,
-=======
-          "time": 181.0,
->>>>>>> 5725112b
+          "time": 213.0,
           "duration": 2.0,
           "value": "D:(4,5)",
           "confidence": 1
         },
         {
-<<<<<<< HEAD
-          "time": 182.2,
-=======
-          "time": 181.2,
->>>>>>> 5725112b
-          "duration": 2.0,
-          "value": "C:(3,5,b7)",
-          "confidence": 1
-        },
-        {
-<<<<<<< HEAD
-          "time": 183.0,
-=======
-          "time": 182.0,
->>>>>>> 5725112b
+          "time": 213.2,
+          "duration": 2.0,
+          "value": "C:(3,5,b7)",
+          "confidence": 1
+        },
+        {
+          "time": 214.0,
           "duration": 2.0,
           "value": "B:min(b7)",
           "confidence": 1
         },
         {
-<<<<<<< HEAD
-          "time": 183.2,
-=======
-          "time": 182.2,
->>>>>>> 5725112b
-          "duration": 2.0,
-          "value": "E:(3,5,b7)",
-          "confidence": 1
-        },
-        {
-<<<<<<< HEAD
-          "time": 184.0,
-=======
-          "time": 183.0,
->>>>>>> 5725112b
+          "time": 214.2,
+          "duration": 2.0,
+          "value": "E:(3,5,b7)",
+          "confidence": 1
+        },
+        {
+          "time": 215.0,
           "duration": 2.0,
           "value": "A:min(b7)",
           "confidence": 1
         },
         {
-<<<<<<< HEAD
-          "time": 184.2,
-=======
-          "time": 183.2,
->>>>>>> 5725112b
+          "time": 215.2,
           "duration": 2.0,
           "value": "D:(4,5,b7)",
           "confidence": 1
         },
         {
-<<<<<<< HEAD
-          "time": 185.0,
-=======
-          "time": 184.0,
->>>>>>> 5725112b
+          "time": 216.0,
           "duration": 4.0,
           "value": "G:maj7",
           "confidence": 1
         },
         {
-<<<<<<< HEAD
-          "time": 186.0,
-=======
-          "time": 185.0,
->>>>>>> 5725112b
+          "time": 217.0,
           "duration": 2.0,
           "value": "G:maj/D",
           "confidence": 1
         },
         {
-<<<<<<< HEAD
-          "time": 186.2,
-=======
-          "time": 185.2,
->>>>>>> 5725112b
-          "duration": 2.0,
-          "value": "C:(3,5,b7)",
-          "confidence": 1
-        },
-        {
-<<<<<<< HEAD
-          "time": 187.0,
-=======
-          "time": 186.0,
->>>>>>> 5725112b
+          "time": 217.2,
+          "duration": 2.0,
+          "value": "C:(3,5,b7)",
+          "confidence": 1
+        },
+        {
+          "time": 218.0,
           "duration": 2.0,
           "value": "B:min(b7)",
           "confidence": 1
         },
         {
-<<<<<<< HEAD
-          "time": 187.2,
-=======
-          "time": 186.2,
->>>>>>> 5725112b
-          "duration": 2.0,
-          "value": "E:(3,5,b7)",
-          "confidence": 1
-        },
-        {
-<<<<<<< HEAD
-          "time": 188.0,
-=======
-          "time": 187.0,
->>>>>>> 5725112b
+          "time": 218.2,
+          "duration": 2.0,
+          "value": "E:(3,5,b7)",
+          "confidence": 1
+        },
+        {
+          "time": 219.0,
           "duration": 4.0,
           "value": "A:min(b7)",
           "confidence": 1
         },
         {
-<<<<<<< HEAD
-          "time": 189.0,
-=======
-          "time": 188.0,
->>>>>>> 5725112b
+          "time": 220.0,
           "duration": 4.0,
           "value": "G:maj7",
           "confidence": 1
         },
         {
-<<<<<<< HEAD
-          "time": 190.0,
-=======
-          "time": 189.0,
->>>>>>> 5725112b
+          "time": 221.0,
           "duration": 2.0,
           "value": "D:(4,5)",
           "confidence": 1
         },
         {
-<<<<<<< HEAD
-          "time": 190.2,
-=======
-          "time": 189.2,
->>>>>>> 5725112b
-          "duration": 2.0,
-          "value": "C:(3,5,b7)",
-          "confidence": 1
-        },
-        {
-<<<<<<< HEAD
-          "time": 191.0,
-=======
-          "time": 190.0,
->>>>>>> 5725112b
+          "time": 221.2,
+          "duration": 2.0,
+          "value": "C:(3,5,b7)",
+          "confidence": 1
+        },
+        {
+          "time": 222.0,
           "duration": 2.0,
           "value": "B:min(b7)",
           "confidence": 1
         },
         {
-<<<<<<< HEAD
-          "time": 191.2,
-=======
-          "time": 190.2,
->>>>>>> 5725112b
-          "duration": 2.0,
-          "value": "E:(3,5,b7)",
-          "confidence": 1
-        },
-        {
-<<<<<<< HEAD
-          "time": 192.0,
-=======
-          "time": 191.0,
->>>>>>> 5725112b
+          "time": 222.2,
+          "duration": 2.0,
+          "value": "E:(3,5,b7)",
+          "confidence": 1
+        },
+        {
+          "time": 223.0,
           "duration": 2.0,
           "value": "A:min(b7)",
           "confidence": 1
         },
         {
-<<<<<<< HEAD
-          "time": 192.2,
-=======
-          "time": 191.2,
->>>>>>> 5725112b
+          "time": 223.2,
           "duration": 2.0,
           "value": "D:(4,5,b7)",
           "confidence": 1
         },
         {
-<<<<<<< HEAD
-          "time": 193.0,
-=======
-          "time": 192.0,
->>>>>>> 5725112b
+          "time": 224.0,
           "duration": 4.0,
           "value": "G:maj7",
           "confidence": 1
         },
         {
-<<<<<<< HEAD
-          "time": 194.0,
-=======
-          "time": 193.0,
->>>>>>> 5725112b
+          "time": 225.0,
           "duration": 2.0,
           "value": "G:maj/D",
           "confidence": 1
         },
         {
-<<<<<<< HEAD
-          "time": 194.2,
-=======
-          "time": 193.2,
->>>>>>> 5725112b
-          "duration": 2.0,
-          "value": "C:(3,5,b7)",
-          "confidence": 1
-        },
-        {
-<<<<<<< HEAD
-          "time": 195.0,
-=======
-          "time": 194.0,
->>>>>>> 5725112b
+          "time": 225.2,
+          "duration": 2.0,
+          "value": "C:(3,5,b7)",
+          "confidence": 1
+        },
+        {
+          "time": 226.0,
           "duration": 2.0,
           "value": "B:min(b7)",
           "confidence": 1
         },
         {
-<<<<<<< HEAD
-          "time": 195.2,
-=======
-          "time": 194.2,
->>>>>>> 5725112b
-          "duration": 2.0,
-          "value": "E:(3,5,b7)",
-          "confidence": 1
-        },
-        {
-<<<<<<< HEAD
-          "time": 196.0,
-=======
-          "time": 195.0,
->>>>>>> 5725112b
+          "time": 226.2,
+          "duration": 2.0,
+          "value": "E:(3,5,b7)",
+          "confidence": 1
+        },
+        {
+          "time": 227.0,
           "duration": 4.0,
           "value": "A:min(b7)",
           "confidence": 1
         },
         {
-<<<<<<< HEAD
-          "time": 197.0,
-=======
-          "time": 196.0,
->>>>>>> 5725112b
+          "time": 228.0,
           "duration": 4.0,
           "value": "G:maj7",
           "confidence": 1
         },
         {
-<<<<<<< HEAD
-          "time": 198.0,
-=======
-          "time": 197.0,
->>>>>>> 5725112b
+          "time": 229.0,
           "duration": 2.0,
           "value": "D:(4,5)",
           "confidence": 1
         },
         {
-<<<<<<< HEAD
-          "time": 198.2,
-=======
-          "time": 197.2,
->>>>>>> 5725112b
-          "duration": 2.0,
-          "value": "C:(3,5,b7)",
-          "confidence": 1
-        },
-        {
-<<<<<<< HEAD
-          "time": 199.0,
-=======
-          "time": 198.0,
->>>>>>> 5725112b
+          "time": 229.2,
+          "duration": 2.0,
+          "value": "C:(3,5,b7)",
+          "confidence": 1
+        },
+        {
+          "time": 230.0,
           "duration": 2.0,
           "value": "B:min(b7)",
           "confidence": 1
         },
         {
-<<<<<<< HEAD
-          "time": 199.2,
-=======
-          "time": 198.2,
->>>>>>> 5725112b
-          "duration": 2.0,
-          "value": "E:(3,5,b7)",
-          "confidence": 1
-        },
-        {
-<<<<<<< HEAD
-          "time": 200.0,
-=======
-          "time": 199.0,
->>>>>>> 5725112b
+          "time": 230.2,
+          "duration": 2.0,
+          "value": "E:(3,5,b7)",
+          "confidence": 1
+        },
+        {
+          "time": 231.0,
           "duration": 2.0,
           "value": "A:min(b7)",
           "confidence": 1
         },
         {
-<<<<<<< HEAD
-          "time": 200.2,
-=======
-          "time": 199.2,
->>>>>>> 5725112b
+          "time": 231.2,
           "duration": 2.0,
           "value": "D:(4,5,b7)",
           "confidence": 1
         },
         {
-<<<<<<< HEAD
-          "time": 201.0,
-=======
-          "time": 200.0,
->>>>>>> 5725112b
+          "time": 232.0,
           "duration": 4.0,
           "value": "G:maj7",
           "confidence": 1
         },
         {
-<<<<<<< HEAD
-          "time": 202.0,
-=======
-          "time": 201.0,
->>>>>>> 5725112b
+          "time": 233.0,
           "duration": 2.0,
           "value": "G:maj/D",
           "confidence": 1
         },
         {
-<<<<<<< HEAD
-          "time": 202.2,
-=======
-          "time": 201.2,
->>>>>>> 5725112b
-          "duration": 2.0,
-          "value": "C:(3,5,b7)",
-          "confidence": 1
-        },
-        {
-<<<<<<< HEAD
-          "time": 203.0,
-=======
-          "time": 202.0,
->>>>>>> 5725112b
+          "time": 233.2,
+          "duration": 2.0,
+          "value": "C:(3,5,b7)",
+          "confidence": 1
+        },
+        {
+          "time": 234.0,
           "duration": 2.0,
           "value": "B:min(b7)",
           "confidence": 1
         },
         {
-<<<<<<< HEAD
-          "time": 203.2,
-=======
-          "time": 202.2,
->>>>>>> 5725112b
-          "duration": 2.0,
-          "value": "E:(3,5,b7)",
-          "confidence": 1
-        },
-        {
-<<<<<<< HEAD
-          "time": 204.0,
-=======
-          "time": 203.0,
->>>>>>> 5725112b
+          "time": 234.2,
+          "duration": 2.0,
+          "value": "E:(3,5,b7)",
+          "confidence": 1
+        },
+        {
+          "time": 235.0,
           "duration": 4.0,
           "value": "A:min(b7)",
           "confidence": 1
         },
         {
-<<<<<<< HEAD
-          "time": 205.0,
-=======
-          "time": 204.0,
->>>>>>> 5725112b
-          "duration": 4.0,
-          "value": "G:maj7",
-          "confidence": 1
-        },
-        {
-<<<<<<< HEAD
-          "time": 206.0,
-=======
-          "time": 205.0,
->>>>>>> 5725112b
-          "duration": 2.0,
-          "value": "D:(4,5)",
-          "confidence": 1
-        },
-        {
-<<<<<<< HEAD
-          "time": 206.2,
-=======
-          "time": 205.2,
->>>>>>> 5725112b
-          "duration": 2.0,
-          "value": "C:(3,5,b7)",
-          "confidence": 1
-        },
-        {
-<<<<<<< HEAD
-          "time": 207.0,
-=======
-          "time": 206.0,
->>>>>>> 5725112b
-          "duration": 2.0,
-          "value": "B:min(b7)",
-          "confidence": 1
-        },
-        {
-<<<<<<< HEAD
-          "time": 207.2,
-=======
-          "time": 206.2,
->>>>>>> 5725112b
-          "duration": 2.0,
-          "value": "E:(3,5,b7)",
-          "confidence": 1
-        },
-        {
-<<<<<<< HEAD
-          "time": 208.0,
-=======
-          "time": 207.0,
->>>>>>> 5725112b
-          "duration": 2.0,
-          "value": "A:min(b7)",
-          "confidence": 1
-        },
-        {
-<<<<<<< HEAD
-          "time": 208.2,
-=======
-          "time": 207.2,
->>>>>>> 5725112b
-          "duration": 2.0,
-          "value": "D:(4,5,b7)",
-          "confidence": 1
-        },
-        {
-<<<<<<< HEAD
-          "time": 209.0,
-=======
-          "time": 208.0,
->>>>>>> 5725112b
-          "duration": 4.0,
-          "value": "G:maj7",
-          "confidence": 1
-        },
-        {
-<<<<<<< HEAD
-          "time": 210.0,
-=======
-          "time": 209.0,
->>>>>>> 5725112b
-          "duration": 2.0,
-          "value": "G:maj/D",
-          "confidence": 1
-        },
-        {
-<<<<<<< HEAD
-          "time": 210.2,
-=======
-          "time": 209.2,
->>>>>>> 5725112b
-          "duration": 2.0,
-          "value": "C:(3,5,b7)",
-          "confidence": 1
-        },
-        {
-<<<<<<< HEAD
-          "time": 211.0,
-=======
-          "time": 210.0,
->>>>>>> 5725112b
-          "duration": 2.0,
-          "value": "B:min(b7)",
-          "confidence": 1
-        },
-        {
-<<<<<<< HEAD
-          "time": 211.2,
-=======
-          "time": 210.2,
->>>>>>> 5725112b
-          "duration": 2.0,
-          "value": "E:(3,5,b7)",
-          "confidence": 1
-        },
-        {
-<<<<<<< HEAD
-          "time": 212.0,
-=======
-          "time": 211.0,
->>>>>>> 5725112b
-          "duration": 4.0,
-          "value": "A:min(b7)",
-          "confidence": 1
-        },
-        {
-<<<<<<< HEAD
-          "time": 213.0,
-=======
-          "time": 212.0,
->>>>>>> 5725112b
-          "duration": 4.0,
-          "value": "G:maj7",
-          "confidence": 1
-        },
-        {
-<<<<<<< HEAD
-          "time": 214.0,
-=======
-          "time": 213.0,
->>>>>>> 5725112b
-          "duration": 2.0,
-          "value": "D:(4,5)",
-          "confidence": 1
-        },
-        {
-<<<<<<< HEAD
-          "time": 214.2,
-=======
-          "time": 213.2,
->>>>>>> 5725112b
-          "duration": 2.0,
-          "value": "C:(3,5,b7)",
-          "confidence": 1
-        },
-        {
-<<<<<<< HEAD
-          "time": 215.0,
-=======
-          "time": 214.0,
->>>>>>> 5725112b
-          "duration": 2.0,
-          "value": "B:min(b7)",
-          "confidence": 1
-        },
-        {
-<<<<<<< HEAD
-          "time": 215.2,
-=======
-          "time": 214.2,
->>>>>>> 5725112b
-          "duration": 2.0,
-          "value": "E:(3,5,b7)",
-          "confidence": 1
-        },
-        {
-<<<<<<< HEAD
-          "time": 216.0,
-=======
-          "time": 215.0,
->>>>>>> 5725112b
-          "duration": 2.0,
-          "value": "A:min(b7)",
-          "confidence": 1
-        },
-        {
-<<<<<<< HEAD
-          "time": 216.2,
-=======
-          "time": 215.2,
->>>>>>> 5725112b
-          "duration": 2.0,
-          "value": "D:(4,5,b7)",
-          "confidence": 1
-        },
-        {
-<<<<<<< HEAD
-          "time": 217.0,
-=======
-          "time": 216.0,
->>>>>>> 5725112b
-          "duration": 4.0,
-          "value": "G:maj7",
-          "confidence": 1
-        },
-        {
-<<<<<<< HEAD
-          "time": 218.0,
-=======
-          "time": 217.0,
->>>>>>> 5725112b
-          "duration": 2.0,
-          "value": "G:maj/D",
-          "confidence": 1
-        },
-        {
-<<<<<<< HEAD
-          "time": 218.2,
-=======
-          "time": 217.2,
->>>>>>> 5725112b
-          "duration": 2.0,
-          "value": "C:(3,5,b7)",
-          "confidence": 1
-        },
-        {
-<<<<<<< HEAD
-          "time": 219.0,
-=======
-          "time": 218.0,
->>>>>>> 5725112b
-          "duration": 2.0,
-          "value": "B:min(b7)",
-          "confidence": 1
-        },
-        {
-<<<<<<< HEAD
-          "time": 219.2,
-=======
-          "time": 218.2,
->>>>>>> 5725112b
-          "duration": 2.0,
-          "value": "E:(3,5,b7)",
-          "confidence": 1
-        },
-        {
-<<<<<<< HEAD
-          "time": 220.0,
-=======
-          "time": 219.0,
->>>>>>> 5725112b
-          "duration": 4.0,
-          "value": "A:min(b7)",
-          "confidence": 1
-        },
-        {
-<<<<<<< HEAD
-          "time": 221.0,
-=======
-          "time": 220.0,
->>>>>>> 5725112b
-          "duration": 4.0,
-          "value": "G:maj7",
-          "confidence": 1
-        },
-        {
-<<<<<<< HEAD
-          "time": 222.0,
-=======
-          "time": 221.0,
->>>>>>> 5725112b
-          "duration": 2.0,
-          "value": "D:(4,5)",
-          "confidence": 1
-        },
-        {
-<<<<<<< HEAD
-          "time": 222.2,
-=======
-          "time": 221.2,
->>>>>>> 5725112b
-          "duration": 2.0,
-          "value": "C:(3,5,b7)",
-          "confidence": 1
-        },
-        {
-<<<<<<< HEAD
-          "time": 223.0,
-=======
-          "time": 222.0,
->>>>>>> 5725112b
-          "duration": 2.0,
-          "value": "B:min(b7)",
-          "confidence": 1
-        },
-        {
-<<<<<<< HEAD
-          "time": 223.2,
-=======
-          "time": 222.2,
->>>>>>> 5725112b
-          "duration": 2.0,
-          "value": "E:(3,5,b7)",
-          "confidence": 1
-        },
-        {
-<<<<<<< HEAD
-          "time": 224.0,
-=======
-          "time": 223.0,
->>>>>>> 5725112b
-          "duration": 2.0,
-          "value": "A:min(b7)",
-          "confidence": 1
-        },
-        {
-<<<<<<< HEAD
-          "time": 224.2,
-=======
-          "time": 223.2,
->>>>>>> 5725112b
-          "duration": 2.0,
-          "value": "D:(4,5,b7)",
-          "confidence": 1
-        },
-        {
-<<<<<<< HEAD
-          "time": 225.0,
-=======
-          "time": 224.0,
->>>>>>> 5725112b
-          "duration": 4.0,
-          "value": "G:maj7",
-          "confidence": 1
-        },
-        {
-<<<<<<< HEAD
-          "time": 226.0,
-=======
-          "time": 225.0,
->>>>>>> 5725112b
-          "duration": 2.0,
-          "value": "G:maj/D",
-          "confidence": 1
-        },
-        {
-<<<<<<< HEAD
-          "time": 226.2,
-=======
-          "time": 225.2,
->>>>>>> 5725112b
-          "duration": 2.0,
-          "value": "C:(3,5,b7)",
-          "confidence": 1
-        },
-        {
-<<<<<<< HEAD
-          "time": 227.0,
-=======
-          "time": 226.0,
->>>>>>> 5725112b
-          "duration": 2.0,
-          "value": "B:min(b7)",
-          "confidence": 1
-        },
-        {
-<<<<<<< HEAD
-          "time": 227.2,
-=======
-          "time": 226.2,
->>>>>>> 5725112b
-          "duration": 2.0,
-          "value": "E:(3,5,b7)",
-          "confidence": 1
-        },
-        {
-<<<<<<< HEAD
-          "time": 228.0,
-=======
-          "time": 227.0,
->>>>>>> 5725112b
-          "duration": 4.0,
-          "value": "A:min(b7)",
-          "confidence": 1
-        },
-        {
-<<<<<<< HEAD
-          "time": 229.0,
-=======
-          "time": 228.0,
->>>>>>> 5725112b
-          "duration": 4.0,
-          "value": "G:maj7",
-          "confidence": 1
-        },
-        {
-<<<<<<< HEAD
-          "time": 230.0,
-=======
-          "time": 229.0,
->>>>>>> 5725112b
-          "duration": 2.0,
-          "value": "D:(4,5)",
-          "confidence": 1
-        },
-        {
-<<<<<<< HEAD
-          "time": 230.2,
-=======
-          "time": 229.2,
->>>>>>> 5725112b
-          "duration": 2.0,
-          "value": "C:(3,5,b7)",
-          "confidence": 1
-        },
-        {
-<<<<<<< HEAD
-          "time": 231.0,
-=======
-          "time": 230.0,
->>>>>>> 5725112b
-          "duration": 2.0,
-          "value": "B:min(b7)",
-          "confidence": 1
-        },
-        {
-<<<<<<< HEAD
-          "time": 231.2,
-=======
-          "time": 230.2,
->>>>>>> 5725112b
-          "duration": 2.0,
-          "value": "E:(3,5,b7)",
-          "confidence": 1
-        },
-        {
-<<<<<<< HEAD
-          "time": 232.0,
-=======
-          "time": 231.0,
->>>>>>> 5725112b
-          "duration": 2.0,
-          "value": "A:min(b7)",
-          "confidence": 1
-        },
-        {
-<<<<<<< HEAD
-          "time": 232.2,
-=======
-          "time": 231.2,
->>>>>>> 5725112b
-          "duration": 2.0,
-          "value": "D:(4,5,b7)",
-          "confidence": 1
-        },
-        {
-<<<<<<< HEAD
-          "time": 233.0,
-=======
-          "time": 232.0,
->>>>>>> 5725112b
-          "duration": 4.0,
-          "value": "G:maj7",
-          "confidence": 1
-        },
-        {
-<<<<<<< HEAD
-          "time": 234.0,
-=======
-          "time": 233.0,
->>>>>>> 5725112b
-          "duration": 2.0,
-          "value": "G:maj/D",
-          "confidence": 1
-        },
-        {
-<<<<<<< HEAD
-          "time": 234.2,
-=======
-          "time": 233.2,
->>>>>>> 5725112b
-          "duration": 2.0,
-          "value": "C:(3,5,b7)",
-          "confidence": 1
-        },
-        {
-<<<<<<< HEAD
-          "time": 235.0,
-=======
-          "time": 234.0,
->>>>>>> 5725112b
-          "duration": 2.0,
-          "value": "B:min(b7)",
-          "confidence": 1
-        },
-        {
-<<<<<<< HEAD
-          "time": 235.2,
-=======
-          "time": 234.2,
->>>>>>> 5725112b
-          "duration": 2.0,
-          "value": "E:(3,5,b7)",
-          "confidence": 1
-        },
-        {
-<<<<<<< HEAD
           "time": 236.0,
-=======
-          "time": 235.0,
->>>>>>> 5725112b
-          "duration": 4.0,
-          "value": "A:min(b7)",
-          "confidence": 1
-        },
-        {
-<<<<<<< HEAD
-          "time": 237.0,
-=======
-          "time": 236.0,
->>>>>>> 5725112b
           "duration": 4.0,
           "value": "G:maj",
           "confidence": 1
