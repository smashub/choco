--- conflicted
+++ resolved
@@ -23,11 +23,7 @@
           "confidence": 1
         },
         {
-<<<<<<< HEAD
-          "time": 1.3,
-=======
           "time": 0.3,
->>>>>>> 5725112b
           "duration": 1.0,
           "value": "G:dim",
           "confidence": 1
@@ -39,33 +35,25 @@
           "confidence": 1
         },
         {
-<<<<<<< HEAD
-          "time": 2.1,
-=======
           "time": 1.1,
->>>>>>> 5725112b
           "duration": 1.0,
           "value": "G:dim",
           "confidence": 1
         },
         {
-<<<<<<< HEAD
+          "time": 1.2,
+          "duration": 2.0,
+          "value": "G:maj",
+          "confidence": 1
+        },
+        {
+          "time": 2.0,
+          "duration": 2.0,
+          "value": "D:(3,5,b7)",
+          "confidence": 1
+        },
+        {
           "time": 2.2,
-=======
-          "time": 1.2,
->>>>>>> 5725112b
-          "duration": 2.0,
-          "value": "G:maj",
-          "confidence": 1
-        },
-        {
-          "time": 2.0,
-          "duration": 2.0,
-          "value": "D:(3,5,b7)",
-          "confidence": 1
-        },
-        {
-          "time": 2.2,
           "duration": 2.0,
           "value": "G:maj",
           "confidence": 1
@@ -91,111 +79,59 @@
         {
           "time": 4.2,
           "duration": 2.0,
-<<<<<<< HEAD
-          "value": "D:maj7/Db",
-=======
           "value": "D:maj/A",
->>>>>>> 5725112b
           "confidence": 1
         },
         {
           "time": 5.0,
           "duration": 2.0,
-<<<<<<< HEAD
-          "value": "D:(3,5,6)/B",
-=======
           "value": "E:maj",
->>>>>>> 5725112b
           "confidence": 1
         },
         {
           "time": 5.2,
           "duration": 2.0,
-<<<<<<< HEAD
-          "value": "D:maj/A",
-=======
           "value": "E:(3,5,b7)/D",
->>>>>>> 5725112b
           "confidence": 1
         },
         {
           "time": 6.0,
           "duration": 2.0,
-<<<<<<< HEAD
-          "value": "E:maj",
-=======
           "value": "E:(3,5,6)/Db",
->>>>>>> 5725112b
           "confidence": 1
         },
         {
           "time": 6.2,
           "duration": 2.0,
-<<<<<<< HEAD
-          "value": "E:(3,5,b7)/D",
-=======
           "value": "E:(3,5,b7)/B",
->>>>>>> 5725112b
           "confidence": 1
         },
         {
           "time": 7.0,
           "duration": 2.0,
-<<<<<<< HEAD
-          "value": "E:(3,5,6)/Db",
-=======
-          "value": "A:(3,5,b7)",
->>>>>>> 5725112b
+          "value": "A:(3,5,b7)",
           "confidence": 1
         },
         {
           "time": 7.2,
           "duration": 2.0,
-<<<<<<< HEAD
-          "value": "E:(3,5,b7)/B",
-=======
           "value": "A:(3,5,b7)/G",
->>>>>>> 5725112b
           "confidence": 1
         },
         {
           "time": 8.0,
           "duration": 2.0,
-<<<<<<< HEAD
-          "value": "A:(3,5,b7)",
-=======
           "value": "A:(3,5,b7)/Gb",
->>>>>>> 5725112b
           "confidence": 1
         },
         {
           "time": 8.2,
           "duration": 2.0,
-<<<<<<< HEAD
-          "value": "A:(3,5,b7)/G",
-=======
           "value": "A:(3,5,b7)/E",
->>>>>>> 5725112b
           "confidence": 1
         },
         {
           "time": 9.0,
-<<<<<<< HEAD
-          "duration": 2.0,
-          "value": "A:(3,5,b7)/Gb",
-          "confidence": 1
-        },
-        {
-          "time": 9.2,
-          "duration": 2.0,
-          "value": "A:(3,5,b7)/E",
-          "confidence": 1
-        },
-        {
-          "time": 10.0,
-          "duration": 4.0,
-          "value": "D:maj7",
-=======
           "duration": 4.0,
           "value": "D:maj7",
           "confidence": 1
@@ -210,316 +146,192 @@
           "time": 10.3,
           "duration": 1.0,
           "value": "A:(3,5,b7)",
->>>>>>> 5725112b
           "confidence": 1
         },
         {
           "time": 11.0,
-<<<<<<< HEAD
-          "duration": 3.0,
+          "duration": 2.0,
+          "value": "D:maj",
+          "confidence": 1
+        },
+        {
+          "time": 11.2,
+          "duration": 2.0,
+          "value": "D:maj7/Db",
+          "confidence": 1
+        },
+        {
+          "time": 12.0,
+          "duration": 2.0,
+          "value": "D:(3,5,6)/B",
+          "confidence": 1
+        },
+        {
+          "time": 12.2,
+          "duration": 2.0,
+          "value": "D:maj/A",
+          "confidence": 1
+        },
+        {
+          "time": 13.0,
+          "duration": 2.0,
+          "value": "E:maj",
+          "confidence": 1
+        },
+        {
+          "time": 13.2,
+          "duration": 2.0,
+          "value": "E:(3,5,b7)/D",
+          "confidence": 1
+        },
+        {
+          "time": 14.0,
+          "duration": 2.0,
+          "value": "E:(3,5,6)/Db",
+          "confidence": 1
+        },
+        {
+          "time": 14.2,
+          "duration": 2.0,
+          "value": "E:(3,5,b7)/B",
+          "confidence": 1
+        },
+        {
+          "time": 15.0,
+          "duration": 2.0,
+          "value": "A:(3,5,b7)",
+          "confidence": 1
+        },
+        {
+          "time": 15.2,
+          "duration": 2.0,
+          "value": "A:(3,5,b7)/G",
+          "confidence": 1
+        },
+        {
+          "time": 16.0,
+          "duration": 2.0,
+          "value": "A:(3,5,b7)/Gb",
+          "confidence": 1
+        },
+        {
+          "time": 16.2,
+          "duration": 2.0,
+          "value": "A:(3,5,b7)/E",
+          "confidence": 1
+        },
+        {
+          "time": 17.0,
+          "duration": 4.0,
           "value": "D:maj7",
           "confidence": 1
         },
         {
-          "time": 11.3,
-          "duration": 1.0,
-          "value": "A:(3,5,b7)",
-=======
+          "time": 18.0,
+          "duration": 1.0,
+          "value": "A:(3,5,b7)",
+          "confidence": 1
+        },
+        {
+          "time": 18.1,
+          "duration": 1.0,
+          "value": "A:(3,5,b7)",
+          "confidence": 1
+        },
+        {
+          "time": 18.2,
           "duration": 2.0,
           "value": "D:maj",
           "confidence": 1
         },
         {
-          "time": 11.2,
-          "duration": 2.0,
-          "value": "D:maj7/Db",
->>>>>>> 5725112b
-          "confidence": 1
-        },
-        {
-          "time": 12.0,
-          "duration": 2.0,
-<<<<<<< HEAD
+          "time": 19.0,
+          "duration": 2.0,
+          "value": "G:maj7",
+          "confidence": 1
+        },
+        {
+          "time": 19.2,
+          "duration": 2.0,
+          "value": "G:(3,5,6)",
+          "confidence": 1
+        },
+        {
+          "time": 20.0,
+          "duration": 2.0,
+          "value": "D:(4,5,b7)",
+          "confidence": 1
+        },
+        {
+          "time": 20.2,
+          "duration": 2.0,
+          "value": "D:(3,5,b7)",
+          "confidence": 1
+        },
+        {
+          "time": 21.0,
+          "duration": 2.0,
+          "value": "A:min(b7)",
+          "confidence": 1
+        },
+        {
+          "time": 21.2,
+          "duration": 2.0,
+          "value": "D:(3,#5,b7)",
+          "confidence": 1
+        },
+        {
+          "time": 22.0,
+          "duration": 2.0,
+          "value": "G:maj",
+          "confidence": 1
+        },
+        {
+          "time": 22.2,
+          "duration": 2.0,
+          "value": "D:(3,5,b7)",
+          "confidence": 1
+        },
+        {
+          "time": 23.0,
+          "duration": 4.0,
+          "value": "G:maj",
+          "confidence": 1
+        },
+        {
+          "time": 24.0,
+          "duration": 2.0,
           "value": "D:maj",
-=======
-          "value": "D:(3,5,6)/B",
->>>>>>> 5725112b
-          "confidence": 1
-        },
-        {
-          "time": 12.2,
-          "duration": 2.0,
-<<<<<<< HEAD
-          "value": "D:maj7/Db",
-=======
-          "value": "D:maj/A",
->>>>>>> 5725112b
-          "confidence": 1
-        },
-        {
-          "time": 13.0,
-          "duration": 2.0,
-<<<<<<< HEAD
-          "value": "D:(3,5,6)/B",
-=======
-          "value": "E:maj",
->>>>>>> 5725112b
-          "confidence": 1
-        },
-        {
-          "time": 13.2,
-          "duration": 2.0,
-<<<<<<< HEAD
-          "value": "D:maj/A",
-=======
-          "value": "E:(3,5,b7)/D",
->>>>>>> 5725112b
-          "confidence": 1
-        },
-        {
-          "time": 14.0,
-          "duration": 2.0,
-<<<<<<< HEAD
-          "value": "E:maj",
-=======
-          "value": "E:(3,5,6)/Db",
->>>>>>> 5725112b
-          "confidence": 1
-        },
-        {
-          "time": 14.2,
-          "duration": 2.0,
-<<<<<<< HEAD
-          "value": "E:(3,5,b7)/D",
-=======
-          "value": "E:(3,5,b7)/B",
->>>>>>> 5725112b
-          "confidence": 1
-        },
-        {
-          "time": 15.0,
-          "duration": 2.0,
-<<<<<<< HEAD
-          "value": "E:(3,5,6)/Db",
-=======
-          "value": "A:(3,5,b7)",
->>>>>>> 5725112b
-          "confidence": 1
-        },
-        {
-          "time": 15.2,
-          "duration": 2.0,
-<<<<<<< HEAD
-          "value": "E:(3,5,b7)/B",
-=======
-          "value": "A:(3,5,b7)/G",
->>>>>>> 5725112b
-          "confidence": 1
-        },
-        {
-          "time": 16.0,
-          "duration": 2.0,
-<<<<<<< HEAD
-          "value": "A:(3,5,b7)",
-=======
-          "value": "A:(3,5,b7)/Gb",
->>>>>>> 5725112b
-          "confidence": 1
-        },
-        {
-          "time": 16.2,
-          "duration": 2.0,
-<<<<<<< HEAD
-          "value": "A:(3,5,b7)/G",
-=======
-          "value": "A:(3,5,b7)/E",
->>>>>>> 5725112b
-          "confidence": 1
-        },
-        {
-          "time": 17.0,
-<<<<<<< HEAD
-          "duration": 2.0,
-          "value": "A:(3,5,b7)/Gb",
-          "confidence": 1
-        },
-        {
-          "time": 17.2,
-          "duration": 2.0,
-          "value": "A:(3,5,b7)/E",
-          "confidence": 1
-        },
-        {
-          "time": 18.0,
-          "duration": 4.0,
-          "value": "D:maj7",
-          "confidence": 1
-        },
-        {
-          "time": 19.0,
-          "duration": 1.0,
-          "value": "A:(3,5,b7)",
-          "confidence": 1
-        },
-        {
-          "time": 19.1,
-          "duration": 1.0,
-          "value": "A:(3,5,b7)",
-=======
-          "duration": 4.0,
-          "value": "D:maj7",
-          "confidence": 1
-        },
-        {
-          "time": 18.0,
-          "duration": 1.0,
-          "value": "A:(3,5,b7)",
-          "confidence": 1
-        },
-        {
-          "time": 18.1,
-          "duration": 1.0,
-          "value": "A:(3,5,b7)",
-          "confidence": 1
-        },
-        {
-          "time": 18.2,
-          "duration": 2.0,
-          "value": "D:maj",
-          "confidence": 1
-        },
-        {
-          "time": 19.0,
+          "confidence": 1
+        },
+        {
+          "time": 24.2,
+          "duration": 2.0,
+          "value": "D:dim",
+          "confidence": 1
+        },
+        {
+          "time": 25.0,
+          "duration": 4.0,
+          "value": "A:(3,5,b7)",
+          "confidence": 1
+        },
+        {
+          "time": 26.0,
+          "duration": 4.0,
+          "value": "D:(3,5,b7)",
+          "confidence": 1
+        },
+        {
+          "time": 27.0,
           "duration": 2.0,
           "value": "G:maj7",
->>>>>>> 5725112b
-          "confidence": 1
-        },
-        {
-          "time": 19.2,
-          "duration": 2.0,
-<<<<<<< HEAD
-          "value": "D:maj",
-=======
+          "confidence": 1
+        },
+        {
+          "time": 27.2,
+          "duration": 2.0,
           "value": "G:(3,5,6)",
->>>>>>> 5725112b
-          "confidence": 1
-        },
-        {
-          "time": 20.0,
-          "duration": 2.0,
-<<<<<<< HEAD
-          "value": "G:maj7",
-=======
-          "value": "D:(4,5,b7)",
->>>>>>> 5725112b
-          "confidence": 1
-        },
-        {
-          "time": 20.2,
-          "duration": 2.0,
-<<<<<<< HEAD
-          "value": "G:(3,5,6)",
-=======
-          "value": "D:(3,5,b7)",
->>>>>>> 5725112b
-          "confidence": 1
-        },
-        {
-          "time": 21.0,
-          "duration": 2.0,
-<<<<<<< HEAD
-          "value": "D:(4,5,b7)",
-=======
-          "value": "A:min(b7)",
->>>>>>> 5725112b
-          "confidence": 1
-        },
-        {
-          "time": 21.2,
-          "duration": 2.0,
-<<<<<<< HEAD
-          "value": "D:(3,5,b7)",
-=======
-          "value": "D:(3,#5,b7)",
->>>>>>> 5725112b
-          "confidence": 1
-        },
-        {
-          "time": 22.0,
-          "duration": 2.0,
-<<<<<<< HEAD
-          "value": "A:min(b7)",
-=======
-          "value": "G:maj",
->>>>>>> 5725112b
-          "confidence": 1
-        },
-        {
-          "time": 22.2,
-          "duration": 2.0,
-<<<<<<< HEAD
-          "value": "D:(3,#5,b7)",
-=======
-          "value": "D:(3,5,b7)",
->>>>>>> 5725112b
-          "confidence": 1
-        },
-        {
-          "time": 23.0,
-<<<<<<< HEAD
-          "duration": 2.0,
-          "value": "G:maj",
-          "confidence": 1
-        },
-        {
-          "time": 23.2,
-          "duration": 2.0,
-          "value": "D:(3,5,b7)",
-          "confidence": 1
-        },
-        {
-          "time": 24.0,
-=======
->>>>>>> 5725112b
-          "duration": 4.0,
-          "value": "G:maj",
-          "confidence": 1
-        },
-        {
-          "time": 24.0,
-          "duration": 2.0,
-          "value": "D:maj",
-          "confidence": 1
-        },
-        {
-          "time": 24.2,
-          "duration": 2.0,
-          "value": "D:dim",
-          "confidence": 1
-        },
-        {
-          "time": 25.0,
-          "duration": 4.0,
-          "value": "A:(3,5,b7)",
-          "confidence": 1
-        },
-        {
-          "time": 26.0,
-          "duration": 4.0,
-          "value": "D:(3,5,b7)",
-          "confidence": 1
-        },
-        {
-          "time": 27.0,
-          "duration": 2.0,
-          "value": "G:maj7",
-          "confidence": 1
-        },
-        {
-          "time": 27.2,
-          "duration": 2.0,
-          "value": "G:(3,5,6)",
           "confidence": 1
         },
         {
@@ -589,21 +401,13 @@
           "confidence": 1
         },
         {
-<<<<<<< HEAD
-          "time": 34.1,
-=======
           "time": 33.1,
->>>>>>> 5725112b
           "duration": 1.0,
           "value": "G:dim",
           "confidence": 1
         },
         {
-<<<<<<< HEAD
-          "time": 34.2,
-=======
           "time": 33.2,
->>>>>>> 5725112b
           "duration": 2.0,
           "value": "G:maj",
           "confidence": 1
