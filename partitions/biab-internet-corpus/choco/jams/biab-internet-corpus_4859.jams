--- conflicted
+++ resolved
@@ -209,41 +209,27 @@
           "confidence": 1
         },
         {
-<<<<<<< HEAD
-          "time": 18.3,
+          "time": 17.3,
           "duration": 1.0,
           "value": "Bb:(3,5,b7,9)",
-=======
-          "time": 17.3,
-          "duration": 1.0,
-          "value": "Bb:(3,5,b7,9)",
           "confidence": 1
         },
         {
           "time": 18.0,
           "duration": 4.0,
           "value": "Eb:maj",
->>>>>>> 5725112b
           "confidence": 1
         },
         {
           "time": 19.0,
           "duration": 4.0,
-<<<<<<< HEAD
-          "value": "Eb:maj",
-=======
           "value": "G:(3,5,b7)",
->>>>>>> 5725112b
           "confidence": 1
         },
         {
           "time": 20.0,
           "duration": 4.0,
-<<<<<<< HEAD
-          "value": "G:(3,5,b7)",
-=======
           "value": "C:min(b7,9,11,13)",
->>>>>>> 5725112b
           "confidence": 1
         },
         {
@@ -255,11 +241,7 @@
         {
           "time": 22.0,
           "duration": 4.0,
-<<<<<<< HEAD
-          "value": "C:min(b7,9,11,13)",
-=======
           "value": "G:min(b7,9)",
->>>>>>> 5725112b
           "confidence": 1
         },
         {
@@ -270,15 +252,6 @@
         },
         {
           "time": 24.0,
-<<<<<<< HEAD
-          "duration": 4.0,
-          "value": "G:min(b7,9)",
-          "confidence": 1
-        },
-        {
-          "time": 25.0,
-=======
->>>>>>> 5725112b
           "duration": 2.0,
           "value": "F:(4,5,b7)",
           "confidence": 1
