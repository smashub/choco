{
  "annotations": [
    {
      "annotation_metadata": {
        "curator": {
          "name": "",
          "email": ""
        },
        "annotator": {},
        "version": "",
        "corpus": "biab_internet_corpus",
        "annotation_tools": "",
        "annotation_rules": "",
        "validation": "",
        "data_source": ""
      },
      "namespace": "chord",
      "data": [
        {
<<<<<<< HEAD
=======
          "time": 0.0,
          "duration": 4.0,
          "value": "G:maj",
          "confidence": 1
        },
        {
>>>>>>> 5725112b
          "time": 1.0,
          "duration": 4.0,
          "value": "G:maj",
          "confidence": 1
        },
        {
          "time": 2.0,
          "duration": 4.0,
          "value": "G:maj",
          "confidence": 1
        },
        {
          "time": 3.0,
          "duration": 4.0,
<<<<<<< HEAD
          "value": "G:maj",
=======
          "value": "D:(3,5,b7)",
>>>>>>> 5725112b
          "confidence": 1
        },
        {
          "time": 4.0,
          "duration": 4.0,
<<<<<<< HEAD
          "value": "D:(3,5,b7)",
=======
          "value": "G:maj",
>>>>>>> 5725112b
          "confidence": 1
        },
        {
          "time": 5.0,
<<<<<<< HEAD
          "duration": 4.0,
          "value": "G:maj",
          "confidence": 1
        },
        {
          "time": 6.0,
=======
>>>>>>> 5725112b
          "duration": 4.0,
          "value": "G:maj",
          "confidence": 1
        },
        {
          "time": 6.0,
          "duration": 2.0,
          "value": "C:maj",
          "confidence": 1
        },
        {
          "time": 6.2,
          "duration": 2.0,
          "value": "D:(3,5,b7)",
          "confidence": 1
        },
        {
<<<<<<< HEAD
=======
          "time": 7.0,
          "duration": 4.0,
          "value": "G:maj",
          "confidence": 1
        },
        {
>>>>>>> 5725112b
          "time": 8.0,
          "duration": 4.0,
          "value": "G:maj",
          "confidence": 1
        },
        {
          "time": 9.0,
          "duration": 4.0,
          "value": "G:maj",
          "confidence": 1
        },
        {
          "time": 10.0,
          "duration": 4.0,
          "value": "G:maj",
          "confidence": 1
        },
        {
          "time": 11.0,
          "duration": 4.0,
<<<<<<< HEAD
          "value": "G:maj",
=======
          "value": "D:(3,5,b7)",
>>>>>>> 5725112b
          "confidence": 1
        },
        {
          "time": 12.0,
          "duration": 4.0,
<<<<<<< HEAD
          "value": "D:(3,5,b7)",
=======
          "value": "G:maj",
>>>>>>> 5725112b
          "confidence": 1
        },
        {
          "time": 13.0,
          "duration": 4.0,
          "value": "G:maj",
          "confidence": 1
        },
        {
          "time": 14.0,
<<<<<<< HEAD
          "duration": 4.0,
          "value": "G:maj",
=======
          "duration": 2.0,
          "value": "C:maj",
>>>>>>> 5725112b
          "confidence": 1
        },
        {
          "time": 14.2,
          "duration": 2.0,
<<<<<<< HEAD
          "value": "C:maj",
          "confidence": 1
        },
        {
          "time": 15.2,
          "duration": 2.0,
          "value": "D:(3,5,b7)",
=======
          "value": "D:(3,5,b7)",
          "confidence": 1
        },
        {
          "time": 15.0,
          "duration": 4.0,
          "value": "G:maj",
>>>>>>> 5725112b
          "confidence": 1
        },
        {
          "time": 16.0,
          "duration": 4.0,
          "value": "G:maj",
          "confidence": 1
        },
        {
          "time": 17.0,
          "duration": 4.0,
          "value": "G:maj",
          "confidence": 1
        },
        {
          "time": 18.0,
          "duration": 4.0,
          "value": "G:maj",
          "confidence": 1
        },
        {
          "time": 19.0,
          "duration": 4.0,
<<<<<<< HEAD
          "value": "G:maj",
=======
          "value": "D:(3,5,b7)",
>>>>>>> 5725112b
          "confidence": 1
        },
        {
          "time": 20.0,
          "duration": 4.0,
<<<<<<< HEAD
          "value": "D:(3,5,b7)",
=======
          "value": "G:maj",
>>>>>>> 5725112b
          "confidence": 1
        },
        {
          "time": 21.0,
          "duration": 4.0,
          "value": "G:maj",
<<<<<<< HEAD
          "confidence": 1
        },
        {
          "time": 22.0,
          "duration": 4.0,
          "value": "G:maj",
=======
          "confidence": 1
        },
        {
          "time": 22.0,
          "duration": 2.0,
          "value": "C:maj",
          "confidence": 1
        },
        {
          "time": 22.2,
          "duration": 2.0,
          "value": "D:(3,5,b7)",
>>>>>>> 5725112b
          "confidence": 1
        },
        {
          "time": 23.0,
<<<<<<< HEAD
          "duration": 2.0,
          "value": "C:maj",
          "confidence": 1
        },
        {
          "time": 23.2,
          "duration": 2.0,
          "value": "D:(3,5,b7)",
          "confidence": 1
        },
        {
          "time": 24.0,
=======
          "duration": 4.0,
          "value": "G:maj",
          "confidence": 1
        },
        {
          "time": 24.0,
          "duration": 4.0,
          "value": "G:maj",
          "confidence": 1
        },
        {
          "time": 25.0,
>>>>>>> 5725112b
          "duration": 4.0,
          "value": "G:maj",
          "confidence": 1
        },
        {
<<<<<<< HEAD
          "time": 25.0,
=======
          "time": 26.0,
>>>>>>> 5725112b
          "duration": 4.0,
          "value": "G:maj",
          "confidence": 1
        },
        {
<<<<<<< HEAD
          "time": 26.0,
          "duration": 4.0,
          "value": "G:maj",
          "confidence": 1
        },
        {
          "time": 27.0,
=======
          "time": 27.0,
          "duration": 4.0,
          "value": "D:(3,5,b7)",
          "confidence": 1
        },
        {
          "time": 28.0,
>>>>>>> 5725112b
          "duration": 4.0,
          "value": "G:maj",
          "confidence": 1
        },
        {
<<<<<<< HEAD
          "time": 28.0,
          "duration": 4.0,
          "value": "D:(3,5,b7)",
          "confidence": 1
        },
        {
          "time": 29.0,
          "duration": 4.0,
          "value": "G:maj",
          "confidence": 1
        },
        {
          "time": 30.0,
          "duration": 4.0,
          "value": "G:maj",
          "confidence": 1
        },
        {
          "time": 31.0,
=======
          "time": 29.0,
          "duration": 4.0,
          "value": "G:maj",
          "confidence": 1
        },
        {
          "time": 30.0,
>>>>>>> 5725112b
          "duration": 2.0,
          "value": "C:maj",
          "confidence": 1
        },
        {
<<<<<<< HEAD
          "time": 31.2,
=======
          "time": 30.2,
>>>>>>> 5725112b
          "duration": 2.0,
          "value": "D:(3,5,b7)",
          "confidence": 1
        },
        {
<<<<<<< HEAD
          "time": 32.0,
=======
          "time": 31.0,
>>>>>>> 5725112b
          "duration": 4.0,
          "value": "G:maj",
          "confidence": 1
        }
      ],
      "sandbox": {},
      "time": 0,
      "duration": 128.0
    },
    {
      "annotation_metadata": {
        "curator": {
          "name": "",
          "email": ""
        },
        "annotator": {},
        "version": "",
        "corpus": "biab_internet_corpus",
        "annotation_tools": "",
        "annotation_rules": "",
        "validation": "",
        "data_source": ""
      },
      "namespace": "key_mode",
      "data": [
        {
          "time": 0.0,
          "duration": 128.0,
          "value": "G",
          "confidence": 1
        }
      ],
      "sandbox": {},
      "time": 0,
      "duration": 128.0
    }
  ],
  "file_metadata": {
    "title": "Betty Patton",
    "artist": "",
    "release": "",
    "duration": 128.0,
    "identifiers": {},
    "jams_version": "0.3.4"
  },
  "sandbox": {
    "expanded": false
  }
}<|MERGE_RESOLUTION|>--- conflicted
+++ resolved
@@ -17,15 +17,12 @@
       "namespace": "chord",
       "data": [
         {
-<<<<<<< HEAD
-=======
           "time": 0.0,
           "duration": 4.0,
           "value": "G:maj",
           "confidence": 1
         },
         {
->>>>>>> 5725112b
           "time": 1.0,
           "duration": 4.0,
           "value": "G:maj",
@@ -40,40 +37,23 @@
         {
           "time": 3.0,
           "duration": 4.0,
-<<<<<<< HEAD
-          "value": "G:maj",
-=======
-          "value": "D:(3,5,b7)",
->>>>>>> 5725112b
+          "value": "D:(3,5,b7)",
           "confidence": 1
         },
         {
           "time": 4.0,
           "duration": 4.0,
-<<<<<<< HEAD
-          "value": "D:(3,5,b7)",
-=======
-          "value": "G:maj",
->>>>>>> 5725112b
+          "value": "G:maj",
           "confidence": 1
         },
         {
           "time": 5.0,
-<<<<<<< HEAD
           "duration": 4.0,
           "value": "G:maj",
           "confidence": 1
         },
         {
           "time": 6.0,
-=======
->>>>>>> 5725112b
-          "duration": 4.0,
-          "value": "G:maj",
-          "confidence": 1
-        },
-        {
-          "time": 6.0,
           "duration": 2.0,
           "value": "C:maj",
           "confidence": 1
@@ -85,15 +65,12 @@
           "confidence": 1
         },
         {
-<<<<<<< HEAD
-=======
           "time": 7.0,
           "duration": 4.0,
           "value": "G:maj",
           "confidence": 1
         },
         {
->>>>>>> 5725112b
           "time": 8.0,
           "duration": 4.0,
           "value": "G:maj",
@@ -114,21 +91,13 @@
         {
           "time": 11.0,
           "duration": 4.0,
-<<<<<<< HEAD
-          "value": "G:maj",
-=======
-          "value": "D:(3,5,b7)",
->>>>>>> 5725112b
+          "value": "D:(3,5,b7)",
           "confidence": 1
         },
         {
           "time": 12.0,
           "duration": 4.0,
-<<<<<<< HEAD
-          "value": "D:(3,5,b7)",
-=======
-          "value": "G:maj",
->>>>>>> 5725112b
+          "value": "G:maj",
           "confidence": 1
         },
         {
@@ -139,27 +108,13 @@
         },
         {
           "time": 14.0,
-<<<<<<< HEAD
-          "duration": 4.0,
-          "value": "G:maj",
-=======
-          "duration": 2.0,
-          "value": "C:maj",
->>>>>>> 5725112b
+          "duration": 2.0,
+          "value": "C:maj",
           "confidence": 1
         },
         {
           "time": 14.2,
           "duration": 2.0,
-<<<<<<< HEAD
-          "value": "C:maj",
-          "confidence": 1
-        },
-        {
-          "time": 15.2,
-          "duration": 2.0,
-          "value": "D:(3,5,b7)",
-=======
           "value": "D:(3,5,b7)",
           "confidence": 1
         },
@@ -167,7 +122,6 @@
           "time": 15.0,
           "duration": 4.0,
           "value": "G:maj",
->>>>>>> 5725112b
           "confidence": 1
         },
         {
@@ -191,39 +145,23 @@
         {
           "time": 19.0,
           "duration": 4.0,
-<<<<<<< HEAD
-          "value": "G:maj",
-=======
-          "value": "D:(3,5,b7)",
->>>>>>> 5725112b
+          "value": "D:(3,5,b7)",
           "confidence": 1
         },
         {
           "time": 20.0,
           "duration": 4.0,
-<<<<<<< HEAD
-          "value": "D:(3,5,b7)",
-=======
-          "value": "G:maj",
->>>>>>> 5725112b
+          "value": "G:maj",
           "confidence": 1
         },
         {
           "time": 21.0,
           "duration": 4.0,
           "value": "G:maj",
-<<<<<<< HEAD
           "confidence": 1
         },
         {
           "time": 22.0,
-          "duration": 4.0,
-          "value": "G:maj",
-=======
-          "confidence": 1
-        },
-        {
-          "time": 22.0,
           "duration": 2.0,
           "value": "C:maj",
           "confidence": 1
@@ -232,79 +170,42 @@
           "time": 22.2,
           "duration": 2.0,
           "value": "D:(3,5,b7)",
->>>>>>> 5725112b
           "confidence": 1
         },
         {
           "time": 23.0,
-<<<<<<< HEAD
-          "duration": 2.0,
-          "value": "C:maj",
-          "confidence": 1
-        },
-        {
-          "time": 23.2,
-          "duration": 2.0,
-          "value": "D:(3,5,b7)",
+          "duration": 4.0,
+          "value": "G:maj",
           "confidence": 1
         },
         {
           "time": 24.0,
-=======
-          "duration": 4.0,
-          "value": "G:maj",
-          "confidence": 1
-        },
-        {
-          "time": 24.0,
           "duration": 4.0,
           "value": "G:maj",
           "confidence": 1
         },
         {
           "time": 25.0,
->>>>>>> 5725112b
-          "duration": 4.0,
-          "value": "G:maj",
-          "confidence": 1
-        },
-        {
-<<<<<<< HEAD
-          "time": 25.0,
-=======
+          "duration": 4.0,
+          "value": "G:maj",
+          "confidence": 1
+        },
+        {
           "time": 26.0,
->>>>>>> 5725112b
-          "duration": 4.0,
-          "value": "G:maj",
-          "confidence": 1
-        },
-        {
-<<<<<<< HEAD
-          "time": 26.0,
           "duration": 4.0,
           "value": "G:maj",
           "confidence": 1
         },
         {
           "time": 27.0,
-=======
-          "time": 27.0,
           "duration": 4.0,
           "value": "D:(3,5,b7)",
           "confidence": 1
         },
         {
           "time": 28.0,
->>>>>>> 5725112b
-          "duration": 4.0,
-          "value": "G:maj",
-          "confidence": 1
-        },
-        {
-<<<<<<< HEAD
-          "time": 28.0,
-          "duration": 4.0,
-          "value": "D:(3,5,b7)",
+          "duration": 4.0,
+          "value": "G:maj",
           "confidence": 1
         },
         {
@@ -315,41 +216,18 @@
         },
         {
           "time": 30.0,
-          "duration": 4.0,
-          "value": "G:maj",
+          "duration": 2.0,
+          "value": "C:maj",
+          "confidence": 1
+        },
+        {
+          "time": 30.2,
+          "duration": 2.0,
+          "value": "D:(3,5,b7)",
           "confidence": 1
         },
         {
           "time": 31.0,
-=======
-          "time": 29.0,
-          "duration": 4.0,
-          "value": "G:maj",
-          "confidence": 1
-        },
-        {
-          "time": 30.0,
->>>>>>> 5725112b
-          "duration": 2.0,
-          "value": "C:maj",
-          "confidence": 1
-        },
-        {
-<<<<<<< HEAD
-          "time": 31.2,
-=======
-          "time": 30.2,
->>>>>>> 5725112b
-          "duration": 2.0,
-          "value": "D:(3,5,b7)",
-          "confidence": 1
-        },
-        {
-<<<<<<< HEAD
-          "time": 32.0,
-=======
-          "time": 31.0,
->>>>>>> 5725112b
           "duration": 4.0,
           "value": "G:maj",
           "confidence": 1
