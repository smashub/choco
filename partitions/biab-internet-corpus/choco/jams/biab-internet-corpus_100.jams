{
  "annotations": [
    {
      "annotation_metadata": {
        "curator": {
          "name": "",
          "email": ""
        },
        "annotator": {},
        "version": "",
        "corpus": "biab_internet_corpus",
        "annotation_tools": "",
        "annotation_rules": "",
        "validation": "",
        "data_source": ""
      },
      "namespace": "chord",
      "data": [
        {
          "time": 0.0,
          "duration": 4.0,
          "value": "F:(2,5)",
          "confidence": 1
        },
        {
          "time": 1.0,
          "duration": 4.0,
          "value": "F:(2,5)",
          "confidence": 1
        },
        {
          "time": 2.0,
          "duration": 4.0,
          "value": "D:min(b7,9)",
          "confidence": 1
        },
        {
          "time": 3.0,
          "duration": 4.0,
          "value": "D:min(b7,9)",
          "confidence": 1
        },
        {
          "time": 4.0,
          "duration": 4.0,
<<<<<<< HEAD
          "value": "D:min(b7,9)",
=======
          "value": "Bb:maj7",
>>>>>>> 5725112b
          "confidence": 1
        },
        {
          "time": 5.0,
          "duration": 4.0,
          "value": "G:min(b7,9)",
          "confidence": 1
        },
        {
          "time": 6.0,
          "duration": 4.0,
<<<<<<< HEAD
          "value": "G:min(b7,9)",
=======
          "value": "C:(4,5,b7)",
>>>>>>> 5725112b
          "confidence": 1
        },
        {
          "time": 7.0,
          "duration": 4.0,
          "value": "C:(3,5,b7)",
          "confidence": 1
        },
        {
          "time": 8.0,
          "duration": 4.0,
          "value": "F:(2,5)",
          "confidence": 1
        },
        {
          "time": 9.0,
          "duration": 4.0,
          "value": "F:(2,5)",
          "confidence": 1
        },
        {
          "time": 10.0,
          "duration": 4.0,
          "value": "D:min(b7,9)",
          "confidence": 1
        },
        {
          "time": 11.0,
          "duration": 4.0,
          "value": "D:min(b7,9)",
          "confidence": 1
        },
        {
          "time": 12.0,
          "duration": 4.0,
<<<<<<< HEAD
          "value": "D:min(b7,9)",
=======
          "value": "Bb:maj7",
>>>>>>> 5725112b
          "confidence": 1
        },
        {
          "time": 13.0,
          "duration": 4.0,
          "value": "G:min(b7,9)",
          "confidence": 1
        },
        {
          "time": 14.0,
          "duration": 4.0,
<<<<<<< HEAD
          "value": "G:min(b7,9)",
=======
          "value": "C:(4,5,b7)",
>>>>>>> 5725112b
          "confidence": 1
        },
        {
          "time": 15.0,
          "duration": 4.0,
          "value": "C:(3,5,b7)",
          "confidence": 1
        },
        {
          "time": 16.0,
          "duration": 4.0,
          "value": "Bb:maj7",
          "confidence": 1
        },
        {
          "time": 17.0,
          "duration": 4.0,
          "value": "D:min(b7,9)",
          "confidence": 1
        },
        {
          "time": 18.0,
          "duration": 4.0,
<<<<<<< HEAD
          "value": "D:min(b7,9)",
=======
          "value": "C:(4,5,b7)",
>>>>>>> 5725112b
          "confidence": 1
        },
        {
          "time": 19.0,
          "duration": 4.0,
          "value": "C:(3,5,b7)",
          "confidence": 1
        },
        {
          "time": 20.0,
          "duration": 4.0,
          "value": "D:min(b7,9)",
          "confidence": 1
        },
        {
          "time": 21.0,
          "duration": 4.0,
<<<<<<< HEAD
          "value": "D:min(b7,9)",
=======
          "value": "G:(3,5,b7)",
>>>>>>> 5725112b
          "confidence": 1
        },
        {
          "time": 22.0,
          "duration": 4.0,
          "value": "C:(4,5,b7)",
          "confidence": 1
        },
        {
          "time": 23.0,
          "duration": 4.0,
          "value": "C:(3,5,b7)",
          "confidence": 1
        },
        {
          "time": 24.0,
          "duration": 4.0,
          "value": "F:(2,5)",
          "confidence": 1
        },
        {
          "time": 25.0,
          "duration": 4.0,
          "value": "F:(2,5)",
          "confidence": 1
        },
        {
          "time": 26.0,
          "duration": 4.0,
          "value": "D:min(b7,9)",
          "confidence": 1
        },
        {
          "time": 27.0,
          "duration": 4.0,
          "value": "D:min(b7,9)",
          "confidence": 1
        },
        {
          "time": 28.0,
          "duration": 4.0,
<<<<<<< HEAD
          "value": "D:min(b7,9)",
          "confidence": 1
        },
        {
          "time": 29.0,
          "duration": 4.0,
=======
>>>>>>> 5725112b
          "value": "Bb:maj7",
          "confidence": 1
        },
        {
          "time": 29.0,
          "duration": 2.0,
          "value": "G:min(b7,9)",
          "confidence": 1
        },
        {
          "time": 29.2,
          "duration": 2.0,
          "value": "C:(4,5,b7)",
          "confidence": 1
        },
        {
          "time": 30.0,
          "duration": 4.0,
          "value": "F:(2,5)",
          "confidence": 1
        },
        {
          "time": 31.0,
          "duration": 4.0,
          "value": "F:(2,5)",
          "confidence": 1
        },
        {
          "time": 32.0,
          "duration": 4.0,
          "value": "F:(2,5)",
          "confidence": 1
        }
      ],
      "sandbox": {},
      "time": 0,
      "duration": 132.0
    },
    {
      "annotation_metadata": {
        "curator": {
          "name": "",
          "email": ""
        },
        "annotator": {},
        "version": "",
        "corpus": "biab_internet_corpus",
        "annotation_tools": "",
        "annotation_rules": "",
        "validation": "",
        "data_source": ""
      },
      "namespace": "key_mode",
      "data": [
        {
          "time": 0.0,
          "duration": 132.0,
          "value": "F",
          "confidence": 1
        }
      ],
      "sandbox": {},
      "time": 0,
      "duration": 132.0
    }
  ],
  "file_metadata": {
    "title": "Back Seat - soul_2.sty demo - -",
    "artist": "",
    "release": "",
    "duration": 132.0,
    "identifiers": {},
    "jams_version": "0.3.4"
  },
  "sandbox": {
    "expanded": false
  }
}<|MERGE_RESOLUTION|>--- conflicted
+++ resolved
@@ -43,11 +43,7 @@
         {
           "time": 4.0,
           "duration": 4.0,
-<<<<<<< HEAD
-          "value": "D:min(b7,9)",
-=======
-          "value": "Bb:maj7",
->>>>>>> 5725112b
+          "value": "Bb:maj7",
           "confidence": 1
         },
         {
@@ -59,67 +55,55 @@
         {
           "time": 6.0,
           "duration": 4.0,
-<<<<<<< HEAD
+          "value": "C:(4,5,b7)",
+          "confidence": 1
+        },
+        {
+          "time": 7.0,
+          "duration": 4.0,
+          "value": "C:(3,5,b7)",
+          "confidence": 1
+        },
+        {
+          "time": 8.0,
+          "duration": 4.0,
+          "value": "F:(2,5)",
+          "confidence": 1
+        },
+        {
+          "time": 9.0,
+          "duration": 4.0,
+          "value": "F:(2,5)",
+          "confidence": 1
+        },
+        {
+          "time": 10.0,
+          "duration": 4.0,
+          "value": "D:min(b7,9)",
+          "confidence": 1
+        },
+        {
+          "time": 11.0,
+          "duration": 4.0,
+          "value": "D:min(b7,9)",
+          "confidence": 1
+        },
+        {
+          "time": 12.0,
+          "duration": 4.0,
+          "value": "Bb:maj7",
+          "confidence": 1
+        },
+        {
+          "time": 13.0,
+          "duration": 4.0,
           "value": "G:min(b7,9)",
-=======
-          "value": "C:(4,5,b7)",
->>>>>>> 5725112b
-          "confidence": 1
-        },
-        {
-          "time": 7.0,
-          "duration": 4.0,
-          "value": "C:(3,5,b7)",
-          "confidence": 1
-        },
-        {
-          "time": 8.0,
-          "duration": 4.0,
-          "value": "F:(2,5)",
-          "confidence": 1
-        },
-        {
-          "time": 9.0,
-          "duration": 4.0,
-          "value": "F:(2,5)",
-          "confidence": 1
-        },
-        {
-          "time": 10.0,
-          "duration": 4.0,
-          "value": "D:min(b7,9)",
-          "confidence": 1
-        },
-        {
-          "time": 11.0,
-          "duration": 4.0,
-          "value": "D:min(b7,9)",
-          "confidence": 1
-        },
-        {
-          "time": 12.0,
-          "duration": 4.0,
-<<<<<<< HEAD
-          "value": "D:min(b7,9)",
-=======
-          "value": "Bb:maj7",
->>>>>>> 5725112b
-          "confidence": 1
-        },
-        {
-          "time": 13.0,
-          "duration": 4.0,
-          "value": "G:min(b7,9)",
           "confidence": 1
         },
         {
           "time": 14.0,
           "duration": 4.0,
-<<<<<<< HEAD
-          "value": "G:min(b7,9)",
-=======
-          "value": "C:(4,5,b7)",
->>>>>>> 5725112b
+          "value": "C:(4,5,b7)",
           "confidence": 1
         },
         {
@@ -143,11 +127,7 @@
         {
           "time": 18.0,
           "duration": 4.0,
-<<<<<<< HEAD
-          "value": "D:min(b7,9)",
-=======
-          "value": "C:(4,5,b7)",
->>>>>>> 5725112b
+          "value": "C:(4,5,b7)",
           "confidence": 1
         },
         {
@@ -165,11 +145,7 @@
         {
           "time": 21.0,
           "duration": 4.0,
-<<<<<<< HEAD
-          "value": "D:min(b7,9)",
-=======
           "value": "G:(3,5,b7)",
->>>>>>> 5725112b
           "confidence": 1
         },
         {
@@ -211,15 +187,6 @@
         {
           "time": 28.0,
           "duration": 4.0,
-<<<<<<< HEAD
-          "value": "D:min(b7,9)",
-          "confidence": 1
-        },
-        {
-          "time": 29.0,
-          "duration": 4.0,
-=======
->>>>>>> 5725112b
           "value": "Bb:maj7",
           "confidence": 1
         },
