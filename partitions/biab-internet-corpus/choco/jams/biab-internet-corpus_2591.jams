--- conflicted
+++ resolved
@@ -37,111 +37,67 @@
         {
           "time": 3.0,
           "duration": 4.0,
-<<<<<<< HEAD
-          "value": "G:maj",
-=======
-          "value": "C:maj",
->>>>>>> 5725112b
+          "value": "C:maj",
           "confidence": 1
         },
         {
           "time": 4.0,
           "duration": 4.0,
-<<<<<<< HEAD
-          "value": "C:maj",
-=======
-          "value": "G:maj",
->>>>>>> 5725112b
+          "value": "G:maj",
           "confidence": 1
         },
         {
           "time": 5.0,
           "duration": 4.0,
-<<<<<<< HEAD
-          "value": "G:maj",
-=======
-          "value": "C:maj",
->>>>>>> 5725112b
+          "value": "C:maj",
           "confidence": 1
         },
         {
           "time": 6.0,
           "duration": 4.0,
-<<<<<<< HEAD
-          "value": "C:maj",
-=======
-          "value": "G:maj",
->>>>>>> 5725112b
+          "value": "G:maj",
           "confidence": 1
         },
         {
           "time": 7.0,
           "duration": 4.0,
-<<<<<<< HEAD
-          "value": "G:maj",
-=======
-          "value": "D:maj",
->>>>>>> 5725112b
+          "value": "D:maj",
           "confidence": 1
         },
         {
           "time": 8.0,
           "duration": 4.0,
-<<<<<<< HEAD
-          "value": "D:maj",
-=======
-          "value": "C:maj",
->>>>>>> 5725112b
+          "value": "C:maj",
           "confidence": 1
         },
         {
           "time": 9.0,
           "duration": 4.0,
-<<<<<<< HEAD
-          "value": "C:maj",
-=======
-          "value": "D:maj",
->>>>>>> 5725112b
+          "value": "D:maj",
           "confidence": 1
         },
         {
           "time": 10.0,
           "duration": 4.0,
-<<<<<<< HEAD
-          "value": "D:maj",
-=======
           "value": "E:min",
->>>>>>> 5725112b
           "confidence": 1
         },
         {
           "time": 11.0,
           "duration": 4.0,
-<<<<<<< HEAD
-          "value": "E:min",
-=======
-          "value": "F:maj",
->>>>>>> 5725112b
+          "value": "F:maj",
           "confidence": 1
         },
         {
           "time": 12.0,
           "duration": 4.0,
-<<<<<<< HEAD
-          "value": "F:maj",
-=======
-          "value": "C:maj",
->>>>>>> 5725112b
+          "value": "C:maj",
           "confidence": 1
         },
         {
           "time": 13.0,
           "duration": 4.0,
-<<<<<<< HEAD
-          "value": "C:maj",
-=======
-          "value": "F:maj",
->>>>>>> 5725112b
+          "value": "F:maj",
           "confidence": 1
         },
         {
@@ -153,85 +109,48 @@
         {
           "time": 15.0,
           "duration": 4.0,
-<<<<<<< HEAD
-          "value": "F:maj",
-=======
-          "value": "G:maj",
->>>>>>> 5725112b
+          "value": "G:maj",
           "confidence": 1
         },
         {
           "time": 16.0,
           "duration": 4.0,
-<<<<<<< HEAD
-          "value": "G:maj",
-=======
-          "value": "D:maj",
->>>>>>> 5725112b
+          "value": "D:maj",
           "confidence": 1
         },
         {
           "time": 17.0,
           "duration": 4.0,
-<<<<<<< HEAD
-          "value": "D:maj",
-=======
-          "value": "F:maj",
->>>>>>> 5725112b
+          "value": "F:maj",
           "confidence": 1
         },
         {
           "time": 18.0,
           "duration": 4.0,
-<<<<<<< HEAD
-          "value": "F:maj",
-=======
-          "value": "C:maj",
->>>>>>> 5725112b
+          "value": "C:maj",
           "confidence": 1
         },
         {
           "time": 19.0,
           "duration": 4.0,
-<<<<<<< HEAD
-          "value": "C:maj",
-=======
-          "value": "G:maj",
->>>>>>> 5725112b
+          "value": "G:maj",
           "confidence": 1
         },
         {
           "time": 20.0,
           "duration": 4.0,
-<<<<<<< HEAD
-          "value": "G:maj",
-=======
-          "value": "D:maj",
->>>>>>> 5725112b
+          "value": "D:maj",
           "confidence": 1
         },
         {
           "time": 21.0,
           "duration": 4.0,
-<<<<<<< HEAD
-          "value": "D:maj",
-=======
-          "value": "F:maj",
->>>>>>> 5725112b
+          "value": "F:maj",
           "confidence": 1
         },
         {
           "time": 22.0,
           "duration": 4.0,
-<<<<<<< HEAD
-          "value": "F:maj",
-          "confidence": 1
-        },
-        {
-          "time": 23.0,
-          "duration": 4.0,
-=======
->>>>>>> 5725112b
           "value": "C:maj",
           "confidence": 1
         }
