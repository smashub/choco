{
  "annotations": [
    {
      "annotation_metadata": {
        "curator": {
          "name": "",
          "email": ""
        },
        "annotator": {},
        "version": "",
        "corpus": "biab_internet_corpus",
        "annotation_tools": "",
        "annotation_rules": "",
        "validation": "",
        "data_source": ""
      },
      "namespace": "chord",
      "data": [
        {
          "time": 0.0,
          "duration": 2.0,
          "value": "C:maj",
          "confidence": 1
        },
        {
          "time": 0.2,
          "duration": 2.0,
          "value": "F:maj",
          "confidence": 1
        },
        {
          "time": 1.0,
          "duration": 2.0,
<<<<<<< HEAD
          "value": "C:maj",
=======
          "value": "G:maj",
>>>>>>> 5725112b
          "confidence": 1
        },
        {
          "time": 1.2,
          "duration": 2.0,
          "value": "F:maj",
          "confidence": 1
        },
        {
          "time": 2.0,
          "duration": 2.0,
<<<<<<< HEAD
          "value": "G:maj",
=======
          "value": "C:maj",
>>>>>>> 5725112b
          "confidence": 1
        },
        {
          "time": 2.2,
          "duration": 2.0,
          "value": "F:maj",
          "confidence": 1
        },
        {
          "time": 3.0,
          "duration": 2.0,
<<<<<<< HEAD
          "value": "C:maj",
=======
          "value": "G:maj",
>>>>>>> 5725112b
          "confidence": 1
        },
        {
          "time": 3.2,
          "duration": 2.0,
          "value": "F:maj",
          "confidence": 1
        },
        {
          "time": 4.0,
          "duration": 2.0,
<<<<<<< HEAD
          "value": "G:maj",
=======
          "value": "C:maj",
>>>>>>> 5725112b
          "confidence": 1
        },
        {
          "time": 4.2,
          "duration": 2.0,
          "value": "F:maj",
          "confidence": 1
        },
        {
          "time": 5.0,
          "duration": 2.0,
<<<<<<< HEAD
          "value": "C:maj",
=======
          "value": "G:maj",
>>>>>>> 5725112b
          "confidence": 1
        },
        {
          "time": 5.2,
          "duration": 2.0,
          "value": "F:maj",
          "confidence": 1
        },
        {
          "time": 6.0,
          "duration": 2.0,
<<<<<<< HEAD
          "value": "G:maj",
=======
          "value": "C:maj",
>>>>>>> 5725112b
          "confidence": 1
        },
        {
          "time": 6.2,
          "duration": 2.0,
          "value": "F:maj",
          "confidence": 1
        },
        {
          "time": 7.0,
          "duration": 2.0,
<<<<<<< HEAD
          "value": "C:maj",
=======
          "value": "G:maj",
>>>>>>> 5725112b
          "confidence": 1
        },
        {
          "time": 7.2,
          "duration": 2.0,
          "value": "F:maj",
          "confidence": 1
        },
        {
          "time": 8.0,
          "duration": 2.0,
<<<<<<< HEAD
          "value": "G:maj",
=======
          "value": "C:maj",
>>>>>>> 5725112b
          "confidence": 1
        },
        {
          "time": 8.2,
          "duration": 2.0,
          "value": "F:maj",
          "confidence": 1
        },
        {
          "time": 9.0,
          "duration": 2.0,
<<<<<<< HEAD
          "value": "C:maj",
=======
          "value": "G:maj",
>>>>>>> 5725112b
          "confidence": 1
        },
        {
          "time": 9.2,
          "duration": 2.0,
          "value": "F:maj",
          "confidence": 1
        },
        {
          "time": 10.0,
          "duration": 2.0,
<<<<<<< HEAD
          "value": "G:maj",
=======
          "value": "C:maj",
>>>>>>> 5725112b
          "confidence": 1
        },
        {
          "time": 10.2,
          "duration": 2.0,
          "value": "F:maj",
          "confidence": 1
        },
        {
          "time": 11.0,
          "duration": 2.0,
<<<<<<< HEAD
          "value": "C:maj",
=======
          "value": "G:maj",
>>>>>>> 5725112b
          "confidence": 1
        },
        {
          "time": 11.2,
          "duration": 2.0,
          "value": "F:maj",
          "confidence": 1
        },
        {
          "time": 12.0,
          "duration": 2.0,
<<<<<<< HEAD
          "value": "G:maj",
=======
          "value": "C:maj",
>>>>>>> 5725112b
          "confidence": 1
        },
        {
          "time": 12.2,
          "duration": 2.0,
          "value": "F:maj",
          "confidence": 1
        },
        {
          "time": 13.0,
          "duration": 2.0,
<<<<<<< HEAD
          "value": "C:maj",
=======
          "value": "G:maj",
>>>>>>> 5725112b
          "confidence": 1
        },
        {
          "time": 13.2,
          "duration": 2.0,
          "value": "F:maj",
          "confidence": 1
        },
        {
          "time": 14.0,
          "duration": 2.0,
<<<<<<< HEAD
          "value": "G:maj",
=======
          "value": "C:maj",
>>>>>>> 5725112b
          "confidence": 1
        },
        {
          "time": 14.2,
          "duration": 2.0,
          "value": "F:maj",
          "confidence": 1
        },
        {
          "time": 15.0,
          "duration": 2.0,
<<<<<<< HEAD
          "value": "C:maj",
=======
          "value": "G:maj",
>>>>>>> 5725112b
          "confidence": 1
        },
        {
          "time": 15.2,
          "duration": 2.0,
          "value": "F:maj",
          "confidence": 1
        },
        {
          "time": 16.0,
          "duration": 2.0,
<<<<<<< HEAD
          "value": "G:maj",
=======
          "value": "C:maj",
>>>>>>> 5725112b
          "confidence": 1
        },
        {
          "time": 16.2,
          "duration": 2.0,
          "value": "F:maj",
          "confidence": 1
        },
        {
          "time": 17.0,
          "duration": 2.0,
<<<<<<< HEAD
          "value": "C:maj",
=======
          "value": "G:maj",
>>>>>>> 5725112b
          "confidence": 1
        },
        {
          "time": 17.2,
          "duration": 2.0,
          "value": "F:maj",
          "confidence": 1
        },
        {
          "time": 18.0,
          "duration": 2.0,
<<<<<<< HEAD
          "value": "G:maj",
=======
          "value": "C:maj",
>>>>>>> 5725112b
          "confidence": 1
        },
        {
          "time": 18.2,
          "duration": 2.0,
          "value": "F:maj",
          "confidence": 1
        },
        {
          "time": 19.0,
          "duration": 2.0,
<<<<<<< HEAD
          "value": "C:maj",
=======
          "value": "G:maj",
>>>>>>> 5725112b
          "confidence": 1
        },
        {
          "time": 19.2,
          "duration": 2.0,
          "value": "F:maj",
          "confidence": 1
        },
        {
          "time": 20.0,
          "duration": 2.0,
<<<<<<< HEAD
          "value": "G:maj",
=======
          "value": "C:maj",
>>>>>>> 5725112b
          "confidence": 1
        },
        {
          "time": 20.2,
          "duration": 2.0,
          "value": "F:maj",
          "confidence": 1
        },
        {
          "time": 21.0,
          "duration": 2.0,
<<<<<<< HEAD
          "value": "C:maj",
=======
          "value": "G:maj",
>>>>>>> 5725112b
          "confidence": 1
        },
        {
          "time": 21.2,
          "duration": 2.0,
          "value": "F:maj",
          "confidence": 1
        },
        {
          "time": 22.0,
          "duration": 2.0,
<<<<<<< HEAD
          "value": "G:maj",
=======
          "value": "C:maj",
>>>>>>> 5725112b
          "confidence": 1
        },
        {
          "time": 22.2,
          "duration": 2.0,
          "value": "F:maj",
          "confidence": 1
        },
        {
          "time": 23.0,
          "duration": 2.0,
<<<<<<< HEAD
          "value": "C:maj",
          "confidence": 1
        },
        {
          "time": 23.2,
          "duration": 2.0,
          "value": "F:maj",
=======
          "value": "G:maj",
          "confidence": 1
        },
        {
          "time": 23.2,
          "duration": 1.0,
          "value": "F:maj",
          "confidence": 1
        },
        {
          "time": 23.3,
          "duration": 1.0,
          "value": "G:maj",
>>>>>>> 5725112b
          "confidence": 1
        },
        {
          "time": 24.0,
          "duration": 2.0,
<<<<<<< HEAD
          "value": "G:maj",
=======
          "value": "C:maj",
>>>>>>> 5725112b
          "confidence": 1
        },
        {
          "time": 24.2,
<<<<<<< HEAD
          "duration": 1.0,
          "value": "F:maj",
          "confidence": 1
        },
        {
          "time": 24.3,
          "duration": 1.0,
          "value": "G:maj",
=======
          "duration": 2.0,
          "value": "F:maj",
>>>>>>> 5725112b
          "confidence": 1
        },
        {
          "time": 25.0,
          "duration": 2.0,
<<<<<<< HEAD
          "value": "C:maj",
=======
          "value": "G:maj",
>>>>>>> 5725112b
          "confidence": 1
        },
        {
          "time": 25.2,
          "duration": 2.0,
          "value": "F:maj",
          "confidence": 1
        },
        {
          "time": 26.0,
          "duration": 2.0,
<<<<<<< HEAD
          "value": "G:maj",
=======
          "value": "C:maj",
>>>>>>> 5725112b
          "confidence": 1
        },
        {
          "time": 26.2,
          "duration": 2.0,
          "value": "F:maj",
          "confidence": 1
        },
        {
          "time": 27.0,
          "duration": 2.0,
<<<<<<< HEAD
          "value": "C:maj",
          "confidence": 1
        },
        {
          "time": 27.2,
          "duration": 2.0,
          "value": "F:maj",
          "confidence": 1
        },
        {
          "time": 28.0,
          "duration": 2.0,
          "value": "G:maj",
          "confidence": 1
        },
        {
          "time": 28.2,
          "duration": 1.0,
          "value": "F:maj",
          "confidence": 1
        },
        {
          "time": 28.3,
          "duration": 1.0,
          "value": "G:maj",
=======
          "value": "G:maj",
          "confidence": 1
        },
        {
          "time": 27.2,
          "duration": 1.0,
          "value": "F:maj",
          "confidence": 1
        },
        {
          "time": 27.3,
          "duration": 1.0,
          "value": "G:maj",
          "confidence": 1
        },
        {
          "time": 28.0,
          "duration": 4.0,
          "value": "C:(3,5,b7,9)",
>>>>>>> 5725112b
          "confidence": 1
        },
        {
          "time": 29.0,
          "duration": 4.0,
          "value": "C:(3,5,b7,9)",
          "confidence": 1
        },
        {
          "time": 30.0,
          "duration": 4.0,
<<<<<<< HEAD
          "value": "C:(3,5,b7,9)",
=======
          "value": "Bb:maj/C",
>>>>>>> 5725112b
          "confidence": 1
        },
        {
          "time": 31.0,
          "duration": 4.0,
          "value": "Bb:maj/C",
          "confidence": 1
        },
        {
          "time": 32.0,
          "duration": 4.0,
<<<<<<< HEAD
          "value": "Bb:maj/C",
=======
          "value": "C:maj",
>>>>>>> 5725112b
          "confidence": 1
        },
        {
          "time": 33.0,
          "duration": 4.0,
          "value": "C:maj",
          "confidence": 1
        },
        {
          "time": 34.0,
          "duration": 4.0,
<<<<<<< HEAD
          "value": "C:maj",
=======
          "value": "Bb:maj/C",
>>>>>>> 5725112b
          "confidence": 1
        },
        {
          "time": 35.0,
          "duration": 4.0,
          "value": "Bb:maj/C",
          "confidence": 1
        },
        {
          "time": 36.0,
          "duration": 4.0,
<<<<<<< HEAD
          "value": "Bb:maj/C",
=======
          "value": "C:maj",
>>>>>>> 5725112b
          "confidence": 1
        },
        {
          "time": 37.0,
          "duration": 4.0,
          "value": "C:maj",
          "confidence": 1
        },
        {
          "time": 38.0,
          "duration": 4.0,
<<<<<<< HEAD
          "value": "C:maj",
          "confidence": 1
        },
        {
          "time": 39.0,
          "duration": 4.0,
=======
>>>>>>> 5725112b
          "value": "D:min(b7)",
          "confidence": 1
        },
        {
<<<<<<< HEAD
          "time": 40.0,
=======
          "time": 39.0,
>>>>>>> 5725112b
          "duration": 4.0,
          "value": "E:min(b7)",
          "confidence": 1
        },
        {
<<<<<<< HEAD
          "time": 41.0,
=======
          "time": 40.0,
>>>>>>> 5725112b
          "duration": 4.0,
          "value": "F:maj7",
          "confidence": 1
        },
        {
<<<<<<< HEAD
          "time": 42.0,
=======
          "time": 41.0,
>>>>>>> 5725112b
          "duration": 3.0,
          "value": "F:maj7/G",
          "confidence": 1
        },
        {
<<<<<<< HEAD
          "time": 42.3,
=======
          "time": 41.3,
>>>>>>> 5725112b
          "duration": 1.0,
          "value": "G:maj",
          "confidence": 1
        },
        {
<<<<<<< HEAD
          "time": 43.0,
=======
          "time": 42.0,
>>>>>>> 5725112b
          "duration": 4.0,
          "value": "C:maj",
          "confidence": 1
        },
        {
<<<<<<< HEAD
          "time": 44.0,
=======
          "time": 43.0,
>>>>>>> 5725112b
          "duration": 4.0,
          "value": "D:min/C",
          "confidence": 1
        },
        {
<<<<<<< HEAD
          "time": 45.0,
=======
          "time": 44.0,
>>>>>>> 5725112b
          "duration": 4.0,
          "value": "G:(3,5,b7)",
          "confidence": 1
        },
        {
<<<<<<< HEAD
=======
          "time": 45.0,
          "duration": 4.0,
          "value": "C:maj",
          "confidence": 1
        },
        {
>>>>>>> 5725112b
          "time": 46.0,
          "duration": 4.0,
          "value": "C:maj",
          "confidence": 1
        },
        {
          "time": 47.0,
          "duration": 4.0,
<<<<<<< HEAD
          "value": "C:maj",
=======
          "value": "D:min/C",
>>>>>>> 5725112b
          "confidence": 1
        },
        {
          "time": 48.0,
          "duration": 4.0,
<<<<<<< HEAD
          "value": "D:min/C",
=======
          "value": "Bb:maj/C",
>>>>>>> 5725112b
          "confidence": 1
        },
        {
          "time": 49.0,
          "duration": 4.0,
          "value": "Bb:maj/C",
          "confidence": 1
        },
        {
          "time": 50.0,
          "duration": 4.0,
<<<<<<< HEAD
          "value": "Bb:maj/C",
=======
          "value": "C:maj",
>>>>>>> 5725112b
          "confidence": 1
        },
        {
          "time": 51.0,
          "duration": 4.0,
          "value": "C:maj",
          "confidence": 1
        },
        {
          "time": 52.0,
          "duration": 4.0,
<<<<<<< HEAD
          "value": "C:maj",
=======
          "value": "Bb:maj/C",
>>>>>>> 5725112b
          "confidence": 1
        },
        {
          "time": 53.0,
          "duration": 4.0,
          "value": "Bb:maj/C",
          "confidence": 1
        },
        {
          "time": 54.0,
          "duration": 4.0,
<<<<<<< HEAD
          "value": "Bb:maj/C",
=======
          "value": "C:maj",
>>>>>>> 5725112b
          "confidence": 1
        },
        {
          "time": 55.0,
          "duration": 4.0,
          "value": "C:maj",
          "confidence": 1
        },
        {
          "time": 56.0,
          "duration": 4.0,
<<<<<<< HEAD
          "value": "C:maj",
=======
          "value": "Bb:maj/C",
>>>>>>> 5725112b
          "confidence": 1
        },
        {
          "time": 57.0,
          "duration": 4.0,
          "value": "Bb:maj/C",
          "confidence": 1
        },
        {
          "time": 58.0,
          "duration": 4.0,
<<<<<<< HEAD
          "value": "Bb:maj/C",
=======
          "value": "C:maj",
>>>>>>> 5725112b
          "confidence": 1
        },
        {
          "time": 59.0,
          "duration": 4.0,
          "value": "C:maj",
          "confidence": 1
        },
        {
          "time": 60.0,
          "duration": 4.0,
<<<<<<< HEAD
          "value": "C:maj",
          "confidence": 1
        },
        {
          "time": 61.0,
          "duration": 4.0,
=======
>>>>>>> 5725112b
          "value": "D:min(b7)",
          "confidence": 1
        },
        {
<<<<<<< HEAD
          "time": 62.0,
=======
          "time": 61.0,
>>>>>>> 5725112b
          "duration": 4.0,
          "value": "E:min(b7)",
          "confidence": 1
        },
        {
<<<<<<< HEAD
          "time": 63.0,
=======
          "time": 62.0,
>>>>>>> 5725112b
          "duration": 4.0,
          "value": "F:maj7",
          "confidence": 1
        },
        {
<<<<<<< HEAD
          "time": 64.0,
=======
          "time": 63.0,
>>>>>>> 5725112b
          "duration": 3.0,
          "value": "F:maj7/G",
          "confidence": 1
        },
        {
<<<<<<< HEAD
          "time": 64.3,
=======
          "time": 63.3,
>>>>>>> 5725112b
          "duration": 1.0,
          "value": "G:maj",
          "confidence": 1
        },
        {
<<<<<<< HEAD
          "time": 65.0,
=======
          "time": 64.0,
>>>>>>> 5725112b
          "duration": 4.0,
          "value": "Bb:maj/C",
          "confidence": 1
        },
        {
<<<<<<< HEAD
          "time": 66.0,
=======
          "time": 65.0,
>>>>>>> 5725112b
          "duration": 4.0,
          "value": "Bb:maj/C",
          "confidence": 1
        },
        {
<<<<<<< HEAD
          "time": 67.0,
=======
          "time": 66.0,
>>>>>>> 5725112b
          "duration": 4.0,
          "value": "Bb:maj/C",
          "confidence": 1
        },
        {
<<<<<<< HEAD
          "time": 68.0,
=======
          "time": 67.0,
>>>>>>> 5725112b
          "duration": 4.0,
          "value": "Bb:maj/C",
          "confidence": 1
        },
        {
<<<<<<< HEAD
          "time": 69.0,
=======
          "time": 68.0,
>>>>>>> 5725112b
          "duration": 4.0,
          "value": "C:maj",
          "confidence": 1
        },
        {
<<<<<<< HEAD
          "time": 70.0,
=======
          "time": 69.0,
>>>>>>> 5725112b
          "duration": 4.0,
          "value": "D:min/C",
          "confidence": 1
        },
        {
<<<<<<< HEAD
          "time": 71.0,
=======
          "time": 70.0,
>>>>>>> 5725112b
          "duration": 4.0,
          "value": "G:maj",
          "confidence": 1
        },
        {
<<<<<<< HEAD
          "time": 72.0,
=======
          "time": 71.0,
>>>>>>> 5725112b
          "duration": 4.0,
          "value": "C:maj",
          "confidence": 1
        },
        {
<<<<<<< HEAD
          "time": 73.0,
=======
          "time": 72.0,
>>>>>>> 5725112b
          "duration": 4.0,
          "value": "C:maj",
          "confidence": 1
        },
        {
<<<<<<< HEAD
          "time": 74.0,
=======
          "time": 73.0,
>>>>>>> 5725112b
          "duration": 4.0,
          "value": "D:min",
          "confidence": 1
        },
        {
<<<<<<< HEAD
          "time": 75.0,
=======
          "time": 74.0,
>>>>>>> 5725112b
          "duration": 4.0,
          "value": "G:(3,5,b7)",
          "confidence": 1
        },
        {
<<<<<<< HEAD
          "time": 76.0,
=======
          "time": 75.0,
>>>>>>> 5725112b
          "duration": 4.0,
          "value": "C:maj",
          "confidence": 1
        },
        {
<<<<<<< HEAD
          "time": 77.0,
=======
          "time": 76.0,
>>>>>>> 5725112b
          "duration": 4.0,
          "value": "C:maj",
          "confidence": 1
        },
        {
<<<<<<< HEAD
          "time": 78.0,
=======
          "time": 77.0,
>>>>>>> 5725112b
          "duration": 4.0,
          "value": "D:min",
          "confidence": 1
        },
        {
<<<<<<< HEAD
          "time": 79.0,
=======
          "time": 78.0,
>>>>>>> 5725112b
          "duration": 4.0,
          "value": "G:(3,5,b7)",
          "confidence": 1
        },
        {
<<<<<<< HEAD
          "time": 80.0,
=======
          "time": 79.0,
>>>>>>> 5725112b
          "duration": 4.0,
          "value": "C:maj",
          "confidence": 1
        },
        {
<<<<<<< HEAD
          "time": 81.0,
=======
          "time": 80.0,
>>>>>>> 5725112b
          "duration": 4.0,
          "value": "C:maj",
          "confidence": 1
        },
        {
<<<<<<< HEAD
          "time": 82.0,
=======
          "time": 81.0,
>>>>>>> 5725112b
          "duration": 4.0,
          "value": "D:min",
          "confidence": 1
        },
        {
<<<<<<< HEAD
          "time": 83.0,
=======
          "time": 82.0,
>>>>>>> 5725112b
          "duration": 4.0,
          "value": "G:(3,5,b7)",
          "confidence": 1
        },
        {
<<<<<<< HEAD
          "time": 84.0,
=======
          "time": 83.0,
>>>>>>> 5725112b
          "duration": 4.0,
          "value": "C:maj",
          "confidence": 1
        }
      ],
      "sandbox": {},
      "time": 0,
      "duration": 336.0
    },
    {
      "annotation_metadata": {
        "curator": {
          "name": "",
          "email": ""
        },
        "annotator": {},
        "version": "",
        "corpus": "biab_internet_corpus",
        "annotation_tools": "",
        "annotation_rules": "",
        "validation": "",
        "data_source": ""
      },
      "namespace": "key_mode",
      "data": [
        {
          "time": 0.0,
          "duration": 336.0,
          "value": "C",
          "confidence": 1
        }
      ],
      "sandbox": {},
      "time": 0,
      "duration": 336.0
    }
  ],
  "file_metadata": {
    "title": "You've Lost That Lovin Feelin/BMann,CWeil,PSpector c1964",
    "artist": "",
    "release": "",
    "duration": 336.0,
    "identifiers": {},
    "jams_version": "0.3.4"
  },
  "sandbox": {
    "expanded": false
  }
}<|MERGE_RESOLUTION|>--- conflicted
+++ resolved
@@ -31,11 +31,7 @@
         {
           "time": 1.0,
           "duration": 2.0,
-<<<<<<< HEAD
-          "value": "C:maj",
-=======
-          "value": "G:maj",
->>>>>>> 5725112b
+          "value": "G:maj",
           "confidence": 1
         },
         {
@@ -47,11 +43,7 @@
         {
           "time": 2.0,
           "duration": 2.0,
-<<<<<<< HEAD
-          "value": "G:maj",
-=======
-          "value": "C:maj",
->>>>>>> 5725112b
+          "value": "C:maj",
           "confidence": 1
         },
         {
@@ -63,11 +55,7 @@
         {
           "time": 3.0,
           "duration": 2.0,
-<<<<<<< HEAD
-          "value": "C:maj",
-=======
-          "value": "G:maj",
->>>>>>> 5725112b
+          "value": "G:maj",
           "confidence": 1
         },
         {
@@ -79,11 +67,7 @@
         {
           "time": 4.0,
           "duration": 2.0,
-<<<<<<< HEAD
-          "value": "G:maj",
-=======
-          "value": "C:maj",
->>>>>>> 5725112b
+          "value": "C:maj",
           "confidence": 1
         },
         {
@@ -95,11 +79,7 @@
         {
           "time": 5.0,
           "duration": 2.0,
-<<<<<<< HEAD
-          "value": "C:maj",
-=======
-          "value": "G:maj",
->>>>>>> 5725112b
+          "value": "G:maj",
           "confidence": 1
         },
         {
@@ -111,11 +91,7 @@
         {
           "time": 6.0,
           "duration": 2.0,
-<<<<<<< HEAD
-          "value": "G:maj",
-=======
-          "value": "C:maj",
->>>>>>> 5725112b
+          "value": "C:maj",
           "confidence": 1
         },
         {
@@ -127,11 +103,7 @@
         {
           "time": 7.0,
           "duration": 2.0,
-<<<<<<< HEAD
-          "value": "C:maj",
-=======
-          "value": "G:maj",
->>>>>>> 5725112b
+          "value": "G:maj",
           "confidence": 1
         },
         {
@@ -143,11 +115,7 @@
         {
           "time": 8.0,
           "duration": 2.0,
-<<<<<<< HEAD
-          "value": "G:maj",
-=======
-          "value": "C:maj",
->>>>>>> 5725112b
+          "value": "C:maj",
           "confidence": 1
         },
         {
@@ -159,11 +127,7 @@
         {
           "time": 9.0,
           "duration": 2.0,
-<<<<<<< HEAD
-          "value": "C:maj",
-=======
-          "value": "G:maj",
->>>>>>> 5725112b
+          "value": "G:maj",
           "confidence": 1
         },
         {
@@ -175,11 +139,7 @@
         {
           "time": 10.0,
           "duration": 2.0,
-<<<<<<< HEAD
-          "value": "G:maj",
-=======
-          "value": "C:maj",
->>>>>>> 5725112b
+          "value": "C:maj",
           "confidence": 1
         },
         {
@@ -191,11 +151,7 @@
         {
           "time": 11.0,
           "duration": 2.0,
-<<<<<<< HEAD
-          "value": "C:maj",
-=======
-          "value": "G:maj",
->>>>>>> 5725112b
+          "value": "G:maj",
           "confidence": 1
         },
         {
@@ -207,11 +163,7 @@
         {
           "time": 12.0,
           "duration": 2.0,
-<<<<<<< HEAD
-          "value": "G:maj",
-=======
-          "value": "C:maj",
->>>>>>> 5725112b
+          "value": "C:maj",
           "confidence": 1
         },
         {
@@ -223,11 +175,7 @@
         {
           "time": 13.0,
           "duration": 2.0,
-<<<<<<< HEAD
-          "value": "C:maj",
-=======
-          "value": "G:maj",
->>>>>>> 5725112b
+          "value": "G:maj",
           "confidence": 1
         },
         {
@@ -239,11 +187,7 @@
         {
           "time": 14.0,
           "duration": 2.0,
-<<<<<<< HEAD
-          "value": "G:maj",
-=======
-          "value": "C:maj",
->>>>>>> 5725112b
+          "value": "C:maj",
           "confidence": 1
         },
         {
@@ -255,11 +199,7 @@
         {
           "time": 15.0,
           "duration": 2.0,
-<<<<<<< HEAD
-          "value": "C:maj",
-=======
-          "value": "G:maj",
->>>>>>> 5725112b
+          "value": "G:maj",
           "confidence": 1
         },
         {
@@ -271,11 +211,7 @@
         {
           "time": 16.0,
           "duration": 2.0,
-<<<<<<< HEAD
-          "value": "G:maj",
-=======
-          "value": "C:maj",
->>>>>>> 5725112b
+          "value": "C:maj",
           "confidence": 1
         },
         {
@@ -287,11 +223,7 @@
         {
           "time": 17.0,
           "duration": 2.0,
-<<<<<<< HEAD
-          "value": "C:maj",
-=======
-          "value": "G:maj",
->>>>>>> 5725112b
+          "value": "G:maj",
           "confidence": 1
         },
         {
@@ -303,11 +235,7 @@
         {
           "time": 18.0,
           "duration": 2.0,
-<<<<<<< HEAD
-          "value": "G:maj",
-=======
-          "value": "C:maj",
->>>>>>> 5725112b
+          "value": "C:maj",
           "confidence": 1
         },
         {
@@ -319,11 +247,7 @@
         {
           "time": 19.0,
           "duration": 2.0,
-<<<<<<< HEAD
-          "value": "C:maj",
-=======
-          "value": "G:maj",
->>>>>>> 5725112b
+          "value": "G:maj",
           "confidence": 1
         },
         {
@@ -335,11 +259,7 @@
         {
           "time": 20.0,
           "duration": 2.0,
-<<<<<<< HEAD
-          "value": "G:maj",
-=======
-          "value": "C:maj",
->>>>>>> 5725112b
+          "value": "C:maj",
           "confidence": 1
         },
         {
@@ -351,11 +271,7 @@
         {
           "time": 21.0,
           "duration": 2.0,
-<<<<<<< HEAD
-          "value": "C:maj",
-=======
-          "value": "G:maj",
->>>>>>> 5725112b
+          "value": "G:maj",
           "confidence": 1
         },
         {
@@ -367,11 +283,7 @@
         {
           "time": 22.0,
           "duration": 2.0,
-<<<<<<< HEAD
-          "value": "G:maj",
-=======
-          "value": "C:maj",
->>>>>>> 5725112b
+          "value": "C:maj",
           "confidence": 1
         },
         {
@@ -383,15 +295,6 @@
         {
           "time": 23.0,
           "duration": 2.0,
-<<<<<<< HEAD
-          "value": "C:maj",
-          "confidence": 1
-        },
-        {
-          "time": 23.2,
-          "duration": 2.0,
-          "value": "F:maj",
-=======
           "value": "G:maj",
           "confidence": 1
         },
@@ -405,44 +308,24 @@
           "time": 23.3,
           "duration": 1.0,
           "value": "G:maj",
->>>>>>> 5725112b
           "confidence": 1
         },
         {
           "time": 24.0,
           "duration": 2.0,
-<<<<<<< HEAD
-          "value": "G:maj",
-=======
-          "value": "C:maj",
->>>>>>> 5725112b
+          "value": "C:maj",
           "confidence": 1
         },
         {
           "time": 24.2,
-<<<<<<< HEAD
-          "duration": 1.0,
-          "value": "F:maj",
-          "confidence": 1
-        },
-        {
-          "time": 24.3,
-          "duration": 1.0,
-          "value": "G:maj",
-=======
-          "duration": 2.0,
-          "value": "F:maj",
->>>>>>> 5725112b
+          "duration": 2.0,
+          "value": "F:maj",
           "confidence": 1
         },
         {
           "time": 25.0,
           "duration": 2.0,
-<<<<<<< HEAD
-          "value": "C:maj",
-=======
-          "value": "G:maj",
->>>>>>> 5725112b
+          "value": "G:maj",
           "confidence": 1
         },
         {
@@ -454,11 +337,7 @@
         {
           "time": 26.0,
           "duration": 2.0,
-<<<<<<< HEAD
-          "value": "G:maj",
-=======
-          "value": "C:maj",
->>>>>>> 5725112b
+          "value": "C:maj",
           "confidence": 1
         },
         {
@@ -470,33 +349,6 @@
         {
           "time": 27.0,
           "duration": 2.0,
-<<<<<<< HEAD
-          "value": "C:maj",
-          "confidence": 1
-        },
-        {
-          "time": 27.2,
-          "duration": 2.0,
-          "value": "F:maj",
-          "confidence": 1
-        },
-        {
-          "time": 28.0,
-          "duration": 2.0,
-          "value": "G:maj",
-          "confidence": 1
-        },
-        {
-          "time": 28.2,
-          "duration": 1.0,
-          "value": "F:maj",
-          "confidence": 1
-        },
-        {
-          "time": 28.3,
-          "duration": 1.0,
-          "value": "G:maj",
-=======
           "value": "G:maj",
           "confidence": 1
         },
@@ -516,7 +368,6 @@
           "time": 28.0,
           "duration": 4.0,
           "value": "C:(3,5,b7,9)",
->>>>>>> 5725112b
           "confidence": 1
         },
         {
@@ -528,11 +379,7 @@
         {
           "time": 30.0,
           "duration": 4.0,
-<<<<<<< HEAD
-          "value": "C:(3,5,b7,9)",
-=======
-          "value": "Bb:maj/C",
->>>>>>> 5725112b
+          "value": "Bb:maj/C",
           "confidence": 1
         },
         {
@@ -544,11 +391,7 @@
         {
           "time": 32.0,
           "duration": 4.0,
-<<<<<<< HEAD
-          "value": "Bb:maj/C",
-=======
-          "value": "C:maj",
->>>>>>> 5725112b
+          "value": "C:maj",
           "confidence": 1
         },
         {
@@ -560,11 +403,7 @@
         {
           "time": 34.0,
           "duration": 4.0,
-<<<<<<< HEAD
-          "value": "C:maj",
-=======
-          "value": "Bb:maj/C",
->>>>>>> 5725112b
+          "value": "Bb:maj/C",
           "confidence": 1
         },
         {
@@ -576,11 +415,7 @@
         {
           "time": 36.0,
           "duration": 4.0,
-<<<<<<< HEAD
-          "value": "Bb:maj/C",
-=======
-          "value": "C:maj",
->>>>>>> 5725112b
+          "value": "C:maj",
           "confidence": 1
         },
         {
@@ -592,121 +427,73 @@
         {
           "time": 38.0,
           "duration": 4.0,
-<<<<<<< HEAD
-          "value": "C:maj",
+          "value": "D:min(b7)",
           "confidence": 1
         },
         {
           "time": 39.0,
           "duration": 4.0,
-=======
->>>>>>> 5725112b
-          "value": "D:min(b7)",
-          "confidence": 1
-        },
-        {
-<<<<<<< HEAD
+          "value": "E:min(b7)",
+          "confidence": 1
+        },
+        {
           "time": 40.0,
-=======
-          "time": 39.0,
->>>>>>> 5725112b
-          "duration": 4.0,
-          "value": "E:min(b7)",
-          "confidence": 1
-        },
-        {
-<<<<<<< HEAD
+          "duration": 4.0,
+          "value": "F:maj7",
+          "confidence": 1
+        },
+        {
           "time": 41.0,
-=======
-          "time": 40.0,
->>>>>>> 5725112b
-          "duration": 4.0,
-          "value": "F:maj7",
-          "confidence": 1
-        },
-        {
-<<<<<<< HEAD
-          "time": 42.0,
-=======
-          "time": 41.0,
->>>>>>> 5725112b
           "duration": 3.0,
           "value": "F:maj7/G",
           "confidence": 1
         },
         {
-<<<<<<< HEAD
-          "time": 42.3,
-=======
           "time": 41.3,
->>>>>>> 5725112b
           "duration": 1.0,
           "value": "G:maj",
           "confidence": 1
         },
         {
-<<<<<<< HEAD
+          "time": 42.0,
+          "duration": 4.0,
+          "value": "C:maj",
+          "confidence": 1
+        },
+        {
           "time": 43.0,
-=======
-          "time": 42.0,
->>>>>>> 5725112b
-          "duration": 4.0,
-          "value": "C:maj",
-          "confidence": 1
-        },
-        {
-<<<<<<< HEAD
+          "duration": 4.0,
+          "value": "D:min/C",
+          "confidence": 1
+        },
+        {
           "time": 44.0,
-=======
-          "time": 43.0,
->>>>>>> 5725112b
+          "duration": 4.0,
+          "value": "G:(3,5,b7)",
+          "confidence": 1
+        },
+        {
+          "time": 45.0,
+          "duration": 4.0,
+          "value": "C:maj",
+          "confidence": 1
+        },
+        {
+          "time": 46.0,
+          "duration": 4.0,
+          "value": "C:maj",
+          "confidence": 1
+        },
+        {
+          "time": 47.0,
           "duration": 4.0,
           "value": "D:min/C",
           "confidence": 1
         },
         {
-<<<<<<< HEAD
-          "time": 45.0,
-=======
-          "time": 44.0,
->>>>>>> 5725112b
-          "duration": 4.0,
-          "value": "G:(3,5,b7)",
-          "confidence": 1
-        },
-        {
-<<<<<<< HEAD
-=======
-          "time": 45.0,
-          "duration": 4.0,
-          "value": "C:maj",
-          "confidence": 1
-        },
-        {
->>>>>>> 5725112b
-          "time": 46.0,
-          "duration": 4.0,
-          "value": "C:maj",
-          "confidence": 1
-        },
-        {
-          "time": 47.0,
-          "duration": 4.0,
-<<<<<<< HEAD
-          "value": "C:maj",
-=======
-          "value": "D:min/C",
->>>>>>> 5725112b
-          "confidence": 1
-        },
-        {
           "time": 48.0,
           "duration": 4.0,
-<<<<<<< HEAD
-          "value": "D:min/C",
-=======
-          "value": "Bb:maj/C",
->>>>>>> 5725112b
+          "value": "Bb:maj/C",
           "confidence": 1
         },
         {
@@ -718,11 +505,7 @@
         {
           "time": 50.0,
           "duration": 4.0,
-<<<<<<< HEAD
-          "value": "Bb:maj/C",
-=======
-          "value": "C:maj",
->>>>>>> 5725112b
+          "value": "C:maj",
           "confidence": 1
         },
         {
@@ -734,11 +517,7 @@
         {
           "time": 52.0,
           "duration": 4.0,
-<<<<<<< HEAD
-          "value": "C:maj",
-=======
-          "value": "Bb:maj/C",
->>>>>>> 5725112b
+          "value": "Bb:maj/C",
           "confidence": 1
         },
         {
@@ -750,11 +529,7 @@
         {
           "time": 54.0,
           "duration": 4.0,
-<<<<<<< HEAD
-          "value": "Bb:maj/C",
-=======
-          "value": "C:maj",
->>>>>>> 5725112b
+          "value": "C:maj",
           "confidence": 1
         },
         {
@@ -766,11 +541,7 @@
         {
           "time": 56.0,
           "duration": 4.0,
-<<<<<<< HEAD
-          "value": "C:maj",
-=======
-          "value": "Bb:maj/C",
->>>>>>> 5725112b
+          "value": "Bb:maj/C",
           "confidence": 1
         },
         {
@@ -782,11 +553,7 @@
         {
           "time": 58.0,
           "duration": 4.0,
-<<<<<<< HEAD
-          "value": "Bb:maj/C",
-=======
-          "value": "C:maj",
->>>>>>> 5725112b
+          "value": "C:maj",
           "confidence": 1
         },
         {
@@ -798,254 +565,149 @@
         {
           "time": 60.0,
           "duration": 4.0,
-<<<<<<< HEAD
-          "value": "C:maj",
+          "value": "D:min(b7)",
           "confidence": 1
         },
         {
           "time": 61.0,
           "duration": 4.0,
-=======
->>>>>>> 5725112b
-          "value": "D:min(b7)",
-          "confidence": 1
-        },
-        {
-<<<<<<< HEAD
+          "value": "E:min(b7)",
+          "confidence": 1
+        },
+        {
           "time": 62.0,
-=======
-          "time": 61.0,
->>>>>>> 5725112b
-          "duration": 4.0,
-          "value": "E:min(b7)",
-          "confidence": 1
-        },
-        {
-<<<<<<< HEAD
+          "duration": 4.0,
+          "value": "F:maj7",
+          "confidence": 1
+        },
+        {
           "time": 63.0,
-=======
-          "time": 62.0,
->>>>>>> 5725112b
-          "duration": 4.0,
-          "value": "F:maj7",
-          "confidence": 1
-        },
-        {
-<<<<<<< HEAD
-          "time": 64.0,
-=======
-          "time": 63.0,
->>>>>>> 5725112b
           "duration": 3.0,
           "value": "F:maj7/G",
           "confidence": 1
         },
         {
-<<<<<<< HEAD
-          "time": 64.3,
-=======
           "time": 63.3,
->>>>>>> 5725112b
           "duration": 1.0,
           "value": "G:maj",
           "confidence": 1
         },
         {
-<<<<<<< HEAD
+          "time": 64.0,
+          "duration": 4.0,
+          "value": "Bb:maj/C",
+          "confidence": 1
+        },
+        {
           "time": 65.0,
-=======
-          "time": 64.0,
->>>>>>> 5725112b
-          "duration": 4.0,
-          "value": "Bb:maj/C",
-          "confidence": 1
-        },
-        {
-<<<<<<< HEAD
+          "duration": 4.0,
+          "value": "Bb:maj/C",
+          "confidence": 1
+        },
+        {
           "time": 66.0,
-=======
-          "time": 65.0,
->>>>>>> 5725112b
-          "duration": 4.0,
-          "value": "Bb:maj/C",
-          "confidence": 1
-        },
-        {
-<<<<<<< HEAD
+          "duration": 4.0,
+          "value": "Bb:maj/C",
+          "confidence": 1
+        },
+        {
           "time": 67.0,
-=======
-          "time": 66.0,
->>>>>>> 5725112b
-          "duration": 4.0,
-          "value": "Bb:maj/C",
-          "confidence": 1
-        },
-        {
-<<<<<<< HEAD
+          "duration": 4.0,
+          "value": "Bb:maj/C",
+          "confidence": 1
+        },
+        {
           "time": 68.0,
-=======
-          "time": 67.0,
->>>>>>> 5725112b
-          "duration": 4.0,
-          "value": "Bb:maj/C",
-          "confidence": 1
-        },
-        {
-<<<<<<< HEAD
+          "duration": 4.0,
+          "value": "C:maj",
+          "confidence": 1
+        },
+        {
           "time": 69.0,
-=======
-          "time": 68.0,
->>>>>>> 5725112b
-          "duration": 4.0,
-          "value": "C:maj",
-          "confidence": 1
-        },
-        {
-<<<<<<< HEAD
+          "duration": 4.0,
+          "value": "D:min/C",
+          "confidence": 1
+        },
+        {
           "time": 70.0,
-=======
-          "time": 69.0,
->>>>>>> 5725112b
-          "duration": 4.0,
-          "value": "D:min/C",
-          "confidence": 1
-        },
-        {
-<<<<<<< HEAD
+          "duration": 4.0,
+          "value": "G:maj",
+          "confidence": 1
+        },
+        {
           "time": 71.0,
-=======
-          "time": 70.0,
->>>>>>> 5725112b
-          "duration": 4.0,
-          "value": "G:maj",
-          "confidence": 1
-        },
-        {
-<<<<<<< HEAD
+          "duration": 4.0,
+          "value": "C:maj",
+          "confidence": 1
+        },
+        {
           "time": 72.0,
-=======
-          "time": 71.0,
->>>>>>> 5725112b
-          "duration": 4.0,
-          "value": "C:maj",
-          "confidence": 1
-        },
-        {
-<<<<<<< HEAD
+          "duration": 4.0,
+          "value": "C:maj",
+          "confidence": 1
+        },
+        {
           "time": 73.0,
-=======
-          "time": 72.0,
->>>>>>> 5725112b
-          "duration": 4.0,
-          "value": "C:maj",
-          "confidence": 1
-        },
-        {
-<<<<<<< HEAD
+          "duration": 4.0,
+          "value": "D:min",
+          "confidence": 1
+        },
+        {
           "time": 74.0,
-=======
-          "time": 73.0,
->>>>>>> 5725112b
+          "duration": 4.0,
+          "value": "G:(3,5,b7)",
+          "confidence": 1
+        },
+        {
+          "time": 75.0,
+          "duration": 4.0,
+          "value": "C:maj",
+          "confidence": 1
+        },
+        {
+          "time": 76.0,
+          "duration": 4.0,
+          "value": "C:maj",
+          "confidence": 1
+        },
+        {
+          "time": 77.0,
           "duration": 4.0,
           "value": "D:min",
           "confidence": 1
         },
         {
-<<<<<<< HEAD
-          "time": 75.0,
-=======
-          "time": 74.0,
->>>>>>> 5725112b
+          "time": 78.0,
           "duration": 4.0,
           "value": "G:(3,5,b7)",
           "confidence": 1
         },
         {
-<<<<<<< HEAD
-          "time": 76.0,
-=======
-          "time": 75.0,
->>>>>>> 5725112b
-          "duration": 4.0,
-          "value": "C:maj",
-          "confidence": 1
-        },
-        {
-<<<<<<< HEAD
-          "time": 77.0,
-=======
-          "time": 76.0,
->>>>>>> 5725112b
-          "duration": 4.0,
-          "value": "C:maj",
-          "confidence": 1
-        },
-        {
-<<<<<<< HEAD
-          "time": 78.0,
-=======
-          "time": 77.0,
->>>>>>> 5725112b
+          "time": 79.0,
+          "duration": 4.0,
+          "value": "C:maj",
+          "confidence": 1
+        },
+        {
+          "time": 80.0,
+          "duration": 4.0,
+          "value": "C:maj",
+          "confidence": 1
+        },
+        {
+          "time": 81.0,
           "duration": 4.0,
           "value": "D:min",
           "confidence": 1
         },
         {
-<<<<<<< HEAD
-          "time": 79.0,
-=======
-          "time": 78.0,
->>>>>>> 5725112b
+          "time": 82.0,
           "duration": 4.0,
           "value": "G:(3,5,b7)",
           "confidence": 1
         },
         {
-<<<<<<< HEAD
-          "time": 80.0,
-=======
-          "time": 79.0,
->>>>>>> 5725112b
-          "duration": 4.0,
-          "value": "C:maj",
-          "confidence": 1
-        },
-        {
-<<<<<<< HEAD
-          "time": 81.0,
-=======
-          "time": 80.0,
->>>>>>> 5725112b
-          "duration": 4.0,
-          "value": "C:maj",
-          "confidence": 1
-        },
-        {
-<<<<<<< HEAD
-          "time": 82.0,
-=======
-          "time": 81.0,
->>>>>>> 5725112b
-          "duration": 4.0,
-          "value": "D:min",
-          "confidence": 1
-        },
-        {
-<<<<<<< HEAD
           "time": 83.0,
-=======
-          "time": 82.0,
->>>>>>> 5725112b
-          "duration": 4.0,
-          "value": "G:(3,5,b7)",
-          "confidence": 1
-        },
-        {
-<<<<<<< HEAD
-          "time": 84.0,
-=======
-          "time": 83.0,
->>>>>>> 5725112b
           "duration": 4.0,
           "value": "C:maj",
           "confidence": 1
