{
  "annotations": [
    {
      "annotation_metadata": {
        "curator": {
          "name": "",
          "email": ""
        },
        "annotator": {},
        "version": "",
        "corpus": "biab_internet_corpus",
        "annotation_tools": "",
        "annotation_rules": "",
        "validation": "",
        "data_source": ""
      },
      "namespace": "chord",
      "data": [
        {
          "time": 0.0,
          "duration": 2.0,
          "value": "C:maj7",
          "confidence": 1
        },
        {
          "time": 0.2,
          "duration": 2.0,
          "value": "A:min(b7)",
          "confidence": 1
        },
        {
          "time": 1.0,
          "duration": 2.0,
          "value": "D:min(b7)",
          "confidence": 1
        },
        {
          "time": 1.2,
          "duration": 2.0,
          "value": "G:(3,5,b7,b9,11,13)",
          "confidence": 1
        },
        {
          "time": 2.0,
          "duration": 1.0,
          "value": "C:maj7",
          "confidence": 1
        },
        {
<<<<<<< HEAD
          "time": 3.1,
=======
          "time": 2.1,
>>>>>>> 5725112b
          "duration": 1.0,
          "value": "A:min(b7,9)",
          "confidence": 1
        },
        {
<<<<<<< HEAD
          "time": 3.2,
=======
          "time": 2.2,
>>>>>>> 5725112b
          "duration": 1.0,
          "value": "D:min(b7)",
          "confidence": 1
        },
        {
          "time": 2.3,
          "duration": 1.0,
          "value": "B:min(b7)",
          "confidence": 1
        },
        {
          "time": 3.0,
          "duration": 4.0,
          "value": "E:(3,5,b7,b9)",
          "confidence": 1
        },
        {
          "time": 4.0,
          "duration": 4.0,
          "value": "A:min(b7)",
          "confidence": 1
        },
        {
          "time": 5.0,
          "duration": 2.0,
          "value": "D:min(b7)",
          "confidence": 1
        },
        {
          "time": 5.2,
          "duration": 2.0,
          "value": "E:(3,5,b7,b9)",
          "confidence": 1
        },
        {
          "time": 6.0,
          "duration": 4.0,
          "value": "A:min(b7,9)",
          "confidence": 1
        },
        {
          "time": 7.0,
          "duration": 2.0,
          "value": "B:(b3,b5,b7)",
          "confidence": 1
        },
        {
          "time": 7.2,
          "duration": 2.0,
          "value": "E:(3,5,b7,b9)",
          "confidence": 1
        },
        {
          "time": 8.0,
          "duration": 4.0,
          "value": "A:min(b7)",
          "confidence": 1
        },
        {
          "time": 9.0,
          "duration": 2.0,
          "value": "D:min(b7)",
          "confidence": 1
        },
        {
          "time": 9.2,
          "duration": 2.0,
          "value": "G:(3,5,b7)",
          "confidence": 1
        },
        {
          "time": 10.0,
          "duration": 4.0,
          "value": "C:maj7",
          "confidence": 1
        },
        {
          "time": 11.0,
          "duration": 4.0,
          "value": "A:(3,5,b7,b9)",
          "confidence": 1
        },
        {
          "time": 12.0,
          "duration": 2.0,
          "value": "D:min(b7)",
          "confidence": 1
        },
        {
          "time": 12.2,
          "duration": 2.0,
          "value": "A:(3,b5,b7)",
          "confidence": 1
        },
        {
          "time": 13.0,
          "duration": 2.0,
          "value": "G:(4,5,b7)",
          "confidence": 1
        },
        {
          "time": 13.2,
          "duration": 2.0,
          "value": "G:(3,5,b7,b9)",
          "confidence": 1
        },
        {
          "time": 14.0,
          "duration": 2.0,
          "value": "C:maj7",
          "confidence": 1
        },
        {
          "time": 14.2,
          "duration": 2.0,
          "value": "Gb:(3,b5,b7)",
          "confidence": 1
        },
        {
          "time": 15.0,
          "duration": 4.0,
          "value": "F:maj7",
          "confidence": 1
        },
        {
          "time": 16.0,
          "duration": 2.0,
          "value": "B:(b3,b5,b7)",
          "confidence": 1
        },
        {
          "time": 16.2,
          "duration": 2.0,
          "value": "F:(3,b5,b7)",
          "confidence": 1
        },
        {
          "time": 17.0,
          "duration": 2.0,
          "value": "E:(4,5,b7)",
          "confidence": 1
        },
        {
          "time": 17.2,
          "duration": 2.0,
          "value": "E:(3,5,b7,b9)",
          "confidence": 1
        },
        {
          "time": 18.0,
          "duration": 2.0,
          "value": "A:min(b7,9)",
          "confidence": 1
        },
        {
          "time": 18.2,
          "duration": 2.0,
          "value": "E:(b3,b5,b7)",
          "confidence": 1
        },
        {
          "time": 19.0,
          "duration": 2.0,
          "value": "B:min(b7,9,11)",
          "confidence": 1
        },
        {
          "time": 19.2,
          "duration": 2.0,
          "value": "E:(3,b5,b7)",
          "confidence": 1
        },
        {
          "time": 20.0,
          "duration": 4.0,
          "value": "A:min(b7)",
          "confidence": 1
        },
        {
          "time": 21.0,
          "duration": 2.0,
          "value": "D:min(b7)",
          "confidence": 1
        },
        {
          "time": 21.2,
          "duration": 2.0,
          "value": "E:(3,5,b7,b9)",
          "confidence": 1
        },
        {
          "time": 22.0,
          "duration": 4.0,
          "value": "A:min(b7,9)",
          "confidence": 1
        },
        {
          "time": 23.0,
          "duration": 2.0,
          "value": "B:(b3,b5,b7)",
          "confidence": 1
        },
        {
          "time": 23.2,
          "duration": 2.0,
          "value": "E:(3,5,b7,b9)",
          "confidence": 1
        },
        {
          "time": 24.0,
          "duration": 4.0,
          "value": "A:(3,5,b7,b9)",
          "confidence": 1
        },
        {
          "time": 25.0,
          "duration": 2.0,
          "value": "E:(b3,b5,b7)",
          "confidence": 1
        },
        {
          "time": 25.2,
          "duration": 2.0,
          "value": "A:(3,5,b7,#9)",
          "confidence": 1
        },
        {
          "time": 26.0,
          "duration": 4.0,
          "value": "D:min(b7)",
          "confidence": 1
        },
        {
          "time": 27.0,
          "duration": 4.0,
          "value": "D:min(b7)",
          "confidence": 1
        },
        {
          "time": 28.0,
          "duration": 4.0,
<<<<<<< HEAD
          "value": "D:min(b7)",
=======
          "value": "B:(b3,b5,b7)",
>>>>>>> 5725112b
          "confidence": 1
        },
        {
          "time": 29.0,
          "duration": 4.0,
          "value": "E:(3,5,b7,b9)",
          "confidence": 1
        },
        {
          "time": 30.0,
          "duration": 4.0,
          "value": "A:min(b7)",
          "confidence": 1
        },
        {
          "time": 31.0,
          "duration": 4.0,
<<<<<<< HEAD
          "value": "A:min(b7)",
=======
          "value": "D:(3,5,b7,9)",
>>>>>>> 5725112b
          "confidence": 1
        },
        {
          "time": 32.0,
          "duration": 4.0,
          "value": "E:(4,5,b7)",
          "confidence": 1
        },
        {
          "time": 33.0,
          "duration": 4.0,
          "value": "E:(3,5,b7)",
          "confidence": 1
        },
        {
          "time": 34.0,
          "duration": 2.0,
          "value": "A:min(b7)",
          "confidence": 1
        },
        {
          "time": 34.2,
          "duration": 2.0,
          "value": "D:(3,5,b7,9)",
          "confidence": 1
        },
        {
          "time": 35.0,
          "duration": 2.0,
          "value": "A:min(b7)",
          "confidence": 1
        },
        {
          "time": 35.2,
          "duration": 2.0,
          "value": "D:(3,5,b7,9)",
          "confidence": 1
        },
        {
          "time": 36.0,
          "duration": 2.0,
<<<<<<< HEAD
          "value": "A:min(b7)",
=======
          "value": "D:min(b7)",
>>>>>>> 5725112b
          "confidence": 1
        },
        {
          "time": 36.2,
          "duration": 2.0,
          "value": "E:min(b7)",
          "confidence": 1
        },
        {
          "time": 37.0,
          "duration": 2.0,
<<<<<<< HEAD
          "value": "D:min(b7)",
=======
          "value": "F:maj7",
>>>>>>> 5725112b
          "confidence": 1
        },
        {
          "time": 37.2,
          "duration": 2.0,
          "value": "E:min(b7)",
          "confidence": 1
        },
        {
          "time": 38.0,
          "duration": 2.0,
          "value": "D:min(b7)",
          "confidence": 1
        },
        {
          "time": 38.2,
          "duration": 2.0,
          "value": "E:min(b7)",
          "confidence": 1
        },
        {
          "time": 39.0,
          "duration": 2.0,
<<<<<<< HEAD
          "value": "D:min(b7)",
          "confidence": 1
        },
        {
          "time": 39.2,
          "duration": 2.0,
          "value": "E:min(b7)",
          "confidence": 1
        },
        {
          "time": 40.0,
          "duration": 2.0,
=======
>>>>>>> 5725112b
          "value": "A:min",
          "confidence": 1
        },
        {
          "time": 39.2,
          "duration": 2.0,
          "value": "E:(3,5,b7,b9)",
          "confidence": 1
        },
        {
          "time": 40.0,
          "duration": 4.0,
          "value": "A:min(6)",
          "confidence": 1
        }
      ],
      "sandbox": {},
      "time": 0,
      "duration": 164.0
    },
    {
      "annotation_metadata": {
        "curator": {
          "name": "",
          "email": ""
        },
        "annotator": {},
        "version": "",
        "corpus": "biab_internet_corpus",
        "annotation_tools": "",
        "annotation_rules": "",
        "validation": "",
        "data_source": ""
      },
      "namespace": "key_mode",
      "data": [
        {
          "time": 0.0,
          "duration": 164.0,
          "value": "C",
          "confidence": 1
        }
      ],
      "sandbox": {},
      "time": 0,
      "duration": 164.0
    }
  ],
  "file_metadata": {
    "title": "A  DAY IN THE LIFE OF A FOOL",
    "artist": "",
    "release": "",
    "duration": 164.0,
    "identifiers": {},
    "jams_version": "0.3.4"
  },
  "sandbox": {
    "expanded": false
  }
}<|MERGE_RESOLUTION|>--- conflicted
+++ resolved
@@ -47,21 +47,13 @@
           "confidence": 1
         },
         {
-<<<<<<< HEAD
-          "time": 3.1,
-=======
           "time": 2.1,
->>>>>>> 5725112b
           "duration": 1.0,
           "value": "A:min(b7,9)",
           "confidence": 1
         },
         {
-<<<<<<< HEAD
-          "time": 3.2,
-=======
           "time": 2.2,
->>>>>>> 5725112b
           "duration": 1.0,
           "value": "D:min(b7)",
           "confidence": 1
@@ -303,11 +295,7 @@
         {
           "time": 28.0,
           "duration": 4.0,
-<<<<<<< HEAD
-          "value": "D:min(b7)",
-=======
           "value": "B:(b3,b5,b7)",
->>>>>>> 5725112b
           "confidence": 1
         },
         {
@@ -325,11 +313,7 @@
         {
           "time": 31.0,
           "duration": 4.0,
-<<<<<<< HEAD
-          "value": "A:min(b7)",
-=======
           "value": "D:(3,5,b7,9)",
->>>>>>> 5725112b
           "confidence": 1
         },
         {
@@ -371,11 +355,7 @@
         {
           "time": 36.0,
           "duration": 2.0,
-<<<<<<< HEAD
-          "value": "A:min(b7)",
-=======
-          "value": "D:min(b7)",
->>>>>>> 5725112b
+          "value": "D:min(b7)",
           "confidence": 1
         },
         {
@@ -387,11 +367,7 @@
         {
           "time": 37.0,
           "duration": 2.0,
-<<<<<<< HEAD
-          "value": "D:min(b7)",
-=======
           "value": "F:maj7",
->>>>>>> 5725112b
           "confidence": 1
         },
         {
@@ -415,21 +391,6 @@
         {
           "time": 39.0,
           "duration": 2.0,
-<<<<<<< HEAD
-          "value": "D:min(b7)",
-          "confidence": 1
-        },
-        {
-          "time": 39.2,
-          "duration": 2.0,
-          "value": "E:min(b7)",
-          "confidence": 1
-        },
-        {
-          "time": 40.0,
-          "duration": 2.0,
-=======
->>>>>>> 5725112b
           "value": "A:min",
           "confidence": 1
         },
