{
  "annotations": [
    {
      "annotation_metadata": {
        "curator": {
          "name": "",
          "email": ""
        },
        "annotator": {},
        "version": "",
        "corpus": "biab_internet_corpus",
        "annotation_tools": "",
        "annotation_rules": "",
        "validation": "",
        "data_source": ""
      },
      "namespace": "chord",
      "data": [
        {
          "time": 0.0,
          "duration": 2.0,
          "value": "E:min(b7)",
          "confidence": 1
        },
        {
          "time": 0.2,
          "duration": 2.0,
          "value": "A:min(b7)",
          "confidence": 1
        },
        {
          "time": 1.0,
          "duration": 2.0,
<<<<<<< HEAD
          "value": "E:min(b7)",
=======
          "value": "D:min(b7,9)",
>>>>>>> 5725112b
          "confidence": 1
        },
        {
          "time": 1.2,
          "duration": 2.0,
<<<<<<< HEAD
          "value": "A:min(b7)",
=======
          "value": "G:(3,5,b7,9)",
>>>>>>> 5725112b
          "confidence": 1
        },
        {
          "time": 2.0,
          "duration": 2.0,
<<<<<<< HEAD
          "value": "D:min(b7,9)",
=======
          "value": "E:min(b7)",
>>>>>>> 5725112b
          "confidence": 1
        },
        {
          "time": 2.2,
          "duration": 2.0,
          "value": "A:min(b7)",
          "confidence": 1
        },
        {
          "time": 3.0,
          "duration": 2.0,
<<<<<<< HEAD
          "value": "E:min(b7)",
=======
          "value": "D:min(b7,9)",
>>>>>>> 5725112b
          "confidence": 1
        },
        {
          "time": 3.2,
          "duration": 2.0,
<<<<<<< HEAD
          "value": "A:min(b7)",
=======
          "value": "G:(3,5,b7,9)",
>>>>>>> 5725112b
          "confidence": 1
        },
        {
          "time": 4.0,
          "duration": 2.0,
<<<<<<< HEAD
          "value": "D:min(b7,9)",
=======
          "value": "E:min(b7)",
>>>>>>> 5725112b
          "confidence": 1
        },
        {
          "time": 4.2,
          "duration": 2.0,
          "value": "A:min(b7)",
          "confidence": 1
        },
        {
          "time": 5.0,
          "duration": 2.0,
<<<<<<< HEAD
          "value": "E:min(b7)",
=======
          "value": "D:min(b7,9)",
>>>>>>> 5725112b
          "confidence": 1
        },
        {
          "time": 5.2,
          "duration": 2.0,
<<<<<<< HEAD
          "value": "A:min(b7)",
=======
          "value": "G:(3,5,b7,9)",
>>>>>>> 5725112b
          "confidence": 1
        },
        {
          "time": 6.0,
          "duration": 2.0,
<<<<<<< HEAD
          "value": "D:min(b7,9)",
=======
          "value": "E:min(b7)",
>>>>>>> 5725112b
          "confidence": 1
        },
        {
          "time": 6.2,
          "duration": 2.0,
          "value": "A:min(b7)",
          "confidence": 1
        },
        {
          "time": 7.0,
          "duration": 2.0,
<<<<<<< HEAD
          "value": "E:min(b7)",
=======
          "value": "D:min(b7,9)",
>>>>>>> 5725112b
          "confidence": 1
        },
        {
          "time": 7.2,
          "duration": 2.0,
<<<<<<< HEAD
          "value": "A:min(b7)",
=======
          "value": "G:(3,5,b7,9)",
>>>>>>> 5725112b
          "confidence": 1
        },
        {
          "time": 8.0,
          "duration": 2.0,
<<<<<<< HEAD
          "value": "D:min(b7,9)",
=======
          "value": "E:min(b7)",
>>>>>>> 5725112b
          "confidence": 1
        },
        {
          "time": 8.2,
          "duration": 2.0,
          "value": "A:min(b7)",
          "confidence": 1
        },
        {
          "time": 9.0,
          "duration": 2.0,
<<<<<<< HEAD
          "value": "E:min(b7)",
=======
          "value": "D:min(b7,9)",
>>>>>>> 5725112b
          "confidence": 1
        },
        {
          "time": 9.2,
          "duration": 2.0,
<<<<<<< HEAD
          "value": "A:min(b7)",
=======
          "value": "G:(3,5,b7,9)",
>>>>>>> 5725112b
          "confidence": 1
        },
        {
          "time": 10.0,
          "duration": 2.0,
<<<<<<< HEAD
          "value": "D:min(b7,9)",
=======
          "value": "E:min(b7)",
>>>>>>> 5725112b
          "confidence": 1
        },
        {
          "time": 10.2,
          "duration": 2.0,
          "value": "A:min(b7)",
          "confidence": 1
        },
        {
          "time": 11.0,
          "duration": 2.0,
<<<<<<< HEAD
          "value": "E:min(b7)",
=======
          "value": "D:min(b7,9)",
>>>>>>> 5725112b
          "confidence": 1
        },
        {
          "time": 11.2,
          "duration": 2.0,
<<<<<<< HEAD
          "value": "A:min(b7)",
=======
          "value": "G:(3,5,b7,9)",
>>>>>>> 5725112b
          "confidence": 1
        },
        {
          "time": 12.0,
<<<<<<< HEAD
          "duration": 2.0,
          "value": "D:min(b7,9)",
          "confidence": 1
        },
        {
          "time": 12.2,
          "duration": 2.0,
          "value": "G:(3,5,b7,9)",
=======
          "duration": 4.0,
          "value": "C:maj7",
>>>>>>> 5725112b
          "confidence": 1
        },
        {
          "time": 13.0,
          "duration": 4.0,
          "value": "A:min(b7)",
          "confidence": 1
        },
        {
          "time": 14.0,
          "duration": 4.0,
<<<<<<< HEAD
          "value": "A:min(b7)",
=======
          "value": "F:maj7",
>>>>>>> 5725112b
          "confidence": 1
        },
        {
          "time": 15.0,
          "duration": 2.0,
          "value": "D:min(b7,9)",
          "confidence": 1
        },
        {
          "time": 15.2,
          "duration": 2.0,
<<<<<<< HEAD
          "value": "D:min(b7,9)",
=======
          "value": "G:(3,5,b7,9)",
>>>>>>> 5725112b
          "confidence": 1
        },
        {
          "time": 16.0,
          "duration": 4.0,
          "value": "C:maj7",
          "confidence": 1
        },
        {
          "time": 17.0,
          "duration": 4.0,
          "value": "A:min(b7)",
          "confidence": 1
        },
        {
          "time": 18.0,
          "duration": 4.0,
<<<<<<< HEAD
          "value": "A:min(b7)",
=======
          "value": "G:(4,5,b7,9)",
>>>>>>> 5725112b
          "confidence": 1
        },
        {
          "time": 19.0,
          "duration": 4.0,
          "value": "G:(4,5,b7,9)",
          "confidence": 1
        },
        {
          "time": 20.0,
          "duration": 4.0,
          "value": "C:maj7",
          "confidence": 1
        },
        {
          "time": 21.0,
          "duration": 4.0,
          "value": "Bb:(3,5,b7,9,#11,13)",
          "confidence": 1
        },
        {
          "time": 22.0,
          "duration": 4.0,
          "value": "A:(4,5,b7,9)",
          "confidence": 1
        },
        {
          "time": 23.0,
          "duration": 4.0,
          "value": "A:(3,5,b7,b9)",
          "confidence": 1
        },
        {
          "time": 24.0,
          "duration": 4.0,
          "value": "D:min(b7,9)",
          "confidence": 1
        },
        {
          "time": 25.0,
          "duration": 4.0,
          "value": "D:min(b7,9)",
          "confidence": 1
        },
        {
          "time": 26.0,
          "duration": 4.0,
<<<<<<< HEAD
          "value": "D:min(b7,9)",
=======
          "value": "G:(4,5,b7,9)",
>>>>>>> 5725112b
          "confidence": 1
        },
        {
          "time": 27.0,
          "duration": 4.0,
          "value": "G:(3,#5,b7)",
          "confidence": 1
        },
        {
          "time": 28.0,
          "duration": 4.0,
          "value": "C:maj7",
          "confidence": 1
        },
        {
          "time": 29.0,
          "duration": 4.0,
          "value": "A:min(b7)",
          "confidence": 1
        },
        {
          "time": 30.0,
          "duration": 4.0,
<<<<<<< HEAD
          "value": "A:min(b7)",
          "confidence": 1
        },
        {
          "time": 31.0,
          "duration": 4.0,
=======
>>>>>>> 5725112b
          "value": "F:maj7",
          "confidence": 1
        },
        {
          "time": 31.0,
          "duration": 2.0,
          "value": "D:min(b7,9)",
          "confidence": 1
        },
        {
          "time": 31.2,
          "duration": 2.0,
          "value": "G:(3,5,b7,9)",
          "confidence": 1
        },
        {
          "time": 32.0,
          "duration": 4.0,
          "value": "C:maj7",
          "confidence": 1
        },
        {
          "time": 33.0,
          "duration": 4.0,
          "value": "A:min(b7)",
          "confidence": 1
        },
        {
          "time": 34.0,
          "duration": 4.0,
          "value": "G:(4,5,b7,9)",
          "confidence": 1
        },
        {
          "time": 35.0,
          "duration": 4.0,
          "value": "G:(4,5,b7,9)",
          "confidence": 1
        },
        {
          "time": 36.0,
          "duration": 4.0,
          "value": "C:maj7",
          "confidence": 1
        },
        {
          "time": 37.0,
          "duration": 4.0,
          "value": "Bb:(3,5,b7,9,#11,13)",
          "confidence": 1
        },
        {
          "time": 38.0,
          "duration": 4.0,
          "value": "A:(4,5,b7,9)",
          "confidence": 1
        },
        {
          "time": 39.0,
          "duration": 4.0,
          "value": "A:(3,5,b7,b9)",
          "confidence": 1
        },
        {
          "time": 40.0,
          "duration": 4.0,
          "value": "D:min(b7,9)",
          "confidence": 1
        },
        {
          "time": 41.0,
          "duration": 3.0,
          "value": "G:(3,5,b7,9)",
          "confidence": 1
        },
        {
<<<<<<< HEAD
          "time": 42.3,
=======
          "time": 41.3,
>>>>>>> 5725112b
          "duration": 1.0,
          "value": "Db:maj7",
          "confidence": 1
        },
        {
          "time": 42.0,
          "duration": 4.0,
          "value": "C:maj7",
          "confidence": 1
        },
        {
          "time": 43.0,
          "duration": 1.0,
          "value": "C:maj7",
          "confidence": 1
        },
        {
<<<<<<< HEAD
          "time": 44.1,
=======
          "time": 43.1,
>>>>>>> 5725112b
          "duration": 1.0,
          "value": "D:min(b7)",
          "confidence": 1
        },
        {
<<<<<<< HEAD
          "time": 44.2,
=======
          "time": 43.2,
>>>>>>> 5725112b
          "duration": 1.0,
          "value": "Eb:maj7",
          "confidence": 1
        },
        {
          "time": 43.3,
          "duration": 1.0,
          "value": "F:maj7",
          "confidence": 1
        },
        {
          "time": 44.0,
          "duration": 2.0,
          "value": "E:min(b7)",
          "confidence": 1
        },
        {
          "time": 44.2,
          "duration": 2.0,
          "value": "A:min(b7)",
          "confidence": 1
        },
        {
          "time": 45.0,
          "duration": 2.0,
<<<<<<< HEAD
          "value": "E:min(b7)",
=======
          "value": "D:min(b7,9)",
>>>>>>> 5725112b
          "confidence": 1
        },
        {
          "time": 45.2,
          "duration": 2.0,
<<<<<<< HEAD
          "value": "A:min(b7)",
=======
          "value": "G:(3,5,b7,9)",
>>>>>>> 5725112b
          "confidence": 1
        },
        {
          "time": 46.0,
          "duration": 2.0,
<<<<<<< HEAD
          "value": "D:min(b7,9)",
=======
          "value": "E:min(b7)",
>>>>>>> 5725112b
          "confidence": 1
        },
        {
          "time": 46.2,
          "duration": 2.0,
          "value": "A:min(b7)",
          "confidence": 1
        },
        {
          "time": 47.0,
          "duration": 2.0,
<<<<<<< HEAD
          "value": "E:min(b7)",
=======
          "value": "D:min(b7,9)",
>>>>>>> 5725112b
          "confidence": 1
        },
        {
          "time": 47.2,
          "duration": 2.0,
<<<<<<< HEAD
          "value": "A:min(b7)",
=======
          "value": "G:(3,5,b7,9)",
>>>>>>> 5725112b
          "confidence": 1
        },
        {
          "time": 48.0,
          "duration": 2.0,
<<<<<<< HEAD
          "value": "D:min(b7,9)",
=======
          "value": "E:min(b7)",
>>>>>>> 5725112b
          "confidence": 1
        },
        {
          "time": 48.2,
          "duration": 2.0,
          "value": "A:min(b7)",
          "confidence": 1
        },
        {
          "time": 49.0,
          "duration": 2.0,
<<<<<<< HEAD
          "value": "E:min(b7)",
=======
          "value": "D:min(b7,9)",
>>>>>>> 5725112b
          "confidence": 1
        },
        {
          "time": 49.2,
          "duration": 2.0,
<<<<<<< HEAD
          "value": "A:min(b7)",
=======
          "value": "G:(3,5,b7,9)",
>>>>>>> 5725112b
          "confidence": 1
        },
        {
          "time": 50.0,
          "duration": 2.0,
<<<<<<< HEAD
          "value": "D:min(b7,9)",
=======
          "value": "E:min(b7)",
>>>>>>> 5725112b
          "confidence": 1
        },
        {
          "time": 50.2,
          "duration": 2.0,
          "value": "A:min(b7)",
          "confidence": 1
        },
        {
          "time": 51.0,
          "duration": 2.0,
<<<<<<< HEAD
          "value": "E:min(b7)",
=======
          "value": "D:min(b7,9)",
>>>>>>> 5725112b
          "confidence": 1
        },
        {
          "time": 51.2,
          "duration": 2.0,
<<<<<<< HEAD
          "value": "A:min(b7)",
=======
          "value": "G:(3,5,b7,9)",
>>>>>>> 5725112b
          "confidence": 1
        },
        {
          "time": 52.0,
          "duration": 2.0,
<<<<<<< HEAD
          "value": "D:min(b7,9)",
=======
          "value": "E:min(b7)",
>>>>>>> 5725112b
          "confidence": 1
        },
        {
          "time": 52.2,
          "duration": 2.0,
          "value": "A:min(b7)",
          "confidence": 1
        },
        {
          "time": 53.0,
          "duration": 2.0,
<<<<<<< HEAD
          "value": "E:min(b7)",
=======
          "value": "D:min(b7,9)",
>>>>>>> 5725112b
          "confidence": 1
        },
        {
          "time": 53.2,
          "duration": 2.0,
<<<<<<< HEAD
          "value": "A:min(b7)",
=======
          "value": "G:(3,5,b7,9)",
>>>>>>> 5725112b
          "confidence": 1
        },
        {
          "time": 54.0,
          "duration": 2.0,
<<<<<<< HEAD
          "value": "D:min(b7,9)",
=======
          "value": "E:min(b7)",
>>>>>>> 5725112b
          "confidence": 1
        },
        {
          "time": 54.2,
          "duration": 2.0,
          "value": "A:min(b7)",
          "confidence": 1
        },
        {
          "time": 55.0,
          "duration": 2.0,
<<<<<<< HEAD
          "value": "E:min(b7)",
=======
          "value": "D:min(b7,9)",
>>>>>>> 5725112b
          "confidence": 1
        },
        {
          "time": 55.2,
          "duration": 2.0,
<<<<<<< HEAD
          "value": "A:min(b7)",
=======
          "value": "G:(3,5,b7,9)",
>>>>>>> 5725112b
          "confidence": 1
        },
        {
          "time": 56.0,
          "duration": 2.0,
<<<<<<< HEAD
          "value": "D:min(b7,9)",
=======
          "value": "E:min(b7)",
>>>>>>> 5725112b
          "confidence": 1
        },
        {
          "time": 56.2,
          "duration": 2.0,
          "value": "A:min(b7)",
          "confidence": 1
        },
        {
          "time": 57.0,
          "duration": 2.0,
<<<<<<< HEAD
          "value": "E:min(b7)",
=======
          "value": "D:min(b7,9)",
>>>>>>> 5725112b
          "confidence": 1
        },
        {
          "time": 57.2,
          "duration": 2.0,
<<<<<<< HEAD
          "value": "A:min(b7)",
=======
          "value": "G:(3,5,b7,9)",
>>>>>>> 5725112b
          "confidence": 1
        },
        {
          "time": 58.0,
          "duration": 2.0,
<<<<<<< HEAD
          "value": "D:min(b7,9)",
=======
          "value": "E:min(b7)",
>>>>>>> 5725112b
          "confidence": 1
        },
        {
          "time": 58.2,
          "duration": 2.0,
          "value": "A:min(b7)",
          "confidence": 1
        },
        {
          "time": 59.0,
          "duration": 2.0,
<<<<<<< HEAD
          "value": "E:min(b7)",
=======
          "value": "D:min(b7,9)",
>>>>>>> 5725112b
          "confidence": 1
        },
        {
          "time": 59.2,
          "duration": 2.0,
<<<<<<< HEAD
          "value": "A:min(b7)",
=======
          "value": "G:(3,5,b7,9)",
>>>>>>> 5725112b
          "confidence": 1
        },
        {
          "time": 60.0,
          "duration": 2.0,
<<<<<<< HEAD
          "value": "D:min(b7,9)",
=======
          "value": "E:min(b7)",
>>>>>>> 5725112b
          "confidence": 1
        },
        {
          "time": 60.2,
          "duration": 2.0,
          "value": "A:min(b7)",
          "confidence": 1
        },
        {
          "time": 61.0,
          "duration": 2.0,
<<<<<<< HEAD
          "value": "E:min(b7)",
=======
          "value": "D:min(b7,9)",
>>>>>>> 5725112b
          "confidence": 1
        },
        {
          "time": 61.2,
          "duration": 2.0,
<<<<<<< HEAD
          "value": "A:min(b7)",
=======
          "value": "G:(3,5,b7,9)",
>>>>>>> 5725112b
          "confidence": 1
        },
        {
          "time": 62.0,
          "duration": 2.0,
<<<<<<< HEAD
          "value": "D:min(b7,9)",
=======
          "value": "E:min(b7)",
>>>>>>> 5725112b
          "confidence": 1
        },
        {
          "time": 62.2,
          "duration": 2.0,
          "value": "A:min(b7)",
          "confidence": 1
        },
        {
          "time": 63.0,
          "duration": 2.0,
<<<<<<< HEAD
          "value": "E:min(b7)",
=======
          "value": "D:min(b7,9)",
>>>>>>> 5725112b
          "confidence": 1
        },
        {
          "time": 63.2,
          "duration": 2.0,
<<<<<<< HEAD
          "value": "A:min(b7)",
=======
          "value": "G:(3,5,b7,9)",
>>>>>>> 5725112b
          "confidence": 1
        },
        {
          "time": 64.0,
          "duration": 2.0,
<<<<<<< HEAD
          "value": "D:min(b7,9)",
=======
          "value": "E:min(b7)",
>>>>>>> 5725112b
          "confidence": 1
        },
        {
          "time": 64.2,
          "duration": 2.0,
          "value": "A:min(b7)",
          "confidence": 1
        },
        {
          "time": 65.0,
          "duration": 2.0,
<<<<<<< HEAD
          "value": "E:min(b7)",
=======
          "value": "D:min(b7,9)",
>>>>>>> 5725112b
          "confidence": 1
        },
        {
          "time": 65.2,
          "duration": 2.0,
<<<<<<< HEAD
          "value": "A:min(b7)",
=======
          "value": "G:(3,5,b7,9)",
>>>>>>> 5725112b
          "confidence": 1
        },
        {
          "time": 66.0,
          "duration": 2.0,
<<<<<<< HEAD
          "value": "D:min(b7,9)",
=======
          "value": "E:min(b7)",
>>>>>>> 5725112b
          "confidence": 1
        },
        {
          "time": 66.2,
          "duration": 2.0,
          "value": "A:min(b7)",
          "confidence": 1
        },
        {
          "time": 67.0,
          "duration": 2.0,
<<<<<<< HEAD
          "value": "E:min(b7)",
=======
          "value": "D:min(b7,9)",
>>>>>>> 5725112b
          "confidence": 1
        },
        {
          "time": 67.2,
          "duration": 2.0,
<<<<<<< HEAD
          "value": "A:min(b7)",
          "confidence": 1
        },
        {
          "time": 68.0,
          "duration": 2.0,
          "value": "D:min(b7,9)",
          "confidence": 1
        },
        {
          "time": 68.2,
          "duration": 2.0,
=======
>>>>>>> 5725112b
          "value": "G:(3,5,b7,9)",
          "confidence": 1
        },
        {
          "time": 68.0,
          "duration": 4.0,
          "value": "C:maj7",
          "confidence": 1
        }
      ],
      "sandbox": {},
      "time": 0,
      "duration": 276.0
    },
    {
      "annotation_metadata": {
        "curator": {
          "name": "",
          "email": ""
        },
        "annotator": {},
        "version": "",
        "corpus": "biab_internet_corpus",
        "annotation_tools": "",
        "annotation_rules": "",
        "validation": "",
        "data_source": ""
      },
      "namespace": "key_mode",
      "data": [
        {
          "time": 0.0,
          "duration": 276.0,
          "value": "C",
          "confidence": 1
        }
      ],
      "sandbox": {},
      "time": 0,
      "duration": 276.0
    }
  ],
  "file_metadata": {
    "title": "Day Trip - sway.sty demo - -",
    "artist": "",
    "release": "",
    "duration": 276.0,
    "identifiers": {},
    "jams_version": "0.3.4"
  },
  "sandbox": {
    "expanded": false
  }
}<|MERGE_RESOLUTION|>--- conflicted
+++ resolved
@@ -31,31 +31,19 @@
         {
           "time": 1.0,
           "duration": 2.0,
-<<<<<<< HEAD
-          "value": "E:min(b7)",
-=======
-          "value": "D:min(b7,9)",
->>>>>>> 5725112b
+          "value": "D:min(b7,9)",
           "confidence": 1
         },
         {
           "time": 1.2,
           "duration": 2.0,
-<<<<<<< HEAD
-          "value": "A:min(b7)",
-=======
-          "value": "G:(3,5,b7,9)",
->>>>>>> 5725112b
+          "value": "G:(3,5,b7,9)",
           "confidence": 1
         },
         {
           "time": 2.0,
           "duration": 2.0,
-<<<<<<< HEAD
-          "value": "D:min(b7,9)",
-=======
-          "value": "E:min(b7)",
->>>>>>> 5725112b
+          "value": "E:min(b7)",
           "confidence": 1
         },
         {
@@ -67,31 +55,19 @@
         {
           "time": 3.0,
           "duration": 2.0,
-<<<<<<< HEAD
-          "value": "E:min(b7)",
-=======
-          "value": "D:min(b7,9)",
->>>>>>> 5725112b
+          "value": "D:min(b7,9)",
           "confidence": 1
         },
         {
           "time": 3.2,
           "duration": 2.0,
-<<<<<<< HEAD
-          "value": "A:min(b7)",
-=======
-          "value": "G:(3,5,b7,9)",
->>>>>>> 5725112b
+          "value": "G:(3,5,b7,9)",
           "confidence": 1
         },
         {
           "time": 4.0,
           "duration": 2.0,
-<<<<<<< HEAD
-          "value": "D:min(b7,9)",
-=======
-          "value": "E:min(b7)",
->>>>>>> 5725112b
+          "value": "E:min(b7)",
           "confidence": 1
         },
         {
@@ -103,31 +79,19 @@
         {
           "time": 5.0,
           "duration": 2.0,
-<<<<<<< HEAD
-          "value": "E:min(b7)",
-=======
-          "value": "D:min(b7,9)",
->>>>>>> 5725112b
+          "value": "D:min(b7,9)",
           "confidence": 1
         },
         {
           "time": 5.2,
           "duration": 2.0,
-<<<<<<< HEAD
-          "value": "A:min(b7)",
-=======
-          "value": "G:(3,5,b7,9)",
->>>>>>> 5725112b
+          "value": "G:(3,5,b7,9)",
           "confidence": 1
         },
         {
           "time": 6.0,
           "duration": 2.0,
-<<<<<<< HEAD
-          "value": "D:min(b7,9)",
-=======
-          "value": "E:min(b7)",
->>>>>>> 5725112b
+          "value": "E:min(b7)",
           "confidence": 1
         },
         {
@@ -139,31 +103,19 @@
         {
           "time": 7.0,
           "duration": 2.0,
-<<<<<<< HEAD
-          "value": "E:min(b7)",
-=======
-          "value": "D:min(b7,9)",
->>>>>>> 5725112b
+          "value": "D:min(b7,9)",
           "confidence": 1
         },
         {
           "time": 7.2,
           "duration": 2.0,
-<<<<<<< HEAD
-          "value": "A:min(b7)",
-=======
-          "value": "G:(3,5,b7,9)",
->>>>>>> 5725112b
+          "value": "G:(3,5,b7,9)",
           "confidence": 1
         },
         {
           "time": 8.0,
           "duration": 2.0,
-<<<<<<< HEAD
-          "value": "D:min(b7,9)",
-=======
-          "value": "E:min(b7)",
->>>>>>> 5725112b
+          "value": "E:min(b7)",
           "confidence": 1
         },
         {
@@ -175,31 +127,19 @@
         {
           "time": 9.0,
           "duration": 2.0,
-<<<<<<< HEAD
-          "value": "E:min(b7)",
-=======
-          "value": "D:min(b7,9)",
->>>>>>> 5725112b
+          "value": "D:min(b7,9)",
           "confidence": 1
         },
         {
           "time": 9.2,
           "duration": 2.0,
-<<<<<<< HEAD
-          "value": "A:min(b7)",
-=======
-          "value": "G:(3,5,b7,9)",
->>>>>>> 5725112b
+          "value": "G:(3,5,b7,9)",
           "confidence": 1
         },
         {
           "time": 10.0,
           "duration": 2.0,
-<<<<<<< HEAD
-          "value": "D:min(b7,9)",
-=======
-          "value": "E:min(b7)",
->>>>>>> 5725112b
+          "value": "E:min(b7)",
           "confidence": 1
         },
         {
@@ -211,38 +151,19 @@
         {
           "time": 11.0,
           "duration": 2.0,
-<<<<<<< HEAD
-          "value": "E:min(b7)",
-=======
-          "value": "D:min(b7,9)",
->>>>>>> 5725112b
+          "value": "D:min(b7,9)",
           "confidence": 1
         },
         {
           "time": 11.2,
           "duration": 2.0,
-<<<<<<< HEAD
-          "value": "A:min(b7)",
-=======
-          "value": "G:(3,5,b7,9)",
->>>>>>> 5725112b
+          "value": "G:(3,5,b7,9)",
           "confidence": 1
         },
         {
           "time": 12.0,
-<<<<<<< HEAD
-          "duration": 2.0,
-          "value": "D:min(b7,9)",
-          "confidence": 1
-        },
-        {
-          "time": 12.2,
-          "duration": 2.0,
-          "value": "G:(3,5,b7,9)",
-=======
-          "duration": 4.0,
-          "value": "C:maj7",
->>>>>>> 5725112b
+          "duration": 4.0,
+          "value": "C:maj7",
           "confidence": 1
         },
         {
@@ -254,11 +175,7 @@
         {
           "time": 14.0,
           "duration": 4.0,
-<<<<<<< HEAD
-          "value": "A:min(b7)",
-=======
           "value": "F:maj7",
->>>>>>> 5725112b
           "confidence": 1
         },
         {
@@ -270,11 +187,7 @@
         {
           "time": 15.2,
           "duration": 2.0,
-<<<<<<< HEAD
-          "value": "D:min(b7,9)",
-=======
-          "value": "G:(3,5,b7,9)",
->>>>>>> 5725112b
+          "value": "G:(3,5,b7,9)",
           "confidence": 1
         },
         {
@@ -292,11 +205,7 @@
         {
           "time": 18.0,
           "duration": 4.0,
-<<<<<<< HEAD
-          "value": "A:min(b7)",
-=======
           "value": "G:(4,5,b7,9)",
->>>>>>> 5725112b
           "confidence": 1
         },
         {
@@ -344,11 +253,7 @@
         {
           "time": 26.0,
           "duration": 4.0,
-<<<<<<< HEAD
-          "value": "D:min(b7,9)",
-=======
           "value": "G:(4,5,b7,9)",
->>>>>>> 5725112b
           "confidence": 1
         },
         {
@@ -372,15 +277,6 @@
         {
           "time": 30.0,
           "duration": 4.0,
-<<<<<<< HEAD
-          "value": "A:min(b7)",
-          "confidence": 1
-        },
-        {
-          "time": 31.0,
-          "duration": 4.0,
-=======
->>>>>>> 5725112b
           "value": "F:maj7",
           "confidence": 1
         },
@@ -457,11 +353,7 @@
           "confidence": 1
         },
         {
-<<<<<<< HEAD
-          "time": 42.3,
-=======
           "time": 41.3,
->>>>>>> 5725112b
           "duration": 1.0,
           "value": "Db:maj7",
           "confidence": 1
@@ -479,21 +371,13 @@
           "confidence": 1
         },
         {
-<<<<<<< HEAD
-          "time": 44.1,
-=======
           "time": 43.1,
->>>>>>> 5725112b
           "duration": 1.0,
           "value": "D:min(b7)",
           "confidence": 1
         },
         {
-<<<<<<< HEAD
-          "time": 44.2,
-=======
           "time": 43.2,
->>>>>>> 5725112b
           "duration": 1.0,
           "value": "Eb:maj7",
           "confidence": 1
@@ -519,31 +403,19 @@
         {
           "time": 45.0,
           "duration": 2.0,
-<<<<<<< HEAD
-          "value": "E:min(b7)",
-=======
-          "value": "D:min(b7,9)",
->>>>>>> 5725112b
+          "value": "D:min(b7,9)",
           "confidence": 1
         },
         {
           "time": 45.2,
           "duration": 2.0,
-<<<<<<< HEAD
-          "value": "A:min(b7)",
-=======
-          "value": "G:(3,5,b7,9)",
->>>>>>> 5725112b
+          "value": "G:(3,5,b7,9)",
           "confidence": 1
         },
         {
           "time": 46.0,
           "duration": 2.0,
-<<<<<<< HEAD
-          "value": "D:min(b7,9)",
-=======
-          "value": "E:min(b7)",
->>>>>>> 5725112b
+          "value": "E:min(b7)",
           "confidence": 1
         },
         {
@@ -555,31 +427,19 @@
         {
           "time": 47.0,
           "duration": 2.0,
-<<<<<<< HEAD
-          "value": "E:min(b7)",
-=======
-          "value": "D:min(b7,9)",
->>>>>>> 5725112b
+          "value": "D:min(b7,9)",
           "confidence": 1
         },
         {
           "time": 47.2,
           "duration": 2.0,
-<<<<<<< HEAD
-          "value": "A:min(b7)",
-=======
-          "value": "G:(3,5,b7,9)",
->>>>>>> 5725112b
+          "value": "G:(3,5,b7,9)",
           "confidence": 1
         },
         {
           "time": 48.0,
           "duration": 2.0,
-<<<<<<< HEAD
-          "value": "D:min(b7,9)",
-=======
-          "value": "E:min(b7)",
->>>>>>> 5725112b
+          "value": "E:min(b7)",
           "confidence": 1
         },
         {
@@ -591,31 +451,19 @@
         {
           "time": 49.0,
           "duration": 2.0,
-<<<<<<< HEAD
-          "value": "E:min(b7)",
-=======
-          "value": "D:min(b7,9)",
->>>>>>> 5725112b
+          "value": "D:min(b7,9)",
           "confidence": 1
         },
         {
           "time": 49.2,
           "duration": 2.0,
-<<<<<<< HEAD
-          "value": "A:min(b7)",
-=======
-          "value": "G:(3,5,b7,9)",
->>>>>>> 5725112b
+          "value": "G:(3,5,b7,9)",
           "confidence": 1
         },
         {
           "time": 50.0,
           "duration": 2.0,
-<<<<<<< HEAD
-          "value": "D:min(b7,9)",
-=======
-          "value": "E:min(b7)",
->>>>>>> 5725112b
+          "value": "E:min(b7)",
           "confidence": 1
         },
         {
@@ -627,31 +475,19 @@
         {
           "time": 51.0,
           "duration": 2.0,
-<<<<<<< HEAD
-          "value": "E:min(b7)",
-=======
-          "value": "D:min(b7,9)",
->>>>>>> 5725112b
+          "value": "D:min(b7,9)",
           "confidence": 1
         },
         {
           "time": 51.2,
           "duration": 2.0,
-<<<<<<< HEAD
-          "value": "A:min(b7)",
-=======
-          "value": "G:(3,5,b7,9)",
->>>>>>> 5725112b
+          "value": "G:(3,5,b7,9)",
           "confidence": 1
         },
         {
           "time": 52.0,
           "duration": 2.0,
-<<<<<<< HEAD
-          "value": "D:min(b7,9)",
-=======
-          "value": "E:min(b7)",
->>>>>>> 5725112b
+          "value": "E:min(b7)",
           "confidence": 1
         },
         {
@@ -663,31 +499,19 @@
         {
           "time": 53.0,
           "duration": 2.0,
-<<<<<<< HEAD
-          "value": "E:min(b7)",
-=======
-          "value": "D:min(b7,9)",
->>>>>>> 5725112b
+          "value": "D:min(b7,9)",
           "confidence": 1
         },
         {
           "time": 53.2,
           "duration": 2.0,
-<<<<<<< HEAD
-          "value": "A:min(b7)",
-=======
-          "value": "G:(3,5,b7,9)",
->>>>>>> 5725112b
+          "value": "G:(3,5,b7,9)",
           "confidence": 1
         },
         {
           "time": 54.0,
           "duration": 2.0,
-<<<<<<< HEAD
-          "value": "D:min(b7,9)",
-=======
-          "value": "E:min(b7)",
->>>>>>> 5725112b
+          "value": "E:min(b7)",
           "confidence": 1
         },
         {
@@ -699,31 +523,19 @@
         {
           "time": 55.0,
           "duration": 2.0,
-<<<<<<< HEAD
-          "value": "E:min(b7)",
-=======
-          "value": "D:min(b7,9)",
->>>>>>> 5725112b
+          "value": "D:min(b7,9)",
           "confidence": 1
         },
         {
           "time": 55.2,
           "duration": 2.0,
-<<<<<<< HEAD
-          "value": "A:min(b7)",
-=======
-          "value": "G:(3,5,b7,9)",
->>>>>>> 5725112b
+          "value": "G:(3,5,b7,9)",
           "confidence": 1
         },
         {
           "time": 56.0,
           "duration": 2.0,
-<<<<<<< HEAD
-          "value": "D:min(b7,9)",
-=======
-          "value": "E:min(b7)",
->>>>>>> 5725112b
+          "value": "E:min(b7)",
           "confidence": 1
         },
         {
@@ -735,31 +547,19 @@
         {
           "time": 57.0,
           "duration": 2.0,
-<<<<<<< HEAD
-          "value": "E:min(b7)",
-=======
-          "value": "D:min(b7,9)",
->>>>>>> 5725112b
+          "value": "D:min(b7,9)",
           "confidence": 1
         },
         {
           "time": 57.2,
           "duration": 2.0,
-<<<<<<< HEAD
-          "value": "A:min(b7)",
-=======
-          "value": "G:(3,5,b7,9)",
->>>>>>> 5725112b
+          "value": "G:(3,5,b7,9)",
           "confidence": 1
         },
         {
           "time": 58.0,
           "duration": 2.0,
-<<<<<<< HEAD
-          "value": "D:min(b7,9)",
-=======
-          "value": "E:min(b7)",
->>>>>>> 5725112b
+          "value": "E:min(b7)",
           "confidence": 1
         },
         {
@@ -771,31 +571,19 @@
         {
           "time": 59.0,
           "duration": 2.0,
-<<<<<<< HEAD
-          "value": "E:min(b7)",
-=======
-          "value": "D:min(b7,9)",
->>>>>>> 5725112b
+          "value": "D:min(b7,9)",
           "confidence": 1
         },
         {
           "time": 59.2,
           "duration": 2.0,
-<<<<<<< HEAD
-          "value": "A:min(b7)",
-=======
-          "value": "G:(3,5,b7,9)",
->>>>>>> 5725112b
+          "value": "G:(3,5,b7,9)",
           "confidence": 1
         },
         {
           "time": 60.0,
           "duration": 2.0,
-<<<<<<< HEAD
-          "value": "D:min(b7,9)",
-=======
-          "value": "E:min(b7)",
->>>>>>> 5725112b
+          "value": "E:min(b7)",
           "confidence": 1
         },
         {
@@ -807,31 +595,19 @@
         {
           "time": 61.0,
           "duration": 2.0,
-<<<<<<< HEAD
-          "value": "E:min(b7)",
-=======
-          "value": "D:min(b7,9)",
->>>>>>> 5725112b
+          "value": "D:min(b7,9)",
           "confidence": 1
         },
         {
           "time": 61.2,
           "duration": 2.0,
-<<<<<<< HEAD
-          "value": "A:min(b7)",
-=======
-          "value": "G:(3,5,b7,9)",
->>>>>>> 5725112b
+          "value": "G:(3,5,b7,9)",
           "confidence": 1
         },
         {
           "time": 62.0,
           "duration": 2.0,
-<<<<<<< HEAD
-          "value": "D:min(b7,9)",
-=======
-          "value": "E:min(b7)",
->>>>>>> 5725112b
+          "value": "E:min(b7)",
           "confidence": 1
         },
         {
@@ -843,31 +619,19 @@
         {
           "time": 63.0,
           "duration": 2.0,
-<<<<<<< HEAD
-          "value": "E:min(b7)",
-=======
-          "value": "D:min(b7,9)",
->>>>>>> 5725112b
+          "value": "D:min(b7,9)",
           "confidence": 1
         },
         {
           "time": 63.2,
           "duration": 2.0,
-<<<<<<< HEAD
-          "value": "A:min(b7)",
-=======
-          "value": "G:(3,5,b7,9)",
->>>>>>> 5725112b
+          "value": "G:(3,5,b7,9)",
           "confidence": 1
         },
         {
           "time": 64.0,
           "duration": 2.0,
-<<<<<<< HEAD
-          "value": "D:min(b7,9)",
-=======
-          "value": "E:min(b7)",
->>>>>>> 5725112b
+          "value": "E:min(b7)",
           "confidence": 1
         },
         {
@@ -879,31 +643,19 @@
         {
           "time": 65.0,
           "duration": 2.0,
-<<<<<<< HEAD
-          "value": "E:min(b7)",
-=======
-          "value": "D:min(b7,9)",
->>>>>>> 5725112b
+          "value": "D:min(b7,9)",
           "confidence": 1
         },
         {
           "time": 65.2,
           "duration": 2.0,
-<<<<<<< HEAD
-          "value": "A:min(b7)",
-=======
-          "value": "G:(3,5,b7,9)",
->>>>>>> 5725112b
+          "value": "G:(3,5,b7,9)",
           "confidence": 1
         },
         {
           "time": 66.0,
           "duration": 2.0,
-<<<<<<< HEAD
-          "value": "D:min(b7,9)",
-=======
-          "value": "E:min(b7)",
->>>>>>> 5725112b
+          "value": "E:min(b7)",
           "confidence": 1
         },
         {
@@ -915,31 +667,12 @@
         {
           "time": 67.0,
           "duration": 2.0,
-<<<<<<< HEAD
-          "value": "E:min(b7)",
-=======
-          "value": "D:min(b7,9)",
->>>>>>> 5725112b
+          "value": "D:min(b7,9)",
           "confidence": 1
         },
         {
           "time": 67.2,
           "duration": 2.0,
-<<<<<<< HEAD
-          "value": "A:min(b7)",
-          "confidence": 1
-        },
-        {
-          "time": 68.0,
-          "duration": 2.0,
-          "value": "D:min(b7,9)",
-          "confidence": 1
-        },
-        {
-          "time": 68.2,
-          "duration": 2.0,
-=======
->>>>>>> 5725112b
           "value": "G:(3,5,b7,9)",
           "confidence": 1
         },
