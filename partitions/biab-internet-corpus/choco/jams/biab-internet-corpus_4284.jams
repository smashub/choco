{
  "annotations": [
    {
      "annotation_metadata": {
        "curator": {
          "name": "",
          "email": ""
        },
        "annotator": {},
        "version": "",
        "corpus": "biab_internet_corpus",
        "annotation_tools": "",
        "annotation_rules": "",
        "validation": "",
        "data_source": ""
      },
      "namespace": "chord",
      "data": [
        {
          "time": 0.0,
          "duration": 4.0,
          "value": "C:maj",
          "confidence": 1
        },
        {
          "time": 1.0,
          "duration": 4.0,
          "value": "C:maj",
          "confidence": 1
        },
        {
          "time": 2.0,
          "duration": 4.0,
          "value": "G:(3,5,b7,9)",
          "confidence": 1
        },
        {
          "time": 3.0,
          "duration": 2.0,
          "value": "C:maj",
          "confidence": 1
        },
        {
          "time": 3.2,
          "duration": 2.0,
          "value": "G:(3,#5,b7)",
          "confidence": 1
        },
        {
          "time": 4.0,
          "duration": 4.0,
          "value": "G:(3,#5,b7)",
          "confidence": 1
        },
        {
          "time": 5.0,
          "duration": 4.0,
          "value": "C:maj",
          "confidence": 1
        },
        {
          "time": 6.0,
          "duration": 4.0,
          "value": "C:maj7",
          "confidence": 1
        },
        {
          "time": 7.0,
          "duration": 4.0,
          "value": "C:(3,5,b7)",
          "confidence": 1
        },
        {
          "time": 8.0,
          "duration": 4.0,
          "value": "C:(3,5,b7)",
          "confidence": 1
        },
        {
          "time": 9.0,
          "duration": 4.0,
          "value": "F:maj",
          "confidence": 1
        },
        {
          "time": 10.0,
          "duration": 4.0,
          "value": "F#:dim/D",
          "confidence": 1
        },
        {
          "time": 11.0,
          "duration": 2.0,
          "value": "E:min",
          "confidence": 1
        },
        {
          "time": 11.2,
          "duration": 2.0,
          "value": "A:(3,5,b7)",
<<<<<<< HEAD
=======
          "confidence": 1
        },
        {
          "time": 12.0,
          "duration": 4.0,
          "value": "A:(3,5,b7)",
>>>>>>> 5725112b
          "confidence": 1
        },
        {
          "time": 13.0,
          "duration": 4.0,
<<<<<<< HEAD
          "value": "A:(3,5,b7)",
=======
          "value": "D:min(b7)",
>>>>>>> 5725112b
          "confidence": 1
        },
        {
          "time": 14.0,
          "duration": 4.0,
<<<<<<< HEAD
          "value": "D:min(b7)",
=======
          "value": "G:(3,5,b7,9)",
>>>>>>> 5725112b
          "confidence": 1
        },
        {
          "time": 15.0,
          "duration": 4.0,
<<<<<<< HEAD
          "value": "G:(3,5,b7,9)",
=======
          "value": "C:maj",
>>>>>>> 5725112b
          "confidence": 1
        },
        {
          "time": 16.0,
<<<<<<< HEAD
          "duration": 4.0,
          "value": "C:maj",
=======
          "duration": 2.0,
          "value": "D:min(b7)",
>>>>>>> 5725112b
          "confidence": 1
        },
        {
          "time": 16.2,
          "duration": 2.0,
<<<<<<< HEAD
          "value": "D:min(b7)",
          "confidence": 1
        },
        {
          "time": 17.2,
          "duration": 2.0,
          "value": "G:(3,5,b7,9)",
=======
          "value": "G:(3,5,b7,9)",
          "confidence": 1
        },
        {
          "time": 17.0,
          "duration": 4.0,
          "value": "C:maj",
>>>>>>> 5725112b
          "confidence": 1
        },
        {
          "time": 18.0,
          "duration": 4.0,
          "value": "C:maj",
          "confidence": 1
        },
        {
          "time": 19.0,
          "duration": 4.0,
<<<<<<< HEAD
          "value": "C:maj",
=======
          "value": "F:min",
>>>>>>> 5725112b
          "confidence": 1
        },
        {
          "time": 20.0,
          "duration": 4.0,
          "value": "F:min",
          "confidence": 1
        },
        {
          "time": 21.0,
          "duration": 4.0,
<<<<<<< HEAD
          "value": "F:min",
=======
          "value": "C:maj",
>>>>>>> 5725112b
          "confidence": 1
        },
        {
          "time": 22.0,
          "duration": 4.0,
          "value": "C:maj",
          "confidence": 1
        },
        {
          "time": 23.0,
          "duration": 4.0,
<<<<<<< HEAD
          "value": "C:maj",
=======
          "value": "A:min",
>>>>>>> 5725112b
          "confidence": 1
        },
        {
          "time": 24.0,
<<<<<<< HEAD
          "duration": 4.0,
          "value": "A:min",
=======
          "duration": 2.0,
          "value": "A:min(b7)",
>>>>>>> 5725112b
          "confidence": 1
        },
        {
          "time": 24.2,
          "duration": 2.0,
<<<<<<< HEAD
          "value": "A:min(b7)",
          "confidence": 1
        },
        {
          "time": 25.2,
          "duration": 2.0,
          "value": "D:(3,5,b7,9)",
=======
          "value": "D:(3,5,b7,9)",
          "confidence": 1
        },
        {
          "time": 25.0,
          "duration": 4.0,
          "value": "G:(3,5,b7)",
>>>>>>> 5725112b
          "confidence": 1
        },
        {
          "time": 26.0,
          "duration": 4.0,
          "value": "G:(3,5,b7)",
          "confidence": 1
        },
        {
          "time": 27.0,
          "duration": 4.0,
<<<<<<< HEAD
          "value": "G:(3,5,b7)",
=======
          "value": "C:maj",
>>>>>>> 5725112b
          "confidence": 1
        },
        {
          "time": 28.0,
<<<<<<< HEAD
          "duration": 4.0,
          "value": "C:maj",
=======
          "duration": 2.0,
          "value": "G:(3,5,b7,9)",
>>>>>>> 5725112b
          "confidence": 1
        },
        {
          "time": 28.2,
          "duration": 2.0,
<<<<<<< HEAD
          "value": "G:(3,5,b7,9)",
=======
          "value": "G:(3,#5,b7,9)",
>>>>>>> 5725112b
          "confidence": 1
        },
        {
          "time": 29.0,
          "duration": 2.0,
<<<<<<< HEAD
          "value": "G:(3,#5,b7,9)",
=======
          "value": "C:maj",
>>>>>>> 5725112b
          "confidence": 1
        },
        {
          "time": 29.2,
          "duration": 2.0,
<<<<<<< HEAD
          "value": "C:maj",
          "confidence": 1
        },
        {
          "time": 30.2,
          "duration": 2.0,
=======
          "value": "G:(3,5,b7)",
          "confidence": 1
        },
        {
          "time": 30.0,
          "duration": 4.0,
>>>>>>> 5725112b
          "value": "G:(3,5,b7)",
          "confidence": 1
        },
        {
          "time": 31.0,
          "duration": 4.0,
<<<<<<< HEAD
          "value": "G:(3,5,b7)",
=======
          "value": "C:maj",
>>>>>>> 5725112b
          "confidence": 1
        },
        {
          "time": 32.0,
          "duration": 4.0,
<<<<<<< HEAD
          "value": "C:maj",
=======
          "value": "C:maj7",
>>>>>>> 5725112b
          "confidence": 1
        },
        {
          "time": 33.0,
          "duration": 4.0,
<<<<<<< HEAD
          "value": "C:maj7",
=======
          "value": "G:min(b7)",
>>>>>>> 5725112b
          "confidence": 1
        },
        {
          "time": 34.0,
          "duration": 4.0,
<<<<<<< HEAD
          "value": "G:min(b7)",
=======
          "value": "C:(3,5,b7)",
>>>>>>> 5725112b
          "confidence": 1
        },
        {
          "time": 35.0,
          "duration": 4.0,
<<<<<<< HEAD
          "value": "C:(3,5,b7)",
=======
          "value": "F:maj",
>>>>>>> 5725112b
          "confidence": 1
        },
        {
          "time": 36.0,
          "duration": 4.0,
<<<<<<< HEAD
          "value": "F:maj",
=======
          "value": "F#:dim/D",
>>>>>>> 5725112b
          "confidence": 1
        },
        {
          "time": 37.0,
<<<<<<< HEAD
          "duration": 4.0,
          "value": "F#:dim/D",
=======
          "duration": 2.0,
          "value": "E:min(b7)",
>>>>>>> 5725112b
          "confidence": 1
        },
        {
          "time": 37.2,
          "duration": 2.0,
<<<<<<< HEAD
          "value": "E:min(b7)",
          "confidence": 1
        },
        {
          "time": 38.2,
          "duration": 2.0,
=======
          "value": "A:(3,5,b7,9)",
          "confidence": 1
        },
        {
          "time": 38.0,
          "duration": 4.0,
>>>>>>> 5725112b
          "value": "A:(3,5,b7,9)",
          "confidence": 1
        },
        {
          "time": 39.0,
          "duration": 4.0,
<<<<<<< HEAD
          "value": "A:(3,5,b7,9)",
=======
          "value": "D:min(b7)",
>>>>>>> 5725112b
          "confidence": 1
        },
        {
          "time": 40.0,
<<<<<<< HEAD
          "duration": 4.0,
          "value": "D:min(b7)",
          "confidence": 1
        },
        {
          "time": 41.0,
          "duration": 3.0,
          "value": "G:(4,5,b7,9)",
          "confidence": 1
        },
        {
          "time": 41.3,
          "duration": 1.0,
=======
          "duration": 3.0,
          "value": "G:(4,5,b7,9)",
          "confidence": 1
        },
        {
          "time": 40.3,
          "duration": 1.0,
          "value": "C:maj",
          "confidence": 1
        },
        {
          "time": 41.0,
          "duration": 4.0,
>>>>>>> 5725112b
          "value": "C:maj",
          "confidence": 1
        },
        {
          "time": 42.0,
          "duration": 4.0,
          "value": "C:maj",
          "confidence": 1
        },
        {
          "time": 43.0,
          "duration": 4.0,
<<<<<<< HEAD
          "value": "C:maj",
=======
          "value": "F:min",
>>>>>>> 5725112b
          "confidence": 1
        },
        {
          "time": 44.0,
          "duration": 4.0,
          "value": "F:min",
          "confidence": 1
        },
        {
          "time": 45.0,
          "duration": 4.0,
<<<<<<< HEAD
          "value": "F:min",
=======
          "value": "C:maj",
>>>>>>> 5725112b
          "confidence": 1
        },
        {
          "time": 46.0,
          "duration": 4.0,
          "value": "C:maj",
          "confidence": 1
        },
        {
          "time": 47.0,
          "duration": 4.0,
<<<<<<< HEAD
          "value": "C:maj",
=======
          "value": "A:min",
>>>>>>> 5725112b
          "confidence": 1
        },
        {
          "time": 48.0,
<<<<<<< HEAD
          "duration": 4.0,
          "value": "A:min",
=======
          "duration": 2.0,
          "value": "A:min(b7)",
>>>>>>> 5725112b
          "confidence": 1
        },
        {
          "time": 48.2,
          "duration": 2.0,
<<<<<<< HEAD
          "value": "A:min(b7)",
          "confidence": 1
        },
        {
          "time": 49.2,
          "duration": 2.0,
          "value": "D:(3,5,b7,9)",
=======
          "value": "D:(3,5,b7,9)",
          "confidence": 1
        },
        {
          "time": 49.0,
          "duration": 4.0,
          "value": "G:(3,5,b7)",
>>>>>>> 5725112b
          "confidence": 1
        },
        {
          "time": 50.0,
          "duration": 4.0,
          "value": "G:(3,5,b7)",
          "confidence": 1
        },
        {
          "time": 51.0,
          "duration": 4.0,
<<<<<<< HEAD
          "value": "G:(3,5,b7)",
=======
          "value": "C:maj",
>>>>>>> 5725112b
          "confidence": 1
        },
        {
          "time": 52.0,
<<<<<<< HEAD
          "duration": 4.0,
          "value": "C:maj",
          "confidence": 1
        },
        {
          "time": 53.0,
=======
>>>>>>> 5725112b
          "duration": 2.0,
          "value": "G:(3,5,b7,9)",
          "confidence": 1
        },
        {
          "time": 52.2,
          "duration": 2.0,
          "value": "G:(3,#5,b7,9)",
          "confidence": 1
        },
        {
          "time": 53.0,
          "duration": 3.0,
          "value": "C:maj",
          "confidence": 1
        },
        {
<<<<<<< HEAD
          "time": 54.3,
          "duration": 1.0,
          "value": "G:(3,#5,b7)",
=======
          "time": 53.3,
          "duration": 1.0,
          "value": "G:(3,#5,b7)",
          "confidence": 1
        },
        {
          "time": 54.0,
          "duration": 4.0,
          "value": "G:(3,#5,b7)",
>>>>>>> 5725112b
          "confidence": 1
        },
        {
          "time": 55.0,
          "duration": 4.0,
<<<<<<< HEAD
          "value": "G:(3,#5,b7)",
=======
          "value": "C:maj",
>>>>>>> 5725112b
          "confidence": 1
        },
        {
          "time": 56.0,
          "duration": 4.0,
<<<<<<< HEAD
          "value": "C:maj",
=======
          "value": "C:maj7",
>>>>>>> 5725112b
          "confidence": 1
        },
        {
          "time": 57.0,
          "duration": 4.0,
<<<<<<< HEAD
          "value": "C:maj7",
=======
          "value": "G:min(b7)",
>>>>>>> 5725112b
          "confidence": 1
        },
        {
          "time": 58.0,
          "duration": 4.0,
<<<<<<< HEAD
          "value": "G:min(b7)",
=======
          "value": "C:(3,5,b7)",
>>>>>>> 5725112b
          "confidence": 1
        },
        {
          "time": 59.0,
          "duration": 4.0,
<<<<<<< HEAD
          "value": "C:(3,5,b7)",
=======
          "value": "F:maj",
>>>>>>> 5725112b
          "confidence": 1
        },
        {
          "time": 60.0,
          "duration": 4.0,
<<<<<<< HEAD
          "value": "F:maj",
=======
          "value": "F#:dim/D",
>>>>>>> 5725112b
          "confidence": 1
        },
        {
          "time": 61.0,
<<<<<<< HEAD
          "duration": 4.0,
          "value": "F#:dim/D",
=======
          "duration": 2.0,
          "value": "E:min(b7)",
>>>>>>> 5725112b
          "confidence": 1
        },
        {
          "time": 61.2,
          "duration": 2.0,
<<<<<<< HEAD
          "value": "E:min(b7)",
          "confidence": 1
        },
        {
          "time": 62.2,
          "duration": 2.0,
=======
          "value": "A:(3,5,b7)",
          "confidence": 1
        },
        {
          "time": 62.0,
          "duration": 4.0,
>>>>>>> 5725112b
          "value": "A:(3,5,b7)",
          "confidence": 1
        },
        {
          "time": 63.0,
          "duration": 4.0,
<<<<<<< HEAD
          "value": "A:(3,5,b7)",
=======
          "value": "F:maj",
>>>>>>> 5725112b
          "confidence": 1
        },
        {
          "time": 64.0,
          "duration": 4.0,
<<<<<<< HEAD
          "value": "F:maj",
=======
          "value": "F#:dim/D",
>>>>>>> 5725112b
          "confidence": 1
        },
        {
          "time": 65.0,
<<<<<<< HEAD
          "duration": 4.0,
          "value": "F#:dim/D",
=======
          "duration": 2.0,
          "value": "E:min(b7)",
>>>>>>> 5725112b
          "confidence": 1
        },
        {
          "time": 65.2,
          "duration": 2.0,
<<<<<<< HEAD
          "value": "E:min(b7)",
          "confidence": 1
        },
        {
          "time": 66.2,
          "duration": 2.0,
=======
          "value": "A:(3,5,b7,9)",
          "confidence": 1
        },
        {
          "time": 66.0,
          "duration": 4.0,
>>>>>>> 5725112b
          "value": "A:(3,5,b7,9)",
          "confidence": 1
        },
        {
          "time": 67.0,
          "duration": 4.0,
<<<<<<< HEAD
          "value": "A:(3,5,b7,9)",
=======
          "value": "D:min(b7)",
>>>>>>> 5725112b
          "confidence": 1
        },
        {
          "time": 68.0,
          "duration": 4.0,
          "value": "D:min(b7)",
          "confidence": 1
        },
        {
          "time": 69.0,
          "duration": 4.0,
<<<<<<< HEAD
          "value": "D:min(b7)",
=======
          "value": "G:(4,5,b7,9)",
>>>>>>> 5725112b
          "confidence": 1
        },
        {
          "time": 70.0,
          "duration": 4.0,
          "value": "G:(4,5,b7,9)",
          "confidence": 1
        },
        {
          "time": 71.0,
<<<<<<< HEAD
          "duration": 4.0,
          "value": "G:(4,5,b7,9)",
          "confidence": 1
        },
        {
          "time": 72.0,
=======
>>>>>>> 5725112b
          "duration": 2.0,
          "value": "C:maj",
          "confidence": 1
        },
        {
          "time": 71.2,
          "duration": 2.0,
          "value": "G:(3,5,b7,9)",
          "confidence": 1
        },
        {
          "time": 72.0,
          "duration": 4.0,
          "value": "C:maj",
          "confidence": 1
        }
      ],
      "sandbox": {},
      "time": 0,
      "duration": 292.0
    },
    {
      "annotation_metadata": {
        "curator": {
          "name": "",
          "email": ""
        },
        "annotator": {},
        "version": "",
        "corpus": "biab_internet_corpus",
        "annotation_tools": "",
        "annotation_rules": "",
        "validation": "",
        "data_source": ""
      },
      "namespace": "key_mode",
      "data": [
        {
          "time": 0.0,
          "duration": 292.0,
          "value": "C",
          "confidence": 1
        }
      ],
      "sandbox": {},
      "time": 0,
      "duration": 292.0
    }
  ],
  "file_metadata": {
    "title": "Cabaret ",
    "artist": "",
    "release": "",
    "duration": 292.0,
    "identifiers": {},
    "jams_version": "0.3.4"
  },
  "sandbox": {
    "expanded": false
  }
}<|MERGE_RESOLUTION|>--- conflicted
+++ resolved
@@ -98,353 +98,213 @@
           "time": 11.2,
           "duration": 2.0,
           "value": "A:(3,5,b7)",
-<<<<<<< HEAD
-=======
           "confidence": 1
         },
         {
           "time": 12.0,
           "duration": 4.0,
           "value": "A:(3,5,b7)",
->>>>>>> 5725112b
           "confidence": 1
         },
         {
           "time": 13.0,
           "duration": 4.0,
-<<<<<<< HEAD
-          "value": "A:(3,5,b7)",
-=======
           "value": "D:min(b7)",
->>>>>>> 5725112b
           "confidence": 1
         },
         {
           "time": 14.0,
           "duration": 4.0,
-<<<<<<< HEAD
+          "value": "G:(3,5,b7,9)",
+          "confidence": 1
+        },
+        {
+          "time": 15.0,
+          "duration": 4.0,
+          "value": "C:maj",
+          "confidence": 1
+        },
+        {
+          "time": 16.0,
+          "duration": 2.0,
           "value": "D:min(b7)",
-=======
+          "confidence": 1
+        },
+        {
+          "time": 16.2,
+          "duration": 2.0,
           "value": "G:(3,5,b7,9)",
->>>>>>> 5725112b
-          "confidence": 1
-        },
-        {
-          "time": 15.0,
-          "duration": 4.0,
-<<<<<<< HEAD
+          "confidence": 1
+        },
+        {
+          "time": 17.0,
+          "duration": 4.0,
+          "value": "C:maj",
+          "confidence": 1
+        },
+        {
+          "time": 18.0,
+          "duration": 4.0,
+          "value": "C:maj",
+          "confidence": 1
+        },
+        {
+          "time": 19.0,
+          "duration": 4.0,
+          "value": "F:min",
+          "confidence": 1
+        },
+        {
+          "time": 20.0,
+          "duration": 4.0,
+          "value": "F:min",
+          "confidence": 1
+        },
+        {
+          "time": 21.0,
+          "duration": 4.0,
+          "value": "C:maj",
+          "confidence": 1
+        },
+        {
+          "time": 22.0,
+          "duration": 4.0,
+          "value": "C:maj",
+          "confidence": 1
+        },
+        {
+          "time": 23.0,
+          "duration": 4.0,
+          "value": "A:min",
+          "confidence": 1
+        },
+        {
+          "time": 24.0,
+          "duration": 2.0,
+          "value": "A:min(b7)",
+          "confidence": 1
+        },
+        {
+          "time": 24.2,
+          "duration": 2.0,
+          "value": "D:(3,5,b7,9)",
+          "confidence": 1
+        },
+        {
+          "time": 25.0,
+          "duration": 4.0,
+          "value": "G:(3,5,b7)",
+          "confidence": 1
+        },
+        {
+          "time": 26.0,
+          "duration": 4.0,
+          "value": "G:(3,5,b7)",
+          "confidence": 1
+        },
+        {
+          "time": 27.0,
+          "duration": 4.0,
+          "value": "C:maj",
+          "confidence": 1
+        },
+        {
+          "time": 28.0,
+          "duration": 2.0,
           "value": "G:(3,5,b7,9)",
-=======
-          "value": "C:maj",
->>>>>>> 5725112b
-          "confidence": 1
-        },
-        {
-          "time": 16.0,
-<<<<<<< HEAD
-          "duration": 4.0,
-          "value": "C:maj",
-=======
-          "duration": 2.0,
+          "confidence": 1
+        },
+        {
+          "time": 28.2,
+          "duration": 2.0,
+          "value": "G:(3,#5,b7,9)",
+          "confidence": 1
+        },
+        {
+          "time": 29.0,
+          "duration": 2.0,
+          "value": "C:maj",
+          "confidence": 1
+        },
+        {
+          "time": 29.2,
+          "duration": 2.0,
+          "value": "G:(3,5,b7)",
+          "confidence": 1
+        },
+        {
+          "time": 30.0,
+          "duration": 4.0,
+          "value": "G:(3,5,b7)",
+          "confidence": 1
+        },
+        {
+          "time": 31.0,
+          "duration": 4.0,
+          "value": "C:maj",
+          "confidence": 1
+        },
+        {
+          "time": 32.0,
+          "duration": 4.0,
+          "value": "C:maj7",
+          "confidence": 1
+        },
+        {
+          "time": 33.0,
+          "duration": 4.0,
+          "value": "G:min(b7)",
+          "confidence": 1
+        },
+        {
+          "time": 34.0,
+          "duration": 4.0,
+          "value": "C:(3,5,b7)",
+          "confidence": 1
+        },
+        {
+          "time": 35.0,
+          "duration": 4.0,
+          "value": "F:maj",
+          "confidence": 1
+        },
+        {
+          "time": 36.0,
+          "duration": 4.0,
+          "value": "F#:dim/D",
+          "confidence": 1
+        },
+        {
+          "time": 37.0,
+          "duration": 2.0,
+          "value": "E:min(b7)",
+          "confidence": 1
+        },
+        {
+          "time": 37.2,
+          "duration": 2.0,
+          "value": "A:(3,5,b7,9)",
+          "confidence": 1
+        },
+        {
+          "time": 38.0,
+          "duration": 4.0,
+          "value": "A:(3,5,b7,9)",
+          "confidence": 1
+        },
+        {
+          "time": 39.0,
+          "duration": 4.0,
           "value": "D:min(b7)",
->>>>>>> 5725112b
-          "confidence": 1
-        },
-        {
-          "time": 16.2,
-          "duration": 2.0,
-<<<<<<< HEAD
-          "value": "D:min(b7)",
-          "confidence": 1
-        },
-        {
-          "time": 17.2,
-          "duration": 2.0,
-          "value": "G:(3,5,b7,9)",
-=======
-          "value": "G:(3,5,b7,9)",
-          "confidence": 1
-        },
-        {
-          "time": 17.0,
-          "duration": 4.0,
-          "value": "C:maj",
->>>>>>> 5725112b
-          "confidence": 1
-        },
-        {
-          "time": 18.0,
-          "duration": 4.0,
-          "value": "C:maj",
-          "confidence": 1
-        },
-        {
-          "time": 19.0,
-          "duration": 4.0,
-<<<<<<< HEAD
-          "value": "C:maj",
-=======
-          "value": "F:min",
->>>>>>> 5725112b
-          "confidence": 1
-        },
-        {
-          "time": 20.0,
-          "duration": 4.0,
-          "value": "F:min",
-          "confidence": 1
-        },
-        {
-          "time": 21.0,
-          "duration": 4.0,
-<<<<<<< HEAD
-          "value": "F:min",
-=======
-          "value": "C:maj",
->>>>>>> 5725112b
-          "confidence": 1
-        },
-        {
-          "time": 22.0,
-          "duration": 4.0,
-          "value": "C:maj",
-          "confidence": 1
-        },
-        {
-          "time": 23.0,
-          "duration": 4.0,
-<<<<<<< HEAD
-          "value": "C:maj",
-=======
-          "value": "A:min",
->>>>>>> 5725112b
-          "confidence": 1
-        },
-        {
-          "time": 24.0,
-<<<<<<< HEAD
-          "duration": 4.0,
-          "value": "A:min",
-=======
-          "duration": 2.0,
-          "value": "A:min(b7)",
->>>>>>> 5725112b
-          "confidence": 1
-        },
-        {
-          "time": 24.2,
-          "duration": 2.0,
-<<<<<<< HEAD
-          "value": "A:min(b7)",
-          "confidence": 1
-        },
-        {
-          "time": 25.2,
-          "duration": 2.0,
-          "value": "D:(3,5,b7,9)",
-=======
-          "value": "D:(3,5,b7,9)",
-          "confidence": 1
-        },
-        {
-          "time": 25.0,
-          "duration": 4.0,
-          "value": "G:(3,5,b7)",
->>>>>>> 5725112b
-          "confidence": 1
-        },
-        {
-          "time": 26.0,
-          "duration": 4.0,
-          "value": "G:(3,5,b7)",
-          "confidence": 1
-        },
-        {
-          "time": 27.0,
-          "duration": 4.0,
-<<<<<<< HEAD
-          "value": "G:(3,5,b7)",
-=======
-          "value": "C:maj",
->>>>>>> 5725112b
-          "confidence": 1
-        },
-        {
-          "time": 28.0,
-<<<<<<< HEAD
-          "duration": 4.0,
-          "value": "C:maj",
-=======
-          "duration": 2.0,
-          "value": "G:(3,5,b7,9)",
->>>>>>> 5725112b
-          "confidence": 1
-        },
-        {
-          "time": 28.2,
-          "duration": 2.0,
-<<<<<<< HEAD
-          "value": "G:(3,5,b7,9)",
-=======
-          "value": "G:(3,#5,b7,9)",
->>>>>>> 5725112b
-          "confidence": 1
-        },
-        {
-          "time": 29.0,
-          "duration": 2.0,
-<<<<<<< HEAD
-          "value": "G:(3,#5,b7,9)",
-=======
-          "value": "C:maj",
->>>>>>> 5725112b
-          "confidence": 1
-        },
-        {
-          "time": 29.2,
-          "duration": 2.0,
-<<<<<<< HEAD
-          "value": "C:maj",
-          "confidence": 1
-        },
-        {
-          "time": 30.2,
-          "duration": 2.0,
-=======
-          "value": "G:(3,5,b7)",
-          "confidence": 1
-        },
-        {
-          "time": 30.0,
-          "duration": 4.0,
->>>>>>> 5725112b
-          "value": "G:(3,5,b7)",
-          "confidence": 1
-        },
-        {
-          "time": 31.0,
-          "duration": 4.0,
-<<<<<<< HEAD
-          "value": "G:(3,5,b7)",
-=======
-          "value": "C:maj",
->>>>>>> 5725112b
-          "confidence": 1
-        },
-        {
-          "time": 32.0,
-          "duration": 4.0,
-<<<<<<< HEAD
-          "value": "C:maj",
-=======
-          "value": "C:maj7",
->>>>>>> 5725112b
-          "confidence": 1
-        },
-        {
-          "time": 33.0,
-          "duration": 4.0,
-<<<<<<< HEAD
-          "value": "C:maj7",
-=======
-          "value": "G:min(b7)",
->>>>>>> 5725112b
-          "confidence": 1
-        },
-        {
-          "time": 34.0,
-          "duration": 4.0,
-<<<<<<< HEAD
-          "value": "G:min(b7)",
-=======
-          "value": "C:(3,5,b7)",
->>>>>>> 5725112b
-          "confidence": 1
-        },
-        {
-          "time": 35.0,
-          "duration": 4.0,
-<<<<<<< HEAD
-          "value": "C:(3,5,b7)",
-=======
-          "value": "F:maj",
->>>>>>> 5725112b
-          "confidence": 1
-        },
-        {
-          "time": 36.0,
-          "duration": 4.0,
-<<<<<<< HEAD
-          "value": "F:maj",
-=======
-          "value": "F#:dim/D",
->>>>>>> 5725112b
-          "confidence": 1
-        },
-        {
-          "time": 37.0,
-<<<<<<< HEAD
-          "duration": 4.0,
-          "value": "F#:dim/D",
-=======
-          "duration": 2.0,
-          "value": "E:min(b7)",
->>>>>>> 5725112b
-          "confidence": 1
-        },
-        {
-          "time": 37.2,
-          "duration": 2.0,
-<<<<<<< HEAD
-          "value": "E:min(b7)",
-          "confidence": 1
-        },
-        {
-          "time": 38.2,
-          "duration": 2.0,
-=======
-          "value": "A:(3,5,b7,9)",
-          "confidence": 1
-        },
-        {
-          "time": 38.0,
-          "duration": 4.0,
->>>>>>> 5725112b
-          "value": "A:(3,5,b7,9)",
-          "confidence": 1
-        },
-        {
-          "time": 39.0,
-          "duration": 4.0,
-<<<<<<< HEAD
-          "value": "A:(3,5,b7,9)",
-=======
-          "value": "D:min(b7)",
->>>>>>> 5725112b
           "confidence": 1
         },
         {
           "time": 40.0,
-<<<<<<< HEAD
-          "duration": 4.0,
-          "value": "D:min(b7)",
-          "confidence": 1
-        },
-        {
-          "time": 41.0,
           "duration": 3.0,
           "value": "G:(4,5,b7,9)",
           "confidence": 1
         },
         {
-          "time": 41.3,
-          "duration": 1.0,
-=======
-          "duration": 3.0,
-          "value": "G:(4,5,b7,9)",
-          "confidence": 1
-        },
-        {
           "time": 40.3,
           "duration": 1.0,
           "value": "C:maj",
@@ -453,7 +313,6 @@
         {
           "time": 41.0,
           "duration": 4.0,
->>>>>>> 5725112b
           "value": "C:maj",
           "confidence": 1
         },
@@ -466,11 +325,7 @@
         {
           "time": 43.0,
           "duration": 4.0,
-<<<<<<< HEAD
-          "value": "C:maj",
-=======
           "value": "F:min",
->>>>>>> 5725112b
           "confidence": 1
         },
         {
@@ -482,11 +337,7 @@
         {
           "time": 45.0,
           "duration": 4.0,
-<<<<<<< HEAD
-          "value": "F:min",
-=======
-          "value": "C:maj",
->>>>>>> 5725112b
+          "value": "C:maj",
           "confidence": 1
         },
         {
@@ -498,44 +349,25 @@
         {
           "time": 47.0,
           "duration": 4.0,
-<<<<<<< HEAD
-          "value": "C:maj",
-=======
           "value": "A:min",
->>>>>>> 5725112b
           "confidence": 1
         },
         {
           "time": 48.0,
-<<<<<<< HEAD
-          "duration": 4.0,
-          "value": "A:min",
-=======
           "duration": 2.0,
           "value": "A:min(b7)",
->>>>>>> 5725112b
           "confidence": 1
         },
         {
           "time": 48.2,
           "duration": 2.0,
-<<<<<<< HEAD
-          "value": "A:min(b7)",
-          "confidence": 1
-        },
-        {
-          "time": 49.2,
-          "duration": 2.0,
           "value": "D:(3,5,b7,9)",
-=======
-          "value": "D:(3,5,b7,9)",
           "confidence": 1
         },
         {
           "time": 49.0,
           "duration": 4.0,
           "value": "G:(3,5,b7)",
->>>>>>> 5725112b
           "confidence": 1
         },
         {
@@ -547,24 +379,11 @@
         {
           "time": 51.0,
           "duration": 4.0,
-<<<<<<< HEAD
-          "value": "G:(3,5,b7)",
-=======
-          "value": "C:maj",
->>>>>>> 5725112b
+          "value": "C:maj",
           "confidence": 1
         },
         {
           "time": 52.0,
-<<<<<<< HEAD
-          "duration": 4.0,
-          "value": "C:maj",
-          "confidence": 1
-        },
-        {
-          "time": 53.0,
-=======
->>>>>>> 5725112b
           "duration": 2.0,
           "value": "G:(3,5,b7,9)",
           "confidence": 1
@@ -582,11 +401,6 @@
           "confidence": 1
         },
         {
-<<<<<<< HEAD
-          "time": 54.3,
-          "duration": 1.0,
-          "value": "G:(3,#5,b7)",
-=======
           "time": 53.3,
           "duration": 1.0,
           "value": "G:(3,#5,b7)",
@@ -596,161 +410,96 @@
           "time": 54.0,
           "duration": 4.0,
           "value": "G:(3,#5,b7)",
->>>>>>> 5725112b
           "confidence": 1
         },
         {
           "time": 55.0,
           "duration": 4.0,
-<<<<<<< HEAD
-          "value": "G:(3,#5,b7)",
-=======
-          "value": "C:maj",
->>>>>>> 5725112b
+          "value": "C:maj",
           "confidence": 1
         },
         {
           "time": 56.0,
           "duration": 4.0,
-<<<<<<< HEAD
-          "value": "C:maj",
-=======
           "value": "C:maj7",
->>>>>>> 5725112b
           "confidence": 1
         },
         {
           "time": 57.0,
           "duration": 4.0,
-<<<<<<< HEAD
-          "value": "C:maj7",
-=======
           "value": "G:min(b7)",
->>>>>>> 5725112b
           "confidence": 1
         },
         {
           "time": 58.0,
           "duration": 4.0,
-<<<<<<< HEAD
-          "value": "G:min(b7)",
-=======
           "value": "C:(3,5,b7)",
->>>>>>> 5725112b
           "confidence": 1
         },
         {
           "time": 59.0,
           "duration": 4.0,
-<<<<<<< HEAD
-          "value": "C:(3,5,b7)",
-=======
           "value": "F:maj",
->>>>>>> 5725112b
           "confidence": 1
         },
         {
           "time": 60.0,
           "duration": 4.0,
-<<<<<<< HEAD
+          "value": "F#:dim/D",
+          "confidence": 1
+        },
+        {
+          "time": 61.0,
+          "duration": 2.0,
+          "value": "E:min(b7)",
+          "confidence": 1
+        },
+        {
+          "time": 61.2,
+          "duration": 2.0,
+          "value": "A:(3,5,b7)",
+          "confidence": 1
+        },
+        {
+          "time": 62.0,
+          "duration": 4.0,
+          "value": "A:(3,5,b7)",
+          "confidence": 1
+        },
+        {
+          "time": 63.0,
+          "duration": 4.0,
           "value": "F:maj",
-=======
+          "confidence": 1
+        },
+        {
+          "time": 64.0,
+          "duration": 4.0,
           "value": "F#:dim/D",
->>>>>>> 5725112b
-          "confidence": 1
-        },
-        {
-          "time": 61.0,
-<<<<<<< HEAD
-          "duration": 4.0,
-          "value": "F#:dim/D",
-=======
+          "confidence": 1
+        },
+        {
+          "time": 65.0,
           "duration": 2.0,
           "value": "E:min(b7)",
->>>>>>> 5725112b
-          "confidence": 1
-        },
-        {
-          "time": 61.2,
-          "duration": 2.0,
-<<<<<<< HEAD
-          "value": "E:min(b7)",
-          "confidence": 1
-        },
-        {
-          "time": 62.2,
-          "duration": 2.0,
-=======
-          "value": "A:(3,5,b7)",
-          "confidence": 1
-        },
-        {
-          "time": 62.0,
-          "duration": 4.0,
->>>>>>> 5725112b
-          "value": "A:(3,5,b7)",
-          "confidence": 1
-        },
-        {
-          "time": 63.0,
-          "duration": 4.0,
-<<<<<<< HEAD
-          "value": "A:(3,5,b7)",
-=======
-          "value": "F:maj",
->>>>>>> 5725112b
-          "confidence": 1
-        },
-        {
-          "time": 64.0,
-          "duration": 4.0,
-<<<<<<< HEAD
-          "value": "F:maj",
-=======
-          "value": "F#:dim/D",
->>>>>>> 5725112b
-          "confidence": 1
-        },
-        {
-          "time": 65.0,
-<<<<<<< HEAD
-          "duration": 4.0,
-          "value": "F#:dim/D",
-=======
-          "duration": 2.0,
-          "value": "E:min(b7)",
->>>>>>> 5725112b
           "confidence": 1
         },
         {
           "time": 65.2,
           "duration": 2.0,
-<<<<<<< HEAD
-          "value": "E:min(b7)",
-          "confidence": 1
-        },
-        {
-          "time": 66.2,
-          "duration": 2.0,
-=======
           "value": "A:(3,5,b7,9)",
           "confidence": 1
         },
         {
           "time": 66.0,
           "duration": 4.0,
->>>>>>> 5725112b
           "value": "A:(3,5,b7,9)",
           "confidence": 1
         },
         {
           "time": 67.0,
           "duration": 4.0,
-<<<<<<< HEAD
-          "value": "A:(3,5,b7,9)",
-=======
           "value": "D:min(b7)",
->>>>>>> 5725112b
           "confidence": 1
         },
         {
@@ -762,11 +511,7 @@
         {
           "time": 69.0,
           "duration": 4.0,
-<<<<<<< HEAD
-          "value": "D:min(b7)",
-=======
           "value": "G:(4,5,b7,9)",
->>>>>>> 5725112b
           "confidence": 1
         },
         {
@@ -777,15 +522,6 @@
         },
         {
           "time": 71.0,
-<<<<<<< HEAD
-          "duration": 4.0,
-          "value": "G:(4,5,b7,9)",
-          "confidence": 1
-        },
-        {
-          "time": 72.0,
-=======
->>>>>>> 5725112b
           "duration": 2.0,
           "value": "C:maj",
           "confidence": 1
