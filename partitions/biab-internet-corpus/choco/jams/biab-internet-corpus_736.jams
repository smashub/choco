{
  "annotations": [
    {
      "annotation_metadata": {
        "curator": {
          "name": "",
          "email": ""
        },
        "annotator": {},
        "version": "",
        "corpus": "biab_internet_corpus",
        "annotation_tools": "",
        "annotation_rules": "",
        "validation": "",
        "data_source": ""
      },
      "namespace": "chord",
      "data": [
        {
          "time": 0.0,
          "duration": 4.0,
          "value": "C:maj7",
          "confidence": 1
        },
        {
          "time": 1.0,
          "duration": 4.0,
          "value": "G:(4,5,b7)",
          "confidence": 1
        },
        {
          "time": 2.0,
          "duration": 4.0,
          "value": "C:maj7",
          "confidence": 1
        },
        {
          "time": 3.0,
          "duration": 4.0,
          "value": "G:(4,5,b7)",
          "confidence": 1
        },
        {
          "time": 4.0,
          "duration": 4.0,
          "value": "C:(3,5,6,9)",
          "confidence": 1
        },
        {
          "time": 5.0,
          "duration": 2.0,
          "value": "C:min(b7)",
          "confidence": 1
        },
        {
          "time": 5.2,
          "duration": 2.0,
          "value": "F:(3,5,b7,9)",
          "confidence": 1
        },
        {
          "time": 6.0,
          "duration": 4.0,
          "value": "Bb:maj7",
          "confidence": 1
        },
        {
          "time": 7.0,
          "duration": 2.0,
          "value": "Bb:min(b7)",
          "confidence": 1
        },
        {
          "time": 7.2,
          "duration": 2.0,
          "value": "Eb:(3,5,b7,9)",
          "confidence": 1
        },
        {
          "time": 8.0,
          "duration": 4.0,
          "value": "Ab:maj7",
          "confidence": 1
        },
        {
          "time": 9.0,
          "duration": 2.0,
          "value": "D:min(b7)",
          "confidence": 1
        },
        {
          "time": 9.2,
          "duration": 2.0,
          "value": "G:(3,5,b7)",
          "confidence": 1
        },
        {
          "time": 10.0,
          "duration": 4.0,
          "value": "C:maj7",
          "confidence": 1
        },
        {
          "time": 11.0,
          "duration": 2.0,
          "value": "D:min(b7)",
          "confidence": 1
        },
        {
          "time": 11.2,
          "duration": 2.0,
          "value": "G:(3,5,b7,9,11,13)",
          "confidence": 1
        },
        {
          "time": 12.0,
          "duration": 4.0,
          "value": "C:maj7",
          "confidence": 1
        },
        {
          "time": 13.0,
          "duration": 2.0,
          "value": "C:min(b7)",
          "confidence": 1
        },
        {
          "time": 13.2,
          "duration": 2.0,
          "value": "F:(3,5,b7,9)",
          "confidence": 1
        },
        {
          "time": 14.0,
          "duration": 4.0,
          "value": "Bb:maj7",
          "confidence": 1
        },
        {
          "time": 15.0,
          "duration": 2.0,
          "value": "Bb:min(b7)",
          "confidence": 1
        },
        {
          "time": 15.2,
          "duration": 2.0,
          "value": "Eb:(3,5,b7,9)",
          "confidence": 1
        },
        {
          "time": 16.0,
          "duration": 4.0,
          "value": "Ab:maj7",
          "confidence": 1
        },
        {
          "time": 17.0,
          "duration": 2.0,
          "value": "D:min(b7)",
          "confidence": 1
        },
        {
          "time": 17.2,
          "duration": 2.0,
          "value": "G:(3,5,b7)",
          "confidence": 1
        },
        {
          "time": 18.0,
          "duration": 4.0,
          "value": "C:maj7",
          "confidence": 1
        },
        {
          "time": 19.0,
          "duration": 4.0,
          "value": "C:maj7",
          "confidence": 1
        },
        {
          "time": 20.0,
          "duration": 4.0,
          "value": "D:min(b7)",
          "confidence": 1
        },
        {
          "time": 21.0,
          "duration": 4.0,
<<<<<<< HEAD
          "value": "D:min(b7)",
=======
          "value": "G:(3,5,b7,9,11,13)",
>>>>>>> 5725112b
          "confidence": 1
        },
        {
          "time": 22.0,
          "duration": 4.0,
          "value": "C:maj7/E",
          "confidence": 1
        },
        {
          "time": 23.0,
          "duration": 4.0,
<<<<<<< HEAD
          "value": "C:maj7/E",
=======
          "value": "A:(3,5,b7,9)",
>>>>>>> 5725112b
          "confidence": 1
        },
        {
          "time": 24.0,
          "duration": 4.0,
<<<<<<< HEAD
          "value": "A:(3,5,b7,9)",
=======
          "value": "D:min(b7)",
>>>>>>> 5725112b
          "confidence": 1
        },
        {
          "time": 25.0,
          "duration": 4.0,
<<<<<<< HEAD
          "value": "D:min(b7)",
=======
          "value": "G:(3,5,b7,9,11,13)",
>>>>>>> 5725112b
          "confidence": 1
        },
        {
          "time": 26.0,
          "duration": 4.0,
<<<<<<< HEAD
          "value": "G:(3,5,b7,9,11,13)",
=======
          "value": "C:maj7",
>>>>>>> 5725112b
          "confidence": 1
        },
        {
          "time": 27.0,
<<<<<<< HEAD
          "duration": 4.0,
          "value": "C:maj7",
          "confidence": 1
        },
        {
          "time": 28.0,
=======
>>>>>>> 5725112b
          "duration": 2.0,
          "value": "D:min(b7)",
          "confidence": 1
        },
        {
          "time": 27.2,
          "duration": 2.0,
          "value": "G:(3,5,b7,9,11,13)",
          "confidence": 1
        },
        {
          "time": 28.0,
          "duration": 4.0,
          "value": "C:maj7",
          "confidence": 1
        },
        {
          "time": 29.0,
          "duration": 2.0,
          "value": "C:min(b7)",
          "confidence": 1
        },
        {
          "time": 29.2,
          "duration": 2.0,
          "value": "F:(3,5,b7,9)",
          "confidence": 1
        },
        {
          "time": 30.0,
          "duration": 4.0,
          "value": "Bb:maj7",
          "confidence": 1
        },
        {
          "time": 31.0,
          "duration": 2.0,
          "value": "Bb:min(b7)",
          "confidence": 1
        },
        {
          "time": 31.2,
          "duration": 2.0,
          "value": "Eb:(3,5,b7,9)",
          "confidence": 1
        },
        {
          "time": 32.0,
          "duration": 4.0,
          "value": "Ab:maj7",
          "confidence": 1
        },
        {
          "time": 33.0,
          "duration": 2.0,
          "value": "D:min(b7)",
          "confidence": 1
        },
        {
          "time": 33.2,
          "duration": 2.0,
          "value": "G:(3,5,b7)",
          "confidence": 1
        },
        {
          "time": 34.0,
          "duration": 4.0,
          "value": "C:maj7",
          "confidence": 1
        },
        {
          "time": 35.0,
          "duration": 2.0,
          "value": "D:min(b7)",
          "confidence": 1
        },
        {
          "time": 35.2,
          "duration": 2.0,
          "value": "G:(3,5,b7,9,11,13)",
          "confidence": 1
        },
        {
          "time": 36.0,
          "duration": 4.0,
          "value": "C:(3,5,6,9)",
          "confidence": 1
        }
      ],
      "sandbox": {},
      "time": 0,
      "duration": 148.0
    },
    {
      "annotation_metadata": {
        "curator": {
          "name": "",
          "email": ""
        },
        "annotator": {},
        "version": "",
        "corpus": "biab_internet_corpus",
        "annotation_tools": "",
        "annotation_rules": "",
        "validation": "",
        "data_source": ""
      },
      "namespace": "key_mode",
      "data": [
        {
          "time": 0.0,
          "duration": 148.0,
          "value": "C",
          "confidence": 1
        }
      ],
      "sandbox": {},
      "time": 0,
      "duration": 148.0
    }
  ],
  "file_metadata": {
    "title": "Afternoon In Paris",
    "artist": "",
    "release": "",
    "duration": 148.0,
    "identifiers": {},
    "jams_version": "0.3.4"
  },
  "sandbox": {
    "expanded": false
  }
}<|MERGE_RESOLUTION|>--- conflicted
+++ resolved
@@ -187,11 +187,7 @@
         {
           "time": 21.0,
           "duration": 4.0,
-<<<<<<< HEAD
-          "value": "D:min(b7)",
-=======
-          "value": "G:(3,5,b7,9,11,13)",
->>>>>>> 5725112b
+          "value": "G:(3,5,b7,9,11,13)",
           "confidence": 1
         },
         {
@@ -203,54 +199,29 @@
         {
           "time": 23.0,
           "duration": 4.0,
-<<<<<<< HEAD
-          "value": "C:maj7/E",
-=======
           "value": "A:(3,5,b7,9)",
->>>>>>> 5725112b
           "confidence": 1
         },
         {
           "time": 24.0,
           "duration": 4.0,
-<<<<<<< HEAD
-          "value": "A:(3,5,b7,9)",
-=======
-          "value": "D:min(b7)",
->>>>>>> 5725112b
+          "value": "D:min(b7)",
           "confidence": 1
         },
         {
           "time": 25.0,
           "duration": 4.0,
-<<<<<<< HEAD
-          "value": "D:min(b7)",
-=======
-          "value": "G:(3,5,b7,9,11,13)",
->>>>>>> 5725112b
+          "value": "G:(3,5,b7,9,11,13)",
           "confidence": 1
         },
         {
           "time": 26.0,
           "duration": 4.0,
-<<<<<<< HEAD
-          "value": "G:(3,5,b7,9,11,13)",
-=======
-          "value": "C:maj7",
->>>>>>> 5725112b
+          "value": "C:maj7",
           "confidence": 1
         },
         {
           "time": 27.0,
-<<<<<<< HEAD
-          "duration": 4.0,
-          "value": "C:maj7",
-          "confidence": 1
-        },
-        {
-          "time": 28.0,
-=======
->>>>>>> 5725112b
           "duration": 2.0,
           "value": "D:min(b7)",
           "confidence": 1
