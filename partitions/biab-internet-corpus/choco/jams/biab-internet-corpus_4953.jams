--- conflicted
+++ resolved
@@ -83,21 +83,13 @@
           "confidence": 1
         },
         {
-<<<<<<< HEAD
-          "time": 9.1,
-=======
           "time": 8.1,
->>>>>>> 5725112b
           "duration": 1.0,
           "value": "Ab:dim/B",
           "confidence": 1
         },
         {
-<<<<<<< HEAD
-          "time": 9.2,
-=======
           "time": 8.2,
->>>>>>> 5725112b
           "duration": 1.0,
           "value": "Ab:dim/D",
           "confidence": 1
@@ -145,21 +137,13 @@
           "confidence": 1
         },
         {
-<<<<<<< HEAD
-          "time": 13.1,
-=======
           "time": 12.1,
->>>>>>> 5725112b
           "duration": 1.0,
           "value": "Ab:dim/B",
           "confidence": 1
         },
         {
-<<<<<<< HEAD
-          "time": 13.2,
-=======
           "time": 12.2,
->>>>>>> 5725112b
           "duration": 1.0,
           "value": "Ab:dim/D",
           "confidence": 1
@@ -225,11 +209,7 @@
           "confidence": 1
         },
         {
-<<<<<<< HEAD
-          "time": 20.3,
-=======
           "time": 19.3,
->>>>>>> 5725112b
           "duration": 1.0,
           "value": "F:maj/A",
           "confidence": 1
@@ -259,11 +239,7 @@
           "confidence": 1
         },
         {
-<<<<<<< HEAD
-          "time": 24.3,
-=======
           "time": 23.3,
->>>>>>> 5725112b
           "duration": 1.0,
           "value": "F:maj/A",
           "confidence": 1
@@ -293,21 +269,13 @@
           "confidence": 1
         },
         {
-<<<<<<< HEAD
-          "time": 28.1,
-=======
           "time": 27.1,
->>>>>>> 5725112b
-          "duration": 1.0,
-          "value": "Ab:maj",
-          "confidence": 1
-        },
-        {
-<<<<<<< HEAD
-          "time": 28.2,
-=======
+          "duration": 1.0,
+          "value": "Ab:maj",
+          "confidence": 1
+        },
+        {
           "time": 27.2,
->>>>>>> 5725112b
           "duration": 1.0,
           "value": "G:(3,5,b7)",
           "confidence": 1
@@ -349,21 +317,12 @@
           "confidence": 1
         },
         {
-<<<<<<< HEAD
-          "time": 32.1,
-=======
           "time": 31.1,
->>>>>>> 5725112b
-          "duration": 1.0,
-          "value": "Eb:(3,5,b7)",
-          "confidence": 1
-        },
-        {
-<<<<<<< HEAD
-          "time": 32.2,
-          "duration": 2.0,
-          "value": "Ab:maj",
-=======
+          "duration": 1.0,
+          "value": "Eb:(3,5,b7)",
+          "confidence": 1
+        },
+        {
           "time": 31.2,
           "duration": 2.0,
           "value": "Ab:maj",
@@ -373,7 +332,6 @@
           "time": 32.0,
           "duration": 4.0,
           "value": "Ab:(3,5,b7)",
->>>>>>> 5725112b
           "confidence": 1
         },
         {
@@ -385,93 +343,55 @@
         {
           "time": 34.0,
           "duration": 4.0,
-<<<<<<< HEAD
+          "value": "Db:maj",
+          "confidence": 1
+        },
+        {
+          "time": 35.0,
+          "duration": 2.0,
+          "value": "Db:maj",
+          "confidence": 1
+        },
+        {
+          "time": 35.2,
+          "duration": 2.0,
+          "value": "Ab:dim",
+          "confidence": 1
+        },
+        {
+          "time": 36.0,
+          "duration": 4.0,
           "value": "Ab:(3,5,b7)",
-=======
+          "confidence": 1
+        },
+        {
+          "time": 37.0,
+          "duration": 4.0,
+          "value": "Ab:(3,5,b7)",
+          "confidence": 1
+        },
+        {
+          "time": 38.0,
+          "duration": 4.0,
           "value": "Db:maj",
->>>>>>> 5725112b
-          "confidence": 1
-        },
-        {
-          "time": 35.0,
-<<<<<<< HEAD
-          "duration": 4.0,
-=======
-          "duration": 2.0,
->>>>>>> 5725112b
-          "value": "Db:maj",
-          "confidence": 1
-        },
-        {
-          "time": 35.2,
-          "duration": 2.0,
-<<<<<<< HEAD
-          "value": "Db:maj",
-          "confidence": 1
-        },
-        {
-          "time": 36.2,
-          "duration": 2.0,
-          "value": "Ab:dim",
-=======
-          "value": "Ab:dim",
-          "confidence": 1
-        },
-        {
-          "time": 36.0,
-          "duration": 4.0,
-          "value": "Ab:(3,5,b7)",
->>>>>>> 5725112b
-          "confidence": 1
-        },
-        {
-          "time": 37.0,
-          "duration": 4.0,
-          "value": "Ab:(3,5,b7)",
-          "confidence": 1
-        },
-        {
-          "time": 38.0,
-          "duration": 4.0,
-<<<<<<< HEAD
-          "value": "Ab:(3,5,b7)",
-=======
-          "value": "Db:maj",
->>>>>>> 5725112b
           "confidence": 1
         },
         {
           "time": 39.0,
-<<<<<<< HEAD
-          "duration": 4.0,
-=======
-          "duration": 3.0,
->>>>>>> 5725112b
-          "value": "Db:maj",
-          "confidence": 1
-        },
-        {
-<<<<<<< HEAD
-          "time": 40.0,
           "duration": 3.0,
           "value": "Db:maj",
           "confidence": 1
         },
         {
-          "time": 40.3,
+          "time": 39.3,
           "duration": 1.0,
           "value": "F:(3,5,b7)",
-=======
-          "time": 39.3,
-          "duration": 1.0,
-          "value": "F:(3,5,b7)",
           "confidence": 1
         },
         {
           "time": 40.0,
           "duration": 4.0,
           "value": "Bb:(3,5,b7)",
->>>>>>> 5725112b
           "confidence": 1
         },
         {
@@ -483,251 +403,179 @@
         {
           "time": 42.0,
           "duration": 4.0,
-<<<<<<< HEAD
+          "value": "Eb:min",
+          "confidence": 1
+        },
+        {
+          "time": 43.0,
+          "duration": 4.0,
+          "value": "Eb:min",
+          "confidence": 1
+        },
+        {
+          "time": 44.0,
+          "duration": 4.0,
+          "value": "Db:dim",
+          "confidence": 1
+        },
+        {
+          "time": 45.0,
+          "duration": 2.0,
+          "value": "Db:maj",
+          "confidence": 1
+        },
+        {
+          "time": 45.2,
+          "duration": 2.0,
           "value": "Bb:(3,5,b7)",
-=======
-          "value": "Eb:min",
->>>>>>> 5725112b
-          "confidence": 1
-        },
-        {
-          "time": 43.0,
-          "duration": 4.0,
-          "value": "Eb:min",
-          "confidence": 1
-        },
-        {
-          "time": 44.0,
-          "duration": 4.0,
-<<<<<<< HEAD
-          "value": "Eb:min",
-=======
-          "value": "Db:dim",
->>>>>>> 5725112b
-          "confidence": 1
-        },
-        {
-          "time": 45.0,
-<<<<<<< HEAD
-          "duration": 4.0,
-          "value": "Db:dim",
-=======
-          "duration": 2.0,
+          "confidence": 1
+        },
+        {
+          "time": 46.0,
+          "duration": 2.0,
+          "value": "Eb:(3,5,b7)/Bb",
+          "confidence": 1
+        },
+        {
+          "time": 46.2,
+          "duration": 2.0,
+          "value": "Ab:(3,5,b7)",
+          "confidence": 1
+        },
+        {
+          "time": 47.0,
+          "duration": 4.0,
           "value": "Db:maj",
->>>>>>> 5725112b
-          "confidence": 1
-        },
-        {
-          "time": 45.2,
-          "duration": 2.0,
-<<<<<<< HEAD
-          "value": "Db:maj",
-=======
-          "value": "Bb:(3,5,b7)",
->>>>>>> 5725112b
-          "confidence": 1
-        },
-        {
-          "time": 46.0,
-          "duration": 2.0,
-<<<<<<< HEAD
-          "value": "Bb:(3,5,b7)",
-=======
-          "value": "Eb:(3,5,b7)/Bb",
->>>>>>> 5725112b
-          "confidence": 1
-        },
-        {
-          "time": 46.2,
-          "duration": 2.0,
-<<<<<<< HEAD
-          "value": "Eb:(3,5,b7)/Bb",
-          "confidence": 1
-        },
-        {
-          "time": 47.2,
-          "duration": 2.0,
-          "value": "Ab:(3,5,b7)",
-=======
-          "value": "Ab:(3,5,b7)",
-          "confidence": 1
-        },
-        {
-          "time": 47.0,
-          "duration": 4.0,
-          "value": "Db:maj",
->>>>>>> 5725112b
           "confidence": 1
         },
         {
           "time": 48.0,
           "duration": 4.0,
-<<<<<<< HEAD
-          "value": "Db:maj",
-=======
-          "value": "Ab:maj",
->>>>>>> 5725112b
+          "value": "Ab:maj",
           "confidence": 1
         },
         {
           "time": 49.0,
           "duration": 4.0,
-<<<<<<< HEAD
-          "value": "Ab:maj",
-=======
-          "value": "Eb:(3,5,b7)",
->>>>>>> 5725112b
+          "value": "Eb:(3,5,b7)",
           "confidence": 1
         },
         {
           "time": 50.0,
           "duration": 4.0,
-<<<<<<< HEAD
-          "value": "Eb:(3,5,b7)",
-=======
-          "value": "Ab:maj",
->>>>>>> 5725112b
+          "value": "Ab:maj",
           "confidence": 1
         },
         {
           "time": 51.0,
           "duration": 4.0,
-<<<<<<< HEAD
-          "value": "Ab:maj",
-=======
-          "value": "Eb:(3,5,b7)",
->>>>>>> 5725112b
+          "value": "Eb:(3,5,b7)",
           "confidence": 1
         },
         {
           "time": 52.0,
-<<<<<<< HEAD
-          "duration": 4.0,
-          "value": "Eb:(3,5,b7)",
+          "duration": 2.0,
+          "value": "E:maj",
+          "confidence": 1
+        },
+        {
+          "time": 52.2,
+          "duration": 2.0,
+          "value": "Eb:maj",
           "confidence": 1
         },
         {
           "time": 53.0,
-=======
->>>>>>> 5725112b
           "duration": 2.0,
           "value": "E:maj",
           "confidence": 1
         },
         {
-          "time": 52.2,
+          "time": 53.2,
           "duration": 2.0,
           "value": "Eb:maj",
           "confidence": 1
         },
         {
-          "time": 53.0,
+          "time": 54.0,
+          "duration": 4.0,
+          "value": "Ab:min",
+          "confidence": 1
+        },
+        {
+          "time": 55.0,
+          "duration": 4.0,
+          "value": "Ab:min",
+          "confidence": 1
+        },
+        {
+          "time": 56.0,
+          "duration": 1.0,
+          "value": "Ab:dim",
+          "confidence": 1
+        },
+        {
+          "time": 56.1,
+          "duration": 1.0,
+          "value": "Ab:dim/B",
+          "confidence": 1
+        },
+        {
+          "time": 56.2,
+          "duration": 1.0,
+          "value": "Ab:dim/D",
+          "confidence": 1
+        },
+        {
+          "time": 56.3,
+          "duration": 1.0,
+          "value": "F:dim",
+          "confidence": 1
+        },
+        {
+          "time": 57.0,
+          "duration": 4.0,
+          "value": "Ab:maj",
+          "confidence": 1
+        },
+        {
+          "time": 58.0,
           "duration": 2.0,
           "value": "E:maj",
           "confidence": 1
         },
         {
-          "time": 53.2,
-          "duration": 2.0,
-          "value": "Eb:maj",
-          "confidence": 1
-        },
-        {
-          "time": 54.0,
-          "duration": 4.0,
-          "value": "Ab:min",
-          "confidence": 1
-        },
-        {
-          "time": 55.0,
-          "duration": 4.0,
-          "value": "Ab:min",
-          "confidence": 1
-        },
-        {
-          "time": 56.0,
+          "time": 58.2,
+          "duration": 2.0,
+          "value": "Ab:maj/Eb",
+          "confidence": 1
+        },
+        {
+          "time": 59.0,
+          "duration": 2.0,
+          "value": "Eb:(3,5,b7)",
+          "confidence": 1
+        },
+        {
+          "time": 59.2,
+          "duration": 2.0,
+          "value": "Ab:maj",
+          "confidence": 1
+        },
+        {
+          "time": 60.0,
           "duration": 1.0,
           "value": "Ab:dim",
           "confidence": 1
         },
         {
-<<<<<<< HEAD
-          "time": 57.1,
-=======
-          "time": 56.1,
->>>>>>> 5725112b
+          "time": 60.1,
           "duration": 1.0,
           "value": "Ab:dim/B",
           "confidence": 1
         },
         {
-<<<<<<< HEAD
-          "time": 57.2,
-=======
-          "time": 56.2,
->>>>>>> 5725112b
-          "duration": 1.0,
-          "value": "Ab:dim/D",
-          "confidence": 1
-        },
-        {
-          "time": 56.3,
-          "duration": 1.0,
-          "value": "F:dim",
-          "confidence": 1
-        },
-        {
-          "time": 57.0,
-          "duration": 4.0,
-          "value": "Ab:maj",
-          "confidence": 1
-        },
-        {
-          "time": 58.0,
-          "duration": 2.0,
-          "value": "E:maj",
-          "confidence": 1
-        },
-        {
-          "time": 58.2,
-          "duration": 2.0,
-          "value": "Ab:maj/Eb",
-          "confidence": 1
-        },
-        {
-          "time": 59.0,
-          "duration": 2.0,
-          "value": "Eb:(3,5,b7)",
-          "confidence": 1
-        },
-        {
-          "time": 59.2,
-          "duration": 2.0,
-          "value": "Ab:maj",
-          "confidence": 1
-        },
-        {
-          "time": 60.0,
-          "duration": 1.0,
-          "value": "Ab:dim",
-          "confidence": 1
-        },
-        {
-<<<<<<< HEAD
-          "time": 61.1,
-=======
-          "time": 60.1,
->>>>>>> 5725112b
-          "duration": 1.0,
-          "value": "Ab:dim/B",
-          "confidence": 1
-        },
-        {
-<<<<<<< HEAD
-          "time": 61.2,
-=======
           "time": 60.2,
->>>>>>> 5725112b
           "duration": 1.0,
           "value": "Ab:dim/D",
           "confidence": 1
@@ -793,11 +641,7 @@
           "confidence": 1
         },
         {
-<<<<<<< HEAD
-          "time": 68.3,
-=======
           "time": 67.3,
->>>>>>> 5725112b
           "duration": 1.0,
           "value": "F:maj/A",
           "confidence": 1
@@ -827,11 +671,7 @@
           "confidence": 1
         },
         {
-<<<<<<< HEAD
-          "time": 72.3,
-=======
           "time": 71.3,
->>>>>>> 5725112b
           "duration": 1.0,
           "value": "F:maj/A",
           "confidence": 1
@@ -861,21 +701,13 @@
           "confidence": 1
         },
         {
-<<<<<<< HEAD
-          "time": 76.1,
-=======
           "time": 75.1,
->>>>>>> 5725112b
-          "duration": 1.0,
-          "value": "Ab:maj",
-          "confidence": 1
-        },
-        {
-<<<<<<< HEAD
-          "time": 76.2,
-=======
+          "duration": 1.0,
+          "value": "Ab:maj",
+          "confidence": 1
+        },
+        {
           "time": 75.2,
->>>>>>> 5725112b
           "duration": 1.0,
           "value": "G:(3,5,b7)",
           "confidence": 1
@@ -917,21 +749,13 @@
           "confidence": 1
         },
         {
-<<<<<<< HEAD
-          "time": 80.1,
-=======
           "time": 79.1,
->>>>>>> 5725112b
-          "duration": 1.0,
-          "value": "Eb:(3,5,b7)",
-          "confidence": 1
-        },
-        {
-<<<<<<< HEAD
-          "time": 80.2,
-=======
+          "duration": 1.0,
+          "value": "Eb:(3,5,b7)",
+          "confidence": 1
+        },
+        {
           "time": 79.2,
->>>>>>> 5725112b
           "duration": 2.0,
           "value": "Ab:maj",
           "confidence": 1
