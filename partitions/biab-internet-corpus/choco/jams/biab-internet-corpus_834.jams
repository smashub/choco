{
  "annotations": [
    {
      "annotation_metadata": {
        "curator": {
          "name": "",
          "email": ""
        },
        "annotator": {},
        "version": "",
        "corpus": "biab_internet_corpus",
        "annotation_tools": "",
        "annotation_rules": "",
        "validation": "",
        "data_source": ""
      },
      "namespace": "chord",
      "data": [
        {
          "time": 0.0,
          "duration": 4.0,
          "value": "E:min",
          "confidence": 1
        },
        {
          "time": 1.0,
          "duration": 4.0,
          "value": "E:min",
          "confidence": 1
        },
        {
          "time": 2.0,
          "duration": 4.0,
          "value": "E:min",
          "confidence": 1
        },
        {
          "time": 3.0,
          "duration": 4.0,
          "value": "E:min",
          "confidence": 1
        },
        {
          "time": 4.0,
          "duration": 4.0,
<<<<<<< HEAD
          "value": "E:min",
=======
          "value": "B:(3,5,b7)",
>>>>>>> 5725112b
          "confidence": 1
        },
        {
          "time": 5.0,
<<<<<<< HEAD
          "duration": 4.0,
          "value": "B:(3,5,b7)",
=======
          "duration": 2.0,
          "value": "B:(3,5,b7)",
          "confidence": 1
        },
        {
          "time": 5.2,
          "duration": 2.0,
          "value": "E:min",
>>>>>>> 5725112b
          "confidence": 1
        },
        {
          "time": 6.0,
<<<<<<< HEAD
          "duration": 2.0,
          "value": "B:(3,5,b7)",
          "confidence": 1
        },
        {
          "time": 6.2,
          "duration": 2.0,
=======
          "duration": 4.0,
>>>>>>> 5725112b
          "value": "E:min",
          "confidence": 1
        },
        {
          "time": 7.0,
          "duration": 4.0,
          "value": "E:min",
          "confidence": 1
        },
        {
          "time": 8.0,
          "duration": 4.0,
          "value": "E:min",
          "confidence": 1
        },
        {
          "time": 9.0,
          "duration": 4.0,
          "value": "E:min",
          "confidence": 1
        },
        {
          "time": 10.0,
          "duration": 4.0,
          "value": "E:min",
          "confidence": 1
        },
        {
          "time": 11.0,
          "duration": 4.0,
          "value": "E:min",
          "confidence": 1
        },
        {
          "time": 12.0,
          "duration": 4.0,
<<<<<<< HEAD
          "value": "E:min",
=======
          "value": "A:min",
>>>>>>> 5725112b
          "confidence": 1
        },
        {
          "time": 13.0,
          "duration": 4.0,
<<<<<<< HEAD
          "value": "A:min",
=======
          "value": "B:(3,5,b7)",
>>>>>>> 5725112b
          "confidence": 1
        },
        {
          "time": 14.0,
          "duration": 4.0,
<<<<<<< HEAD
          "value": "B:(3,5,b7)",
          "confidence": 1
        },
        {
          "time": 15.0,
          "duration": 4.0,
=======
>>>>>>> 5725112b
          "value": "E:min",
          "confidence": 1
        }
      ],
      "sandbox": {},
      "time": 0,
      "duration": 60.0
    },
    {
      "annotation_metadata": {
        "curator": {
          "name": "",
          "email": ""
        },
        "annotator": {},
        "version": "",
        "corpus": "biab_internet_corpus",
        "annotation_tools": "",
        "annotation_rules": "",
        "validation": "",
        "data_source": ""
      },
      "namespace": "key_mode",
      "data": [
        {
          "time": 0.0,
          "duration": 60.0,
          "value": "C",
          "confidence": 1
        }
      ],
      "sandbox": {},
      "time": 0,
      "duration": 60.0
    }
  ],
  "file_metadata": {
    "title": "I Went To The Enemy's Camp                        ",
    "artist": "",
    "release": "",
    "duration": 60.0,
    "identifiers": {},
    "jams_version": "0.3.4"
  },
  "sandbox": {
    "expanded": false
  }
}<|MERGE_RESOLUTION|>--- conflicted
+++ resolved
@@ -43,19 +43,11 @@
         {
           "time": 4.0,
           "duration": 4.0,
-<<<<<<< HEAD
-          "value": "E:min",
-=======
           "value": "B:(3,5,b7)",
->>>>>>> 5725112b
           "confidence": 1
         },
         {
           "time": 5.0,
-<<<<<<< HEAD
-          "duration": 4.0,
-          "value": "B:(3,5,b7)",
-=======
           "duration": 2.0,
           "value": "B:(3,5,b7)",
           "confidence": 1
@@ -64,22 +56,11 @@
           "time": 5.2,
           "duration": 2.0,
           "value": "E:min",
->>>>>>> 5725112b
           "confidence": 1
         },
         {
           "time": 6.0,
-<<<<<<< HEAD
-          "duration": 2.0,
-          "value": "B:(3,5,b7)",
-          "confidence": 1
-        },
-        {
-          "time": 6.2,
-          "duration": 2.0,
-=======
           "duration": 4.0,
->>>>>>> 5725112b
           "value": "E:min",
           "confidence": 1
         },
@@ -116,35 +97,18 @@
         {
           "time": 12.0,
           "duration": 4.0,
-<<<<<<< HEAD
-          "value": "E:min",
-=======
           "value": "A:min",
->>>>>>> 5725112b
           "confidence": 1
         },
         {
           "time": 13.0,
           "duration": 4.0,
-<<<<<<< HEAD
-          "value": "A:min",
-=======
           "value": "B:(3,5,b7)",
->>>>>>> 5725112b
           "confidence": 1
         },
         {
           "time": 14.0,
           "duration": 4.0,
-<<<<<<< HEAD
-          "value": "B:(3,5,b7)",
-          "confidence": 1
-        },
-        {
-          "time": 15.0,
-          "duration": 4.0,
-=======
->>>>>>> 5725112b
           "value": "E:min",
           "confidence": 1
         }
