{
  "annotations": [
    {
      "annotation_metadata": {
        "curator": {
          "name": "",
          "email": ""
        },
        "annotator": {},
        "version": "",
        "corpus": "biab_internet_corpus",
        "annotation_tools": "",
        "annotation_rules": "",
        "validation": "",
        "data_source": ""
      },
      "namespace": "chord",
      "data": [
        {
          "time": 0.0,
          "duration": 4.0,
          "value": "F:(3,5,6)",
          "confidence": 1
        },
        {
          "time": 1.0,
          "duration": 4.0,
          "value": "C:dim",
          "confidence": 1
        },
        {
          "time": 2.0,
          "duration": 4.0,
<<<<<<< HEAD
          "value": "C:dim",
=======
          "value": "F:min(b7)",
>>>>>>> 5725112b
          "confidence": 1
        },
        {
          "time": 3.0,
          "duration": 4.0,
<<<<<<< HEAD
          "value": "F:min(b7)",
=======
          "value": "Bb:maj",
>>>>>>> 5725112b
          "confidence": 1
        },
        {
          "time": 4.0,
          "duration": 4.0,
          "value": "F:(3,5,6)",
          "confidence": 1
        },
        {
          "time": 5.0,
          "duration": 4.0,
          "value": "C:dim",
          "confidence": 1
        },
        {
          "time": 6.0,
          "duration": 4.0,
<<<<<<< HEAD
          "value": "C:dim",
=======
          "value": "F:min(b7)",
>>>>>>> 5725112b
          "confidence": 1
        },
        {
          "time": 7.0,
          "duration": 4.0,
<<<<<<< HEAD
          "value": "F:min(b7)",
=======
          "value": "Bb:maj",
>>>>>>> 5725112b
          "confidence": 1
        },
        {
          "time": 8.0,
          "duration": 4.0,
          "value": "F:maj",
          "confidence": 1
        },
        {
          "time": 9.0,
          "duration": 4.0,
          "value": "G:dim",
          "confidence": 1
        },
        {
          "time": 10.0,
          "duration": 4.0,
<<<<<<< HEAD
          "value": "G:dim",
=======
          "value": "F:maj",
>>>>>>> 5725112b
          "confidence": 1
        },
        {
          "time": 11.0,
          "duration": 4.0,
          "value": "G:dim",
          "confidence": 1
        },
        {
          "time": 12.0,
          "duration": 4.0,
<<<<<<< HEAD
          "value": "G:dim",
=======
          "value": "F:maj",
>>>>>>> 5725112b
          "confidence": 1
        },
        {
          "time": 13.0,
          "duration": 4.0,
          "value": "G:dim",
          "confidence": 1
        },
        {
          "time": 14.0,
          "duration": 4.0,
<<<<<<< HEAD
          "value": "G:dim",
=======
          "value": "F:maj",
>>>>>>> 5725112b
          "confidence": 1
        },
        {
          "time": 15.0,
          "duration": 4.0,
          "value": "A:(3,5,b7)",
          "confidence": 1
        },
        {
          "time": 16.0,
          "duration": 4.0,
          "value": "C:min(b7)",
          "confidence": 1
        },
        {
          "time": 17.0,
          "duration": 4.0,
          "value": "C:min(b7)",
          "confidence": 1
        },
        {
          "time": 18.0,
          "duration": 4.0,
<<<<<<< HEAD
          "value": "C:min(b7)",
=======
          "value": "F:(3,5,6)",
>>>>>>> 5725112b
          "confidence": 1
        },
        {
          "time": 19.0,
          "duration": 4.0,
          "value": "Bb:maj",
          "confidence": 1
        },
        {
          "time": 20.0,
          "duration": 4.0,
          "value": "C:min(b7)",
          "confidence": 1
        },
        {
          "time": 21.0,
          "duration": 4.0,
          "value": "C:min(b7)",
          "confidence": 1
        },
        {
          "time": 22.0,
          "duration": 4.0,
<<<<<<< HEAD
          "value": "C:min(b7)",
=======
          "value": "C:(3,5,b7)",
>>>>>>> 5725112b
          "confidence": 1
        },
        {
          "time": 23.0,
          "duration": 4.0,
          "value": "Bb:maj",
          "confidence": 1
        },
        {
          "time": 24.0,
          "duration": 4.0,
          "value": "F:maj",
          "confidence": 1
        },
        {
          "time": 25.0,
          "duration": 4.0,
          "value": "G:dim",
          "confidence": 1
        },
        {
          "time": 26.0,
          "duration": 4.0,
<<<<<<< HEAD
          "value": "G:dim",
=======
          "value": "F:maj",
>>>>>>> 5725112b
          "confidence": 1
        },
        {
          "time": 27.0,
          "duration": 4.0,
          "value": "G:dim",
          "confidence": 1
        },
        {
          "time": 28.0,
          "duration": 4.0,
<<<<<<< HEAD
          "value": "G:dim",
=======
          "value": "F:maj",
>>>>>>> 5725112b
          "confidence": 1
        },
        {
          "time": 29.0,
          "duration": 4.0,
          "value": "G:dim",
          "confidence": 1
        },
        {
          "time": 30.0,
          "duration": 4.0,
<<<<<<< HEAD
          "value": "G:dim",
          "confidence": 1
        },
        {
          "time": 31.0,
          "duration": 4.0,
=======
>>>>>>> 5725112b
          "value": "F:maj",
          "confidence": 1
        },
        {
          "time": 31.0,
          "duration": 4.0,
          "value": "A:(3,5,b7)",
          "confidence": 1
        },
        {
          "time": 32.0,
          "duration": 4.0,
          "value": "F:(3,5,6)",
          "confidence": 1
        }
      ],
      "sandbox": {},
      "time": 0,
      "duration": 132.0
    },
    {
      "annotation_metadata": {
        "curator": {
          "name": "",
          "email": ""
        },
        "annotator": {},
        "version": "",
        "corpus": "biab_internet_corpus",
        "annotation_tools": "",
        "annotation_rules": "",
        "validation": "",
        "data_source": ""
      },
      "namespace": "key_mode",
      "data": [
        {
          "time": 0.0,
          "duration": 132.0,
          "value": "C",
          "confidence": 1
        }
      ],
      "sandbox": {},
      "time": 0,
      "duration": 132.0
    }
  ],
  "file_metadata": {
    "title": "Chicken swing - J. Pumphandle",
    "artist": "",
    "release": "",
    "duration": 132.0,
    "identifiers": {},
    "jams_version": "0.3.4"
  },
  "sandbox": {
    "expanded": false
  }
}<|MERGE_RESOLUTION|>--- conflicted
+++ resolved
@@ -31,53 +31,37 @@
         {
           "time": 2.0,
           "duration": 4.0,
-<<<<<<< HEAD
+          "value": "F:min(b7)",
+          "confidence": 1
+        },
+        {
+          "time": 3.0,
+          "duration": 4.0,
+          "value": "Bb:maj",
+          "confidence": 1
+        },
+        {
+          "time": 4.0,
+          "duration": 4.0,
+          "value": "F:(3,5,6)",
+          "confidence": 1
+        },
+        {
+          "time": 5.0,
+          "duration": 4.0,
           "value": "C:dim",
-=======
+          "confidence": 1
+        },
+        {
+          "time": 6.0,
+          "duration": 4.0,
           "value": "F:min(b7)",
->>>>>>> 5725112b
-          "confidence": 1
-        },
-        {
-          "time": 3.0,
-          "duration": 4.0,
-<<<<<<< HEAD
-          "value": "F:min(b7)",
-=======
-          "value": "Bb:maj",
->>>>>>> 5725112b
-          "confidence": 1
-        },
-        {
-          "time": 4.0,
-          "duration": 4.0,
-          "value": "F:(3,5,6)",
-          "confidence": 1
-        },
-        {
-          "time": 5.0,
-          "duration": 4.0,
-          "value": "C:dim",
-          "confidence": 1
-        },
-        {
-          "time": 6.0,
-          "duration": 4.0,
-<<<<<<< HEAD
-          "value": "C:dim",
-=======
-          "value": "F:min(b7)",
->>>>>>> 5725112b
           "confidence": 1
         },
         {
           "time": 7.0,
           "duration": 4.0,
-<<<<<<< HEAD
-          "value": "F:min(b7)",
-=======
-          "value": "Bb:maj",
->>>>>>> 5725112b
+          "value": "Bb:maj",
           "confidence": 1
         },
         {
@@ -95,11 +79,7 @@
         {
           "time": 10.0,
           "duration": 4.0,
-<<<<<<< HEAD
-          "value": "G:dim",
-=======
-          "value": "F:maj",
->>>>>>> 5725112b
+          "value": "F:maj",
           "confidence": 1
         },
         {
@@ -111,11 +91,7 @@
         {
           "time": 12.0,
           "duration": 4.0,
-<<<<<<< HEAD
-          "value": "G:dim",
-=======
-          "value": "F:maj",
->>>>>>> 5725112b
+          "value": "F:maj",
           "confidence": 1
         },
         {
@@ -127,11 +103,7 @@
         {
           "time": 14.0,
           "duration": 4.0,
-<<<<<<< HEAD
-          "value": "G:dim",
-=======
-          "value": "F:maj",
->>>>>>> 5725112b
+          "value": "F:maj",
           "confidence": 1
         },
         {
@@ -155,11 +127,7 @@
         {
           "time": 18.0,
           "duration": 4.0,
-<<<<<<< HEAD
-          "value": "C:min(b7)",
-=======
-          "value": "F:(3,5,6)",
->>>>>>> 5725112b
+          "value": "F:(3,5,6)",
           "confidence": 1
         },
         {
@@ -183,11 +151,7 @@
         {
           "time": 22.0,
           "duration": 4.0,
-<<<<<<< HEAD
-          "value": "C:min(b7)",
-=======
           "value": "C:(3,5,b7)",
->>>>>>> 5725112b
           "confidence": 1
         },
         {
@@ -211,11 +175,7 @@
         {
           "time": 26.0,
           "duration": 4.0,
-<<<<<<< HEAD
-          "value": "G:dim",
-=======
-          "value": "F:maj",
->>>>>>> 5725112b
+          "value": "F:maj",
           "confidence": 1
         },
         {
@@ -227,11 +187,7 @@
         {
           "time": 28.0,
           "duration": 4.0,
-<<<<<<< HEAD
-          "value": "G:dim",
-=======
-          "value": "F:maj",
->>>>>>> 5725112b
+          "value": "F:maj",
           "confidence": 1
         },
         {
@@ -243,15 +199,6 @@
         {
           "time": 30.0,
           "duration": 4.0,
-<<<<<<< HEAD
-          "value": "G:dim",
-          "confidence": 1
-        },
-        {
-          "time": 31.0,
-          "duration": 4.0,
-=======
->>>>>>> 5725112b
           "value": "F:maj",
           "confidence": 1
         },
