--- conflicted
+++ resolved
@@ -37,11 +37,7 @@
         {
           "time": 3.0,
           "duration": 4.0,
-<<<<<<< HEAD
-          "value": "D:maj",
-=======
-          "value": "A:(3,5,b7)",
->>>>>>> 5725112b
+          "value": "A:(3,5,b7)",
           "confidence": 1
         },
         {
@@ -65,11 +61,7 @@
         {
           "time": 7.0,
           "duration": 4.0,
-<<<<<<< HEAD
-          "value": "A:(3,5,b7)",
-=======
-          "value": "D:maj",
->>>>>>> 5725112b
+          "value": "D:maj",
           "confidence": 1
         },
         {
@@ -93,11 +85,7 @@
         {
           "time": 11.0,
           "duration": 4.0,
-<<<<<<< HEAD
-          "value": "D:maj",
-=======
-          "value": "A:(3,5,b7)",
->>>>>>> 5725112b
+          "value": "A:(3,5,b7)",
           "confidence": 1
         },
         {
@@ -145,21 +133,13 @@
         {
           "time": 19.0,
           "duration": 4.0,
-<<<<<<< HEAD
-          "value": "A:(3,5,b7)",
-=======
           "value": "E:min",
->>>>>>> 5725112b
           "confidence": 1
         },
         {
           "time": 20.0,
           "duration": 4.0,
-<<<<<<< HEAD
-          "value": "E:min",
-=======
-          "value": "A:(3,5,b7)",
->>>>>>> 5725112b
+          "value": "A:(3,5,b7)",
           "confidence": 1
         },
         {
@@ -177,11 +157,7 @@
         {
           "time": 23.0,
           "duration": 4.0,
-<<<<<<< HEAD
-          "value": "A:(3,5,b7)",
-=======
-          "value": "D:maj",
->>>>>>> 5725112b
+          "value": "D:maj",
           "confidence": 1
         },
         {
@@ -198,26 +174,11 @@
         },
         {
           "time": 26.0,
-<<<<<<< HEAD
-          "duration": 4.0,
-=======
           "duration": 2.0,
->>>>>>> 5725112b
-          "value": "D:maj",
-          "confidence": 1
-        },
-        {
-<<<<<<< HEAD
-          "time": 27.0,
-          "duration": 2.0,
-          "value": "D:maj",
-          "confidence": 1
-        },
-        {
-          "time": 27.2,
-          "duration": 2.0,
-          "value": "C:maj",
-=======
+          "value": "D:maj",
+          "confidence": 1
+        },
+        {
           "time": 26.2,
           "duration": 2.0,
           "value": "C:maj",
@@ -227,7 +188,6 @@
           "time": 27.0,
           "duration": 4.0,
           "value": "G:maj",
->>>>>>> 5725112b
           "confidence": 1
         },
         {
@@ -239,29 +199,17 @@
         {
           "time": 29.0,
           "duration": 4.0,
-<<<<<<< HEAD
-          "value": "G:maj",
-=======
-          "value": "D:maj",
->>>>>>> 5725112b
+          "value": "D:maj",
           "confidence": 1
         },
         {
           "time": 30.0,
           "duration": 4.0,
-<<<<<<< HEAD
-          "value": "D:maj",
-=======
           "value": "A:maj",
->>>>>>> 5725112b
           "confidence": 1
         },
         {
           "time": 31.0,
-<<<<<<< HEAD
-          "duration": 4.0,
-          "value": "A:maj",
-=======
           "duration": 2.0,
           "value": "D:maj",
           "confidence": 1
@@ -270,94 +218,53 @@
           "time": 31.2,
           "duration": 2.0,
           "value": "D:(3,5,b7)",
->>>>>>> 5725112b
           "confidence": 1
         },
         {
           "time": 32.0,
-<<<<<<< HEAD
-          "duration": 2.0,
-          "value": "D:maj",
-          "confidence": 1
-        },
-        {
-          "time": 32.2,
-          "duration": 2.0,
-          "value": "D:(3,5,b7)",
-=======
-          "duration": 4.0,
-          "value": "G:maj",
->>>>>>> 5725112b
+          "duration": 4.0,
+          "value": "G:maj",
           "confidence": 1
         },
         {
           "time": 33.0,
           "duration": 4.0,
-<<<<<<< HEAD
-          "value": "G:maj",
-=======
           "value": "C:maj",
->>>>>>> 5725112b
           "confidence": 1
         },
         {
           "time": 34.0,
           "duration": 4.0,
-<<<<<<< HEAD
+          "value": "D:maj",
+          "confidence": 1
+        },
+        {
+          "time": 35.0,
+          "duration": 4.0,
+          "value": "G:maj",
+          "confidence": 1
+        },
+        {
+          "time": 36.0,
+          "duration": 4.0,
+          "value": "G:maj",
+          "confidence": 1
+        },
+        {
+          "time": 37.0,
+          "duration": 4.0,
           "value": "C:maj",
-=======
-          "value": "D:maj",
->>>>>>> 5725112b
-          "confidence": 1
-        },
-        {
-          "time": 35.0,
-          "duration": 4.0,
-<<<<<<< HEAD
-          "value": "D:maj",
-=======
-          "value": "G:maj",
->>>>>>> 5725112b
-          "confidence": 1
-        },
-        {
-          "time": 36.0,
-          "duration": 4.0,
-          "value": "G:maj",
-          "confidence": 1
-        },
-        {
-          "time": 37.0,
-          "duration": 4.0,
-<<<<<<< HEAD
-          "value": "G:maj",
-=======
-          "value": "C:maj",
->>>>>>> 5725112b
           "confidence": 1
         },
         {
           "time": 38.0,
           "duration": 4.0,
-<<<<<<< HEAD
-          "value": "C:maj",
-=======
-          "value": "D:maj",
->>>>>>> 5725112b
+          "value": "D:maj",
           "confidence": 1
         },
         {
           "time": 39.0,
           "duration": 4.0,
-<<<<<<< HEAD
-          "value": "D:maj",
-          "confidence": 1
-        },
-        {
-          "time": 40.0,
-          "duration": 4.0,
-=======
->>>>>>> 5725112b
           "value": "G:maj",
           "confidence": 1
         }
