--- conflicted
+++ resolved
@@ -59,21 +59,13 @@
           "confidence": 1
         },
         {
-<<<<<<< HEAD
-          "time": 6.1,
-=======
           "time": 5.1,
->>>>>>> 5725112b
-          "duration": 1.0,
-          "value": "C:(3,#5)",
-          "confidence": 1
-        },
-        {
-<<<<<<< HEAD
-          "time": 6.2,
-=======
+          "duration": 1.0,
+          "value": "C:(3,#5)",
+          "confidence": 1
+        },
+        {
           "time": 5.2,
->>>>>>> 5725112b
           "duration": 2.0,
           "value": "F:maj",
           "confidence": 1
@@ -133,21 +125,13 @@
           "confidence": 1
         },
         {
-<<<<<<< HEAD
-          "time": 14.1,
-=======
           "time": 13.1,
->>>>>>> 5725112b
-          "duration": 1.0,
-          "value": "C:(3,#5)",
-          "confidence": 1
-        },
-        {
-<<<<<<< HEAD
-          "time": 14.2,
-=======
+          "duration": 1.0,
+          "value": "C:(3,#5)",
+          "confidence": 1
+        },
+        {
           "time": 13.2,
->>>>>>> 5725112b
           "duration": 2.0,
           "value": "F:maj",
           "confidence": 1
@@ -195,21 +179,13 @@
           "confidence": 1
         },
         {
-<<<<<<< HEAD
-          "time": 20.1,
-=======
           "time": 19.1,
->>>>>>> 5725112b
           "duration": 1.0,
           "value": "C:min(b7)",
           "confidence": 1
         },
         {
-<<<<<<< HEAD
-          "time": 20.2,
-=======
           "time": 19.2,
->>>>>>> 5725112b
           "duration": 2.0,
           "value": "F:(3,5,b7)",
           "confidence": 1
@@ -239,21 +215,13 @@
           "confidence": 1
         },
         {
-<<<<<<< HEAD
-          "time": 24.1,
-=======
           "time": 23.1,
->>>>>>> 5725112b
           "duration": 1.0,
           "value": "C:min",
           "confidence": 1
         },
         {
-<<<<<<< HEAD
-          "time": 24.2,
-=======
           "time": 23.2,
->>>>>>> 5725112b
           "duration": 2.0,
           "value": "Bb:min(6)",
           "confidence": 1
@@ -283,11 +251,7 @@
           "confidence": 1
         },
         {
-<<<<<<< HEAD
-          "time": 28.3,
-=======
           "time": 27.3,
->>>>>>> 5725112b
           "duration": 1.0,
           "value": "C:(3,#5)",
           "confidence": 1
@@ -305,21 +269,13 @@
           "confidence": 1
         },
         {
-<<<<<<< HEAD
-          "time": 30.1,
-=======
           "time": 29.1,
->>>>>>> 5725112b
-          "duration": 1.0,
-          "value": "C:(3,#5)",
-          "confidence": 1
-        },
-        {
-<<<<<<< HEAD
-          "time": 30.2,
-=======
+          "duration": 1.0,
+          "value": "C:(3,#5)",
+          "confidence": 1
+        },
+        {
           "time": 29.2,
->>>>>>> 5725112b
           "duration": 1.0,
           "value": "F:maj",
           "confidence": 1
