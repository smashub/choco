{
  "annotations": [
    {
      "annotation_metadata": {
        "curator": {
          "name": "",
          "email": ""
        },
        "annotator": {},
        "version": "",
        "corpus": "biab_internet_corpus",
        "annotation_tools": "",
        "annotation_rules": "",
        "validation": "",
        "data_source": ""
      },
      "namespace": "chord",
      "data": [
        {
          "time": 0.0,
          "duration": 4.0,
          "value": "F:maj",
          "confidence": 1
        },
        {
<<<<<<< HEAD
          "time": 2.0,
          "duration": 4.0,
          "value": "F:maj",
=======
          "time": 1.0,
          "duration": 4.0,
          "value": "F:maj",
          "confidence": 1
        },
        {
          "time": 2.0,
          "duration": 4.0,
          "value": "A:min",
>>>>>>> 5725112b
          "confidence": 1
        },
        {
          "time": 3.0,
          "duration": 4.0,
          "value": "A:min",
          "confidence": 1
        },
        {
          "time": 4.0,
          "duration": 4.0,
<<<<<<< HEAD
          "value": "A:min",
=======
          "value": "F:maj",
>>>>>>> 5725112b
          "confidence": 1
        },
        {
          "time": 5.0,
          "duration": 4.0,
          "value": "F:maj",
          "confidence": 1
        },
        {
          "time": 6.0,
          "duration": 4.0,
<<<<<<< HEAD
          "value": "F:maj",
=======
          "value": "A:min",
>>>>>>> 5725112b
          "confidence": 1
        },
        {
          "time": 7.0,
          "duration": 4.0,
          "value": "A:min",
          "confidence": 1
        },
        {
          "time": 8.0,
          "duration": 4.0,
          "value": "A:min",
          "confidence": 1
        },
        {
          "time": 9.0,
          "duration": 4.0,
          "value": "A:min",
          "confidence": 1
        },
        {
          "time": 10.0,
          "duration": 4.0,
          "value": "A:min",
          "confidence": 1
        },
        {
          "time": 11.0,
          "duration": 4.0,
<<<<<<< HEAD
          "value": "A:min",
=======
          "value": "F:maj",
>>>>>>> 5725112b
          "confidence": 1
        },
        {
          "time": 12.0,
<<<<<<< HEAD
          "duration": 4.0,
=======
          "duration": 2.0,
>>>>>>> 5725112b
          "value": "F:maj",
          "confidence": 1
        },
        {
<<<<<<< HEAD
          "time": 13.0,
          "duration": 2.0,
          "value": "F:maj",
          "confidence": 1
        },
        {
          "time": 13.2,
          "duration": 2.0,
=======
          "time": 12.2,
          "duration": 2.0,
          "value": "A:min",
          "confidence": 1
        },
        {
          "time": 13.0,
          "duration": 4.0,
>>>>>>> 5725112b
          "value": "A:min",
          "confidence": 1
        },
        {
          "time": 14.0,
          "duration": 4.0,
          "value": "A:min",
          "confidence": 1
        },
        {
          "time": 15.0,
          "duration": 4.0,
          "value": "A:min",
          "confidence": 1
        },
        {
          "time": 16.0,
          "duration": 4.0,
<<<<<<< HEAD
          "value": "A:min",
          "confidence": 1
        },
        {
          "time": 17.0,
          "duration": 4.0,
          "value": "F:maj",
=======
          "value": "F:maj",
          "confidence": 1
        },
        {
          "time": 17.0,
          "duration": 2.0,
          "value": "F:maj",
          "confidence": 1
        },
        {
          "time": 17.2,
          "duration": 2.0,
          "value": "A:min",
>>>>>>> 5725112b
          "confidence": 1
        },
        {
          "time": 18.0,
<<<<<<< HEAD
          "duration": 2.0,
          "value": "F:maj",
          "confidence": 1
        },
        {
          "time": 18.2,
          "duration": 2.0,
          "value": "A:min",
=======
          "duration": 4.0,
          "value": "A:min(b7)",
>>>>>>> 5725112b
          "confidence": 1
        },
        {
          "time": 19.0,
          "duration": 4.0,
<<<<<<< HEAD
          "value": "A:min(b7)",
=======
          "value": "A:min(6)",
>>>>>>> 5725112b
          "confidence": 1
        },
        {
          "time": 20.0,
<<<<<<< HEAD
          "duration": 4.0,
          "value": "A:min(6)",
          "confidence": 1
        },
        {
          "time": 21.0,
          "duration": 2.0,
          "value": "A:min/G",
          "confidence": 1
        },
        {
          "time": 21.2,
          "duration": 2.0,
          "value": "Bb:(3,5,b7)",
=======
          "duration": 2.0,
          "value": "A:min/G",
          "confidence": 1
        },
        {
          "time": 20.2,
          "duration": 2.0,
          "value": "Bb:(3,5,b7)",
          "confidence": 1
        },
        {
          "time": 21.0,
          "duration": 4.0,
          "value": "A:min",
>>>>>>> 5725112b
          "confidence": 1
        },
        {
          "time": 22.0,
          "duration": 4.0,
<<<<<<< HEAD
          "value": "A:min",
=======
          "value": "A:min(b7)",
>>>>>>> 5725112b
          "confidence": 1
        },
        {
          "time": 23.0,
          "duration": 4.0,
<<<<<<< HEAD
          "value": "A:min(b7)",
=======
          "value": "A:min(6)",
>>>>>>> 5725112b
          "confidence": 1
        },
        {
          "time": 24.0,
<<<<<<< HEAD
          "duration": 4.0,
          "value": "A:min(6)",
          "confidence": 1
        },
        {
          "time": 25.0,
          "duration": 2.0,
          "value": "A:min/G",
          "confidence": 1
        },
        {
          "time": 25.2,
          "duration": 2.0,
          "value": "Bb:(3,5,b7)",
=======
          "duration": 2.0,
          "value": "A:min/G",
          "confidence": 1
        },
        {
          "time": 24.2,
          "duration": 2.0,
          "value": "Bb:(3,5,b7)",
          "confidence": 1
        },
        {
          "time": 25.0,
          "duration": 4.0,
          "value": "A:min",
>>>>>>> 5725112b
          "confidence": 1
        },
        {
          "time": 26.0,
          "duration": 4.0,
<<<<<<< HEAD
          "value": "A:min",
=======
          "value": "F:maj",
>>>>>>> 5725112b
          "confidence": 1
        },
        {
          "time": 27.0,
          "duration": 4.0,
          "value": "F:maj",
          "confidence": 1
        },
        {
          "time": 28.0,
          "duration": 4.0,
<<<<<<< HEAD
          "value": "F:maj",
=======
          "value": "A:min",
>>>>>>> 5725112b
          "confidence": 1
        },
        {
          "time": 29.0,
          "duration": 4.0,
          "value": "A:min",
          "confidence": 1
        },
        {
          "time": 30.0,
          "duration": 4.0,
<<<<<<< HEAD
          "value": "A:min",
=======
          "value": "F:maj",
>>>>>>> 5725112b
          "confidence": 1
        },
        {
          "time": 31.0,
          "duration": 4.0,
          "value": "F:maj",
          "confidence": 1
        },
        {
          "time": 32.0,
          "duration": 4.0,
<<<<<<< HEAD
          "value": "F:maj",
=======
          "value": "A:min",
>>>>>>> 5725112b
          "confidence": 1
        },
        {
          "time": 33.0,
          "duration": 4.0,
          "value": "A:min",
          "confidence": 1
        },
        {
          "time": 34.0,
          "duration": 4.0,
          "value": "A:min",
          "confidence": 1
        },
        {
          "time": 35.0,
          "duration": 4.0,
          "value": "A:min",
          "confidence": 1
        },
        {
          "time": 36.0,
          "duration": 4.0,
          "value": "A:min",
          "confidence": 1
        },
        {
          "time": 37.0,
          "duration": 4.0,
<<<<<<< HEAD
          "value": "A:min",
=======
          "value": "F:maj",
>>>>>>> 5725112b
          "confidence": 1
        },
        {
          "time": 38.0,
<<<<<<< HEAD
          "duration": 4.0,
          "value": "F:maj",
=======
          "duration": 2.0,
          "value": "F:maj",
          "confidence": 1
        },
        {
          "time": 38.2,
          "duration": 2.0,
          "value": "A:min",
>>>>>>> 5725112b
          "confidence": 1
        },
        {
          "time": 39.0,
<<<<<<< HEAD
          "duration": 2.0,
          "value": "F:maj",
          "confidence": 1
        },
        {
          "time": 39.2,
          "duration": 2.0,
          "value": "A:min",
          "confidence": 1
        },
        {
=======
          "duration": 4.0,
          "value": "A:min",
          "confidence": 1
        },
        {
>>>>>>> 5725112b
          "time": 40.0,
          "duration": 4.0,
          "value": "A:min",
          "confidence": 1
        },
        {
          "time": 41.0,
          "duration": 4.0,
          "value": "A:min",
          "confidence": 1
        },
        {
          "time": 42.0,
          "duration": 4.0,
<<<<<<< HEAD
          "value": "A:min",
          "confidence": 1
        },
        {
          "time": 43.0,
          "duration": 4.0,
          "value": "F:maj",
=======
          "value": "F:maj",
          "confidence": 1
        },
        {
          "time": 43.0,
          "duration": 2.0,
          "value": "F:maj",
          "confidence": 1
        },
        {
          "time": 43.2,
          "duration": 2.0,
          "value": "A:min",
>>>>>>> 5725112b
          "confidence": 1
        },
        {
          "time": 44.0,
<<<<<<< HEAD
          "duration": 2.0,
          "value": "F:maj",
          "confidence": 1
        },
        {
          "time": 44.2,
          "duration": 2.0,
          "value": "A:min",
          "confidence": 1
        },
        {
          "time": 45.0,
          "duration": 4.0,
          "value": "A:min(b7)",
          "confidence": 1
        },
        {
          "time": 46.0,
          "duration": 4.0,
          "value": "A:min(6)",
          "confidence": 1
        },
        {
          "time": 47.0,
=======
          "duration": 4.0,
          "value": "A:min(b7)",
          "confidence": 1
        },
        {
          "time": 45.0,
          "duration": 4.0,
          "value": "A:min(6)",
          "confidence": 1
        },
        {
          "time": 46.0,
>>>>>>> 5725112b
          "duration": 2.0,
          "value": "A:min/G",
          "confidence": 1
        },
        {
<<<<<<< HEAD
          "time": 47.2,
          "duration": 2.0,
          "value": "Bb:(3,5,b7)",
          "confidence": 1
        },
        {
          "time": 48.0,
          "duration": 4.0,
          "value": "A:min",
          "confidence": 1
        },
        {
          "time": 49.0,
          "duration": 4.0,
          "value": "A:min(b7)",
          "confidence": 1
        },
        {
          "time": 50.0,
          "duration": 4.0,
          "value": "A:min(6)",
          "confidence": 1
        },
        {
          "time": 51.0,
          "duration": 2.0,
          "value": "A:min/G",
          "confidence": 1
        },
        {
          "time": 51.2,
          "duration": 2.0,
          "value": "Bb:(3,5,b7)",
=======
          "time": 46.2,
          "duration": 2.0,
          "value": "Bb:(3,5,b7)",
          "confidence": 1
        },
        {
          "time": 47.0,
          "duration": 4.0,
          "value": "A:min",
>>>>>>> 5725112b
          "confidence": 1
        },
        {
          "time": 48.0,
          "duration": 4.0,
<<<<<<< HEAD
          "value": "A:min",
=======
          "value": "A:min(b7)",
>>>>>>> 5725112b
          "confidence": 1
        },
        {
          "time": 49.0,
          "duration": 4.0,
<<<<<<< HEAD
          "value": "A:min",
          "confidence": 1
        },
        {
          "time": 54.0,
          "duration": 4.0,
          "value": "A:min",
          "confidence": 1
        },
        {
          "time": 55.0,
          "duration": 4.0,
          "value": "A:min",
          "confidence": 1
        },
        {
          "time": 56.0,
          "duration": 4.0,
          "value": "F:maj",
          "confidence": 1
        },
        {
          "time": 57.0,
          "duration": 2.0,
          "value": "F:maj",
          "confidence": 1
        },
        {
          "time": 57.2,
          "duration": 2.0,
          "value": "A:min",
          "confidence": 1
        },
        {
          "time": 58.0,
=======
          "value": "A:min(6)",
          "confidence": 1
        },
        {
          "time": 50.0,
          "duration": 2.0,
          "value": "A:min/G",
          "confidence": 1
        },
        {
          "time": 50.2,
          "duration": 2.0,
          "value": "Bb:(3,5,b7)",
          "confidence": 1
        },
        {
          "time": 51.0,
>>>>>>> 5725112b
          "duration": 4.0,
          "value": "A:min",
          "confidence": 1
        },
        {
          "time": 52.0,
          "duration": 4.0,
          "value": "A:min",
          "confidence": 1
        },
        {
          "time": 53.0,
          "duration": 4.0,
          "value": "A:min",
          "confidence": 1
        },
        {
          "time": 54.0,
          "duration": 4.0,
<<<<<<< HEAD
=======
          "value": "A:min",
          "confidence": 1
        },
        {
          "time": 55.0,
          "duration": 4.0,
          "value": "F:maj",
          "confidence": 1
        },
        {
          "time": 56.0,
          "duration": 2.0,
          "value": "F:maj",
          "confidence": 1
        },
        {
          "time": 56.2,
          "duration": 2.0,
          "value": "A:min",
          "confidence": 1
        },
        {
          "time": 57.0,
          "duration": 4.0,
          "value": "A:min",
          "confidence": 1
        },
        {
          "time": 58.0,
          "duration": 4.0,
          "value": "A:min",
          "confidence": 1
        },
        {
          "time": 59.0,
          "duration": 4.0,
          "value": "A:min",
          "confidence": 1
        },
        {
          "time": 60.0,
          "duration": 4.0,
>>>>>>> 5725112b
          "value": "F:maj",
          "confidence": 1
        },
        {
<<<<<<< HEAD
          "time": 62.0,
=======
          "time": 61.0,
>>>>>>> 5725112b
          "duration": 2.0,
          "value": "F:maj",
          "confidence": 1
        },
        {
<<<<<<< HEAD
          "time": 62.2,
=======
          "time": 61.2,
>>>>>>> 5725112b
          "duration": 2.0,
          "value": "A:min",
          "confidence": 1
        },
        {
<<<<<<< HEAD
          "time": 63.0,
=======
          "time": 62.0,
>>>>>>> 5725112b
          "duration": 4.0,
          "value": "A:min(b7)",
          "confidence": 1
        },
        {
<<<<<<< HEAD
          "time": 64.0,
=======
          "time": 63.0,
>>>>>>> 5725112b
          "duration": 4.0,
          "value": "A:min(6)",
          "confidence": 1
        },
        {
<<<<<<< HEAD
          "time": 65.0,
=======
          "time": 64.0,
>>>>>>> 5725112b
          "duration": 2.0,
          "value": "A:min/G",
          "confidence": 1
        },
        {
<<<<<<< HEAD
          "time": 65.2,
=======
          "time": 64.2,
>>>>>>> 5725112b
          "duration": 2.0,
          "value": "Bb:(3,5,b7)",
          "confidence": 1
        },
        {
<<<<<<< HEAD
          "time": 66.0,
=======
          "time": 65.0,
>>>>>>> 5725112b
          "duration": 4.0,
          "value": "A:min",
          "confidence": 1
        },
        {
<<<<<<< HEAD
          "time": 67.0,
=======
          "time": 66.0,
>>>>>>> 5725112b
          "duration": 4.0,
          "value": "A:min(b7)",
          "confidence": 1
        },
        {
<<<<<<< HEAD
          "time": 68.0,
=======
          "time": 67.0,
>>>>>>> 5725112b
          "duration": 4.0,
          "value": "A:min(6)",
          "confidence": 1
        },
        {
<<<<<<< HEAD
          "time": 69.0,
=======
          "time": 68.0,
>>>>>>> 5725112b
          "duration": 2.0,
          "value": "A:min/G",
          "confidence": 1
        },
        {
<<<<<<< HEAD
          "time": 69.2,
=======
          "time": 68.2,
>>>>>>> 5725112b
          "duration": 2.0,
          "value": "Bb:(3,5,b7)",
          "confidence": 1
        },
        {
<<<<<<< HEAD
          "time": 70.0,
=======
          "time": 69.0,
>>>>>>> 5725112b
          "duration": 4.0,
          "value": "A:min",
          "confidence": 1
        },
        {
<<<<<<< HEAD
          "time": 71.0,
=======
          "time": 70.0,
>>>>>>> 5725112b
          "duration": 4.0,
          "value": "A:min(b7)",
          "confidence": 1
        },
        {
<<<<<<< HEAD
          "time": 72.0,
=======
          "time": 71.0,
>>>>>>> 5725112b
          "duration": 4.0,
          "value": "A:min(6)",
          "confidence": 1
        }
      ],
      "sandbox": {},
      "time": 0,
      "duration": 288.0
    },
    {
      "annotation_metadata": {
        "curator": {
          "name": "",
          "email": ""
        },
        "annotator": {},
        "version": "",
        "corpus": "biab_internet_corpus",
        "annotation_tools": "",
        "annotation_rules": "",
        "validation": "",
        "data_source": ""
      },
      "namespace": "key_mode",
      "data": [
        {
          "time": 0.0,
          "duration": 288.0,
          "value": "A",
          "confidence": 1
        }
      ],
      "sandbox": {},
      "time": 0,
      "duration": 288.0
    }
  ],
  "file_metadata": {
    "title": "Eleanor Rigby ",
    "artist": "",
    "release": "",
    "duration": 288.0,
    "identifiers": {},
    "jams_version": "0.3.4"
  },
  "sandbox": {
    "expanded": false
  }
}<|MERGE_RESOLUTION|>--- conflicted
+++ resolved
@@ -23,21 +23,15 @@
           "confidence": 1
         },
         {
-<<<<<<< HEAD
+          "time": 1.0,
+          "duration": 4.0,
+          "value": "F:maj",
+          "confidence": 1
+        },
+        {
           "time": 2.0,
           "duration": 4.0,
-          "value": "F:maj",
-=======
-          "time": 1.0,
-          "duration": 4.0,
-          "value": "F:maj",
-          "confidence": 1
-        },
-        {
-          "time": 2.0,
-          "duration": 4.0,
-          "value": "A:min",
->>>>>>> 5725112b
+          "value": "A:min",
           "confidence": 1
         },
         {
@@ -49,11 +43,7 @@
         {
           "time": 4.0,
           "duration": 4.0,
-<<<<<<< HEAD
-          "value": "A:min",
-=======
-          "value": "F:maj",
->>>>>>> 5725112b
+          "value": "F:maj",
           "confidence": 1
         },
         {
@@ -65,11 +55,7 @@
         {
           "time": 6.0,
           "duration": 4.0,
-<<<<<<< HEAD
-          "value": "F:maj",
-=======
-          "value": "A:min",
->>>>>>> 5725112b
+          "value": "A:min",
           "confidence": 1
         },
         {
@@ -99,43 +85,24 @@
         {
           "time": 11.0,
           "duration": 4.0,
-<<<<<<< HEAD
-          "value": "A:min",
-=======
-          "value": "F:maj",
->>>>>>> 5725112b
+          "value": "F:maj",
           "confidence": 1
         },
         {
           "time": 12.0,
-<<<<<<< HEAD
-          "duration": 4.0,
-=======
-          "duration": 2.0,
->>>>>>> 5725112b
-          "value": "F:maj",
-          "confidence": 1
-        },
-        {
-<<<<<<< HEAD
+          "duration": 2.0,
+          "value": "F:maj",
+          "confidence": 1
+        },
+        {
+          "time": 12.2,
+          "duration": 2.0,
+          "value": "A:min",
+          "confidence": 1
+        },
+        {
           "time": 13.0,
-          "duration": 2.0,
-          "value": "F:maj",
-          "confidence": 1
-        },
-        {
-          "time": 13.2,
-          "duration": 2.0,
-=======
-          "time": 12.2,
-          "duration": 2.0,
-          "value": "A:min",
-          "confidence": 1
-        },
-        {
-          "time": 13.0,
-          "duration": 4.0,
->>>>>>> 5725112b
+          "duration": 4.0,
           "value": "A:min",
           "confidence": 1
         },
@@ -154,20 +121,11 @@
         {
           "time": 16.0,
           "duration": 4.0,
-<<<<<<< HEAD
-          "value": "A:min",
+          "value": "F:maj",
           "confidence": 1
         },
         {
           "time": 17.0,
-          "duration": 4.0,
-          "value": "F:maj",
-=======
-          "value": "F:maj",
-          "confidence": 1
-        },
-        {
-          "time": 17.0,
           "duration": 2.0,
           "value": "F:maj",
           "confidence": 1
@@ -176,659 +134,388 @@
           "time": 17.2,
           "duration": 2.0,
           "value": "A:min",
->>>>>>> 5725112b
           "confidence": 1
         },
         {
           "time": 18.0,
-<<<<<<< HEAD
-          "duration": 2.0,
-          "value": "F:maj",
-          "confidence": 1
-        },
-        {
-          "time": 18.2,
-          "duration": 2.0,
-          "value": "A:min",
-=======
-          "duration": 4.0,
-          "value": "A:min(b7)",
->>>>>>> 5725112b
+          "duration": 4.0,
+          "value": "A:min(b7)",
           "confidence": 1
         },
         {
           "time": 19.0,
           "duration": 4.0,
-<<<<<<< HEAD
-          "value": "A:min(b7)",
-=======
-          "value": "A:min(6)",
->>>>>>> 5725112b
+          "value": "A:min(6)",
           "confidence": 1
         },
         {
           "time": 20.0,
-<<<<<<< HEAD
-          "duration": 4.0,
-          "value": "A:min(6)",
+          "duration": 2.0,
+          "value": "A:min/G",
+          "confidence": 1
+        },
+        {
+          "time": 20.2,
+          "duration": 2.0,
+          "value": "Bb:(3,5,b7)",
           "confidence": 1
         },
         {
           "time": 21.0,
+          "duration": 4.0,
+          "value": "A:min",
+          "confidence": 1
+        },
+        {
+          "time": 22.0,
+          "duration": 4.0,
+          "value": "A:min(b7)",
+          "confidence": 1
+        },
+        {
+          "time": 23.0,
+          "duration": 4.0,
+          "value": "A:min(6)",
+          "confidence": 1
+        },
+        {
+          "time": 24.0,
           "duration": 2.0,
           "value": "A:min/G",
           "confidence": 1
         },
         {
-          "time": 21.2,
+          "time": 24.2,
           "duration": 2.0,
           "value": "Bb:(3,5,b7)",
-=======
+          "confidence": 1
+        },
+        {
+          "time": 25.0,
+          "duration": 4.0,
+          "value": "A:min",
+          "confidence": 1
+        },
+        {
+          "time": 26.0,
+          "duration": 4.0,
+          "value": "F:maj",
+          "confidence": 1
+        },
+        {
+          "time": 27.0,
+          "duration": 4.0,
+          "value": "F:maj",
+          "confidence": 1
+        },
+        {
+          "time": 28.0,
+          "duration": 4.0,
+          "value": "A:min",
+          "confidence": 1
+        },
+        {
+          "time": 29.0,
+          "duration": 4.0,
+          "value": "A:min",
+          "confidence": 1
+        },
+        {
+          "time": 30.0,
+          "duration": 4.0,
+          "value": "F:maj",
+          "confidence": 1
+        },
+        {
+          "time": 31.0,
+          "duration": 4.0,
+          "value": "F:maj",
+          "confidence": 1
+        },
+        {
+          "time": 32.0,
+          "duration": 4.0,
+          "value": "A:min",
+          "confidence": 1
+        },
+        {
+          "time": 33.0,
+          "duration": 4.0,
+          "value": "A:min",
+          "confidence": 1
+        },
+        {
+          "time": 34.0,
+          "duration": 4.0,
+          "value": "A:min",
+          "confidence": 1
+        },
+        {
+          "time": 35.0,
+          "duration": 4.0,
+          "value": "A:min",
+          "confidence": 1
+        },
+        {
+          "time": 36.0,
+          "duration": 4.0,
+          "value": "A:min",
+          "confidence": 1
+        },
+        {
+          "time": 37.0,
+          "duration": 4.0,
+          "value": "F:maj",
+          "confidence": 1
+        },
+        {
+          "time": 38.0,
+          "duration": 2.0,
+          "value": "F:maj",
+          "confidence": 1
+        },
+        {
+          "time": 38.2,
+          "duration": 2.0,
+          "value": "A:min",
+          "confidence": 1
+        },
+        {
+          "time": 39.0,
+          "duration": 4.0,
+          "value": "A:min",
+          "confidence": 1
+        },
+        {
+          "time": 40.0,
+          "duration": 4.0,
+          "value": "A:min",
+          "confidence": 1
+        },
+        {
+          "time": 41.0,
+          "duration": 4.0,
+          "value": "A:min",
+          "confidence": 1
+        },
+        {
+          "time": 42.0,
+          "duration": 4.0,
+          "value": "F:maj",
+          "confidence": 1
+        },
+        {
+          "time": 43.0,
+          "duration": 2.0,
+          "value": "F:maj",
+          "confidence": 1
+        },
+        {
+          "time": 43.2,
+          "duration": 2.0,
+          "value": "A:min",
+          "confidence": 1
+        },
+        {
+          "time": 44.0,
+          "duration": 4.0,
+          "value": "A:min(b7)",
+          "confidence": 1
+        },
+        {
+          "time": 45.0,
+          "duration": 4.0,
+          "value": "A:min(6)",
+          "confidence": 1
+        },
+        {
+          "time": 46.0,
           "duration": 2.0,
           "value": "A:min/G",
           "confidence": 1
         },
         {
-          "time": 20.2,
+          "time": 46.2,
           "duration": 2.0,
           "value": "Bb:(3,5,b7)",
           "confidence": 1
         },
         {
-          "time": 21.0,
-          "duration": 4.0,
-          "value": "A:min",
->>>>>>> 5725112b
-          "confidence": 1
-        },
-        {
-          "time": 22.0,
-          "duration": 4.0,
-<<<<<<< HEAD
-          "value": "A:min",
-=======
-          "value": "A:min(b7)",
->>>>>>> 5725112b
-          "confidence": 1
-        },
-        {
-          "time": 23.0,
-          "duration": 4.0,
-<<<<<<< HEAD
-          "value": "A:min(b7)",
-=======
-          "value": "A:min(6)",
->>>>>>> 5725112b
-          "confidence": 1
-        },
-        {
-          "time": 24.0,
-<<<<<<< HEAD
-          "duration": 4.0,
-          "value": "A:min(6)",
-          "confidence": 1
-        },
-        {
-          "time": 25.0,
+          "time": 47.0,
+          "duration": 4.0,
+          "value": "A:min",
+          "confidence": 1
+        },
+        {
+          "time": 48.0,
+          "duration": 4.0,
+          "value": "A:min(b7)",
+          "confidence": 1
+        },
+        {
+          "time": 49.0,
+          "duration": 4.0,
+          "value": "A:min(6)",
+          "confidence": 1
+        },
+        {
+          "time": 50.0,
           "duration": 2.0,
           "value": "A:min/G",
           "confidence": 1
         },
         {
-          "time": 25.2,
+          "time": 50.2,
           "duration": 2.0,
           "value": "Bb:(3,5,b7)",
-=======
+          "confidence": 1
+        },
+        {
+          "time": 51.0,
+          "duration": 4.0,
+          "value": "A:min",
+          "confidence": 1
+        },
+        {
+          "time": 52.0,
+          "duration": 4.0,
+          "value": "A:min",
+          "confidence": 1
+        },
+        {
+          "time": 53.0,
+          "duration": 4.0,
+          "value": "A:min",
+          "confidence": 1
+        },
+        {
+          "time": 54.0,
+          "duration": 4.0,
+          "value": "A:min",
+          "confidence": 1
+        },
+        {
+          "time": 55.0,
+          "duration": 4.0,
+          "value": "F:maj",
+          "confidence": 1
+        },
+        {
+          "time": 56.0,
+          "duration": 2.0,
+          "value": "F:maj",
+          "confidence": 1
+        },
+        {
+          "time": 56.2,
+          "duration": 2.0,
+          "value": "A:min",
+          "confidence": 1
+        },
+        {
+          "time": 57.0,
+          "duration": 4.0,
+          "value": "A:min",
+          "confidence": 1
+        },
+        {
+          "time": 58.0,
+          "duration": 4.0,
+          "value": "A:min",
+          "confidence": 1
+        },
+        {
+          "time": 59.0,
+          "duration": 4.0,
+          "value": "A:min",
+          "confidence": 1
+        },
+        {
+          "time": 60.0,
+          "duration": 4.0,
+          "value": "F:maj",
+          "confidence": 1
+        },
+        {
+          "time": 61.0,
+          "duration": 2.0,
+          "value": "F:maj",
+          "confidence": 1
+        },
+        {
+          "time": 61.2,
+          "duration": 2.0,
+          "value": "A:min",
+          "confidence": 1
+        },
+        {
+          "time": 62.0,
+          "duration": 4.0,
+          "value": "A:min(b7)",
+          "confidence": 1
+        },
+        {
+          "time": 63.0,
+          "duration": 4.0,
+          "value": "A:min(6)",
+          "confidence": 1
+        },
+        {
+          "time": 64.0,
           "duration": 2.0,
           "value": "A:min/G",
           "confidence": 1
         },
         {
-          "time": 24.2,
+          "time": 64.2,
           "duration": 2.0,
           "value": "Bb:(3,5,b7)",
           "confidence": 1
         },
         {
-          "time": 25.0,
-          "duration": 4.0,
-          "value": "A:min",
->>>>>>> 5725112b
-          "confidence": 1
-        },
-        {
-          "time": 26.0,
-          "duration": 4.0,
-<<<<<<< HEAD
-          "value": "A:min",
-=======
-          "value": "F:maj",
->>>>>>> 5725112b
-          "confidence": 1
-        },
-        {
-          "time": 27.0,
-          "duration": 4.0,
-          "value": "F:maj",
-          "confidence": 1
-        },
-        {
-          "time": 28.0,
-          "duration": 4.0,
-<<<<<<< HEAD
-          "value": "F:maj",
-=======
-          "value": "A:min",
->>>>>>> 5725112b
-          "confidence": 1
-        },
-        {
-          "time": 29.0,
-          "duration": 4.0,
-          "value": "A:min",
-          "confidence": 1
-        },
-        {
-          "time": 30.0,
-          "duration": 4.0,
-<<<<<<< HEAD
-          "value": "A:min",
-=======
-          "value": "F:maj",
->>>>>>> 5725112b
-          "confidence": 1
-        },
-        {
-          "time": 31.0,
-          "duration": 4.0,
-          "value": "F:maj",
-          "confidence": 1
-        },
-        {
-          "time": 32.0,
-          "duration": 4.0,
-<<<<<<< HEAD
-          "value": "F:maj",
-=======
-          "value": "A:min",
->>>>>>> 5725112b
-          "confidence": 1
-        },
-        {
-          "time": 33.0,
-          "duration": 4.0,
-          "value": "A:min",
-          "confidence": 1
-        },
-        {
-          "time": 34.0,
-          "duration": 4.0,
-          "value": "A:min",
-          "confidence": 1
-        },
-        {
-          "time": 35.0,
-          "duration": 4.0,
-          "value": "A:min",
-          "confidence": 1
-        },
-        {
-          "time": 36.0,
-          "duration": 4.0,
-          "value": "A:min",
-          "confidence": 1
-        },
-        {
-          "time": 37.0,
-          "duration": 4.0,
-<<<<<<< HEAD
-          "value": "A:min",
-=======
-          "value": "F:maj",
->>>>>>> 5725112b
-          "confidence": 1
-        },
-        {
-          "time": 38.0,
-<<<<<<< HEAD
-          "duration": 4.0,
-          "value": "F:maj",
-=======
-          "duration": 2.0,
-          "value": "F:maj",
-          "confidence": 1
-        },
-        {
-          "time": 38.2,
-          "duration": 2.0,
-          "value": "A:min",
->>>>>>> 5725112b
-          "confidence": 1
-        },
-        {
-          "time": 39.0,
-<<<<<<< HEAD
-          "duration": 2.0,
-          "value": "F:maj",
-          "confidence": 1
-        },
-        {
-          "time": 39.2,
-          "duration": 2.0,
-          "value": "A:min",
-          "confidence": 1
-        },
-        {
-=======
-          "duration": 4.0,
-          "value": "A:min",
-          "confidence": 1
-        },
-        {
->>>>>>> 5725112b
-          "time": 40.0,
-          "duration": 4.0,
-          "value": "A:min",
-          "confidence": 1
-        },
-        {
-          "time": 41.0,
-          "duration": 4.0,
-          "value": "A:min",
-          "confidence": 1
-        },
-        {
-          "time": 42.0,
-          "duration": 4.0,
-<<<<<<< HEAD
-          "value": "A:min",
-          "confidence": 1
-        },
-        {
-          "time": 43.0,
-          "duration": 4.0,
-          "value": "F:maj",
-=======
-          "value": "F:maj",
-          "confidence": 1
-        },
-        {
-          "time": 43.0,
-          "duration": 2.0,
-          "value": "F:maj",
-          "confidence": 1
-        },
-        {
-          "time": 43.2,
-          "duration": 2.0,
-          "value": "A:min",
->>>>>>> 5725112b
-          "confidence": 1
-        },
-        {
-          "time": 44.0,
-<<<<<<< HEAD
-          "duration": 2.0,
-          "value": "F:maj",
-          "confidence": 1
-        },
-        {
-          "time": 44.2,
-          "duration": 2.0,
-          "value": "A:min",
-          "confidence": 1
-        },
-        {
-          "time": 45.0,
-          "duration": 4.0,
-          "value": "A:min(b7)",
-          "confidence": 1
-        },
-        {
-          "time": 46.0,
-          "duration": 4.0,
-          "value": "A:min(6)",
-          "confidence": 1
-        },
-        {
-          "time": 47.0,
-=======
-          "duration": 4.0,
-          "value": "A:min(b7)",
-          "confidence": 1
-        },
-        {
-          "time": 45.0,
-          "duration": 4.0,
-          "value": "A:min(6)",
-          "confidence": 1
-        },
-        {
-          "time": 46.0,
->>>>>>> 5725112b
+          "time": 65.0,
+          "duration": 4.0,
+          "value": "A:min",
+          "confidence": 1
+        },
+        {
+          "time": 66.0,
+          "duration": 4.0,
+          "value": "A:min(b7)",
+          "confidence": 1
+        },
+        {
+          "time": 67.0,
+          "duration": 4.0,
+          "value": "A:min(6)",
+          "confidence": 1
+        },
+        {
+          "time": 68.0,
           "duration": 2.0,
           "value": "A:min/G",
           "confidence": 1
         },
         {
-<<<<<<< HEAD
-          "time": 47.2,
+          "time": 68.2,
           "duration": 2.0,
           "value": "Bb:(3,5,b7)",
           "confidence": 1
         },
         {
-          "time": 48.0,
-          "duration": 4.0,
-          "value": "A:min",
-          "confidence": 1
-        },
-        {
-          "time": 49.0,
-          "duration": 4.0,
-          "value": "A:min(b7)",
-          "confidence": 1
-        },
-        {
-          "time": 50.0,
-          "duration": 4.0,
-          "value": "A:min(6)",
-          "confidence": 1
-        },
-        {
-          "time": 51.0,
-          "duration": 2.0,
-          "value": "A:min/G",
-          "confidence": 1
-        },
-        {
-          "time": 51.2,
-          "duration": 2.0,
-          "value": "Bb:(3,5,b7)",
-=======
-          "time": 46.2,
-          "duration": 2.0,
-          "value": "Bb:(3,5,b7)",
-          "confidence": 1
-        },
-        {
-          "time": 47.0,
-          "duration": 4.0,
-          "value": "A:min",
->>>>>>> 5725112b
-          "confidence": 1
-        },
-        {
-          "time": 48.0,
-          "duration": 4.0,
-<<<<<<< HEAD
-          "value": "A:min",
-=======
-          "value": "A:min(b7)",
->>>>>>> 5725112b
-          "confidence": 1
-        },
-        {
-          "time": 49.0,
-          "duration": 4.0,
-<<<<<<< HEAD
-          "value": "A:min",
-          "confidence": 1
-        },
-        {
-          "time": 54.0,
-          "duration": 4.0,
-          "value": "A:min",
-          "confidence": 1
-        },
-        {
-          "time": 55.0,
-          "duration": 4.0,
-          "value": "A:min",
-          "confidence": 1
-        },
-        {
-          "time": 56.0,
-          "duration": 4.0,
-          "value": "F:maj",
-          "confidence": 1
-        },
-        {
-          "time": 57.0,
-          "duration": 2.0,
-          "value": "F:maj",
-          "confidence": 1
-        },
-        {
-          "time": 57.2,
-          "duration": 2.0,
-          "value": "A:min",
-          "confidence": 1
-        },
-        {
-          "time": 58.0,
-=======
-          "value": "A:min(6)",
-          "confidence": 1
-        },
-        {
-          "time": 50.0,
-          "duration": 2.0,
-          "value": "A:min/G",
-          "confidence": 1
-        },
-        {
-          "time": 50.2,
-          "duration": 2.0,
-          "value": "Bb:(3,5,b7)",
-          "confidence": 1
-        },
-        {
-          "time": 51.0,
->>>>>>> 5725112b
-          "duration": 4.0,
-          "value": "A:min",
-          "confidence": 1
-        },
-        {
-          "time": 52.0,
-          "duration": 4.0,
-          "value": "A:min",
-          "confidence": 1
-        },
-        {
-          "time": 53.0,
-          "duration": 4.0,
-          "value": "A:min",
-          "confidence": 1
-        },
-        {
-          "time": 54.0,
-          "duration": 4.0,
-<<<<<<< HEAD
-=======
-          "value": "A:min",
-          "confidence": 1
-        },
-        {
-          "time": 55.0,
-          "duration": 4.0,
-          "value": "F:maj",
-          "confidence": 1
-        },
-        {
-          "time": 56.0,
-          "duration": 2.0,
-          "value": "F:maj",
-          "confidence": 1
-        },
-        {
-          "time": 56.2,
-          "duration": 2.0,
-          "value": "A:min",
-          "confidence": 1
-        },
-        {
-          "time": 57.0,
-          "duration": 4.0,
-          "value": "A:min",
-          "confidence": 1
-        },
-        {
-          "time": 58.0,
-          "duration": 4.0,
-          "value": "A:min",
-          "confidence": 1
-        },
-        {
-          "time": 59.0,
-          "duration": 4.0,
-          "value": "A:min",
-          "confidence": 1
-        },
-        {
-          "time": 60.0,
-          "duration": 4.0,
->>>>>>> 5725112b
-          "value": "F:maj",
-          "confidence": 1
-        },
-        {
-<<<<<<< HEAD
-          "time": 62.0,
-=======
-          "time": 61.0,
->>>>>>> 5725112b
-          "duration": 2.0,
-          "value": "F:maj",
-          "confidence": 1
-        },
-        {
-<<<<<<< HEAD
-          "time": 62.2,
-=======
-          "time": 61.2,
->>>>>>> 5725112b
-          "duration": 2.0,
-          "value": "A:min",
-          "confidence": 1
-        },
-        {
-<<<<<<< HEAD
-          "time": 63.0,
-=======
-          "time": 62.0,
->>>>>>> 5725112b
-          "duration": 4.0,
-          "value": "A:min(b7)",
-          "confidence": 1
-        },
-        {
-<<<<<<< HEAD
-          "time": 64.0,
-=======
-          "time": 63.0,
->>>>>>> 5725112b
-          "duration": 4.0,
-          "value": "A:min(6)",
-          "confidence": 1
-        },
-        {
-<<<<<<< HEAD
-          "time": 65.0,
-=======
-          "time": 64.0,
->>>>>>> 5725112b
-          "duration": 2.0,
-          "value": "A:min/G",
-          "confidence": 1
-        },
-        {
-<<<<<<< HEAD
-          "time": 65.2,
-=======
-          "time": 64.2,
->>>>>>> 5725112b
-          "duration": 2.0,
-          "value": "Bb:(3,5,b7)",
-          "confidence": 1
-        },
-        {
-<<<<<<< HEAD
-          "time": 66.0,
-=======
-          "time": 65.0,
->>>>>>> 5725112b
-          "duration": 4.0,
-          "value": "A:min",
-          "confidence": 1
-        },
-        {
-<<<<<<< HEAD
-          "time": 67.0,
-=======
-          "time": 66.0,
->>>>>>> 5725112b
-          "duration": 4.0,
-          "value": "A:min(b7)",
-          "confidence": 1
-        },
-        {
-<<<<<<< HEAD
-          "time": 68.0,
-=======
-          "time": 67.0,
->>>>>>> 5725112b
-          "duration": 4.0,
-          "value": "A:min(6)",
-          "confidence": 1
-        },
-        {
-<<<<<<< HEAD
           "time": 69.0,
-=======
-          "time": 68.0,
->>>>>>> 5725112b
-          "duration": 2.0,
-          "value": "A:min/G",
-          "confidence": 1
-        },
-        {
-<<<<<<< HEAD
-          "time": 69.2,
-=======
-          "time": 68.2,
->>>>>>> 5725112b
-          "duration": 2.0,
-          "value": "Bb:(3,5,b7)",
-          "confidence": 1
-        },
-        {
-<<<<<<< HEAD
+          "duration": 4.0,
+          "value": "A:min",
+          "confidence": 1
+        },
+        {
           "time": 70.0,
-=======
-          "time": 69.0,
->>>>>>> 5725112b
-          "duration": 4.0,
-          "value": "A:min",
-          "confidence": 1
-        },
-        {
-<<<<<<< HEAD
+          "duration": 4.0,
+          "value": "A:min(b7)",
+          "confidence": 1
+        },
+        {
           "time": 71.0,
-=======
-          "time": 70.0,
->>>>>>> 5725112b
-          "duration": 4.0,
-          "value": "A:min(b7)",
-          "confidence": 1
-        },
-        {
-<<<<<<< HEAD
-          "time": 72.0,
-=======
-          "time": 71.0,
->>>>>>> 5725112b
           "duration": 4.0,
           "value": "A:min(6)",
           "confidence": 1
