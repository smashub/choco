{
  "annotations": [
    {
      "annotation_metadata": {
        "curator": {
          "name": "",
          "email": ""
        },
        "annotator": {},
        "version": "",
        "corpus": "biab_internet_corpus",
        "annotation_tools": "",
        "annotation_rules": "",
        "validation": "",
        "data_source": ""
      },
      "namespace": "chord",
      "data": [
        {
          "time": 0.0,
          "duration": 4.0,
          "value": "G:maj",
          "confidence": 1
        },
        {
          "time": 1.0,
          "duration": 2.0,
          "value": "A:min(b7)",
          "confidence": 1
        },
        {
          "time": 1.2,
          "duration": 2.0,
          "value": "D:(3,5,b7)",
          "confidence": 1
        },
        {
          "time": 2.0,
          "duration": 4.0,
          "value": "G:maj",
          "confidence": 1
        },
        {
          "time": 3.0,
          "duration": 3.0,
          "value": "G:maj",
          "confidence": 1
        },
        {
<<<<<<< HEAD
          "time": 4.3,
=======
          "time": 3.3,
>>>>>>> 5725112b
          "duration": 1.0,
          "value": "D:(3,5,b7)",
          "confidence": 1
        },
        {
          "time": 4.0,
          "duration": 4.0,
          "value": "G:maj",
          "confidence": 1
        },
        {
          "time": 5.0,
          "duration": 3.0,
          "value": "C:maj",
          "confidence": 1
        },
        {
<<<<<<< HEAD
          "time": 6.3,
=======
          "time": 5.3,
>>>>>>> 5725112b
          "duration": 1.0,
          "value": "D:(3,5,b7)",
          "confidence": 1
        },
        {
          "time": 6.0,
          "duration": 2.0,
          "value": "G:maj",
          "confidence": 1
        },
        {
          "time": 6.2,
          "duration": 2.0,
          "value": "E:min(b7)",
          "confidence": 1
        },
        {
          "time": 7.0,
          "duration": 2.0,
          "value": "A:min(b7)",
          "confidence": 1
        },
        {
          "time": 7.2,
          "duration": 2.0,
          "value": "D:(3,5,b7)",
          "confidence": 1
        },
        {
          "time": 8.0,
          "duration": 4.0,
          "value": "G:maj",
          "confidence": 1
        },
        {
          "time": 9.0,
          "duration": 2.0,
          "value": "A:min(b7)",
          "confidence": 1
        },
        {
          "time": 9.2,
          "duration": 2.0,
          "value": "D:(3,5,b7)",
          "confidence": 1
        },
        {
          "time": 10.0,
          "duration": 4.0,
          "value": "G:maj",
          "confidence": 1
        },
        {
          "time": 11.0,
          "duration": 3.0,
          "value": "G:maj",
          "confidence": 1
        },
        {
<<<<<<< HEAD
          "time": 12.3,
=======
          "time": 11.3,
>>>>>>> 5725112b
          "duration": 1.0,
          "value": "D:(3,5,b7)",
          "confidence": 1
        },
        {
          "time": 12.0,
          "duration": 4.0,
          "value": "G:maj",
          "confidence": 1
        },
        {
          "time": 13.0,
          "duration": 3.0,
          "value": "C:maj",
          "confidence": 1
        },
        {
<<<<<<< HEAD
          "time": 14.3,
=======
          "time": 13.3,
>>>>>>> 5725112b
          "duration": 1.0,
          "value": "D:(3,5,b7)",
          "confidence": 1
        },
        {
          "time": 14.0,
          "duration": 4.0,
          "value": "G:maj",
          "confidence": 1
        },
        {
          "time": 15.0,
          "duration": 1.0,
          "value": "G:maj",
          "confidence": 1
        },
        {
<<<<<<< HEAD
          "time": 16.1,
=======
          "time": 15.1,
>>>>>>> 5725112b
          "duration": 3.0,
          "value": "G:(3,5,b7)",
          "confidence": 1
        },
        {
          "time": 16.0,
          "duration": 4.0,
          "value": "C:maj",
          "confidence": 1
        },
        {
          "time": 17.0,
          "duration": 4.0,
          "value": "C:maj",
          "confidence": 1
        },
        {
          "time": 18.0,
          "duration": 4.0,
          "value": "G:maj",
          "confidence": 1
        },
        {
          "time": 19.0,
          "duration": 3.0,
          "value": "G:maj",
          "confidence": 1
        },
        {
<<<<<<< HEAD
          "time": 20.3,
=======
          "time": 19.3,
>>>>>>> 5725112b
          "duration": 1.0,
          "value": "D:(3,5,b7)",
          "confidence": 1
        },
        {
          "time": 20.0,
          "duration": 4.0,
          "value": "G:maj",
          "confidence": 1
        },
        {
          "time": 21.0,
          "duration": 1.0,
          "value": "C:maj",
          "confidence": 1
        },
        {
<<<<<<< HEAD
          "time": 22.1,
=======
          "time": 21.1,
>>>>>>> 5725112b
          "duration": 1.0,
          "value": "G:maj",
          "confidence": 1
        },
        {
<<<<<<< HEAD
          "time": 22.2,
=======
          "time": 21.2,
>>>>>>> 5725112b
          "duration": 1.0,
          "value": "A:min",
          "confidence": 1
        },
        {
          "time": 21.3,
          "duration": 1.0,
          "value": "G:maj",
          "confidence": 1
        },
        {
          "time": 22.0,
          "duration": 4.0,
          "value": "A:(3,5,b7)",
          "confidence": 1
        },
        {
          "time": 23.0,
          "duration": 4.0,
          "value": "D:(3,5,b7)",
          "confidence": 1
        },
        {
          "time": 24.0,
          "duration": 4.0,
          "value": "G:maj",
          "confidence": 1
        },
        {
          "time": 25.0,
          "duration": 2.0,
          "value": "A:min(b7)",
          "confidence": 1
        },
        {
          "time": 25.2,
          "duration": 2.0,
          "value": "D:(3,5,b7)",
          "confidence": 1
        },
        {
          "time": 26.0,
          "duration": 4.0,
          "value": "G:maj",
          "confidence": 1
        },
        {
          "time": 27.0,
          "duration": 3.0,
          "value": "G:maj",
          "confidence": 1
        },
        {
<<<<<<< HEAD
          "time": 28.3,
=======
          "time": 27.3,
>>>>>>> 5725112b
          "duration": 1.0,
          "value": "D:(3,5,b7)",
          "confidence": 1
        },
        {
          "time": 28.0,
          "duration": 4.0,
          "value": "G:maj",
          "confidence": 1
        },
        {
          "time": 29.0,
          "duration": 3.0,
          "value": "C:maj",
          "confidence": 1
        },
        {
<<<<<<< HEAD
          "time": 30.3,
=======
          "time": 29.3,
>>>>>>> 5725112b
          "duration": 1.0,
          "value": "D:(3,5,b7)",
          "confidence": 1
        },
        {
          "time": 30.0,
          "duration": 2.0,
          "value": "G:maj",
          "confidence": 1
        },
        {
          "time": 30.2,
          "duration": 2.0,
          "value": "E:min(b7)",
          "confidence": 1
        },
        {
          "time": 31.0,
          "duration": 2.0,
          "value": "A:min(b7)",
          "confidence": 1
        },
        {
          "time": 31.2,
          "duration": 2.0,
          "value": "D:(3,5,b7)",
          "confidence": 1
        },
        {
          "time": 32.0,
          "duration": 4.0,
          "value": "G:maj",
          "confidence": 1
        },
        {
          "time": 33.0,
          "duration": 2.0,
          "value": "A:min(b7)",
          "confidence": 1
        },
        {
          "time": 33.2,
          "duration": 2.0,
          "value": "D:(3,5,b7)",
          "confidence": 1
        },
        {
          "time": 34.0,
          "duration": 4.0,
          "value": "G:maj",
          "confidence": 1
        },
        {
          "time": 35.0,
          "duration": 3.0,
          "value": "G:maj",
          "confidence": 1
        },
        {
<<<<<<< HEAD
          "time": 36.3,
=======
          "time": 35.3,
>>>>>>> 5725112b
          "duration": 1.0,
          "value": "D:(3,5,b7)",
          "confidence": 1
        },
        {
          "time": 36.0,
          "duration": 4.0,
          "value": "G:maj",
          "confidence": 1
        },
        {
          "time": 37.0,
          "duration": 3.0,
          "value": "C:maj",
          "confidence": 1
        },
        {
<<<<<<< HEAD
          "time": 38.3,
=======
          "time": 37.3,
>>>>>>> 5725112b
          "duration": 1.0,
          "value": "D:(3,5,b7)",
          "confidence": 1
        },
        {
          "time": 38.0,
          "duration": 4.0,
          "value": "G:maj",
          "confidence": 1
        }
      ],
      "sandbox": {},
      "time": 0,
      "duration": 156.0
    },
    {
      "annotation_metadata": {
        "curator": {
          "name": "",
          "email": ""
        },
        "annotator": {},
        "version": "",
        "corpus": "biab_internet_corpus",
        "annotation_tools": "",
        "annotation_rules": "",
        "validation": "",
        "data_source": ""
      },
      "namespace": "key_mode",
      "data": [
        {
          "time": 0.0,
          "duration": 156.0,
          "value": "G",
          "confidence": 1
        }
      ],
      "sandbox": {},
      "time": 0,
      "duration": 156.0
    }
  ],
  "file_metadata": {
    "title": "I Got Spurs That Jingle Jangle Jingle - Frank Loesser",
    "artist": "",
    "release": "",
    "duration": 156.0,
    "identifiers": {},
    "jams_version": "0.3.4"
  },
  "sandbox": {
    "expanded": false
  }
}<|MERGE_RESOLUTION|>--- conflicted
+++ resolved
@@ -47,11 +47,7 @@
           "confidence": 1
         },
         {
-<<<<<<< HEAD
-          "time": 4.3,
-=======
           "time": 3.3,
->>>>>>> 5725112b
           "duration": 1.0,
           "value": "D:(3,5,b7)",
           "confidence": 1
@@ -69,11 +65,7 @@
           "confidence": 1
         },
         {
-<<<<<<< HEAD
-          "time": 6.3,
-=======
           "time": 5.3,
->>>>>>> 5725112b
           "duration": 1.0,
           "value": "D:(3,5,b7)",
           "confidence": 1
@@ -133,11 +125,7 @@
           "confidence": 1
         },
         {
-<<<<<<< HEAD
-          "time": 12.3,
-=======
           "time": 11.3,
->>>>>>> 5725112b
           "duration": 1.0,
           "value": "D:(3,5,b7)",
           "confidence": 1
@@ -155,11 +143,7 @@
           "confidence": 1
         },
         {
-<<<<<<< HEAD
-          "time": 14.3,
-=======
           "time": 13.3,
->>>>>>> 5725112b
           "duration": 1.0,
           "value": "D:(3,5,b7)",
           "confidence": 1
@@ -177,11 +161,7 @@
           "confidence": 1
         },
         {
-<<<<<<< HEAD
-          "time": 16.1,
-=======
           "time": 15.1,
->>>>>>> 5725112b
           "duration": 3.0,
           "value": "G:(3,5,b7)",
           "confidence": 1
@@ -211,11 +191,7 @@
           "confidence": 1
         },
         {
-<<<<<<< HEAD
-          "time": 20.3,
-=======
           "time": 19.3,
->>>>>>> 5725112b
           "duration": 1.0,
           "value": "D:(3,5,b7)",
           "confidence": 1
@@ -233,21 +209,13 @@
           "confidence": 1
         },
         {
-<<<<<<< HEAD
-          "time": 22.1,
-=======
           "time": 21.1,
->>>>>>> 5725112b
-          "duration": 1.0,
-          "value": "G:maj",
-          "confidence": 1
-        },
-        {
-<<<<<<< HEAD
-          "time": 22.2,
-=======
+          "duration": 1.0,
+          "value": "G:maj",
+          "confidence": 1
+        },
+        {
           "time": 21.2,
->>>>>>> 5725112b
           "duration": 1.0,
           "value": "A:min",
           "confidence": 1
@@ -301,11 +269,7 @@
           "confidence": 1
         },
         {
-<<<<<<< HEAD
-          "time": 28.3,
-=======
           "time": 27.3,
->>>>>>> 5725112b
           "duration": 1.0,
           "value": "D:(3,5,b7)",
           "confidence": 1
@@ -323,11 +287,7 @@
           "confidence": 1
         },
         {
-<<<<<<< HEAD
-          "time": 30.3,
-=======
           "time": 29.3,
->>>>>>> 5725112b
           "duration": 1.0,
           "value": "D:(3,5,b7)",
           "confidence": 1
@@ -387,11 +347,7 @@
           "confidence": 1
         },
         {
-<<<<<<< HEAD
-          "time": 36.3,
-=======
           "time": 35.3,
->>>>>>> 5725112b
           "duration": 1.0,
           "value": "D:(3,5,b7)",
           "confidence": 1
@@ -409,11 +365,7 @@
           "confidence": 1
         },
         {
-<<<<<<< HEAD
-          "time": 38.3,
-=======
           "time": 37.3,
->>>>>>> 5725112b
           "duration": 1.0,
           "value": "D:(3,5,b7)",
           "confidence": 1
