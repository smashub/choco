{
  "annotations": [
    {
      "annotation_metadata": {
        "curator": {
          "name": "",
          "email": ""
        },
        "annotator": {},
        "version": "",
        "corpus": "biab_internet_corpus",
        "annotation_tools": "",
        "annotation_rules": "",
        "validation": "",
        "data_source": ""
      },
      "namespace": "chord",
      "data": [
        {
<<<<<<< HEAD
          "time": 1.0,
          "duration": 4.0,
          "value": "G:maj",
=======
          "time": 0.0,
          "duration": 4.0,
          "value": "G:maj",
          "confidence": 1
        },
        {
          "time": 1.0,
          "duration": 4.0,
          "value": "D:(3,5,b7)/A",
>>>>>>> 5725112b
          "confidence": 1
        },
        {
          "time": 2.0,
          "duration": 4.0,
<<<<<<< HEAD
          "value": "D:(3,5,b7)/A",
=======
          "value": "D:(3,5,b7)",
>>>>>>> 5725112b
          "confidence": 1
        },
        {
          "time": 3.0,
          "duration": 4.0,
<<<<<<< HEAD
          "value": "D:(3,5,b7)",
=======
          "value": "G:maj",
>>>>>>> 5725112b
          "confidence": 1
        },
        {
          "time": 4.0,
          "duration": 4.0,
          "value": "G:maj",
          "confidence": 1
        },
        {
          "time": 5.0,
          "duration": 4.0,
<<<<<<< HEAD
          "value": "G:maj",
=======
          "value": "D:(3,5,b7)/A",
>>>>>>> 5725112b
          "confidence": 1
        },
        {
          "time": 6.0,
          "duration": 4.0,
<<<<<<< HEAD
          "value": "D:(3,5,b7)/A",
=======
          "value": "D:(3,5,b7)",
>>>>>>> 5725112b
          "confidence": 1
        },
        {
          "time": 7.0,
          "duration": 4.0,
<<<<<<< HEAD
          "value": "D:(3,5,b7)",
=======
          "value": "G:maj",
>>>>>>> 5725112b
          "confidence": 1
        },
        {
          "time": 8.0,
          "duration": 4.0,
          "value": "G:maj",
          "confidence": 1
        },
        {
          "time": 9.0,
          "duration": 4.0,
<<<<<<< HEAD
          "value": "G:maj",
=======
          "value": "D:(3,5,b7)/A",
>>>>>>> 5725112b
          "confidence": 1
        },
        {
          "time": 10.0,
          "duration": 4.0,
<<<<<<< HEAD
          "value": "D:(3,5,b7)/A",
=======
          "value": "D:(3,5,b7)",
>>>>>>> 5725112b
          "confidence": 1
        },
        {
          "time": 11.0,
          "duration": 4.0,
<<<<<<< HEAD
          "value": "D:(3,5,b7)",
=======
          "value": "G:maj",
>>>>>>> 5725112b
          "confidence": 1
        },
        {
          "time": 12.0,
          "duration": 4.0,
          "value": "G:maj",
          "confidence": 1
        },
        {
          "time": 13.0,
          "duration": 4.0,
<<<<<<< HEAD
          "value": "G:maj",
=======
          "value": "D:(3,5,b7)/A",
>>>>>>> 5725112b
          "confidence": 1
        },
        {
          "time": 14.0,
          "duration": 4.0,
<<<<<<< HEAD
          "value": "D:(3,5,b7)/A",
=======
          "value": "D:(3,5,b7)",
>>>>>>> 5725112b
          "confidence": 1
        },
        {
          "time": 15.0,
          "duration": 4.0,
<<<<<<< HEAD
          "value": "D:(3,5,b7)",
=======
          "value": "G:maj",
>>>>>>> 5725112b
          "confidence": 1
        },
        {
          "time": 16.0,
          "duration": 4.0,
<<<<<<< HEAD
          "value": "G:maj",
=======
          "value": "C:maj",
>>>>>>> 5725112b
          "confidence": 1
        },
        {
          "time": 17.0,
          "duration": 4.0,
          "value": "C:maj",
          "confidence": 1
        },
        {
          "time": 18.0,
          "duration": 4.0,
<<<<<<< HEAD
          "value": "C:maj",
=======
          "value": "G:maj",
>>>>>>> 5725112b
          "confidence": 1
        },
        {
          "time": 19.0,
          "duration": 4.0,
          "value": "G:maj",
          "confidence": 1
        },
        {
          "time": 20.0,
          "duration": 4.0,
<<<<<<< HEAD
          "value": "G:maj",
=======
          "value": "D:(3,5,b7)/A",
>>>>>>> 5725112b
          "confidence": 1
        },
        {
          "time": 21.0,
          "duration": 4.0,
<<<<<<< HEAD
          "value": "D:(3,5,b7)/A",
=======
          "value": "D:(3,5,b7)",
>>>>>>> 5725112b
          "confidence": 1
        },
        {
          "time": 22.0,
          "duration": 4.0,
<<<<<<< HEAD
          "value": "D:(3,5,b7)",
=======
          "value": "G:maj",
>>>>>>> 5725112b
          "confidence": 1
        },
        {
          "time": 23.0,
          "duration": 4.0,
          "value": "G:maj",
          "confidence": 1
        },
        {
          "time": 24.0,
          "duration": 4.0,
<<<<<<< HEAD
          "value": "G:maj",
=======
          "value": "C:maj",
>>>>>>> 5725112b
          "confidence": 1
        },
        {
          "time": 25.0,
          "duration": 4.0,
          "value": "C:maj",
          "confidence": 1
        },
        {
          "time": 26.0,
          "duration": 4.0,
<<<<<<< HEAD
          "value": "C:maj",
=======
          "value": "G:maj",
>>>>>>> 5725112b
          "confidence": 1
        },
        {
          "time": 27.0,
          "duration": 4.0,
          "value": "G:maj",
          "confidence": 1
        },
        {
          "time": 28.0,
          "duration": 4.0,
<<<<<<< HEAD
          "value": "G:maj",
=======
          "value": "D:(3,5,b7)/A",
>>>>>>> 5725112b
          "confidence": 1
        },
        {
          "time": 29.0,
          "duration": 4.0,
<<<<<<< HEAD
          "value": "D:(3,5,b7)/A",
=======
          "value": "D:(3,5,b7)",
>>>>>>> 5725112b
          "confidence": 1
        },
        {
          "time": 30.0,
          "duration": 4.0,
<<<<<<< HEAD
          "value": "D:(3,5,b7)",
          "confidence": 1
        },
        {
          "time": 31.0,
          "duration": 4.0,
          "value": "G:maj",
          "confidence": 1
        },
        {
          "time": 32.0,
          "duration": 4.0,
          "value": "G:maj",
          "confidence": 1
        },
        {
          "time": 33.0,
          "duration": 4.0,
          "value": "G:maj",
          "confidence": 1
        },
        {
          "time": 34.0,
          "duration": 4.0,
          "value": "C:maj",
          "confidence": 1
        },
        {
          "time": 35.0,
          "duration": 1.0,
          "value": "D:(3,5,b7)",
          "confidence": 1
        },
        {
          "time": 35.1,
          "duration": 1.0,
          "value": "C:maj/E",
          "confidence": 1
        },
        {
          "time": 35.2,
          "duration": 2.0,
          "value": "D:(3,5,b7)/Gb",
          "confidence": 1
        },
        {
          "time": 36.0,
          "duration": 4.0,
          "value": "G:maj",
          "confidence": 1
        },
        {
          "time": 37.0,
          "duration": 4.0,
          "value": "G:maj",
          "confidence": 1
        },
        {
          "time": 38.0,
          "duration": 4.0,
          "value": "C:maj",
          "confidence": 1
        },
        {
          "time": 39.0,
          "duration": 1.0,
          "value": "D:(3,5,b7)",
          "confidence": 1
        },
        {
          "time": 39.1,
          "duration": 1.0,
          "value": "C:maj/E",
          "confidence": 1
        },
        {
          "time": 39.2,
          "duration": 2.0,
          "value": "D:(3,5,b7)/Gb",
=======
          "value": "G:maj",
>>>>>>> 5725112b
          "confidence": 1
        },
        {
          "time": 40.0,
          "duration": 4.0,
          "value": "G:maj",
          "confidence": 1
        },
        {
          "time": 41.0,
          "duration": 4.0,
<<<<<<< HEAD
          "value": "E:min",
=======
          "value": "G:maj",
>>>>>>> 5725112b
          "confidence": 1
        },
        {
          "time": 42.0,
          "duration": 4.0,
<<<<<<< HEAD
          "value": "B:(3,5,b7)",
          "confidence": 1
        },
        {
          "time": 43.0,
          "duration": 4.0,
          "value": "F#:(b3,b5,b7)/D",
          "confidence": 1
        },
        {
          "time": 44.0,
          "duration": 4.0,
          "value": "G:maj",
          "confidence": 1
        },
        {
          "time": 45.0,
          "duration": 1.0,
          "value": "E:min",
          "confidence": 1
        },
        {
          "time": 45.1,
          "duration": 1.0,
          "value": "B:(3,5,b7)/Gb",
          "confidence": 1
        },
        {
          "time": 45.2,
          "duration": 2.0,
          "value": "E:min/G",
          "confidence": 1
        },
        {
          "time": 46.0,
          "duration": 1.0,
          "value": "G#:dim/Eb",
          "confidence": 1
        },
        {
          "time": 46.1,
          "duration": 1.0,
          "value": "A:min",
          "confidence": 1
        },
        {
          "time": 46.2,
          "duration": 2.0,
          "value": "G:maj/B",
=======
          "value": "C:maj",
          "confidence": 1
        },
        {
          "time": 34.0,
          "duration": 1.0,
          "value": "D:(3,5,b7)",
          "confidence": 1
        },
        {
          "time": 34.1,
          "duration": 1.0,
          "value": "C:maj/E",
>>>>>>> 5725112b
          "confidence": 1
        },
        {
          "time": 47.0,
          "duration": 2.0,
<<<<<<< HEAD
          "value": "G:maj/D",
=======
          "value": "D:(3,5,b7)/Gb",
>>>>>>> 5725112b
          "confidence": 1
        },
        {
          "time": 47.2,
          "duration": 2.0,
          "value": "D:(3,5,b7)",
          "confidence": 1
        },
        {
          "time": 48.0,
          "duration": 4.0,
          "value": "G:maj",
          "confidence": 1
        },
        {
<<<<<<< HEAD
          "time": 49.0,
          "duration": 4.0,
          "value": "E:min",
          "confidence": 1
        },
        {
          "time": 50.0,
          "duration": 4.0,
          "value": "B:(3,5,b7)",
          "confidence": 1
        },
        {
          "time": 51.0,
          "duration": 4.0,
          "value": "F#:(b3,b5,b7)/D",
          "confidence": 1
        },
        {
          "time": 52.0,
=======
          "time": 36.0,
>>>>>>> 5725112b
          "duration": 4.0,
          "value": "G:maj",
          "confidence": 1
        },
        {
<<<<<<< HEAD
          "time": 53.0,
          "duration": 1.0,
          "value": "E:min",
          "confidence": 1
        },
        {
          "time": 53.1,
          "duration": 1.0,
          "value": "B:(3,5,b7)/Gb",
          "confidence": 1
        },
        {
          "time": 53.2,
          "duration": 2.0,
          "value": "E:min/G",
          "confidence": 1
        },
        {
          "time": 54.0,
          "duration": 1.0,
          "value": "G#:dim/Eb",
          "confidence": 1
        },
        {
          "time": 54.1,
          "duration": 1.0,
          "value": "A:min",
          "confidence": 1
        },
        {
          "time": 54.2,
          "duration": 2.0,
          "value": "G:maj/B",
          "confidence": 1
        },
        {
          "time": 55.0,
          "duration": 2.0,
          "value": "G:maj/D",
          "confidence": 1
        },
        {
          "time": 55.2,
=======
          "time": 37.0,
          "duration": 4.0,
          "value": "C:maj",
          "confidence": 1
        },
        {
          "time": 38.0,
          "duration": 1.0,
          "value": "D:(3,5,b7)",
          "confidence": 1
        },
        {
          "time": 38.1,
          "duration": 1.0,
          "value": "C:maj/E",
          "confidence": 1
        },
        {
          "time": 38.2,
          "duration": 2.0,
          "value": "D:(3,5,b7)/Gb",
          "confidence": 1
        },
        {
          "time": 39.0,
          "duration": 4.0,
          "value": "G:maj",
          "confidence": 1
        },
        {
          "time": 40.0,
          "duration": 4.0,
          "value": "E:min",
          "confidence": 1
        },
        {
          "time": 41.0,
          "duration": 4.0,
          "value": "B:(3,5,b7)",
          "confidence": 1
        },
        {
          "time": 42.0,
          "duration": 4.0,
          "value": "F#:(b3,b5,b7)/D",
          "confidence": 1
        },
        {
          "time": 43.0,
          "duration": 4.0,
          "value": "G:maj",
          "confidence": 1
        },
        {
          "time": 44.0,
          "duration": 1.0,
          "value": "E:min",
          "confidence": 1
        },
        {
          "time": 44.1,
          "duration": 1.0,
          "value": "B:(3,5,b7)/Gb",
          "confidence": 1
        },
        {
          "time": 44.2,
          "duration": 2.0,
          "value": "E:min/G",
          "confidence": 1
        },
        {
          "time": 45.0,
          "duration": 1.0,
          "value": "G#:dim/Eb",
          "confidence": 1
        },
        {
          "time": 45.1,
          "duration": 1.0,
          "value": "A:min",
          "confidence": 1
        },
        {
          "time": 45.2,
          "duration": 2.0,
          "value": "G:maj/B",
          "confidence": 1
        },
        {
          "time": 46.0,
          "duration": 2.0,
          "value": "G:maj/D",
          "confidence": 1
        },
        {
          "time": 46.2,
>>>>>>> 5725112b
          "duration": 2.0,
          "value": "D:(3,5,b7)",
          "confidence": 1
        },
        {
<<<<<<< HEAD
          "time": 56.0,
=======
          "time": 47.0,
          "duration": 4.0,
          "value": "G:maj",
          "confidence": 1
        },
        {
          "time": 48.0,
          "duration": 4.0,
          "value": "E:min",
          "confidence": 1
        },
        {
          "time": 49.0,
          "duration": 4.0,
          "value": "B:(3,5,b7)",
          "confidence": 1
        },
        {
          "time": 50.0,
          "duration": 4.0,
          "value": "F#:(b3,b5,b7)/D",
          "confidence": 1
        },
        {
          "time": 51.0,
>>>>>>> 5725112b
          "duration": 4.0,
          "value": "G:maj",
          "confidence": 1
        },
        {
<<<<<<< HEAD
=======
          "time": 52.0,
          "duration": 1.0,
          "value": "E:min",
          "confidence": 1
        },
        {
          "time": 52.1,
          "duration": 1.0,
          "value": "B:(3,5,b7)/Gb",
          "confidence": 1
        },
        {
          "time": 52.2,
          "duration": 2.0,
          "value": "E:min/G",
          "confidence": 1
        },
        {
          "time": 53.0,
          "duration": 1.0,
          "value": "G#:dim/Eb",
          "confidence": 1
        },
        {
          "time": 53.1,
          "duration": 1.0,
          "value": "A:min",
          "confidence": 1
        },
        {
          "time": 53.2,
          "duration": 2.0,
          "value": "G:maj/B",
          "confidence": 1
        },
        {
          "time": 54.0,
          "duration": 2.0,
          "value": "G:maj/D",
          "confidence": 1
        },
        {
          "time": 54.2,
          "duration": 2.0,
          "value": "D:(3,5,b7)",
          "confidence": 1
        },
        {
          "time": 55.0,
          "duration": 4.0,
          "value": "G:maj",
          "confidence": 1
        },
        {
          "time": 56.0,
          "duration": 4.0,
          "value": "C:maj",
          "confidence": 1
        },
        {
>>>>>>> 5725112b
          "time": 57.0,
          "duration": 4.0,
          "value": "C:maj",
          "confidence": 1
        },
        {
          "time": 58.0,
          "duration": 4.0,
<<<<<<< HEAD
          "value": "C:maj",
=======
          "value": "G:maj",
>>>>>>> 5725112b
          "confidence": 1
        },
        {
          "time": 59.0,
          "duration": 4.0,
          "value": "G:maj",
          "confidence": 1
        },
        {
          "time": 60.0,
          "duration": 4.0,
<<<<<<< HEAD
          "value": "G:maj",
=======
          "value": "D:(3,5,b7)",
>>>>>>> 5725112b
          "confidence": 1
        },
        {
          "time": 61.0,
          "duration": 4.0,
          "value": "D:(3,5,b7)",
          "confidence": 1
        },
        {
          "time": 62.0,
          "duration": 4.0,
<<<<<<< HEAD
          "value": "D:(3,5,b7)",
=======
          "value": "G:maj",
>>>>>>> 5725112b
          "confidence": 1
        },
        {
          "time": 63.0,
          "duration": 4.0,
          "value": "G:maj",
          "confidence": 1
        },
        {
          "time": 64.0,
          "duration": 4.0,
<<<<<<< HEAD
          "value": "G:maj",
=======
          "value": "C:maj",
>>>>>>> 5725112b
          "confidence": 1
        },
        {
          "time": 65.0,
          "duration": 4.0,
          "value": "C:maj",
          "confidence": 1
        },
        {
          "time": 66.0,
          "duration": 4.0,
<<<<<<< HEAD
          "value": "C:maj",
=======
          "value": "G:maj",
>>>>>>> 5725112b
          "confidence": 1
        },
        {
          "time": 67.0,
          "duration": 4.0,
          "value": "G:maj",
          "confidence": 1
        },
        {
          "time": 68.0,
          "duration": 4.0,
<<<<<<< HEAD
          "value": "G:maj",
=======
          "value": "D:(3,5,b7)/A",
>>>>>>> 5725112b
          "confidence": 1
        },
        {
          "time": 69.0,
          "duration": 4.0,
<<<<<<< HEAD
          "value": "D:(3,5,b7)/A",
=======
          "value": "D:(3,5,b7)",
>>>>>>> 5725112b
          "confidence": 1
        },
        {
          "time": 70.0,
          "duration": 4.0,
<<<<<<< HEAD
          "value": "D:(3,5,b7)",
=======
          "value": "G:maj",
>>>>>>> 5725112b
          "confidence": 1
        },
        {
          "time": 71.0,
          "duration": 4.0,
          "value": "G:maj",
          "confidence": 1
        },
        {
          "time": 72.0,
          "duration": 4.0,
          "value": "G:maj",
          "confidence": 1
        },
        {
          "time": 73.0,
          "duration": 4.0,
<<<<<<< HEAD
          "value": "G:maj",
=======
          "value": "D:(3,5,b7)/A",
>>>>>>> 5725112b
          "confidence": 1
        },
        {
          "time": 74.0,
          "duration": 4.0,
<<<<<<< HEAD
          "value": "D:(3,5,b7)/A",
=======
          "value": "D:(3,5,b7)",
>>>>>>> 5725112b
          "confidence": 1
        },
        {
          "time": 75.0,
          "duration": 4.0,
<<<<<<< HEAD
          "value": "D:(3,5,b7)",
=======
          "value": "G:maj",
>>>>>>> 5725112b
          "confidence": 1
        },
        {
          "time": 76.0,
          "duration": 4.0,
          "value": "G:maj",
          "confidence": 1
        },
        {
          "time": 77.0,
          "duration": 4.0,
<<<<<<< HEAD
          "value": "G:maj",
          "confidence": 1
        },
        {
          "time": 78.0,
          "duration": 4.0,
=======
>>>>>>> 5725112b
          "value": "D:(3,5,b7)/A",
          "confidence": 1
        },
        {
<<<<<<< HEAD
          "time": 79.0,
=======
          "time": 78.0,
>>>>>>> 5725112b
          "duration": 4.0,
          "value": "D:(3,5,b7)",
          "confidence": 1
        },
        {
<<<<<<< HEAD
          "time": 80.0,
=======
          "time": 79.0,
>>>>>>> 5725112b
          "duration": 4.0,
          "value": "G:maj",
          "confidence": 1
        }
      ],
      "sandbox": {},
      "time": 0,
      "duration": 320.0
    },
    {
      "annotation_metadata": {
        "curator": {
          "name": "",
          "email": ""
        },
        "annotator": {},
        "version": "",
        "corpus": "biab_internet_corpus",
        "annotation_tools": "",
        "annotation_rules": "",
        "validation": "",
        "data_source": ""
      },
      "namespace": "key_mode",
      "data": [
        {
          "time": 0.0,
          "duration": 320.0,
          "value": "G",
          "confidence": 1
        }
      ],
      "sandbox": {},
      "time": 0,
      "duration": 320.0
    }
  ],
  "file_metadata": {
    "title": "Swiss Yodel    [omit pno]                            ",
    "artist": "",
    "release": "",
    "duration": 320.0,
    "identifiers": {},
    "jams_version": "0.3.4"
  },
  "sandbox": {
    "expanded": false
  }
}<|MERGE_RESOLUTION|>--- conflicted
+++ resolved
@@ -17,41 +17,27 @@
       "namespace": "chord",
       "data": [
         {
-<<<<<<< HEAD
+          "time": 0.0,
+          "duration": 4.0,
+          "value": "G:maj",
+          "confidence": 1
+        },
+        {
           "time": 1.0,
           "duration": 4.0,
-          "value": "G:maj",
-=======
-          "time": 0.0,
-          "duration": 4.0,
-          "value": "G:maj",
-          "confidence": 1
-        },
-        {
-          "time": 1.0,
-          "duration": 4.0,
-          "value": "D:(3,5,b7)/A",
->>>>>>> 5725112b
+          "value": "D:(3,5,b7)/A",
           "confidence": 1
         },
         {
           "time": 2.0,
           "duration": 4.0,
-<<<<<<< HEAD
-          "value": "D:(3,5,b7)/A",
-=======
-          "value": "D:(3,5,b7)",
->>>>>>> 5725112b
+          "value": "D:(3,5,b7)",
           "confidence": 1
         },
         {
           "time": 3.0,
           "duration": 4.0,
-<<<<<<< HEAD
-          "value": "D:(3,5,b7)",
-=======
-          "value": "G:maj",
->>>>>>> 5725112b
+          "value": "G:maj",
           "confidence": 1
         },
         {
@@ -63,31 +49,19 @@
         {
           "time": 5.0,
           "duration": 4.0,
-<<<<<<< HEAD
-          "value": "G:maj",
-=======
-          "value": "D:(3,5,b7)/A",
->>>>>>> 5725112b
+          "value": "D:(3,5,b7)/A",
           "confidence": 1
         },
         {
           "time": 6.0,
           "duration": 4.0,
-<<<<<<< HEAD
-          "value": "D:(3,5,b7)/A",
-=======
-          "value": "D:(3,5,b7)",
->>>>>>> 5725112b
+          "value": "D:(3,5,b7)",
           "confidence": 1
         },
         {
           "time": 7.0,
           "duration": 4.0,
-<<<<<<< HEAD
-          "value": "D:(3,5,b7)",
-=======
-          "value": "G:maj",
->>>>>>> 5725112b
+          "value": "G:maj",
           "confidence": 1
         },
         {
@@ -99,31 +73,19 @@
         {
           "time": 9.0,
           "duration": 4.0,
-<<<<<<< HEAD
-          "value": "G:maj",
-=======
-          "value": "D:(3,5,b7)/A",
->>>>>>> 5725112b
+          "value": "D:(3,5,b7)/A",
           "confidence": 1
         },
         {
           "time": 10.0,
           "duration": 4.0,
-<<<<<<< HEAD
-          "value": "D:(3,5,b7)/A",
-=======
-          "value": "D:(3,5,b7)",
->>>>>>> 5725112b
+          "value": "D:(3,5,b7)",
           "confidence": 1
         },
         {
           "time": 11.0,
           "duration": 4.0,
-<<<<<<< HEAD
-          "value": "D:(3,5,b7)",
-=======
-          "value": "G:maj",
->>>>>>> 5725112b
+          "value": "G:maj",
           "confidence": 1
         },
         {
@@ -135,41 +97,25 @@
         {
           "time": 13.0,
           "duration": 4.0,
-<<<<<<< HEAD
-          "value": "G:maj",
-=======
-          "value": "D:(3,5,b7)/A",
->>>>>>> 5725112b
+          "value": "D:(3,5,b7)/A",
           "confidence": 1
         },
         {
           "time": 14.0,
           "duration": 4.0,
-<<<<<<< HEAD
-          "value": "D:(3,5,b7)/A",
-=======
-          "value": "D:(3,5,b7)",
->>>>>>> 5725112b
+          "value": "D:(3,5,b7)",
           "confidence": 1
         },
         {
           "time": 15.0,
           "duration": 4.0,
-<<<<<<< HEAD
-          "value": "D:(3,5,b7)",
-=======
-          "value": "G:maj",
->>>>>>> 5725112b
+          "value": "G:maj",
           "confidence": 1
         },
         {
           "time": 16.0,
           "duration": 4.0,
-<<<<<<< HEAD
-          "value": "G:maj",
-=======
-          "value": "C:maj",
->>>>>>> 5725112b
+          "value": "C:maj",
           "confidence": 1
         },
         {
@@ -181,11 +127,7 @@
         {
           "time": 18.0,
           "duration": 4.0,
-<<<<<<< HEAD
-          "value": "C:maj",
-=======
-          "value": "G:maj",
->>>>>>> 5725112b
+          "value": "G:maj",
           "confidence": 1
         },
         {
@@ -197,31 +139,19 @@
         {
           "time": 20.0,
           "duration": 4.0,
-<<<<<<< HEAD
-          "value": "G:maj",
-=======
-          "value": "D:(3,5,b7)/A",
->>>>>>> 5725112b
+          "value": "D:(3,5,b7)/A",
           "confidence": 1
         },
         {
           "time": 21.0,
           "duration": 4.0,
-<<<<<<< HEAD
-          "value": "D:(3,5,b7)/A",
-=======
-          "value": "D:(3,5,b7)",
->>>>>>> 5725112b
+          "value": "D:(3,5,b7)",
           "confidence": 1
         },
         {
           "time": 22.0,
           "duration": 4.0,
-<<<<<<< HEAD
-          "value": "D:(3,5,b7)",
-=======
-          "value": "G:maj",
->>>>>>> 5725112b
+          "value": "G:maj",
           "confidence": 1
         },
         {
@@ -233,11 +163,7 @@
         {
           "time": 24.0,
           "duration": 4.0,
-<<<<<<< HEAD
-          "value": "G:maj",
-=======
-          "value": "C:maj",
->>>>>>> 5725112b
+          "value": "C:maj",
           "confidence": 1
         },
         {
@@ -249,11 +175,7 @@
         {
           "time": 26.0,
           "duration": 4.0,
-<<<<<<< HEAD
-          "value": "C:maj",
-=======
-          "value": "G:maj",
->>>>>>> 5725112b
+          "value": "G:maj",
           "confidence": 1
         },
         {
@@ -265,28 +187,19 @@
         {
           "time": 28.0,
           "duration": 4.0,
-<<<<<<< HEAD
-          "value": "G:maj",
-=======
-          "value": "D:(3,5,b7)/A",
->>>>>>> 5725112b
+          "value": "D:(3,5,b7)/A",
           "confidence": 1
         },
         {
           "time": 29.0,
           "duration": 4.0,
-<<<<<<< HEAD
-          "value": "D:(3,5,b7)/A",
-=======
-          "value": "D:(3,5,b7)",
->>>>>>> 5725112b
+          "value": "D:(3,5,b7)",
           "confidence": 1
         },
         {
           "time": 30.0,
           "duration": 4.0,
-<<<<<<< HEAD
-          "value": "D:(3,5,b7)",
+          "value": "G:maj",
           "confidence": 1
         },
         {
@@ -304,454 +217,232 @@
         {
           "time": 33.0,
           "duration": 4.0,
-          "value": "G:maj",
+          "value": "C:maj",
           "confidence": 1
         },
         {
           "time": 34.0,
-          "duration": 4.0,
-          "value": "C:maj",
+          "duration": 1.0,
+          "value": "D:(3,5,b7)",
+          "confidence": 1
+        },
+        {
+          "time": 34.1,
+          "duration": 1.0,
+          "value": "C:maj/E",
+          "confidence": 1
+        },
+        {
+          "time": 34.2,
+          "duration": 2.0,
+          "value": "D:(3,5,b7)/Gb",
           "confidence": 1
         },
         {
           "time": 35.0,
-          "duration": 1.0,
-          "value": "D:(3,5,b7)",
-          "confidence": 1
-        },
-        {
-          "time": 35.1,
+          "duration": 4.0,
+          "value": "G:maj",
+          "confidence": 1
+        },
+        {
+          "time": 36.0,
+          "duration": 4.0,
+          "value": "G:maj",
+          "confidence": 1
+        },
+        {
+          "time": 37.0,
+          "duration": 4.0,
+          "value": "C:maj",
+          "confidence": 1
+        },
+        {
+          "time": 38.0,
+          "duration": 1.0,
+          "value": "D:(3,5,b7)",
+          "confidence": 1
+        },
+        {
+          "time": 38.1,
           "duration": 1.0,
           "value": "C:maj/E",
           "confidence": 1
         },
         {
-          "time": 35.2,
+          "time": 38.2,
           "duration": 2.0,
           "value": "D:(3,5,b7)/Gb",
           "confidence": 1
         },
         {
-          "time": 36.0,
-          "duration": 4.0,
-          "value": "G:maj",
-          "confidence": 1
-        },
-        {
-          "time": 37.0,
-          "duration": 4.0,
-          "value": "G:maj",
-          "confidence": 1
-        },
-        {
-          "time": 38.0,
-          "duration": 4.0,
-          "value": "C:maj",
-          "confidence": 1
-        },
-        {
           "time": 39.0,
-          "duration": 1.0,
-          "value": "D:(3,5,b7)",
-          "confidence": 1
-        },
-        {
-          "time": 39.1,
-          "duration": 1.0,
-          "value": "C:maj/E",
-          "confidence": 1
-        },
-        {
-          "time": 39.2,
-          "duration": 2.0,
-          "value": "D:(3,5,b7)/Gb",
-=======
-          "value": "G:maj",
->>>>>>> 5725112b
+          "duration": 4.0,
+          "value": "G:maj",
           "confidence": 1
         },
         {
           "time": 40.0,
           "duration": 4.0,
-          "value": "G:maj",
+          "value": "E:min",
           "confidence": 1
         },
         {
           "time": 41.0,
           "duration": 4.0,
-<<<<<<< HEAD
+          "value": "B:(3,5,b7)",
+          "confidence": 1
+        },
+        {
+          "time": 42.0,
+          "duration": 4.0,
+          "value": "F#:(b3,b5,b7)/D",
+          "confidence": 1
+        },
+        {
+          "time": 43.0,
+          "duration": 4.0,
+          "value": "G:maj",
+          "confidence": 1
+        },
+        {
+          "time": 44.0,
+          "duration": 1.0,
           "value": "E:min",
-=======
-          "value": "G:maj",
->>>>>>> 5725112b
-          "confidence": 1
-        },
-        {
-          "time": 42.0,
-          "duration": 4.0,
-<<<<<<< HEAD
+          "confidence": 1
+        },
+        {
+          "time": 44.1,
+          "duration": 1.0,
+          "value": "B:(3,5,b7)/Gb",
+          "confidence": 1
+        },
+        {
+          "time": 44.2,
+          "duration": 2.0,
+          "value": "E:min/G",
+          "confidence": 1
+        },
+        {
+          "time": 45.0,
+          "duration": 1.0,
+          "value": "G#:dim/Eb",
+          "confidence": 1
+        },
+        {
+          "time": 45.1,
+          "duration": 1.0,
+          "value": "A:min",
+          "confidence": 1
+        },
+        {
+          "time": 45.2,
+          "duration": 2.0,
+          "value": "G:maj/B",
+          "confidence": 1
+        },
+        {
+          "time": 46.0,
+          "duration": 2.0,
+          "value": "G:maj/D",
+          "confidence": 1
+        },
+        {
+          "time": 46.2,
+          "duration": 2.0,
+          "value": "D:(3,5,b7)",
+          "confidence": 1
+        },
+        {
+          "time": 47.0,
+          "duration": 4.0,
+          "value": "G:maj",
+          "confidence": 1
+        },
+        {
+          "time": 48.0,
+          "duration": 4.0,
+          "value": "E:min",
+          "confidence": 1
+        },
+        {
+          "time": 49.0,
+          "duration": 4.0,
           "value": "B:(3,5,b7)",
           "confidence": 1
         },
         {
-          "time": 43.0,
+          "time": 50.0,
           "duration": 4.0,
           "value": "F#:(b3,b5,b7)/D",
           "confidence": 1
         },
         {
-          "time": 44.0,
-          "duration": 4.0,
-          "value": "G:maj",
-          "confidence": 1
-        },
-        {
-          "time": 45.0,
+          "time": 51.0,
+          "duration": 4.0,
+          "value": "G:maj",
+          "confidence": 1
+        },
+        {
+          "time": 52.0,
           "duration": 1.0,
           "value": "E:min",
           "confidence": 1
         },
         {
-          "time": 45.1,
+          "time": 52.1,
           "duration": 1.0,
           "value": "B:(3,5,b7)/Gb",
           "confidence": 1
         },
         {
-          "time": 45.2,
+          "time": 52.2,
           "duration": 2.0,
           "value": "E:min/G",
           "confidence": 1
         },
         {
-          "time": 46.0,
+          "time": 53.0,
           "duration": 1.0,
           "value": "G#:dim/Eb",
           "confidence": 1
         },
         {
-          "time": 46.1,
+          "time": 53.1,
           "duration": 1.0,
           "value": "A:min",
           "confidence": 1
         },
         {
-          "time": 46.2,
+          "time": 53.2,
           "duration": 2.0,
           "value": "G:maj/B",
-=======
-          "value": "C:maj",
-          "confidence": 1
-        },
-        {
-          "time": 34.0,
-          "duration": 1.0,
-          "value": "D:(3,5,b7)",
-          "confidence": 1
-        },
-        {
-          "time": 34.1,
-          "duration": 1.0,
-          "value": "C:maj/E",
->>>>>>> 5725112b
-          "confidence": 1
-        },
-        {
-          "time": 47.0,
-          "duration": 2.0,
-<<<<<<< HEAD
+          "confidence": 1
+        },
+        {
+          "time": 54.0,
+          "duration": 2.0,
           "value": "G:maj/D",
-=======
-          "value": "D:(3,5,b7)/Gb",
->>>>>>> 5725112b
-          "confidence": 1
-        },
-        {
-          "time": 47.2,
-          "duration": 2.0,
-          "value": "D:(3,5,b7)",
-          "confidence": 1
-        },
-        {
-          "time": 48.0,
-          "duration": 4.0,
-          "value": "G:maj",
-          "confidence": 1
-        },
-        {
-<<<<<<< HEAD
-          "time": 49.0,
-          "duration": 4.0,
-          "value": "E:min",
-          "confidence": 1
-        },
-        {
-          "time": 50.0,
-          "duration": 4.0,
-          "value": "B:(3,5,b7)",
-          "confidence": 1
-        },
-        {
-          "time": 51.0,
-          "duration": 4.0,
-          "value": "F#:(b3,b5,b7)/D",
-          "confidence": 1
-        },
-        {
-          "time": 52.0,
-=======
-          "time": 36.0,
->>>>>>> 5725112b
-          "duration": 4.0,
-          "value": "G:maj",
-          "confidence": 1
-        },
-        {
-<<<<<<< HEAD
-          "time": 53.0,
-          "duration": 1.0,
-          "value": "E:min",
-          "confidence": 1
-        },
-        {
-          "time": 53.1,
-          "duration": 1.0,
-          "value": "B:(3,5,b7)/Gb",
-          "confidence": 1
-        },
-        {
-          "time": 53.2,
-          "duration": 2.0,
-          "value": "E:min/G",
-          "confidence": 1
-        },
-        {
-          "time": 54.0,
-          "duration": 1.0,
-          "value": "G#:dim/Eb",
-          "confidence": 1
-        },
-        {
-          "time": 54.1,
-          "duration": 1.0,
-          "value": "A:min",
           "confidence": 1
         },
         {
           "time": 54.2,
           "duration": 2.0,
-          "value": "G:maj/B",
+          "value": "D:(3,5,b7)",
           "confidence": 1
         },
         {
           "time": 55.0,
-          "duration": 2.0,
-          "value": "G:maj/D",
-          "confidence": 1
-        },
-        {
-          "time": 55.2,
-=======
-          "time": 37.0,
-          "duration": 4.0,
-          "value": "C:maj",
-          "confidence": 1
-        },
-        {
-          "time": 38.0,
-          "duration": 1.0,
-          "value": "D:(3,5,b7)",
-          "confidence": 1
-        },
-        {
-          "time": 38.1,
-          "duration": 1.0,
-          "value": "C:maj/E",
-          "confidence": 1
-        },
-        {
-          "time": 38.2,
-          "duration": 2.0,
-          "value": "D:(3,5,b7)/Gb",
-          "confidence": 1
-        },
-        {
-          "time": 39.0,
-          "duration": 4.0,
-          "value": "G:maj",
-          "confidence": 1
-        },
-        {
-          "time": 40.0,
-          "duration": 4.0,
-          "value": "E:min",
-          "confidence": 1
-        },
-        {
-          "time": 41.0,
-          "duration": 4.0,
-          "value": "B:(3,5,b7)",
-          "confidence": 1
-        },
-        {
-          "time": 42.0,
-          "duration": 4.0,
-          "value": "F#:(b3,b5,b7)/D",
-          "confidence": 1
-        },
-        {
-          "time": 43.0,
-          "duration": 4.0,
-          "value": "G:maj",
-          "confidence": 1
-        },
-        {
-          "time": 44.0,
-          "duration": 1.0,
-          "value": "E:min",
-          "confidence": 1
-        },
-        {
-          "time": 44.1,
-          "duration": 1.0,
-          "value": "B:(3,5,b7)/Gb",
-          "confidence": 1
-        },
-        {
-          "time": 44.2,
-          "duration": 2.0,
-          "value": "E:min/G",
-          "confidence": 1
-        },
-        {
-          "time": 45.0,
-          "duration": 1.0,
-          "value": "G#:dim/Eb",
-          "confidence": 1
-        },
-        {
-          "time": 45.1,
-          "duration": 1.0,
-          "value": "A:min",
-          "confidence": 1
-        },
-        {
-          "time": 45.2,
-          "duration": 2.0,
-          "value": "G:maj/B",
-          "confidence": 1
-        },
-        {
-          "time": 46.0,
-          "duration": 2.0,
-          "value": "G:maj/D",
-          "confidence": 1
-        },
-        {
-          "time": 46.2,
->>>>>>> 5725112b
-          "duration": 2.0,
-          "value": "D:(3,5,b7)",
-          "confidence": 1
-        },
-        {
-<<<<<<< HEAD
+          "duration": 4.0,
+          "value": "G:maj",
+          "confidence": 1
+        },
+        {
           "time": 56.0,
-=======
-          "time": 47.0,
-          "duration": 4.0,
-          "value": "G:maj",
-          "confidence": 1
-        },
-        {
-          "time": 48.0,
-          "duration": 4.0,
-          "value": "E:min",
-          "confidence": 1
-        },
-        {
-          "time": 49.0,
-          "duration": 4.0,
-          "value": "B:(3,5,b7)",
-          "confidence": 1
-        },
-        {
-          "time": 50.0,
-          "duration": 4.0,
-          "value": "F#:(b3,b5,b7)/D",
-          "confidence": 1
-        },
-        {
-          "time": 51.0,
->>>>>>> 5725112b
-          "duration": 4.0,
-          "value": "G:maj",
-          "confidence": 1
-        },
-        {
-<<<<<<< HEAD
-=======
-          "time": 52.0,
-          "duration": 1.0,
-          "value": "E:min",
-          "confidence": 1
-        },
-        {
-          "time": 52.1,
-          "duration": 1.0,
-          "value": "B:(3,5,b7)/Gb",
-          "confidence": 1
-        },
-        {
-          "time": 52.2,
-          "duration": 2.0,
-          "value": "E:min/G",
-          "confidence": 1
-        },
-        {
-          "time": 53.0,
-          "duration": 1.0,
-          "value": "G#:dim/Eb",
-          "confidence": 1
-        },
-        {
-          "time": 53.1,
-          "duration": 1.0,
-          "value": "A:min",
-          "confidence": 1
-        },
-        {
-          "time": 53.2,
-          "duration": 2.0,
-          "value": "G:maj/B",
-          "confidence": 1
-        },
-        {
-          "time": 54.0,
-          "duration": 2.0,
-          "value": "G:maj/D",
-          "confidence": 1
-        },
-        {
-          "time": 54.2,
-          "duration": 2.0,
-          "value": "D:(3,5,b7)",
-          "confidence": 1
-        },
-        {
-          "time": 55.0,
-          "duration": 4.0,
-          "value": "G:maj",
-          "confidence": 1
-        },
-        {
-          "time": 56.0,
-          "duration": 4.0,
-          "value": "C:maj",
-          "confidence": 1
-        },
-        {
->>>>>>> 5725112b
+          "duration": 4.0,
+          "value": "C:maj",
+          "confidence": 1
+        },
+        {
           "time": 57.0,
           "duration": 4.0,
           "value": "C:maj",
@@ -760,11 +451,7 @@
         {
           "time": 58.0,
           "duration": 4.0,
-<<<<<<< HEAD
-          "value": "C:maj",
-=======
-          "value": "G:maj",
->>>>>>> 5725112b
+          "value": "G:maj",
           "confidence": 1
         },
         {
@@ -776,11 +463,7 @@
         {
           "time": 60.0,
           "duration": 4.0,
-<<<<<<< HEAD
-          "value": "G:maj",
-=======
-          "value": "D:(3,5,b7)",
->>>>>>> 5725112b
+          "value": "D:(3,5,b7)",
           "confidence": 1
         },
         {
@@ -792,11 +475,7 @@
         {
           "time": 62.0,
           "duration": 4.0,
-<<<<<<< HEAD
-          "value": "D:(3,5,b7)",
-=======
-          "value": "G:maj",
->>>>>>> 5725112b
+          "value": "G:maj",
           "confidence": 1
         },
         {
@@ -808,11 +487,7 @@
         {
           "time": 64.0,
           "duration": 4.0,
-<<<<<<< HEAD
-          "value": "G:maj",
-=======
-          "value": "C:maj",
->>>>>>> 5725112b
+          "value": "C:maj",
           "confidence": 1
         },
         {
@@ -824,11 +499,7 @@
         {
           "time": 66.0,
           "duration": 4.0,
-<<<<<<< HEAD
-          "value": "C:maj",
-=======
-          "value": "G:maj",
->>>>>>> 5725112b
+          "value": "G:maj",
           "confidence": 1
         },
         {
@@ -840,31 +511,19 @@
         {
           "time": 68.0,
           "duration": 4.0,
-<<<<<<< HEAD
-          "value": "G:maj",
-=======
-          "value": "D:(3,5,b7)/A",
->>>>>>> 5725112b
+          "value": "D:(3,5,b7)/A",
           "confidence": 1
         },
         {
           "time": 69.0,
           "duration": 4.0,
-<<<<<<< HEAD
-          "value": "D:(3,5,b7)/A",
-=======
-          "value": "D:(3,5,b7)",
->>>>>>> 5725112b
+          "value": "D:(3,5,b7)",
           "confidence": 1
         },
         {
           "time": 70.0,
           "duration": 4.0,
-<<<<<<< HEAD
-          "value": "D:(3,5,b7)",
-=======
-          "value": "G:maj",
->>>>>>> 5725112b
+          "value": "G:maj",
           "confidence": 1
         },
         {
@@ -882,31 +541,19 @@
         {
           "time": 73.0,
           "duration": 4.0,
-<<<<<<< HEAD
-          "value": "G:maj",
-=======
-          "value": "D:(3,5,b7)/A",
->>>>>>> 5725112b
+          "value": "D:(3,5,b7)/A",
           "confidence": 1
         },
         {
           "time": 74.0,
           "duration": 4.0,
-<<<<<<< HEAD
-          "value": "D:(3,5,b7)/A",
-=======
-          "value": "D:(3,5,b7)",
->>>>>>> 5725112b
+          "value": "D:(3,5,b7)",
           "confidence": 1
         },
         {
           "time": 75.0,
           "duration": 4.0,
-<<<<<<< HEAD
-          "value": "D:(3,5,b7)",
-=======
-          "value": "G:maj",
->>>>>>> 5725112b
+          "value": "G:maj",
           "confidence": 1
         },
         {
@@ -918,34 +565,17 @@
         {
           "time": 77.0,
           "duration": 4.0,
-<<<<<<< HEAD
-          "value": "G:maj",
+          "value": "D:(3,5,b7)/A",
           "confidence": 1
         },
         {
           "time": 78.0,
           "duration": 4.0,
-=======
->>>>>>> 5725112b
-          "value": "D:(3,5,b7)/A",
-          "confidence": 1
-        },
-        {
-<<<<<<< HEAD
+          "value": "D:(3,5,b7)",
+          "confidence": 1
+        },
+        {
           "time": 79.0,
-=======
-          "time": 78.0,
->>>>>>> 5725112b
-          "duration": 4.0,
-          "value": "D:(3,5,b7)",
-          "confidence": 1
-        },
-        {
-<<<<<<< HEAD
-          "time": 80.0,
-=======
-          "time": 79.0,
->>>>>>> 5725112b
           "duration": 4.0,
           "value": "G:maj",
           "confidence": 1
