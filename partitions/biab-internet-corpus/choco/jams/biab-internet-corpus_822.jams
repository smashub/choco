--- conflicted
+++ resolved
@@ -32,526 +32,274 @@
           "time": 1.0,
           "duration": 4.0,
           "value": "Eb:maj",
-<<<<<<< HEAD
+          "confidence": 1
+        },
+        {
+          "time": 2.0,
+          "duration": 1.0,
+          "value": "Bb:maj",
+          "confidence": 1
+        },
+        {
+          "time": 2.1,
+          "duration": 1.0,
+          "value": "Eb:maj/Bb",
+          "confidence": 1
+        },
+        {
+          "time": 2.2,
+          "duration": 2.0,
+          "value": "Bb:(3,5,b7)",
           "confidence": 1
         },
         {
           "time": 3.0,
           "duration": 1.0,
-          "value": "Bb:maj",
+          "value": "Bb:(3,5,b7)/Eb",
           "confidence": 1
         },
         {
           "time": 3.1,
           "duration": 1.0,
+          "value": "Eb:maj",
+          "confidence": 1
+        },
+        {
+          "time": 3.2,
+          "duration": 2.0,
+          "value": "Bb:maj/D",
+          "confidence": 1
+        },
+        {
+          "time": 4.0,
+          "duration": 2.0,
+          "value": "F:(3,5,b7)/Eb",
+          "confidence": 1
+        },
+        {
+          "time": 4.2,
+          "duration": 2.0,
+          "value": "Bb:(3,5,b7)/D",
+          "confidence": 1
+        },
+        {
+          "time": 5.0,
+          "duration": 1.0,
+          "value": "Eb:(4)",
+          "confidence": 1
+        },
+        {
+          "time": 5.1,
+          "duration": 1.0,
+          "value": "Eb:maj",
+          "confidence": 1
+        },
+        {
+          "time": 5.2,
+          "duration": 2.0,
+          "value": "A:dim",
+          "confidence": 1
+        },
+        {
+          "time": 6.0,
+          "duration": 4.0,
+          "value": "Bb:(3,5,b7)",
+          "confidence": 1
+        },
+        {
+          "time": 7.0,
+          "duration": 4.0,
+          "value": "Eb:maj",
+          "confidence": 1
+        },
+        {
+          "time": 8.0,
+          "duration": 4.0,
+          "value": "Eb:maj",
+          "confidence": 1
+        },
+        {
+          "time": 9.0,
+          "duration": 1.0,
+          "value": "Eb:maj",
+          "confidence": 1
+        },
+        {
+          "time": 9.1,
+          "duration": 1.0,
+          "value": "Eb:maj/D",
+          "confidence": 1
+        },
+        {
+          "time": 9.2,
+          "duration": 2.0,
+          "value": "C:min(b7)",
+          "confidence": 1
+        },
+        {
+          "time": 10.0,
+          "duration": 1.0,
           "value": "Eb:maj/Bb",
           "confidence": 1
         },
         {
-          "time": 3.2,
+          "time": 10.1,
+          "duration": 1.0,
+          "value": "Eb:maj/Ab",
+          "confidence": 1
+        },
+        {
+          "time": 10.2,
           "duration": 2.0,
           "value": "Bb:(3,5,b7)",
           "confidence": 1
         },
         {
-          "time": 4.0,
-          "duration": 1.0,
-          "value": "Bb:(3,5,b7)/Eb",
-          "confidence": 1
-        },
-        {
-          "time": 4.1,
-          "duration": 1.0,
-          "value": "Eb:maj",
-          "confidence": 1
-        },
-        {
-          "time": 4.2,
-          "duration": 2.0,
-          "value": "Bb:maj/D",
-          "confidence": 1
-        },
-        {
-          "time": 5.0,
-          "duration": 2.0,
-          "value": "F:(3,5,b7)/Eb",
-          "confidence": 1
-        },
-        {
-          "time": 5.2,
+          "time": 11.0,
+          "duration": 4.0,
+          "value": "Eb:maj",
+          "confidence": 1
+        },
+        {
+          "time": 12.0,
+          "duration": 4.0,
+          "value": "Eb:maj",
+          "confidence": 1
+        },
+        {
+          "time": 13.0,
+          "duration": 4.0,
+          "value": "Eb:maj",
+          "confidence": 1
+        },
+        {
+          "time": 14.0,
+          "duration": 4.0,
+          "value": "Ab:min/Eb",
+          "confidence": 1
+        },
+        {
+          "time": 15.0,
+          "duration": 4.0,
+          "value": "Gb:maj",
+          "confidence": 1
+        },
+        {
+          "time": 16.0,
+          "duration": 4.0,
+          "value": "B:maj",
+          "confidence": 1
+        },
+        {
+          "time": 17.0,
+          "duration": 4.0,
+          "value": "F#:maj/G",
+          "confidence": 1
+        },
+        {
+          "time": 18.0,
+          "duration": 2.0,
+          "value": "B:maj",
+          "confidence": 1
+        },
+        {
+          "time": 18.2,
+          "duration": 2.0,
+          "value": "B:maj7",
+          "confidence": 1
+        },
+        {
+          "time": 19.0,
+          "duration": 1.0,
+          "value": "C:dim",
+          "confidence": 1
+        },
+        {
+          "time": 19.1,
+          "duration": 1.0,
+          "value": "F#:maj/A",
+          "confidence": 1
+        },
+        {
+          "time": 19.2,
           "duration": 2.0,
           "value": "Bb:(3,5,b7)/D",
           "confidence": 1
         },
         {
-          "time": 6.0,
-          "duration": 1.0,
-          "value": "Eb:(4)",
-          "confidence": 1
-        },
-        {
-          "time": 6.1,
-          "duration": 1.0,
-          "value": "Eb:maj",
-          "confidence": 1
-        },
-        {
-          "time": 6.2,
-          "duration": 2.0,
-          "value": "A:dim",
-          "confidence": 1
-        },
-        {
-          "time": 7.0,
-          "duration": 4.0,
+          "time": 20.0,
+          "duration": 1.0,
+          "value": "D#:min/Db",
+          "confidence": 1
+        },
+        {
+          "time": 20.1,
+          "duration": 1.0,
+          "value": "Bb:(3,5,b7)/F",
+          "confidence": 1
+        },
+        {
+          "time": 20.2,
+          "duration": 2.0,
+          "value": "D#:min/E",
+          "confidence": 1
+        },
+        {
+          "time": 21.0,
+          "duration": 1.0,
+          "value": "Gb:(3,5,b7)",
+          "confidence": 1
+        },
+        {
+          "time": 21.1,
+          "duration": 1.0,
+          "value": "Gb:dim",
+          "confidence": 1
+        },
+        {
+          "time": 21.2,
+          "duration": 2.0,
+          "value": "Gb:maj",
+          "confidence": 1
+        },
+        {
+          "time": 22.0,
+          "duration": 4.0,
+          "value": "F:maj",
+          "confidence": 1
+        },
+        {
+          "time": 23.0,
+          "duration": 4.0,
+          "value": "F:maj",
+          "confidence": 1
+        },
+        {
+          "time": 24.0,
+          "duration": 2.0,
+          "value": "Bb:min/F",
+          "confidence": 1
+        },
+        {
+          "time": 24.2,
+          "duration": 2.0,
+          "value": "G:dim/F",
+          "confidence": 1
+        },
+        {
+          "time": 25.0,
+          "duration": 2.0,
+          "value": "F:maj",
+          "confidence": 1
+        },
+        {
+          "time": 25.2,
+          "duration": 2.0,
           "value": "Bb:(3,5,b7)",
           "confidence": 1
         },
         {
-          "time": 8.0,
-          "duration": 4.0,
-=======
-          "confidence": 1
-        },
-        {
-          "time": 2.0,
-          "duration": 1.0,
-          "value": "Bb:maj",
-          "confidence": 1
-        },
-        {
-          "time": 2.1,
-          "duration": 1.0,
-          "value": "Eb:maj/Bb",
-          "confidence": 1
-        },
-        {
-          "time": 2.2,
-          "duration": 2.0,
-          "value": "Bb:(3,5,b7)",
-          "confidence": 1
-        },
-        {
-          "time": 3.0,
-          "duration": 1.0,
-          "value": "Bb:(3,5,b7)/Eb",
-          "confidence": 1
-        },
-        {
-          "time": 3.1,
-          "duration": 1.0,
->>>>>>> 5725112b
-          "value": "Eb:maj",
-          "confidence": 1
-        },
-        {
-<<<<<<< HEAD
-          "time": 9.0,
-          "duration": 4.0,
-          "value": "Eb:maj",
-          "confidence": 1
-        },
-        {
-          "time": 10.0,
-          "duration": 1.0,
-          "value": "Eb:maj",
-          "confidence": 1
-        },
-        {
-          "time": 10.1,
-          "duration": 1.0,
-          "value": "Eb:maj/D",
-          "confidence": 1
-        },
-        {
-          "time": 10.2,
-          "duration": 2.0,
-          "value": "C:min(b7)",
-          "confidence": 1
-        },
-        {
-          "time": 11.0,
-          "duration": 1.0,
-          "value": "Eb:maj/Bb",
-          "confidence": 1
-        },
-        {
-          "time": 11.1,
-          "duration": 1.0,
-          "value": "Eb:maj/Ab",
-          "confidence": 1
-        },
-        {
-          "time": 11.2,
-          "duration": 2.0,
-          "value": "Bb:(3,5,b7)",
-          "confidence": 1
-        },
-        {
-          "time": 12.0,
-          "duration": 4.0,
-          "value": "Eb:maj",
-          "confidence": 1
-        },
-        {
-          "time": 13.0,
-          "duration": 4.0,
-          "value": "Eb:maj",
-          "confidence": 1
-        },
-        {
-          "time": 14.0,
-          "duration": 4.0,
-          "value": "Eb:maj",
-          "confidence": 1
-        },
-        {
-          "time": 15.0,
-          "duration": 4.0,
-          "value": "Ab:min/Eb",
-          "confidence": 1
-        },
-        {
-          "time": 16.0,
-          "duration": 4.0,
-          "value": "Gb:maj",
-          "confidence": 1
-        },
-        {
-          "time": 17.0,
-          "duration": 4.0,
-          "value": "B:maj",
-          "confidence": 1
-        },
-        {
-          "time": 18.0,
-          "duration": 4.0,
-          "value": "F#:maj/G",
-          "confidence": 1
-        },
-        {
-          "time": 19.0,
-          "duration": 2.0,
-          "value": "B:maj",
-          "confidence": 1
-        },
-        {
-          "time": 19.2,
-          "duration": 2.0,
-          "value": "B:maj7",
-          "confidence": 1
-        },
-        {
-          "time": 20.0,
-          "duration": 1.0,
-          "value": "C:dim",
-          "confidence": 1
-        },
-        {
-          "time": 20.1,
-          "duration": 1.0,
-          "value": "F#:maj/A",
-          "confidence": 1
-        },
-        {
-          "time": 20.2,
-          "duration": 2.0,
-          "value": "Bb:(3,5,b7)/D",
-          "confidence": 1
-        },
-        {
-          "time": 21.0,
-          "duration": 1.0,
-          "value": "D#:min/Db",
-          "confidence": 1
-        },
-        {
-          "time": 21.1,
-          "duration": 1.0,
-          "value": "Bb:(3,5,b7)/F",
-          "confidence": 1
-        },
-        {
-          "time": 21.2,
-          "duration": 2.0,
-          "value": "D#:min/E",
-          "confidence": 1
-        },
-        {
-          "time": 22.0,
-=======
-          "time": 3.2,
-          "duration": 2.0,
-          "value": "Bb:maj/D",
-          "confidence": 1
-        },
-        {
-          "time": 4.0,
-          "duration": 2.0,
-          "value": "F:(3,5,b7)/Eb",
-          "confidence": 1
-        },
-        {
-          "time": 4.2,
-          "duration": 2.0,
-          "value": "Bb:(3,5,b7)/D",
-          "confidence": 1
-        },
-        {
-          "time": 5.0,
-          "duration": 1.0,
-          "value": "Eb:(4)",
-          "confidence": 1
-        },
-        {
-          "time": 5.1,
-          "duration": 1.0,
-          "value": "Eb:maj",
-          "confidence": 1
-        },
-        {
-          "time": 5.2,
-          "duration": 2.0,
-          "value": "A:dim",
-          "confidence": 1
-        },
-        {
-          "time": 6.0,
-          "duration": 4.0,
-          "value": "Bb:(3,5,b7)",
-          "confidence": 1
-        },
-        {
-          "time": 7.0,
-          "duration": 4.0,
-          "value": "Eb:maj",
-          "confidence": 1
-        },
-        {
-          "time": 8.0,
-          "duration": 4.0,
-          "value": "Eb:maj",
-          "confidence": 1
-        },
-        {
-          "time": 9.0,
-          "duration": 1.0,
-          "value": "Eb:maj",
-          "confidence": 1
-        },
-        {
-          "time": 9.1,
-          "duration": 1.0,
-          "value": "Eb:maj/D",
-          "confidence": 1
-        },
-        {
-          "time": 9.2,
-          "duration": 2.0,
-          "value": "C:min(b7)",
-          "confidence": 1
-        },
-        {
-          "time": 10.0,
-          "duration": 1.0,
-          "value": "Eb:maj/Bb",
-          "confidence": 1
-        },
-        {
-          "time": 10.1,
-          "duration": 1.0,
-          "value": "Eb:maj/Ab",
-          "confidence": 1
-        },
-        {
-          "time": 10.2,
-          "duration": 2.0,
-          "value": "Bb:(3,5,b7)",
-          "confidence": 1
-        },
-        {
-          "time": 11.0,
-          "duration": 4.0,
-          "value": "Eb:maj",
-          "confidence": 1
-        },
-        {
-          "time": 12.0,
-          "duration": 4.0,
-          "value": "Eb:maj",
-          "confidence": 1
-        },
-        {
-          "time": 13.0,
-          "duration": 4.0,
-          "value": "Eb:maj",
-          "confidence": 1
-        },
-        {
-          "time": 14.0,
-          "duration": 4.0,
-          "value": "Ab:min/Eb",
-          "confidence": 1
-        },
-        {
-          "time": 15.0,
-          "duration": 4.0,
-          "value": "Gb:maj",
-          "confidence": 1
-        },
-        {
-          "time": 16.0,
-          "duration": 4.0,
-          "value": "B:maj",
-          "confidence": 1
-        },
-        {
-          "time": 17.0,
-          "duration": 4.0,
-          "value": "F#:maj/G",
-          "confidence": 1
-        },
-        {
-          "time": 18.0,
-          "duration": 2.0,
-          "value": "B:maj",
-          "confidence": 1
-        },
-        {
-          "time": 18.2,
-          "duration": 2.0,
-          "value": "B:maj7",
-          "confidence": 1
-        },
-        {
-          "time": 19.0,
-          "duration": 1.0,
-          "value": "C:dim",
-          "confidence": 1
-        },
-        {
-          "time": 19.1,
-          "duration": 1.0,
-          "value": "F#:maj/A",
-          "confidence": 1
-        },
-        {
-          "time": 19.2,
-          "duration": 2.0,
-          "value": "Bb:(3,5,b7)/D",
-          "confidence": 1
-        },
-        {
-          "time": 20.0,
-          "duration": 1.0,
-          "value": "D#:min/Db",
-          "confidence": 1
-        },
-        {
-          "time": 20.1,
-          "duration": 1.0,
-          "value": "Bb:(3,5,b7)/F",
-          "confidence": 1
-        },
-        {
-          "time": 20.2,
-          "duration": 2.0,
-          "value": "D#:min/E",
-          "confidence": 1
-        },
-        {
-          "time": 21.0,
->>>>>>> 5725112b
-          "duration": 1.0,
-          "value": "Gb:(3,5,b7)",
-          "confidence": 1
-        },
-        {
-<<<<<<< HEAD
-          "time": 22.1,
-=======
-          "time": 21.1,
->>>>>>> 5725112b
-          "duration": 1.0,
-          "value": "Gb:dim",
-          "confidence": 1
-        },
-        {
-<<<<<<< HEAD
-          "time": 22.2,
-=======
-          "time": 21.2,
->>>>>>> 5725112b
-          "duration": 2.0,
-          "value": "Gb:maj",
-          "confidence": 1
-        },
-        {
-<<<<<<< HEAD
-          "time": 23.0,
-=======
-          "time": 22.0,
->>>>>>> 5725112b
-          "duration": 4.0,
-          "value": "F:maj",
-          "confidence": 1
-        },
-        {
-<<<<<<< HEAD
-          "time": 24.0,
-=======
-          "time": 23.0,
->>>>>>> 5725112b
-          "duration": 4.0,
-          "value": "F:maj",
-          "confidence": 1
-        },
-        {
-<<<<<<< HEAD
-          "time": 25.0,
-=======
-          "time": 24.0,
->>>>>>> 5725112b
-          "duration": 2.0,
-          "value": "Bb:min/F",
-          "confidence": 1
-        },
-        {
-<<<<<<< HEAD
-          "time": 25.2,
-=======
-          "time": 24.2,
->>>>>>> 5725112b
-          "duration": 2.0,
-          "value": "G:dim/F",
-          "confidence": 1
-        },
-        {
-<<<<<<< HEAD
           "time": 26.0,
-=======
-          "time": 25.0,
->>>>>>> 5725112b
-          "duration": 2.0,
-          "value": "F:maj",
-          "confidence": 1
-        },
-        {
-<<<<<<< HEAD
-          "time": 26.2,
-=======
-          "time": 25.2,
->>>>>>> 5725112b
-          "duration": 2.0,
-          "value": "Bb:(3,5,b7)",
-          "confidence": 1
-        },
-        {
-<<<<<<< HEAD
-          "time": 27.0,
-=======
-          "time": 26.0,
->>>>>>> 5725112b
           "duration": 4.0,
           "value": "Eb:maj",
           "confidence": 1
