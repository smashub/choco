--- conflicted
+++ resolved
@@ -157,11 +157,7 @@
         {
           "time": 16.0,
           "duration": 4.0,
-<<<<<<< HEAD
-          "value": "G:min(b7)",
-=======
-          "value": "C:(3,5,b7)",
->>>>>>> 5725112b
+          "value": "C:(3,5,b7)",
           "confidence": 1
         },
         {
@@ -191,11 +187,7 @@
         {
           "time": 21.0,
           "duration": 4.0,
-<<<<<<< HEAD
-          "value": "F:min(b7)",
-=======
           "value": "Bb:(3,5,b7)",
->>>>>>> 5725112b
           "confidence": 1
         },
         {
