--- conflicted
+++ resolved
@@ -60,10 +60,6 @@
         },
         {
           "time": 7.0,
-<<<<<<< HEAD
-          "duration": 4.0,
-          "value": "F:min(b7)",
-=======
           "duration": 2.0,
           "value": "Bb:min(b7)",
           "confidence": 1
@@ -72,440 +68,269 @@
           "time": 7.2,
           "duration": 2.0,
           "value": "Eb:(3,5,b7,9)",
->>>>>>> 5725112b
           "confidence": 1
         },
         {
           "time": 8.0,
-<<<<<<< HEAD
+          "duration": 4.0,
+          "value": "F:min(b7)",
+          "confidence": 1
+        },
+        {
+          "time": 9.0,
+          "duration": 4.0,
+          "value": "F:min(b7)",
+          "confidence": 1
+        },
+        {
+          "time": 10.0,
+          "duration": 4.0,
+          "value": "F:min(b7)",
+          "confidence": 1
+        },
+        {
+          "time": 11.0,
           "duration": 2.0,
           "value": "Bb:min(b7)",
           "confidence": 1
         },
         {
-          "time": 8.2,
+          "time": 11.2,
           "duration": 2.0,
           "value": "Eb:(3,5,b7,9)",
-=======
-          "duration": 4.0,
-          "value": "F:min(b7)",
->>>>>>> 5725112b
-          "confidence": 1
-        },
-        {
-          "time": 9.0,
-          "duration": 4.0,
-          "value": "F:min(b7)",
-          "confidence": 1
-        },
-        {
-          "time": 10.0,
-          "duration": 4.0,
-          "value": "F:min(b7)",
-          "confidence": 1
-        },
-        {
-          "time": 11.0,
-<<<<<<< HEAD
-          "duration": 4.0,
-          "value": "F:min(b7)",
-=======
+          "confidence": 1
+        },
+        {
+          "time": 12.0,
+          "duration": 4.0,
+          "value": "F:min(b7)",
+          "confidence": 1
+        },
+        {
+          "time": 13.0,
+          "duration": 3.0,
+          "value": "F:min(b7)",
+          "confidence": 1
+        },
+        {
+          "time": 13.3,
+          "duration": 1.0,
+          "value": "C:(3,5,b7,#9)",
+          "confidence": 1
+        },
+        {
+          "time": 14.0,
+          "duration": 2.0,
+          "value": "F:min(b7)",
+          "confidence": 1
+        },
+        {
+          "time": 14.2,
+          "duration": 1.0,
+          "value": "C:(3,5,b7,#9)",
+          "confidence": 1
+        },
+        {
+          "time": 14.3,
+          "duration": 1.0,
+          "value": "C:(3,5,b7,b9)",
+          "confidence": 1
+        },
+        {
+          "time": 15.0,
+          "duration": 2.0,
+          "value": "F:min(b7)",
+          "confidence": 1
+        },
+        {
+          "time": 15.2,
+          "duration": 1.0,
+          "value": "G:(b3,b5,b7)",
+          "confidence": 1
+        },
+        {
+          "time": 15.3,
+          "duration": 1.0,
+          "value": "C:(3,5,b7,b9)",
+          "confidence": 1
+        },
+        {
+          "time": 16.0,
+          "duration": 2.0,
+          "value": "F:min(b7)",
+          "confidence": 1
+        },
+        {
+          "time": 16.2,
+          "duration": 1.0,
+          "value": "C:(3,5,b7,#9)",
+          "confidence": 1
+        },
+        {
+          "time": 16.3,
+          "duration": 1.0,
+          "value": "C:(3,5,b7,b9)",
+          "confidence": 1
+        },
+        {
+          "time": 17.0,
+          "duration": 1.0,
+          "value": "F:min",
+          "confidence": 1
+        },
+        {
+          "time": 17.1,
+          "duration": 1.0,
+          "value": "Bb:maj/F",
+          "confidence": 1
+        },
+        {
+          "time": 17.2,
+          "duration": 1.0,
+          "value": "C:min/G",
+          "confidence": 1
+        },
+        {
+          "time": 17.3,
+          "duration": 1.0,
+          "value": "Bb:maj/F",
+          "confidence": 1
+        },
+        {
+          "time": 18.0,
           "duration": 2.0,
           "value": "Bb:min(b7)",
           "confidence": 1
         },
         {
-          "time": 11.2,
+          "time": 18.2,
           "duration": 2.0,
           "value": "Eb:(3,5,b7,9)",
->>>>>>> 5725112b
-          "confidence": 1
-        },
-        {
-          "time": 12.0,
-<<<<<<< HEAD
-          "duration": 2.0,
-          "value": "Bb:min(b7)",
-          "confidence": 1
-        },
-        {
-          "time": 12.2,
-          "duration": 2.0,
-          "value": "Eb:(3,5,b7,9)",
-=======
-          "duration": 4.0,
-          "value": "F:min(b7)",
->>>>>>> 5725112b
-          "confidence": 1
-        },
-        {
-          "time": 13.0,
-<<<<<<< HEAD
-          "duration": 4.0,
-          "value": "F:min(b7)",
-=======
+          "confidence": 1
+        },
+        {
+          "time": 19.0,
+          "duration": 2.0,
+          "value": "Gb:(2,5)",
+          "confidence": 1
+        },
+        {
+          "time": 19.2,
+          "duration": 2.0,
+          "value": "Gb:maj",
+          "confidence": 1
+        },
+        {
+          "time": 20.0,
+          "duration": 2.0,
+          "value": "D:(b3,b5,b7)",
+          "confidence": 1
+        },
+        {
+          "time": 20.2,
+          "duration": 1.0,
+          "value": "C:(3,5,b7,#9)",
+          "confidence": 1
+        },
+        {
+          "time": 20.3,
+          "duration": 1.0,
+          "value": "C:(3,5,b7,b9)",
+          "confidence": 1
+        },
+        {
+          "time": 21.0,
           "duration": 3.0,
           "value": "F:min(b7)",
           "confidence": 1
         },
         {
-          "time": 13.3,
-          "duration": 1.0,
-          "value": "C:(3,5,b7,#9)",
->>>>>>> 5725112b
-          "confidence": 1
-        },
-        {
-          "time": 14.0,
-<<<<<<< HEAD
-          "duration": 3.0,
-=======
-          "duration": 2.0,
->>>>>>> 5725112b
-          "value": "F:min(b7)",
-          "confidence": 1
-        },
-        {
-<<<<<<< HEAD
-          "time": 14.3,
-          "duration": 1.0,
-          "value": "C:(3,5,b7,#9)",
-=======
-          "time": 14.2,
-          "duration": 1.0,
-          "value": "C:(3,5,b7,#9)",
-          "confidence": 1
-        },
-        {
-          "time": 14.3,
-          "duration": 1.0,
-          "value": "C:(3,5,b7,b9)",
->>>>>>> 5725112b
-          "confidence": 1
-        },
-        {
-          "time": 15.0,
-          "duration": 2.0,
-          "value": "F:min(b7)",
-          "confidence": 1
-        },
-        {
-          "time": 15.2,
-          "duration": 1.0,
-<<<<<<< HEAD
-          "value": "C:(3,5,b7,#9)",
-=======
+          "time": 21.3,
+          "duration": 1.0,
+          "value": "C:(3,5,b7,#9)",
+          "confidence": 1
+        },
+        {
+          "time": 22.0,
+          "duration": 2.0,
+          "value": "F:min(b7)",
+          "confidence": 1
+        },
+        {
+          "time": 22.2,
+          "duration": 1.0,
+          "value": "C:(3,5,b7,#9)",
+          "confidence": 1
+        },
+        {
+          "time": 22.3,
+          "duration": 1.0,
+          "value": "C:(3,5,b7,b9)",
+          "confidence": 1
+        },
+        {
+          "time": 23.0,
+          "duration": 2.0,
+          "value": "F:min(b7)",
+          "confidence": 1
+        },
+        {
+          "time": 23.2,
+          "duration": 1.0,
           "value": "G:(b3,b5,b7)",
->>>>>>> 5725112b
-          "confidence": 1
-        },
-        {
-          "time": 15.3,
-          "duration": 1.0,
-          "value": "C:(3,5,b7,b9)",
-          "confidence": 1
-        },
-        {
-          "time": 16.0,
-          "duration": 2.0,
-          "value": "F:min(b7)",
-          "confidence": 1
-        },
-        {
-          "time": 16.2,
-          "duration": 1.0,
-<<<<<<< HEAD
-          "value": "G:(b3,b5,b7)",
-=======
-          "value": "C:(3,5,b7,#9)",
->>>>>>> 5725112b
-          "confidence": 1
-        },
-        {
-          "time": 16.3,
-          "duration": 1.0,
-          "value": "C:(3,5,b7,b9)",
-          "confidence": 1
-        },
-        {
-          "time": 17.0,
-<<<<<<< HEAD
-          "duration": 2.0,
-          "value": "F:min(b7)",
-=======
+          "confidence": 1
+        },
+        {
+          "time": 23.3,
+          "duration": 1.0,
+          "value": "C:(3,5,b7,b9)",
+          "confidence": 1
+        },
+        {
+          "time": 24.0,
+          "duration": 2.0,
+          "value": "F:min(b7)",
+          "confidence": 1
+        },
+        {
+          "time": 24.2,
+          "duration": 1.0,
+          "value": "C:(3,5,b7,#9)",
+          "confidence": 1
+        },
+        {
+          "time": 24.3,
+          "duration": 1.0,
+          "value": "C:(3,5,b7,b9)",
+          "confidence": 1
+        },
+        {
+          "time": 25.0,
           "duration": 1.0,
           "value": "F:min",
           "confidence": 1
         },
         {
-          "time": 17.1,
-          "duration": 1.0,
-          "value": "Bb:maj/F",
->>>>>>> 5725112b
-          "confidence": 1
-        },
-        {
-          "time": 17.2,
-          "duration": 1.0,
-<<<<<<< HEAD
-          "value": "C:(3,5,b7,#9)",
-=======
+          "time": 25.1,
+          "duration": 1.0,
+          "value": "Bb:maj/F",
+          "confidence": 1
+        },
+        {
+          "time": 25.2,
+          "duration": 1.0,
           "value": "C:min/G",
->>>>>>> 5725112b
-          "confidence": 1
-        },
-        {
-          "time": 17.3,
-          "duration": 1.0,
-<<<<<<< HEAD
-          "value": "C:(3,5,b7,b9)",
-=======
-          "value": "Bb:maj/F",
->>>>>>> 5725112b
-          "confidence": 1
-        },
-        {
-          "time": 18.0,
-<<<<<<< HEAD
-          "duration": 1.0,
-          "value": "F:min",
-          "confidence": 1
-        },
-        {
-          "time": 18.1,
-          "duration": 1.0,
-          "value": "Bb:maj/F",
-=======
-          "duration": 2.0,
-          "value": "Bb:min(b7)",
->>>>>>> 5725112b
-          "confidence": 1
-        },
-        {
-          "time": 18.2,
-<<<<<<< HEAD
-          "duration": 1.0,
-          "value": "C:min/G",
-          "confidence": 1
-        },
-        {
-          "time": 18.3,
-          "duration": 1.0,
-          "value": "Bb:maj/F",
-=======
-          "duration": 2.0,
-          "value": "Eb:(3,5,b7,9)",
->>>>>>> 5725112b
-          "confidence": 1
-        },
-        {
-          "time": 19.0,
-          "duration": 2.0,
-<<<<<<< HEAD
-          "value": "Bb:min(b7)",
-=======
-          "value": "Gb:(2,5)",
->>>>>>> 5725112b
-          "confidence": 1
-        },
-        {
-          "time": 19.2,
-          "duration": 2.0,
-<<<<<<< HEAD
-          "value": "Eb:(3,5,b7,9)",
-=======
-          "value": "Gb:maj",
->>>>>>> 5725112b
-          "confidence": 1
-        },
-        {
-          "time": 20.0,
-          "duration": 2.0,
-<<<<<<< HEAD
-          "value": "Gb:(2,5)",
-=======
-          "value": "D:(b3,b5,b7)",
->>>>>>> 5725112b
-          "confidence": 1
-        },
-        {
-          "time": 20.2,
-<<<<<<< HEAD
-          "duration": 2.0,
-          "value": "Gb:maj",
-=======
-          "duration": 1.0,
-          "value": "C:(3,5,b7,#9)",
-          "confidence": 1
-        },
-        {
-          "time": 20.3,
-          "duration": 1.0,
-          "value": "C:(3,5,b7,b9)",
->>>>>>> 5725112b
-          "confidence": 1
-        },
-        {
-          "time": 21.0,
-<<<<<<< HEAD
-          "duration": 2.0,
-          "value": "D:(b3,b5,b7)",
-          "confidence": 1
-        },
-        {
-          "time": 21.2,
-          "duration": 1.0,
-          "value": "C:(3,5,b7,#9)",
-=======
-          "duration": 3.0,
-          "value": "F:min(b7)",
->>>>>>> 5725112b
-          "confidence": 1
-        },
-        {
-          "time": 21.3,
-          "duration": 1.0,
-<<<<<<< HEAD
-          "value": "C:(3,5,b7,b9)",
-=======
-          "value": "C:(3,5,b7,#9)",
->>>>>>> 5725112b
-          "confidence": 1
-        },
-        {
-          "time": 22.0,
-<<<<<<< HEAD
-          "duration": 3.0,
-=======
-          "duration": 2.0,
->>>>>>> 5725112b
-          "value": "F:min(b7)",
-          "confidence": 1
-        },
-        {
-<<<<<<< HEAD
-          "time": 22.3,
-          "duration": 1.0,
-          "value": "C:(3,5,b7,#9)",
-=======
-          "time": 22.2,
-          "duration": 1.0,
-          "value": "C:(3,5,b7,#9)",
-          "confidence": 1
-        },
-        {
-          "time": 22.3,
-          "duration": 1.0,
-          "value": "C:(3,5,b7,b9)",
->>>>>>> 5725112b
-          "confidence": 1
-        },
-        {
-          "time": 23.0,
-          "duration": 2.0,
-          "value": "F:min(b7)",
-          "confidence": 1
-        },
-        {
-          "time": 23.2,
-          "duration": 1.0,
-<<<<<<< HEAD
-          "value": "C:(3,5,b7,#9)",
-=======
-          "value": "G:(b3,b5,b7)",
->>>>>>> 5725112b
-          "confidence": 1
-        },
-        {
-          "time": 23.3,
-          "duration": 1.0,
-          "value": "C:(3,5,b7,b9)",
-          "confidence": 1
-        },
-        {
-          "time": 24.0,
-          "duration": 2.0,
-          "value": "F:min(b7)",
-          "confidence": 1
-        },
-        {
-          "time": 24.2,
-          "duration": 1.0,
-<<<<<<< HEAD
-          "value": "G:(b3,b5,b7)",
-=======
-          "value": "C:(3,5,b7,#9)",
->>>>>>> 5725112b
-          "confidence": 1
-        },
-        {
-          "time": 24.3,
-          "duration": 1.0,
-          "value": "C:(3,5,b7,b9)",
-          "confidence": 1
-        },
-        {
-          "time": 25.0,
-<<<<<<< HEAD
-          "duration": 2.0,
-          "value": "F:min(b7)",
-=======
-          "duration": 1.0,
-          "value": "F:min",
-          "confidence": 1
-        },
-        {
-          "time": 25.1,
-          "duration": 1.0,
-          "value": "Bb:maj/F",
->>>>>>> 5725112b
-          "confidence": 1
-        },
-        {
-          "time": 25.2,
-          "duration": 1.0,
-<<<<<<< HEAD
-          "value": "C:(3,5,b7,#9)",
-=======
-          "value": "C:min/G",
->>>>>>> 5725112b
           "confidence": 1
         },
         {
           "time": 25.3,
           "duration": 1.0,
-<<<<<<< HEAD
-          "value": "C:(3,5,b7,b9)",
-=======
-          "value": "Bb:maj/F",
->>>>>>> 5725112b
+          "value": "Bb:maj/F",
           "confidence": 1
         },
         {
           "time": 26.0,
-<<<<<<< HEAD
-          "duration": 1.0,
-          "value": "F:min",
-          "confidence": 1
-        },
-        {
-          "time": 26.1,
-          "duration": 1.0,
-          "value": "Bb:maj/F",
-          "confidence": 1
-        },
-        {
-          "time": 26.2,
-          "duration": 1.0,
-          "value": "C:min/G",
-          "confidence": 1
-        },
-        {
-          "time": 26.3,
-          "duration": 1.0,
-=======
-          "duration": 4.0,
->>>>>>> 5725112b
+          "duration": 4.0,
           "value": "Bb:maj/F",
           "confidence": 1
         },
@@ -542,11 +367,7 @@
         {
           "time": 32.0,
           "duration": 4.0,
-<<<<<<< HEAD
-          "value": "Bb:maj/F",
-=======
-          "value": "F:min(b7)",
->>>>>>> 5725112b
+          "value": "F:min(b7)",
           "confidence": 1
         },
         {
@@ -583,15 +404,6 @@
           "time": 38.0,
           "duration": 4.0,
           "value": "F:min(b7)",
-<<<<<<< HEAD
-          "confidence": 1
-        },
-        {
-          "time": 39.0,
-          "duration": 4.0,
-          "value": "F:min(b7)",
-=======
->>>>>>> 5725112b
           "confidence": 1
         }
       ],
