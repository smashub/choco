--- conflicted
+++ resolved
@@ -17,59 +17,32 @@
       "namespace": "chord",
       "data": [
         {
-<<<<<<< HEAD
+          "time": 0.0,
+          "duration": 2.0,
+          "value": "A:maj",
+          "confidence": 1
+        },
+        {
+          "time": 0.2,
+          "duration": 2.0,
+          "value": "B:maj",
+          "confidence": 1
+        },
+        {
           "time": 1.0,
-          "duration": 2.0,
-          "value": "A:maj",
-          "confidence": 1
-        },
-        {
-          "time": 1.2,
-          "duration": 2.0,
-          "value": "B:maj",
+          "duration": 4.0,
+          "value": "C#:min/C",
           "confidence": 1
         },
         {
           "time": 2.0,
-          "duration": 4.0,
-          "value": "C#:min/C",
-=======
-          "time": 0.0,
-          "duration": 2.0,
-          "value": "A:maj",
-          "confidence": 1
-        },
-        {
-          "time": 0.2,
-          "duration": 2.0,
-          "value": "B:maj",
-          "confidence": 1
-        },
-        {
-          "time": 1.0,
-          "duration": 4.0,
-          "value": "C#:min/C",
-          "confidence": 1
-        },
-        {
-          "time": 2.0,
-          "duration": 2.0,
-          "value": "A:maj",
->>>>>>> 5725112b
+          "duration": 2.0,
+          "value": "A:maj",
           "confidence": 1
         },
         {
           "time": 2.2,
           "duration": 2.0,
-<<<<<<< HEAD
-          "value": "A:maj",
-          "confidence": 1
-        },
-        {
-          "time": 3.2,
-          "duration": 2.0,
-          "value": "B:maj",
-=======
           "value": "B:maj",
           "confidence": 1
         },
@@ -77,15 +50,10 @@
           "time": 3.0,
           "duration": 4.0,
           "value": "C#:min/C",
->>>>>>> 5725112b
           "confidence": 1
         },
         {
           "time": 4.0,
-<<<<<<< HEAD
-          "duration": 4.0,
-          "value": "C#:min/C",
-=======
           "duration": 2.0,
           "value": "A:maj",
           "confidence": 1
@@ -94,52 +62,28 @@
           "time": 4.2,
           "duration": 2.0,
           "value": "B:maj",
->>>>>>> 5725112b
           "confidence": 1
         },
         {
           "time": 5.0,
-<<<<<<< HEAD
-          "duration": 2.0,
-          "value": "A:maj",
-          "confidence": 1
-        },
-        {
-          "time": 5.2,
-          "duration": 2.0,
-          "value": "B:maj",
-=======
-          "duration": 4.0,
-          "value": "C#:min/C",
->>>>>>> 5725112b
+          "duration": 4.0,
+          "value": "C#:min/C",
           "confidence": 1
         },
         {
           "time": 6.0,
           "duration": 4.0,
-<<<<<<< HEAD
-          "value": "C#:min/C",
-=======
           "value": "F#:(4,5,b7)/D",
->>>>>>> 5725112b
           "confidence": 1
         },
         {
           "time": 7.0,
           "duration": 4.0,
-<<<<<<< HEAD
-          "value": "F#:(4,5,b7)/D",
-=======
           "value": "B:(4,5,b7)",
->>>>>>> 5725112b
           "confidence": 1
         },
         {
           "time": 8.0,
-<<<<<<< HEAD
-          "duration": 4.0,
-          "value": "B:(4,5,b7)",
-=======
           "duration": 2.0,
           "value": "A:maj",
           "confidence": 1
@@ -148,127 +92,70 @@
           "time": 8.2,
           "duration": 2.0,
           "value": "B:maj",
->>>>>>> 5725112b
           "confidence": 1
         },
         {
           "time": 9.0,
-<<<<<<< HEAD
-          "duration": 2.0,
-          "value": "A:maj",
-          "confidence": 1
-        },
-        {
-          "time": 9.2,
-          "duration": 2.0,
-          "value": "B:maj",
-=======
-          "duration": 4.0,
-          "value": "C#:min/C",
->>>>>>> 5725112b
+          "duration": 4.0,
+          "value": "C#:min/C",
           "confidence": 1
         },
         {
           "time": 10.0,
-<<<<<<< HEAD
-          "duration": 4.0,
-          "value": "C#:min/C",
+          "duration": 2.0,
+          "value": "A:maj",
+          "confidence": 1
+        },
+        {
+          "time": 10.2,
+          "duration": 2.0,
+          "value": "B:maj",
           "confidence": 1
         },
         {
           "time": 11.0,
-=======
->>>>>>> 5725112b
-          "duration": 2.0,
-          "value": "A:maj",
-          "confidence": 1
-        },
-        {
-<<<<<<< HEAD
-          "time": 11.2,
-=======
-          "time": 10.2,
->>>>>>> 5725112b
-          "duration": 2.0,
-          "value": "B:maj",
-          "confidence": 1
-        },
-        {
-<<<<<<< HEAD
+          "duration": 4.0,
+          "value": "C#:min/C",
+          "confidence": 1
+        },
+        {
           "time": 12.0,
-=======
-          "time": 11.0,
->>>>>>> 5725112b
-          "duration": 4.0,
-          "value": "C#:min/C",
-          "confidence": 1
-        },
-        {
-<<<<<<< HEAD
+          "duration": 2.0,
+          "value": "A:maj",
+          "confidence": 1
+        },
+        {
+          "time": 12.2,
+          "duration": 2.0,
+          "value": "B:maj",
+          "confidence": 1
+        },
+        {
           "time": 13.0,
-=======
-          "time": 12.0,
->>>>>>> 5725112b
-          "duration": 2.0,
-          "value": "A:maj",
-          "confidence": 1
-        },
-        {
-<<<<<<< HEAD
-          "time": 13.2,
-=======
-          "time": 12.2,
->>>>>>> 5725112b
-          "duration": 2.0,
-          "value": "B:maj",
-          "confidence": 1
-        },
-        {
-<<<<<<< HEAD
+          "duration": 4.0,
+          "value": "C#:min/C",
+          "confidence": 1
+        },
+        {
           "time": 14.0,
-=======
-          "time": 13.0,
->>>>>>> 5725112b
-          "duration": 4.0,
-          "value": "C#:min/C",
-          "confidence": 1
-        },
-        {
-<<<<<<< HEAD
+          "duration": 2.0,
+          "value": "F#:min/D",
+          "confidence": 1
+        },
+        {
+          "time": 14.2,
+          "duration": 2.0,
+          "value": "B:(3,5,b7)",
+          "confidence": 1
+        },
+        {
           "time": 15.0,
-=======
-          "time": 14.0,
->>>>>>> 5725112b
-          "duration": 2.0,
-          "value": "F#:min/D",
-          "confidence": 1
-        },
-        {
-<<<<<<< HEAD
-          "time": 15.2,
-=======
-          "time": 14.2,
->>>>>>> 5725112b
-          "duration": 2.0,
-          "value": "B:(3,5,b7)",
-          "confidence": 1
-        },
-        {
-<<<<<<< HEAD
+          "duration": 4.0,
+          "value": "E:maj",
+          "confidence": 1
+        },
+        {
           "time": 16.0,
-=======
-          "time": 15.0,
->>>>>>> 5725112b
-          "duration": 4.0,
-          "value": "E:maj",
-          "confidence": 1
-        },
-        {
-<<<<<<< HEAD
-          "time": 17.0,
-=======
-          "time": 16.0,
->>>>>>> 5725112b
           "duration": 4.0,
           "value": "E:(2,5)",
           "confidence": 1
