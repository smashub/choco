{
  "annotations": [
    {
      "annotation_metadata": {
        "curator": {
          "name": "",
          "email": ""
        },
        "annotator": {},
        "version": "",
        "corpus": "biab_internet_corpus",
        "annotation_tools": "",
        "annotation_rules": "",
        "validation": "",
        "data_source": ""
      },
      "namespace": "chord",
      "data": [
        {
          "time": 0.0,
          "duration": 2.0,
          "value": "B:dim",
          "confidence": 1
        },
        {
          "time": 0.2,
          "duration": 2.0,
          "value": "C:min",
          "confidence": 1
        },
        {
          "time": 1.0,
          "duration": 2.0,
<<<<<<< HEAD
          "value": "B:dim",
=======
          "value": "C#:dim/C",
>>>>>>> 5725112b
          "confidence": 1
        },
        {
          "time": 1.2,
          "duration": 2.0,
<<<<<<< HEAD
          "value": "C:min",
=======
          "value": "D:(b3,#5)",
>>>>>>> 5725112b
          "confidence": 1
        },
        {
          "time": 2.0,
          "duration": 2.0,
<<<<<<< HEAD
          "value": "C#:dim/C",
=======
          "value": "Eb:min",
>>>>>>> 5725112b
          "confidence": 1
        },
        {
          "time": 2.2,
          "duration": 2.0,
<<<<<<< HEAD
          "value": "D:(b3,#5)",
=======
          "value": "E:(b3,b5,b7)",
>>>>>>> 5725112b
          "confidence": 1
        },
        {
          "time": 3.0,
          "duration": 2.0,
<<<<<<< HEAD
          "value": "Eb:min",
=======
          "value": "F:min",
>>>>>>> 5725112b
          "confidence": 1
        },
        {
          "time": 3.2,
          "duration": 2.0,
<<<<<<< HEAD
          "value": "E:(b3,b5,b7)",
=======
          "value": "Bb:(3,5,b7)",
>>>>>>> 5725112b
          "confidence": 1
        },
        {
          "time": 4.0,
          "duration": 2.0,
<<<<<<< HEAD
          "value": "F:min",
=======
          "value": "E:dim",
>>>>>>> 5725112b
          "confidence": 1
        },
        {
          "time": 4.2,
          "duration": 2.0,
<<<<<<< HEAD
          "value": "Bb:(3,5,b7)",
=======
          "value": "C#:dim/C",
>>>>>>> 5725112b
          "confidence": 1
        },
        {
          "time": 5.0,
          "duration": 2.0,
<<<<<<< HEAD
          "value": "E:dim",
=======
          "value": "D:(b3,b5,b7)",
>>>>>>> 5725112b
          "confidence": 1
        },
        {
          "time": 5.2,
          "duration": 2.0,
<<<<<<< HEAD
          "value": "C#:dim/C",
=======
          "value": "F:min(6)",
>>>>>>> 5725112b
          "confidence": 1
        },
        {
          "time": 6.0,
          "duration": 2.0,
<<<<<<< HEAD
          "value": "D:(b3,b5,b7)",
=======
          "value": "Bb:maj/Ab",
>>>>>>> 5725112b
          "confidence": 1
        },
        {
          "time": 6.2,
          "duration": 2.0,
<<<<<<< HEAD
          "value": "F:min(6)",
=======
          "value": "Eb:maj/G",
>>>>>>> 5725112b
          "confidence": 1
        },
        {
          "time": 7.0,
          "duration": 2.0,
<<<<<<< HEAD
          "value": "Bb:maj/Ab",
=======
          "value": "Eb:min/Gb",
>>>>>>> 5725112b
          "confidence": 1
        },
        {
          "time": 7.2,
          "duration": 2.0,
<<<<<<< HEAD
          "value": "Eb:maj/G",
=======
          "value": "F:min(6)",
>>>>>>> 5725112b
          "confidence": 1
        },
        {
          "time": 8.0,
          "duration": 2.0,
<<<<<<< HEAD
          "value": "Eb:min/Gb",
=======
          "value": "E:dim",
>>>>>>> 5725112b
          "confidence": 1
        },
        {
          "time": 8.2,
          "duration": 2.0,
<<<<<<< HEAD
          "value": "F:min(6)",
=======
          "value": "C#:dim/C",
>>>>>>> 5725112b
          "confidence": 1
        },
        {
          "time": 9.0,
          "duration": 2.0,
<<<<<<< HEAD
          "value": "E:dim",
=======
          "value": "D:(b3,b5,b7)",
>>>>>>> 5725112b
          "confidence": 1
        },
        {
          "time": 9.2,
          "duration": 2.0,
<<<<<<< HEAD
          "value": "C#:dim/C",
=======
          "value": "F:min(6)",
>>>>>>> 5725112b
          "confidence": 1
        },
        {
          "time": 10.0,
          "duration": 2.0,
<<<<<<< HEAD
          "value": "D:(b3,b5,b7)",
=======
          "value": "Bb:maj/Ab",
>>>>>>> 5725112b
          "confidence": 1
        },
        {
          "time": 10.2,
          "duration": 2.0,
<<<<<<< HEAD
          "value": "F:min(6)",
=======
          "value": "Eb:maj/G",
>>>>>>> 5725112b
          "confidence": 1
        },
        {
          "time": 11.0,
          "duration": 2.0,
<<<<<<< HEAD
          "value": "Bb:maj/Ab",
=======
          "value": "Eb:min/Gb",
>>>>>>> 5725112b
          "confidence": 1
        },
        {
          "time": 11.2,
          "duration": 2.0,
<<<<<<< HEAD
          "value": "Eb:maj/G",
=======
          "value": "F:min(6)",
>>>>>>> 5725112b
          "confidence": 1
        },
        {
          "time": 12.0,
          "duration": 2.0,
<<<<<<< HEAD
          "value": "Eb:min/Gb",
=======
          "value": "F#:min(6)/D",
>>>>>>> 5725112b
          "confidence": 1
        },
        {
          "time": 12.2,
          "duration": 2.0,
<<<<<<< HEAD
          "value": "F:min(6)",
=======
          "value": "B:(3,5,b7)/A",
>>>>>>> 5725112b
          "confidence": 1
        },
        {
          "time": 13.0,
<<<<<<< HEAD
          "duration": 2.0,
          "value": "F#:min(6)/D",
=======
          "duration": 3.0,
          "value": "E:maj/Ab",
          "confidence": 1
        },
        {
          "time": 13.3,
          "duration": 1.0,
          "value": "E:maj/Ab",
>>>>>>> 5725112b
          "confidence": 1
        },
        {
          "time": 13.2,
          "duration": 2.0,
<<<<<<< HEAD
          "value": "B:(3,5,b7)/A",
          "confidence": 1
        },
        {
          "time": 14.0,
          "duration": 3.0,
          "value": "E:maj/Ab",
          "confidence": 1
        },
        {
          "time": 14.3,
          "duration": 1.0,
          "value": "E:maj/Ab",
=======
          "value": "C:(3,5,b7)/G",
          "confidence": 1
        },
        {
          "time": 14.2,
          "duration": 2.0,
          "value": "C:maj/Bb",
>>>>>>> 5725112b
          "confidence": 1
        },
        {
          "time": 15.0,
          "duration": 2.0,
<<<<<<< HEAD
          "value": "C:(3,5,b7)/G",
=======
          "value": "F:maj/A",
>>>>>>> 5725112b
          "confidence": 1
        },
        {
          "time": 15.2,
<<<<<<< HEAD
          "duration": 2.0,
          "value": "C:maj/Bb",
=======
          "duration": 1.0,
          "value": "F:min/C",
          "confidence": 1
        },
        {
          "time": 15.3,
          "duration": 1.0,
          "value": "Ab:dim",
>>>>>>> 5725112b
          "confidence": 1
        },
        {
          "time": 16.0,
          "duration": 2.0,
<<<<<<< HEAD
          "value": "F:maj/A",
=======
          "value": "Eb:maj/G",
>>>>>>> 5725112b
          "confidence": 1
        },
        {
          "time": 16.2,
<<<<<<< HEAD
          "duration": 1.0,
          "value": "F:min/C",
          "confidence": 1
        },
        {
          "time": 16.3,
          "duration": 1.0,
          "value": "Ab:dim",
=======
          "duration": 2.0,
          "value": "Eb:min/Gb",
>>>>>>> 5725112b
          "confidence": 1
        },
        {
          "time": 17.0,
          "duration": 2.0,
<<<<<<< HEAD
          "value": "Eb:maj/G",
=======
          "value": "Bb:maj/F",
>>>>>>> 5725112b
          "confidence": 1
        },
        {
          "time": 17.2,
          "duration": 2.0,
<<<<<<< HEAD
          "value": "Eb:min/Gb",
=======
          "value": "Db:min/E",
>>>>>>> 5725112b
          "confidence": 1
        },
        {
          "time": 18.0,
<<<<<<< HEAD
          "duration": 2.0,
          "value": "Bb:maj/F",
          "confidence": 1
        },
        {
          "time": 18.2,
          "duration": 2.0,
          "value": "Db:min/E",
=======
          "duration": 1.0,
          "value": "Eb:maj",
          "confidence": 1
        },
        {
          "time": 18.1,
          "duration": 2.0,
          "value": "Eb:maj",
          "confidence": 1
        },
        {
          "time": 18.3,
          "duration": 1.0,
          "value": "E:dim",
>>>>>>> 5725112b
          "confidence": 1
        },
        {
          "time": 19.0,
<<<<<<< HEAD
          "duration": 1.0,
          "value": "Eb:maj",
          "confidence": 1
        },
        {
          "time": 19.1,
          "duration": 2.0,
          "value": "Eb:maj",
          "confidence": 1
        },
        {
          "time": 19.3,
          "duration": 1.0,
          "value": "E:dim",
=======
          "duration": 4.0,
          "value": "F:min(b7,9,11)",
>>>>>>> 5725112b
          "confidence": 1
        },
        {
          "time": 20.0,
<<<<<<< HEAD
          "duration": 4.0,
          "value": "F:min(b7,9,11)",
=======
          "duration": 2.0,
          "value": "Ab:min(b7)",
          "confidence": 1
        },
        {
          "time": 20.2,
          "duration": 2.0,
          "value": "Db:(3,5,b7,9)",
>>>>>>> 5725112b
          "confidence": 1
        },
        {
          "time": 21.0,
          "duration": 2.0,
<<<<<<< HEAD
          "value": "Ab:min(b7)",
=======
          "value": "F:min(b7)",
>>>>>>> 5725112b
          "confidence": 1
        },
        {
          "time": 21.2,
          "duration": 2.0,
<<<<<<< HEAD
          "value": "Db:(3,5,b7,9)",
=======
          "value": "Bb:(3,5,b7,9)",
>>>>>>> 5725112b
          "confidence": 1
        },
        {
          "time": 22.0,
          "duration": 2.0,
<<<<<<< HEAD
          "value": "F:min(b7)",
=======
          "value": "Eb:maj",
>>>>>>> 5725112b
          "confidence": 1
        },
        {
          "time": 22.2,
          "duration": 2.0,
<<<<<<< HEAD
          "value": "Bb:(3,5,b7,9)",
=======
          "value": "F:min(b7)",
>>>>>>> 5725112b
          "confidence": 1
        },
        {
          "time": 23.0,
          "duration": 2.0,
<<<<<<< HEAD
          "value": "Eb:maj",
=======
          "value": "G:min(b7)",
>>>>>>> 5725112b
          "confidence": 1
        },
        {
          "time": 23.2,
          "duration": 2.0,
<<<<<<< HEAD
          "value": "F:min(b7)",
=======
          "value": "Ab:maj7",
>>>>>>> 5725112b
          "confidence": 1
        },
        {
          "time": 24.0,
          "duration": 2.0,
          "value": "G:min(b7)",
          "confidence": 1
        },
        {
          "time": 24.2,
          "duration": 2.0,
<<<<<<< HEAD
          "value": "Ab:maj7",
=======
          "value": "C:(3,5,b7,b9)",
>>>>>>> 5725112b
          "confidence": 1
        },
        {
          "time": 25.0,
          "duration": 2.0,
<<<<<<< HEAD
          "value": "G:min(b7)",
=======
          "value": "F:min(b7)",
>>>>>>> 5725112b
          "confidence": 1
        },
        {
          "time": 25.2,
          "duration": 2.0,
<<<<<<< HEAD
          "value": "C:(3,5,b7,b9)",
=======
          "value": "Bb:(3,5,b7)",
>>>>>>> 5725112b
          "confidence": 1
        },
        {
          "time": 26.0,
          "duration": 2.0,
<<<<<<< HEAD
          "value": "F:min(b7)",
=======
          "value": "Eb:maj",
>>>>>>> 5725112b
          "confidence": 1
        },
        {
          "time": 26.2,
          "duration": 2.0,
<<<<<<< HEAD
          "value": "Bb:(3,5,b7)",
=======
          "value": "F:min(b7)",
>>>>>>> 5725112b
          "confidence": 1
        },
        {
          "time": 27.0,
          "duration": 2.0,
<<<<<<< HEAD
          "value": "Eb:maj",
=======
          "value": "G:min(b7)",
>>>>>>> 5725112b
          "confidence": 1
        },
        {
          "time": 27.2,
          "duration": 2.0,
<<<<<<< HEAD
          "value": "F:min(b7)",
=======
          "value": "Ab:maj7",
>>>>>>> 5725112b
          "confidence": 1
        },
        {
          "time": 28.0,
<<<<<<< HEAD
          "duration": 2.0,
          "value": "G:min(b7)",
          "confidence": 1
        },
        {
          "time": 28.2,
          "duration": 2.0,
          "value": "Ab:maj7",
=======
          "duration": 4.0,
          "value": "A:(b3,b5,b7)",
>>>>>>> 5725112b
          "confidence": 1
        },
        {
          "time": 29.0,
          "duration": 4.0,
<<<<<<< HEAD
          "value": "A:(b3,b5,b7)",
=======
          "value": "Ab:min(b7)",
>>>>>>> 5725112b
          "confidence": 1
        },
        {
          "time": 30.0,
          "duration": 4.0,
<<<<<<< HEAD
          "value": "Ab:min(b7)",
=======
          "value": "G:min(b7)",
>>>>>>> 5725112b
          "confidence": 1
        },
        {
          "time": 31.0,
          "duration": 4.0,
<<<<<<< HEAD
          "value": "G:min(b7)",
=======
          "value": "Gb:dim",
>>>>>>> 5725112b
          "confidence": 1
        },
        {
          "time": 32.0,
<<<<<<< HEAD
          "duration": 4.0,
          "value": "Gb:dim",
=======
          "duration": 2.0,
          "value": "F:min(b7)",
          "confidence": 1
        },
        {
          "time": 32.2,
          "duration": 2.0,
          "value": "E:dim",
>>>>>>> 5725112b
          "confidence": 1
        },
        {
          "time": 33.0,
          "duration": 2.0,
<<<<<<< HEAD
          "value": "F:min(b7)",
=======
          "value": "F:min(b7,9,11)",
>>>>>>> 5725112b
          "confidence": 1
        },
        {
          "time": 33.2,
          "duration": 2.0,
<<<<<<< HEAD
          "value": "E:dim",
=======
          "value": "E:(3,5,b7,9,#11)",
>>>>>>> 5725112b
          "confidence": 1
        },
        {
          "time": 34.0,
          "duration": 2.0,
<<<<<<< HEAD
          "value": "F:min(b7,9,11)",
=======
          "value": "Eb:maj",
>>>>>>> 5725112b
          "confidence": 1
        },
        {
          "time": 34.2,
          "duration": 2.0,
<<<<<<< HEAD
          "value": "E:(3,5,b7,9,#11)",
=======
          "value": "Ab:maj9",
>>>>>>> 5725112b
          "confidence": 1
        },
        {
          "time": 35.0,
          "duration": 2.0,
<<<<<<< HEAD
          "value": "Eb:maj",
=======
          "value": "E:(b3,b5,b7)",
>>>>>>> 5725112b
          "confidence": 1
        },
        {
          "time": 35.2,
          "duration": 2.0,
<<<<<<< HEAD
          "value": "Ab:maj9",
=======
          "value": "A:(3,5,b7,b9,11,13)",
>>>>>>> 5725112b
          "confidence": 1
        },
        {
          "time": 36.0,
          "duration": 2.0,
<<<<<<< HEAD
          "value": "E:(b3,b5,b7)",
=======
          "value": "Ab:min(b7)",
>>>>>>> 5725112b
          "confidence": 1
        },
        {
          "time": 36.2,
          "duration": 2.0,
<<<<<<< HEAD
          "value": "A:(3,5,b7,b9,11,13)",
=======
          "value": "Db:(3,5,b7,9)",
>>>>>>> 5725112b
          "confidence": 1
        },
        {
          "time": 37.0,
          "duration": 2.0,
<<<<<<< HEAD
          "value": "Ab:min(b7)",
=======
          "value": "F:min(b7)",
>>>>>>> 5725112b
          "confidence": 1
        },
        {
          "time": 37.2,
          "duration": 2.0,
<<<<<<< HEAD
          "value": "Db:(3,5,b7,9)",
=======
          "value": "Bb:(3,5,b7,9)",
>>>>>>> 5725112b
          "confidence": 1
        },
        {
          "time": 38.0,
          "duration": 2.0,
<<<<<<< HEAD
          "value": "F:min(b7)",
=======
          "value": "Eb:maj",
>>>>>>> 5725112b
          "confidence": 1
        },
        {
          "time": 38.2,
          "duration": 2.0,
<<<<<<< HEAD
          "value": "Bb:(3,5,b7,9)",
=======
          "value": "F:min(b7)",
>>>>>>> 5725112b
          "confidence": 1
        },
        {
          "time": 39.0,
          "duration": 2.0,
<<<<<<< HEAD
          "value": "Eb:maj",
=======
          "value": "G:min(b7)",
>>>>>>> 5725112b
          "confidence": 1
        },
        {
          "time": 39.2,
          "duration": 2.0,
<<<<<<< HEAD
          "value": "F:min(b7)",
=======
          "value": "Ab:maj7",
>>>>>>> 5725112b
          "confidence": 1
        },
        {
          "time": 40.0,
          "duration": 2.0,
          "value": "G:min(b7)",
          "confidence": 1
        },
        {
          "time": 40.2,
          "duration": 2.0,
<<<<<<< HEAD
          "value": "Ab:maj7",
=======
          "value": "C:(3,5,b7,b9)",
>>>>>>> 5725112b
          "confidence": 1
        },
        {
          "time": 41.0,
          "duration": 2.0,
<<<<<<< HEAD
          "value": "G:min(b7)",
=======
          "value": "F:min(b7)",
>>>>>>> 5725112b
          "confidence": 1
        },
        {
          "time": 41.2,
          "duration": 2.0,
<<<<<<< HEAD
          "value": "C:(3,5,b7,b9)",
=======
          "value": "Bb:(3,5,b7)",
>>>>>>> 5725112b
          "confidence": 1
        },
        {
          "time": 42.0,
          "duration": 2.0,
<<<<<<< HEAD
          "value": "F:min(b7)",
=======
          "value": "Eb:maj",
>>>>>>> 5725112b
          "confidence": 1
        },
        {
          "time": 42.2,
          "duration": 2.0,
<<<<<<< HEAD
          "value": "Bb:(3,5,b7)",
=======
          "value": "F:min(b7)",
>>>>>>> 5725112b
          "confidence": 1
        },
        {
          "time": 43.0,
          "duration": 2.0,
<<<<<<< HEAD
          "value": "Eb:maj",
=======
          "value": "G:min(b7)",
>>>>>>> 5725112b
          "confidence": 1
        },
        {
          "time": 43.2,
          "duration": 2.0,
<<<<<<< HEAD
          "value": "F:min(b7)",
=======
          "value": "Ab:maj7",
>>>>>>> 5725112b
          "confidence": 1
        },
        {
          "time": 44.0,
<<<<<<< HEAD
          "duration": 2.0,
          "value": "G:min(b7)",
          "confidence": 1
        },
        {
          "time": 44.2,
          "duration": 2.0,
          "value": "Ab:maj7",
          "confidence": 1
        },
        {
          "time": 45.0,
          "duration": 4.0,
          "value": "A:(b3,b5,b7)",
          "confidence": 1
        },
        {
          "time": 46.0,
          "duration": 4.0,
          "value": "Ab:min(b7)",
          "confidence": 1
        },
        {
          "time": 47.0,
          "duration": 4.0,
          "value": "G:min(b7)",
          "confidence": 1
        },
        {
          "time": 48.0,
          "duration": 4.0,
          "value": "Gb:dim",
          "confidence": 1
        },
        {
          "time": 49.0,
          "duration": 2.0,
          "value": "F:min(b7)",
          "confidence": 1
        },
        {
          "time": 49.2,
          "duration": 2.0,
          "value": "E:dim",
          "confidence": 1
        },
        {
          "time": 50.0,
          "duration": 2.0,
          "value": "F:min(b7,9,11)",
          "confidence": 1
        },
        {
          "time": 50.2,
          "duration": 2.0,
          "value": "E:(3,5,b7,9,#11)",
          "confidence": 1
        },
        {
          "time": 51.0,
          "duration": 4.0,
          "value": "Eb:maj",
          "confidence": 1
        },
        {
          "time": 52.0,
          "duration": 4.0,
          "value": "Eb:maj",
          "confidence": 1
        },
        {
          "time": 53.0,
          "duration": 2.0,
          "value": "Gb:maj",
          "confidence": 1
        },
        {
          "time": 53.2,
          "duration": 2.0,
          "value": "Ab:min(b7)",
=======
          "duration": 4.0,
          "value": "A:(b3,b5,b7)",
          "confidence": 1
        },
        {
          "time": 45.0,
          "duration": 4.0,
          "value": "Ab:min(b7)",
          "confidence": 1
        },
        {
          "time": 46.0,
          "duration": 4.0,
          "value": "G:min(b7)",
          "confidence": 1
        },
        {
          "time": 47.0,
          "duration": 4.0,
          "value": "Gb:dim",
          "confidence": 1
        },
        {
          "time": 48.0,
          "duration": 2.0,
          "value": "F:min(b7)",
          "confidence": 1
        },
        {
          "time": 48.2,
          "duration": 2.0,
          "value": "E:dim",
          "confidence": 1
        },
        {
          "time": 49.0,
          "duration": 2.0,
          "value": "F:min(b7,9,11)",
          "confidence": 1
        },
        {
          "time": 49.2,
          "duration": 2.0,
          "value": "E:(3,5,b7,9,#11)",
          "confidence": 1
        },
        {
          "time": 50.0,
          "duration": 4.0,
          "value": "Eb:maj",
          "confidence": 1
        },
        {
          "time": 51.0,
          "duration": 4.0,
          "value": "Eb:maj",
          "confidence": 1
        },
        {
          "time": 52.0,
          "duration": 2.0,
          "value": "Gb:maj",
          "confidence": 1
        },
        {
          "time": 52.2,
          "duration": 2.0,
          "value": "Ab:min(b7)",
          "confidence": 1
        },
        {
          "time": 53.0,
          "duration": 2.0,
          "value": "Bb:min(b7)",
          "confidence": 1
        },
        {
          "time": 53.2,
          "duration": 2.0,
          "value": "B:maj7",
>>>>>>> 5725112b
          "confidence": 1
        },
        {
          "time": 54.0,
          "duration": 2.0,
<<<<<<< HEAD
          "value": "Bb:min(b7)",
=======
          "value": "Eb:maj9",
>>>>>>> 5725112b
          "confidence": 1
        },
        {
          "time": 54.2,
          "duration": 2.0,
<<<<<<< HEAD
          "value": "B:maj7",
=======
          "value": "E:maj9",
>>>>>>> 5725112b
          "confidence": 1
        },
        {
          "time": 55.0,
          "duration": 2.0,
<<<<<<< HEAD
          "value": "Eb:maj9",
=======
          "value": "A:(3,5,b7,b9,11,13)",
>>>>>>> 5725112b
          "confidence": 1
        },
        {
          "time": 55.2,
          "duration": 2.0,
<<<<<<< HEAD
          "value": "E:maj9",
=======
          "value": "Ab:(3,5,b7,9,11,13)",
>>>>>>> 5725112b
          "confidence": 1
        },
        {
          "time": 56.0,
          "duration": 2.0,
<<<<<<< HEAD
          "value": "A:(3,5,b7,b9,11,13)",
=======
          "value": "G:(3,b5,#5,b7,b9,#9)",
>>>>>>> 5725112b
          "confidence": 1
        },
        {
          "time": 56.2,
          "duration": 2.0,
<<<<<<< HEAD
          "value": "Ab:(3,5,b7,9,11,13)",
=======
          "value": "C:(3,b5,#5,b7,b9,#9)",
>>>>>>> 5725112b
          "confidence": 1
        },
        {
          "time": 57.0,
          "duration": 2.0,
<<<<<<< HEAD
          "value": "G:(3,b5,#5,b7,b9,#9)",
=======
          "value": "F:(3,b5,#5,b7,b9,#9)",
>>>>>>> 5725112b
          "confidence": 1
        },
        {
          "time": 57.2,
          "duration": 2.0,
<<<<<<< HEAD
          "value": "C:(3,b5,#5,b7,b9,#9)",
=======
          "value": "Bb:(3,#5,b7)",
>>>>>>> 5725112b
          "confidence": 1
        },
        {
          "time": 58.0,
          "duration": 2.0,
<<<<<<< HEAD
          "value": "F:(3,b5,#5,b7,b9,#9)",
          "confidence": 1
        },
        {
          "time": 58.2,
          "duration": 2.0,
          "value": "Bb:(3,#5,b7)",
=======
          "value": "Eb:maj",
>>>>>>> 5725112b
          "confidence": 1
        },
        {
          "time": 58.2,
          "duration": 2.0,
<<<<<<< HEAD
          "value": "Eb:maj",
=======
          "value": "F:min(b7)",
>>>>>>> 5725112b
          "confidence": 1
        },
        {
          "time": 59.0,
          "duration": 2.0,
<<<<<<< HEAD
          "value": "F:min(b7)",
=======
          "value": "G:min(b7)",
>>>>>>> 5725112b
          "confidence": 1
        },
        {
          "time": 59.2,
          "duration": 2.0,
<<<<<<< HEAD
          "value": "G:min(b7)",
          "confidence": 1
        },
        {
          "time": 60.2,
          "duration": 2.0,
          "value": "Ab:maj7",
=======
          "value": "Ab:maj7",
          "confidence": 1
        },
        {
          "time": 60.0,
          "duration": 4.0,
          "value": "A:(b3,b5,b7)",
>>>>>>> 5725112b
          "confidence": 1
        },
        {
          "time": 61.0,
          "duration": 4.0,
<<<<<<< HEAD
          "value": "A:(b3,b5,b7)",
=======
          "value": "Ab:min(b7)",
>>>>>>> 5725112b
          "confidence": 1
        },
        {
          "time": 62.0,
          "duration": 4.0,
<<<<<<< HEAD
          "value": "Ab:min(b7)",
=======
          "value": "G:min(b7)",
>>>>>>> 5725112b
          "confidence": 1
        },
        {
          "time": 63.0,
          "duration": 4.0,
<<<<<<< HEAD
          "value": "G:min(b7)",
=======
          "value": "Gb:dim",
>>>>>>> 5725112b
          "confidence": 1
        },
        {
          "time": 64.0,
<<<<<<< HEAD
          "duration": 4.0,
          "value": "Gb:dim",
=======
          "duration": 2.0,
          "value": "F:min(b7)",
          "confidence": 1
        },
        {
          "time": 64.2,
          "duration": 2.0,
          "value": "E:dim",
>>>>>>> 5725112b
          "confidence": 1
        },
        {
          "time": 65.0,
          "duration": 2.0,
<<<<<<< HEAD
          "value": "F:min(b7)",
=======
          "value": "F:min(b7,9,11)",
>>>>>>> 5725112b
          "confidence": 1
        },
        {
          "time": 65.2,
          "duration": 2.0,
<<<<<<< HEAD
          "value": "E:dim",
=======
          "value": "E:(3,5,b7,9,#11)",
>>>>>>> 5725112b
          "confidence": 1
        },
        {
          "time": 66.0,
          "duration": 2.0,
<<<<<<< HEAD
          "value": "F:min(b7,9,11)",
          "confidence": 1
        },
        {
          "time": 66.2,
          "duration": 2.0,
          "value": "E:(3,5,b7,9,#11)",
=======
          "value": "Eb:maj7",
          "confidence": 1
        },
        {
          "time": 66.2,
          "duration": 2.0,
          "value": "E:maj9",
          "confidence": 1
        },
        {
          "time": 67.0,
          "duration": 4.0,
          "value": "Eb:maj7",
>>>>>>> 5725112b
          "confidence": 1
        },
        {
          "time": 67.0,
          "duration": 2.0,
<<<<<<< HEAD
          "value": "Eb:maj7",
=======
          "value": "Gb:maj",
>>>>>>> 5725112b
          "confidence": 1
        },
        {
          "time": 67.2,
          "duration": 2.0,
<<<<<<< HEAD
          "value": "E:maj9",
          "confidence": 1
        },
        {
          "time": 68.0,
          "duration": 4.0,
          "value": "Eb:maj7",
=======
          "value": "Ab:min(b7)",
>>>>>>> 5725112b
          "confidence": 1
        },
        {
          "time": 69.0,
          "duration": 2.0,
<<<<<<< HEAD
          "value": "Gb:maj",
=======
          "value": "Bb:min(b7)",
>>>>>>> 5725112b
          "confidence": 1
        },
        {
          "time": 69.2,
          "duration": 2.0,
<<<<<<< HEAD
          "value": "Ab:min(b7)",
=======
          "value": "B:maj7",
>>>>>>> 5725112b
          "confidence": 1
        },
        {
          "time": 70.0,
          "duration": 2.0,
<<<<<<< HEAD
          "value": "Bb:min(b7)",
=======
          "value": "E:maj(7,9,#11)",
>>>>>>> 5725112b
          "confidence": 1
        },
        {
          "time": 70.2,
          "duration": 2.0,
<<<<<<< HEAD
          "value": "B:maj7",
=======
          "value": "Eb:(3,5,6,9)",
>>>>>>> 5725112b
          "confidence": 1
        },
        {
          "time": 71.0,
          "duration": 2.0,
<<<<<<< HEAD
          "value": "E:maj(7,9,#11)",
=======
          "value": "A:(3,5,b7,b9,11,13)",
>>>>>>> 5725112b
          "confidence": 1
        },
        {
          "time": 71.2,
          "duration": 2.0,
<<<<<<< HEAD
          "value": "Eb:(3,5,6,9)",
=======
          "value": "Ab:(3,5,b7,9,11,13)",
>>>>>>> 5725112b
          "confidence": 1
        },
        {
          "time": 72.0,
          "duration": 2.0,
<<<<<<< HEAD
          "value": "A:(3,5,b7,b9,11,13)",
          "confidence": 1
        },
        {
          "time": 72.2,
          "duration": 2.0,
          "value": "Ab:(3,5,b7,9,11,13)",
          "confidence": 1
        },
        {
          "time": 73.0,
          "duration": 2.0,
          "value": "G:(3,b5,#5,b7,b9,#9)",
          "confidence": 1
        },
        {
          "time": 73.2,
          "duration": 2.0,
          "value": "C:(3,b5,#5,b7,b9,#9)",
          "confidence": 1
        },
        {
          "time": 74.0,
          "duration": 2.0,
          "value": "F:(3,b5,#5,b7,b9,#9)",
          "confidence": 1
        },
        {
          "time": 74.2,
          "duration": 2.0,
          "value": "Bb:(3,#5,b7)",
          "confidence": 1
        },
        {
          "time": 75.0,
          "duration": 2.0,
          "value": "Eb:maj",
          "confidence": 1
        },
        {
          "time": 75.2,
          "duration": 2.0,
          "value": "F:min(b7)",
          "confidence": 1
        },
        {
          "time": 76.0,
          "duration": 2.0,
          "value": "G:min(b7)",
          "confidence": 1
        },
        {
          "time": 76.2,
          "duration": 2.0,
          "value": "Ab:maj7",
          "confidence": 1
        },
        {
          "time": 77.0,
          "duration": 4.0,
          "value": "A:(b3,b5,b7)",
          "confidence": 1
        },
        {
          "time": 78.0,
          "duration": 4.0,
          "value": "Ab:min(b7)",
          "confidence": 1
        },
        {
          "time": 79.0,
          "duration": 4.0,
          "value": "G:min(b7)",
          "confidence": 1
        },
        {
          "time": 80.0,
          "duration": 4.0,
          "value": "Gb:dim",
          "confidence": 1
        },
        {
          "time": 81.0,
          "duration": 1.0,
          "value": "F:min(b7,9,11)",
          "confidence": 1
        },
        {
          "time": 81.1,
          "duration": 1.0,
          "value": "E:dim",
          "confidence": 1
        },
        {
          "time": 81.2,
          "duration": 1.0,
          "value": "Eb:min",
          "confidence": 1
        },
        {
          "time": 81.3,
          "duration": 1.0,
          "value": "D:(b3,#5)",
          "confidence": 1
        },
        {
          "time": 82.0,
          "duration": 1.0,
          "value": "Db:maj",
          "confidence": 1
        },
        {
          "time": 82.1,
          "duration": 1.0,
          "value": "C:maj",
          "confidence": 1
        },
        {
          "time": 82.2,
          "duration": 1.0,
          "value": "B:maj7",
          "confidence": 1
        },
        {
          "time": 82.3,
          "duration": 1.0,
          "value": "Bb:(3,5,b7)",
          "confidence": 1
        },
        {
          "time": 83.0,
          "duration": 4.0,
          "value": "Bb:(3,5,b7)",
          "confidence": 1
        },
        {
          "time": 84.0,
          "duration": 1.0,
          "value": "Ab:maj",
          "confidence": 1
        },
        {
          "time": 84.1,
          "duration": 1.0,
          "value": "G:maj",
          "confidence": 1
        },
        {
          "time": 84.2,
          "duration": 2.0,
          "value": "Gb:maj",
          "confidence": 1
        },
        {
          "time": 85.0,
          "duration": 4.0,
          "value": "Gb:maj",
          "confidence": 1
        },
        {
          "time": 86.0,
          "duration": 1.0,
          "value": "F:maj",
          "confidence": 1
        },
        {
          "time": 86.1,
          "duration": 1.0,
          "value": "E:maj",
=======
          "value": "G:(3,b5,#5,b7,b9,#9)",
          "confidence": 1
        },
        {
          "time": 72.2,
          "duration": 2.0,
          "value": "C:(3,b5,#5,b7,b9,#9)",
          "confidence": 1
        },
        {
          "time": 73.0,
          "duration": 2.0,
          "value": "F:(3,b5,#5,b7,b9,#9)",
          "confidence": 1
        },
        {
          "time": 73.2,
          "duration": 2.0,
          "value": "Bb:(3,#5,b7)",
          "confidence": 1
        },
        {
          "time": 74.0,
          "duration": 2.0,
          "value": "Eb:maj",
          "confidence": 1
        },
        {
          "time": 74.2,
          "duration": 2.0,
          "value": "F:min(b7)",
          "confidence": 1
        },
        {
          "time": 75.0,
          "duration": 2.0,
          "value": "G:min(b7)",
          "confidence": 1
        },
        {
          "time": 75.2,
          "duration": 2.0,
          "value": "Ab:maj7",
          "confidence": 1
        },
        {
          "time": 76.0,
          "duration": 4.0,
          "value": "A:(b3,b5,b7)",
          "confidence": 1
        },
        {
          "time": 77.0,
          "duration": 4.0,
          "value": "Ab:min(b7)",
          "confidence": 1
        },
        {
          "time": 78.0,
          "duration": 4.0,
          "value": "G:min(b7)",
          "confidence": 1
        },
        {
          "time": 79.0,
          "duration": 4.0,
          "value": "Gb:dim",
          "confidence": 1
        },
        {
          "time": 80.0,
          "duration": 1.0,
          "value": "F:min(b7,9,11)",
          "confidence": 1
        },
        {
          "time": 80.1,
          "duration": 1.0,
          "value": "E:dim",
          "confidence": 1
        },
        {
          "time": 80.2,
          "duration": 1.0,
          "value": "Eb:min",
          "confidence": 1
        },
        {
          "time": 80.3,
          "duration": 1.0,
          "value": "D:(b3,#5)",
          "confidence": 1
        },
        {
          "time": 81.0,
          "duration": 1.0,
          "value": "Db:maj",
          "confidence": 1
        },
        {
          "time": 81.1,
          "duration": 1.0,
          "value": "C:maj",
          "confidence": 1
        },
        {
          "time": 81.2,
          "duration": 1.0,
          "value": "B:maj7",
          "confidence": 1
        },
        {
          "time": 81.3,
          "duration": 1.0,
          "value": "Bb:(3,5,b7)",
          "confidence": 1
        },
        {
          "time": 82.0,
          "duration": 4.0,
          "value": "Bb:(3,5,b7)",
          "confidence": 1
        },
        {
          "time": 83.0,
          "duration": 1.0,
          "value": "Ab:maj",
          "confidence": 1
        },
        {
          "time": 83.1,
          "duration": 1.0,
          "value": "G:maj",
          "confidence": 1
        },
        {
          "time": 83.2,
          "duration": 2.0,
          "value": "Gb:maj",
          "confidence": 1
        },
        {
          "time": 84.0,
          "duration": 4.0,
          "value": "Gb:maj",
          "confidence": 1
        },
        {
          "time": 85.0,
          "duration": 1.0,
          "value": "F:maj",
          "confidence": 1
        },
        {
          "time": 85.1,
          "duration": 1.0,
          "value": "E:maj",
          "confidence": 1
        },
        {
          "time": 85.2,
          "duration": 2.0,
          "value": "Eb:maj",
          "confidence": 1
        },
        {
          "time": 86.0,
          "duration": 4.0,
          "value": "Eb:(3,5,6,9)",
>>>>>>> 5725112b
          "confidence": 1
        },
        {
          "time": 86.2,
          "duration": 2.0,
          "value": "Eb:maj",
          "confidence": 1
        },
        {
          "time": 87.0,
          "duration": 4.0,
          "value": "Eb:(3,5,6,9)",
          "confidence": 1
        }
      ],
      "sandbox": {},
      "time": 0,
      "duration": 352.0
    },
    {
      "annotation_metadata": {
        "curator": {
          "name": "",
          "email": ""
        },
        "annotator": {},
        "version": "",
        "corpus": "biab_internet_corpus",
        "annotation_tools": "",
        "annotation_rules": "",
        "validation": "",
        "data_source": ""
      },
      "namespace": "key_mode",
      "data": [
        {
          "time": 0.0,
          "duration": 352.0,
          "value": "Eb",
          "confidence": 1
        }
      ],
      "sandbox": {},
      "time": 0,
      "duration": 352.0
    }
  ],
  "file_metadata": {
    "title": "NITE & DAY (Cole Porter)                          ",
    "artist": "",
    "release": "",
    "duration": 352.0,
    "identifiers": {},
    "jams_version": "0.3.4"
  },
  "sandbox": {
    "expanded": false
  }
}<|MERGE_RESOLUTION|>--- conflicted
+++ resolved
@@ -31,249 +31,149 @@
         {
           "time": 1.0,
           "duration": 2.0,
-<<<<<<< HEAD
-          "value": "B:dim",
-=======
           "value": "C#:dim/C",
->>>>>>> 5725112b
           "confidence": 1
         },
         {
           "time": 1.2,
           "duration": 2.0,
-<<<<<<< HEAD
-          "value": "C:min",
-=======
           "value": "D:(b3,#5)",
->>>>>>> 5725112b
           "confidence": 1
         },
         {
           "time": 2.0,
           "duration": 2.0,
-<<<<<<< HEAD
+          "value": "Eb:min",
+          "confidence": 1
+        },
+        {
+          "time": 2.2,
+          "duration": 2.0,
+          "value": "E:(b3,b5,b7)",
+          "confidence": 1
+        },
+        {
+          "time": 3.0,
+          "duration": 2.0,
+          "value": "F:min",
+          "confidence": 1
+        },
+        {
+          "time": 3.2,
+          "duration": 2.0,
+          "value": "Bb:(3,5,b7)",
+          "confidence": 1
+        },
+        {
+          "time": 4.0,
+          "duration": 2.0,
+          "value": "E:dim",
+          "confidence": 1
+        },
+        {
+          "time": 4.2,
+          "duration": 2.0,
           "value": "C#:dim/C",
-=======
-          "value": "Eb:min",
->>>>>>> 5725112b
-          "confidence": 1
-        },
-        {
-          "time": 2.2,
-          "duration": 2.0,
-<<<<<<< HEAD
-          "value": "D:(b3,#5)",
-=======
-          "value": "E:(b3,b5,b7)",
->>>>>>> 5725112b
-          "confidence": 1
-        },
-        {
-          "time": 3.0,
-          "duration": 2.0,
-<<<<<<< HEAD
-          "value": "Eb:min",
-=======
-          "value": "F:min",
->>>>>>> 5725112b
-          "confidence": 1
-        },
-        {
-          "time": 3.2,
-          "duration": 2.0,
-<<<<<<< HEAD
-          "value": "E:(b3,b5,b7)",
-=======
-          "value": "Bb:(3,5,b7)",
->>>>>>> 5725112b
-          "confidence": 1
-        },
-        {
-          "time": 4.0,
-          "duration": 2.0,
-<<<<<<< HEAD
-          "value": "F:min",
-=======
+          "confidence": 1
+        },
+        {
+          "time": 5.0,
+          "duration": 2.0,
+          "value": "D:(b3,b5,b7)",
+          "confidence": 1
+        },
+        {
+          "time": 5.2,
+          "duration": 2.0,
+          "value": "F:min(6)",
+          "confidence": 1
+        },
+        {
+          "time": 6.0,
+          "duration": 2.0,
+          "value": "Bb:maj/Ab",
+          "confidence": 1
+        },
+        {
+          "time": 6.2,
+          "duration": 2.0,
+          "value": "Eb:maj/G",
+          "confidence": 1
+        },
+        {
+          "time": 7.0,
+          "duration": 2.0,
+          "value": "Eb:min/Gb",
+          "confidence": 1
+        },
+        {
+          "time": 7.2,
+          "duration": 2.0,
+          "value": "F:min(6)",
+          "confidence": 1
+        },
+        {
+          "time": 8.0,
+          "duration": 2.0,
           "value": "E:dim",
->>>>>>> 5725112b
-          "confidence": 1
-        },
-        {
-          "time": 4.2,
-          "duration": 2.0,
-<<<<<<< HEAD
-          "value": "Bb:(3,5,b7)",
-=======
+          "confidence": 1
+        },
+        {
+          "time": 8.2,
+          "duration": 2.0,
           "value": "C#:dim/C",
->>>>>>> 5725112b
-          "confidence": 1
-        },
-        {
-          "time": 5.0,
-          "duration": 2.0,
-<<<<<<< HEAD
-          "value": "E:dim",
-=======
+          "confidence": 1
+        },
+        {
+          "time": 9.0,
+          "duration": 2.0,
           "value": "D:(b3,b5,b7)",
->>>>>>> 5725112b
-          "confidence": 1
-        },
-        {
-          "time": 5.2,
-          "duration": 2.0,
-<<<<<<< HEAD
-          "value": "C#:dim/C",
-=======
+          "confidence": 1
+        },
+        {
+          "time": 9.2,
+          "duration": 2.0,
           "value": "F:min(6)",
->>>>>>> 5725112b
-          "confidence": 1
-        },
-        {
-          "time": 6.0,
-          "duration": 2.0,
-<<<<<<< HEAD
-          "value": "D:(b3,b5,b7)",
-=======
+          "confidence": 1
+        },
+        {
+          "time": 10.0,
+          "duration": 2.0,
           "value": "Bb:maj/Ab",
->>>>>>> 5725112b
-          "confidence": 1
-        },
-        {
-          "time": 6.2,
-          "duration": 2.0,
-<<<<<<< HEAD
+          "confidence": 1
+        },
+        {
+          "time": 10.2,
+          "duration": 2.0,
+          "value": "Eb:maj/G",
+          "confidence": 1
+        },
+        {
+          "time": 11.0,
+          "duration": 2.0,
+          "value": "Eb:min/Gb",
+          "confidence": 1
+        },
+        {
+          "time": 11.2,
+          "duration": 2.0,
           "value": "F:min(6)",
-=======
-          "value": "Eb:maj/G",
->>>>>>> 5725112b
-          "confidence": 1
-        },
-        {
-          "time": 7.0,
-          "duration": 2.0,
-<<<<<<< HEAD
-          "value": "Bb:maj/Ab",
-=======
-          "value": "Eb:min/Gb",
->>>>>>> 5725112b
-          "confidence": 1
-        },
-        {
-          "time": 7.2,
-          "duration": 2.0,
-<<<<<<< HEAD
-          "value": "Eb:maj/G",
-=======
-          "value": "F:min(6)",
->>>>>>> 5725112b
-          "confidence": 1
-        },
-        {
-          "time": 8.0,
-          "duration": 2.0,
-<<<<<<< HEAD
-          "value": "Eb:min/Gb",
-=======
-          "value": "E:dim",
->>>>>>> 5725112b
-          "confidence": 1
-        },
-        {
-          "time": 8.2,
-          "duration": 2.0,
-<<<<<<< HEAD
-          "value": "F:min(6)",
-=======
-          "value": "C#:dim/C",
->>>>>>> 5725112b
-          "confidence": 1
-        },
-        {
-          "time": 9.0,
-          "duration": 2.0,
-<<<<<<< HEAD
-          "value": "E:dim",
-=======
-          "value": "D:(b3,b5,b7)",
->>>>>>> 5725112b
-          "confidence": 1
-        },
-        {
-          "time": 9.2,
-          "duration": 2.0,
-<<<<<<< HEAD
-          "value": "C#:dim/C",
-=======
-          "value": "F:min(6)",
->>>>>>> 5725112b
-          "confidence": 1
-        },
-        {
-          "time": 10.0,
-          "duration": 2.0,
-<<<<<<< HEAD
-          "value": "D:(b3,b5,b7)",
-=======
-          "value": "Bb:maj/Ab",
->>>>>>> 5725112b
-          "confidence": 1
-        },
-        {
-          "time": 10.2,
-          "duration": 2.0,
-<<<<<<< HEAD
-          "value": "F:min(6)",
-=======
-          "value": "Eb:maj/G",
->>>>>>> 5725112b
-          "confidence": 1
-        },
-        {
-          "time": 11.0,
-          "duration": 2.0,
-<<<<<<< HEAD
-          "value": "Bb:maj/Ab",
-=======
-          "value": "Eb:min/Gb",
->>>>>>> 5725112b
-          "confidence": 1
-        },
-        {
-          "time": 11.2,
-          "duration": 2.0,
-<<<<<<< HEAD
-          "value": "Eb:maj/G",
-=======
-          "value": "F:min(6)",
->>>>>>> 5725112b
           "confidence": 1
         },
         {
           "time": 12.0,
           "duration": 2.0,
-<<<<<<< HEAD
-          "value": "Eb:min/Gb",
-=======
           "value": "F#:min(6)/D",
->>>>>>> 5725112b
           "confidence": 1
         },
         {
           "time": 12.2,
           "duration": 2.0,
-<<<<<<< HEAD
-          "value": "F:min(6)",
-=======
           "value": "B:(3,5,b7)/A",
->>>>>>> 5725112b
           "confidence": 1
         },
         {
           "time": 13.0,
-<<<<<<< HEAD
-          "duration": 2.0,
-          "value": "F#:min(6)/D",
-=======
           "duration": 3.0,
           "value": "E:maj/Ab",
           "confidence": 1
@@ -282,27 +182,11 @@
           "time": 13.3,
           "duration": 1.0,
           "value": "E:maj/Ab",
->>>>>>> 5725112b
-          "confidence": 1
-        },
-        {
-          "time": 13.2,
-          "duration": 2.0,
-<<<<<<< HEAD
-          "value": "B:(3,5,b7)/A",
           "confidence": 1
         },
         {
           "time": 14.0,
-          "duration": 3.0,
-          "value": "E:maj/Ab",
-          "confidence": 1
-        },
-        {
-          "time": 14.3,
-          "duration": 1.0,
-          "value": "E:maj/Ab",
-=======
+          "duration": 2.0,
           "value": "C:(3,5,b7)/G",
           "confidence": 1
         },
@@ -310,25 +194,16 @@
           "time": 14.2,
           "duration": 2.0,
           "value": "C:maj/Bb",
->>>>>>> 5725112b
           "confidence": 1
         },
         {
           "time": 15.0,
           "duration": 2.0,
-<<<<<<< HEAD
-          "value": "C:(3,5,b7)/G",
-=======
           "value": "F:maj/A",
->>>>>>> 5725112b
           "confidence": 1
         },
         {
           "time": 15.2,
-<<<<<<< HEAD
-          "duration": 2.0,
-          "value": "C:maj/Bb",
-=======
           "duration": 1.0,
           "value": "F:min/C",
           "confidence": 1
@@ -337,68 +212,34 @@
           "time": 15.3,
           "duration": 1.0,
           "value": "Ab:dim",
->>>>>>> 5725112b
           "confidence": 1
         },
         {
           "time": 16.0,
           "duration": 2.0,
-<<<<<<< HEAD
-          "value": "F:maj/A",
-=======
           "value": "Eb:maj/G",
->>>>>>> 5725112b
           "confidence": 1
         },
         {
           "time": 16.2,
-<<<<<<< HEAD
-          "duration": 1.0,
-          "value": "F:min/C",
-          "confidence": 1
-        },
-        {
-          "time": 16.3,
-          "duration": 1.0,
-          "value": "Ab:dim",
-=======
           "duration": 2.0,
           "value": "Eb:min/Gb",
->>>>>>> 5725112b
           "confidence": 1
         },
         {
           "time": 17.0,
           "duration": 2.0,
-<<<<<<< HEAD
-          "value": "Eb:maj/G",
-=======
           "value": "Bb:maj/F",
->>>>>>> 5725112b
           "confidence": 1
         },
         {
           "time": 17.2,
           "duration": 2.0,
-<<<<<<< HEAD
-          "value": "Eb:min/Gb",
-=======
           "value": "Db:min/E",
->>>>>>> 5725112b
           "confidence": 1
         },
         {
           "time": 18.0,
-<<<<<<< HEAD
-          "duration": 2.0,
-          "value": "Bb:maj/F",
-          "confidence": 1
-        },
-        {
-          "time": 18.2,
-          "duration": 2.0,
-          "value": "Db:min/E",
-=======
           "duration": 1.0,
           "value": "Eb:maj",
           "confidence": 1
@@ -413,1305 +254,718 @@
           "time": 18.3,
           "duration": 1.0,
           "value": "E:dim",
->>>>>>> 5725112b
           "confidence": 1
         },
         {
           "time": 19.0,
-<<<<<<< HEAD
-          "duration": 1.0,
-          "value": "Eb:maj",
-          "confidence": 1
-        },
-        {
-          "time": 19.1,
-          "duration": 2.0,
-          "value": "Eb:maj",
-          "confidence": 1
-        },
-        {
-          "time": 19.3,
-          "duration": 1.0,
+          "duration": 4.0,
+          "value": "F:min(b7,9,11)",
+          "confidence": 1
+        },
+        {
+          "time": 20.0,
+          "duration": 2.0,
+          "value": "Ab:min(b7)",
+          "confidence": 1
+        },
+        {
+          "time": 20.2,
+          "duration": 2.0,
+          "value": "Db:(3,5,b7,9)",
+          "confidence": 1
+        },
+        {
+          "time": 21.0,
+          "duration": 2.0,
+          "value": "F:min(b7)",
+          "confidence": 1
+        },
+        {
+          "time": 21.2,
+          "duration": 2.0,
+          "value": "Bb:(3,5,b7,9)",
+          "confidence": 1
+        },
+        {
+          "time": 22.0,
+          "duration": 2.0,
+          "value": "Eb:maj",
+          "confidence": 1
+        },
+        {
+          "time": 22.2,
+          "duration": 2.0,
+          "value": "F:min(b7)",
+          "confidence": 1
+        },
+        {
+          "time": 23.0,
+          "duration": 2.0,
+          "value": "G:min(b7)",
+          "confidence": 1
+        },
+        {
+          "time": 23.2,
+          "duration": 2.0,
+          "value": "Ab:maj7",
+          "confidence": 1
+        },
+        {
+          "time": 24.0,
+          "duration": 2.0,
+          "value": "G:min(b7)",
+          "confidence": 1
+        },
+        {
+          "time": 24.2,
+          "duration": 2.0,
+          "value": "C:(3,5,b7,b9)",
+          "confidence": 1
+        },
+        {
+          "time": 25.0,
+          "duration": 2.0,
+          "value": "F:min(b7)",
+          "confidence": 1
+        },
+        {
+          "time": 25.2,
+          "duration": 2.0,
+          "value": "Bb:(3,5,b7)",
+          "confidence": 1
+        },
+        {
+          "time": 26.0,
+          "duration": 2.0,
+          "value": "Eb:maj",
+          "confidence": 1
+        },
+        {
+          "time": 26.2,
+          "duration": 2.0,
+          "value": "F:min(b7)",
+          "confidence": 1
+        },
+        {
+          "time": 27.0,
+          "duration": 2.0,
+          "value": "G:min(b7)",
+          "confidence": 1
+        },
+        {
+          "time": 27.2,
+          "duration": 2.0,
+          "value": "Ab:maj7",
+          "confidence": 1
+        },
+        {
+          "time": 28.0,
+          "duration": 4.0,
+          "value": "A:(b3,b5,b7)",
+          "confidence": 1
+        },
+        {
+          "time": 29.0,
+          "duration": 4.0,
+          "value": "Ab:min(b7)",
+          "confidence": 1
+        },
+        {
+          "time": 30.0,
+          "duration": 4.0,
+          "value": "G:min(b7)",
+          "confidence": 1
+        },
+        {
+          "time": 31.0,
+          "duration": 4.0,
+          "value": "Gb:dim",
+          "confidence": 1
+        },
+        {
+          "time": 32.0,
+          "duration": 2.0,
+          "value": "F:min(b7)",
+          "confidence": 1
+        },
+        {
+          "time": 32.2,
+          "duration": 2.0,
           "value": "E:dim",
-=======
-          "duration": 4.0,
+          "confidence": 1
+        },
+        {
+          "time": 33.0,
+          "duration": 2.0,
           "value": "F:min(b7,9,11)",
->>>>>>> 5725112b
-          "confidence": 1
-        },
-        {
-          "time": 20.0,
-<<<<<<< HEAD
-          "duration": 4.0,
+          "confidence": 1
+        },
+        {
+          "time": 33.2,
+          "duration": 2.0,
+          "value": "E:(3,5,b7,9,#11)",
+          "confidence": 1
+        },
+        {
+          "time": 34.0,
+          "duration": 2.0,
+          "value": "Eb:maj",
+          "confidence": 1
+        },
+        {
+          "time": 34.2,
+          "duration": 2.0,
+          "value": "Ab:maj9",
+          "confidence": 1
+        },
+        {
+          "time": 35.0,
+          "duration": 2.0,
+          "value": "E:(b3,b5,b7)",
+          "confidence": 1
+        },
+        {
+          "time": 35.2,
+          "duration": 2.0,
+          "value": "A:(3,5,b7,b9,11,13)",
+          "confidence": 1
+        },
+        {
+          "time": 36.0,
+          "duration": 2.0,
+          "value": "Ab:min(b7)",
+          "confidence": 1
+        },
+        {
+          "time": 36.2,
+          "duration": 2.0,
+          "value": "Db:(3,5,b7,9)",
+          "confidence": 1
+        },
+        {
+          "time": 37.0,
+          "duration": 2.0,
+          "value": "F:min(b7)",
+          "confidence": 1
+        },
+        {
+          "time": 37.2,
+          "duration": 2.0,
+          "value": "Bb:(3,5,b7,9)",
+          "confidence": 1
+        },
+        {
+          "time": 38.0,
+          "duration": 2.0,
+          "value": "Eb:maj",
+          "confidence": 1
+        },
+        {
+          "time": 38.2,
+          "duration": 2.0,
+          "value": "F:min(b7)",
+          "confidence": 1
+        },
+        {
+          "time": 39.0,
+          "duration": 2.0,
+          "value": "G:min(b7)",
+          "confidence": 1
+        },
+        {
+          "time": 39.2,
+          "duration": 2.0,
+          "value": "Ab:maj7",
+          "confidence": 1
+        },
+        {
+          "time": 40.0,
+          "duration": 2.0,
+          "value": "G:min(b7)",
+          "confidence": 1
+        },
+        {
+          "time": 40.2,
+          "duration": 2.0,
+          "value": "C:(3,5,b7,b9)",
+          "confidence": 1
+        },
+        {
+          "time": 41.0,
+          "duration": 2.0,
+          "value": "F:min(b7)",
+          "confidence": 1
+        },
+        {
+          "time": 41.2,
+          "duration": 2.0,
+          "value": "Bb:(3,5,b7)",
+          "confidence": 1
+        },
+        {
+          "time": 42.0,
+          "duration": 2.0,
+          "value": "Eb:maj",
+          "confidence": 1
+        },
+        {
+          "time": 42.2,
+          "duration": 2.0,
+          "value": "F:min(b7)",
+          "confidence": 1
+        },
+        {
+          "time": 43.0,
+          "duration": 2.0,
+          "value": "G:min(b7)",
+          "confidence": 1
+        },
+        {
+          "time": 43.2,
+          "duration": 2.0,
+          "value": "Ab:maj7",
+          "confidence": 1
+        },
+        {
+          "time": 44.0,
+          "duration": 4.0,
+          "value": "A:(b3,b5,b7)",
+          "confidence": 1
+        },
+        {
+          "time": 45.0,
+          "duration": 4.0,
+          "value": "Ab:min(b7)",
+          "confidence": 1
+        },
+        {
+          "time": 46.0,
+          "duration": 4.0,
+          "value": "G:min(b7)",
+          "confidence": 1
+        },
+        {
+          "time": 47.0,
+          "duration": 4.0,
+          "value": "Gb:dim",
+          "confidence": 1
+        },
+        {
+          "time": 48.0,
+          "duration": 2.0,
+          "value": "F:min(b7)",
+          "confidence": 1
+        },
+        {
+          "time": 48.2,
+          "duration": 2.0,
+          "value": "E:dim",
+          "confidence": 1
+        },
+        {
+          "time": 49.0,
+          "duration": 2.0,
           "value": "F:min(b7,9,11)",
-=======
+          "confidence": 1
+        },
+        {
+          "time": 49.2,
+          "duration": 2.0,
+          "value": "E:(3,5,b7,9,#11)",
+          "confidence": 1
+        },
+        {
+          "time": 50.0,
+          "duration": 4.0,
+          "value": "Eb:maj",
+          "confidence": 1
+        },
+        {
+          "time": 51.0,
+          "duration": 4.0,
+          "value": "Eb:maj",
+          "confidence": 1
+        },
+        {
+          "time": 52.0,
+          "duration": 2.0,
+          "value": "Gb:maj",
+          "confidence": 1
+        },
+        {
+          "time": 52.2,
           "duration": 2.0,
           "value": "Ab:min(b7)",
           "confidence": 1
         },
         {
-          "time": 20.2,
-          "duration": 2.0,
-          "value": "Db:(3,5,b7,9)",
->>>>>>> 5725112b
-          "confidence": 1
-        },
-        {
-          "time": 21.0,
-          "duration": 2.0,
-<<<<<<< HEAD
+          "time": 53.0,
+          "duration": 2.0,
+          "value": "Bb:min(b7)",
+          "confidence": 1
+        },
+        {
+          "time": 53.2,
+          "duration": 2.0,
+          "value": "B:maj7",
+          "confidence": 1
+        },
+        {
+          "time": 54.0,
+          "duration": 2.0,
+          "value": "Eb:maj9",
+          "confidence": 1
+        },
+        {
+          "time": 54.2,
+          "duration": 2.0,
+          "value": "E:maj9",
+          "confidence": 1
+        },
+        {
+          "time": 55.0,
+          "duration": 2.0,
+          "value": "A:(3,5,b7,b9,11,13)",
+          "confidence": 1
+        },
+        {
+          "time": 55.2,
+          "duration": 2.0,
+          "value": "Ab:(3,5,b7,9,11,13)",
+          "confidence": 1
+        },
+        {
+          "time": 56.0,
+          "duration": 2.0,
+          "value": "G:(3,b5,#5,b7,b9,#9)",
+          "confidence": 1
+        },
+        {
+          "time": 56.2,
+          "duration": 2.0,
+          "value": "C:(3,b5,#5,b7,b9,#9)",
+          "confidence": 1
+        },
+        {
+          "time": 57.0,
+          "duration": 2.0,
+          "value": "F:(3,b5,#5,b7,b9,#9)",
+          "confidence": 1
+        },
+        {
+          "time": 57.2,
+          "duration": 2.0,
+          "value": "Bb:(3,#5,b7)",
+          "confidence": 1
+        },
+        {
+          "time": 58.0,
+          "duration": 2.0,
+          "value": "Eb:maj",
+          "confidence": 1
+        },
+        {
+          "time": 58.2,
+          "duration": 2.0,
+          "value": "F:min(b7)",
+          "confidence": 1
+        },
+        {
+          "time": 59.0,
+          "duration": 2.0,
+          "value": "G:min(b7)",
+          "confidence": 1
+        },
+        {
+          "time": 59.2,
+          "duration": 2.0,
+          "value": "Ab:maj7",
+          "confidence": 1
+        },
+        {
+          "time": 60.0,
+          "duration": 4.0,
+          "value": "A:(b3,b5,b7)",
+          "confidence": 1
+        },
+        {
+          "time": 61.0,
+          "duration": 4.0,
           "value": "Ab:min(b7)",
-=======
-          "value": "F:min(b7)",
->>>>>>> 5725112b
-          "confidence": 1
-        },
-        {
-          "time": 21.2,
-          "duration": 2.0,
-<<<<<<< HEAD
-          "value": "Db:(3,5,b7,9)",
-=======
-          "value": "Bb:(3,5,b7,9)",
->>>>>>> 5725112b
-          "confidence": 1
-        },
-        {
-          "time": 22.0,
-          "duration": 2.0,
-<<<<<<< HEAD
-          "value": "F:min(b7)",
-=======
-          "value": "Eb:maj",
->>>>>>> 5725112b
-          "confidence": 1
-        },
-        {
-          "time": 22.2,
-          "duration": 2.0,
-<<<<<<< HEAD
-          "value": "Bb:(3,5,b7,9)",
-=======
-          "value": "F:min(b7)",
->>>>>>> 5725112b
-          "confidence": 1
-        },
-        {
-          "time": 23.0,
-          "duration": 2.0,
-<<<<<<< HEAD
-          "value": "Eb:maj",
-=======
-          "value": "G:min(b7)",
->>>>>>> 5725112b
-          "confidence": 1
-        },
-        {
-          "time": 23.2,
-          "duration": 2.0,
-<<<<<<< HEAD
-          "value": "F:min(b7)",
-=======
+          "confidence": 1
+        },
+        {
+          "time": 62.0,
+          "duration": 4.0,
+          "value": "G:min(b7)",
+          "confidence": 1
+        },
+        {
+          "time": 63.0,
+          "duration": 4.0,
+          "value": "Gb:dim",
+          "confidence": 1
+        },
+        {
+          "time": 64.0,
+          "duration": 2.0,
+          "value": "F:min(b7)",
+          "confidence": 1
+        },
+        {
+          "time": 64.2,
+          "duration": 2.0,
+          "value": "E:dim",
+          "confidence": 1
+        },
+        {
+          "time": 65.0,
+          "duration": 2.0,
+          "value": "F:min(b7,9,11)",
+          "confidence": 1
+        },
+        {
+          "time": 65.2,
+          "duration": 2.0,
+          "value": "E:(3,5,b7,9,#11)",
+          "confidence": 1
+        },
+        {
+          "time": 66.0,
+          "duration": 2.0,
+          "value": "Eb:maj7",
+          "confidence": 1
+        },
+        {
+          "time": 66.2,
+          "duration": 2.0,
+          "value": "E:maj9",
+          "confidence": 1
+        },
+        {
+          "time": 67.0,
+          "duration": 4.0,
+          "value": "Eb:maj7",
+          "confidence": 1
+        },
+        {
+          "time": 68.0,
+          "duration": 2.0,
+          "value": "Gb:maj",
+          "confidence": 1
+        },
+        {
+          "time": 68.2,
+          "duration": 2.0,
+          "value": "Ab:min(b7)",
+          "confidence": 1
+        },
+        {
+          "time": 69.0,
+          "duration": 2.0,
+          "value": "Bb:min(b7)",
+          "confidence": 1
+        },
+        {
+          "time": 69.2,
+          "duration": 2.0,
+          "value": "B:maj7",
+          "confidence": 1
+        },
+        {
+          "time": 70.0,
+          "duration": 2.0,
+          "value": "E:maj(7,9,#11)",
+          "confidence": 1
+        },
+        {
+          "time": 70.2,
+          "duration": 2.0,
+          "value": "Eb:(3,5,6,9)",
+          "confidence": 1
+        },
+        {
+          "time": 71.0,
+          "duration": 2.0,
+          "value": "A:(3,5,b7,b9,11,13)",
+          "confidence": 1
+        },
+        {
+          "time": 71.2,
+          "duration": 2.0,
+          "value": "Ab:(3,5,b7,9,11,13)",
+          "confidence": 1
+        },
+        {
+          "time": 72.0,
+          "duration": 2.0,
+          "value": "G:(3,b5,#5,b7,b9,#9)",
+          "confidence": 1
+        },
+        {
+          "time": 72.2,
+          "duration": 2.0,
+          "value": "C:(3,b5,#5,b7,b9,#9)",
+          "confidence": 1
+        },
+        {
+          "time": 73.0,
+          "duration": 2.0,
+          "value": "F:(3,b5,#5,b7,b9,#9)",
+          "confidence": 1
+        },
+        {
+          "time": 73.2,
+          "duration": 2.0,
+          "value": "Bb:(3,#5,b7)",
+          "confidence": 1
+        },
+        {
+          "time": 74.0,
+          "duration": 2.0,
+          "value": "Eb:maj",
+          "confidence": 1
+        },
+        {
+          "time": 74.2,
+          "duration": 2.0,
+          "value": "F:min(b7)",
+          "confidence": 1
+        },
+        {
+          "time": 75.0,
+          "duration": 2.0,
+          "value": "G:min(b7)",
+          "confidence": 1
+        },
+        {
+          "time": 75.2,
+          "duration": 2.0,
           "value": "Ab:maj7",
->>>>>>> 5725112b
-          "confidence": 1
-        },
-        {
-          "time": 24.0,
-          "duration": 2.0,
-          "value": "G:min(b7)",
-          "confidence": 1
-        },
-        {
-          "time": 24.2,
-          "duration": 2.0,
-<<<<<<< HEAD
-          "value": "Ab:maj7",
-=======
-          "value": "C:(3,5,b7,b9)",
->>>>>>> 5725112b
-          "confidence": 1
-        },
-        {
-          "time": 25.0,
-          "duration": 2.0,
-<<<<<<< HEAD
-          "value": "G:min(b7)",
-=======
-          "value": "F:min(b7)",
->>>>>>> 5725112b
-          "confidence": 1
-        },
-        {
-          "time": 25.2,
-          "duration": 2.0,
-<<<<<<< HEAD
-          "value": "C:(3,5,b7,b9)",
-=======
+          "confidence": 1
+        },
+        {
+          "time": 76.0,
+          "duration": 4.0,
+          "value": "A:(b3,b5,b7)",
+          "confidence": 1
+        },
+        {
+          "time": 77.0,
+          "duration": 4.0,
+          "value": "Ab:min(b7)",
+          "confidence": 1
+        },
+        {
+          "time": 78.0,
+          "duration": 4.0,
+          "value": "G:min(b7)",
+          "confidence": 1
+        },
+        {
+          "time": 79.0,
+          "duration": 4.0,
+          "value": "Gb:dim",
+          "confidence": 1
+        },
+        {
+          "time": 80.0,
+          "duration": 1.0,
+          "value": "F:min(b7,9,11)",
+          "confidence": 1
+        },
+        {
+          "time": 80.1,
+          "duration": 1.0,
+          "value": "E:dim",
+          "confidence": 1
+        },
+        {
+          "time": 80.2,
+          "duration": 1.0,
+          "value": "Eb:min",
+          "confidence": 1
+        },
+        {
+          "time": 80.3,
+          "duration": 1.0,
+          "value": "D:(b3,#5)",
+          "confidence": 1
+        },
+        {
+          "time": 81.0,
+          "duration": 1.0,
+          "value": "Db:maj",
+          "confidence": 1
+        },
+        {
+          "time": 81.1,
+          "duration": 1.0,
+          "value": "C:maj",
+          "confidence": 1
+        },
+        {
+          "time": 81.2,
+          "duration": 1.0,
+          "value": "B:maj7",
+          "confidence": 1
+        },
+        {
+          "time": 81.3,
+          "duration": 1.0,
           "value": "Bb:(3,5,b7)",
->>>>>>> 5725112b
-          "confidence": 1
-        },
-        {
-          "time": 26.0,
-          "duration": 2.0,
-<<<<<<< HEAD
-          "value": "F:min(b7)",
-=======
-          "value": "Eb:maj",
->>>>>>> 5725112b
-          "confidence": 1
-        },
-        {
-          "time": 26.2,
-          "duration": 2.0,
-<<<<<<< HEAD
+          "confidence": 1
+        },
+        {
+          "time": 82.0,
+          "duration": 4.0,
           "value": "Bb:(3,5,b7)",
-=======
-          "value": "F:min(b7)",
->>>>>>> 5725112b
-          "confidence": 1
-        },
-        {
-          "time": 27.0,
-          "duration": 2.0,
-<<<<<<< HEAD
-          "value": "Eb:maj",
-=======
-          "value": "G:min(b7)",
->>>>>>> 5725112b
-          "confidence": 1
-        },
-        {
-          "time": 27.2,
-          "duration": 2.0,
-<<<<<<< HEAD
-          "value": "F:min(b7)",
-=======
-          "value": "Ab:maj7",
->>>>>>> 5725112b
-          "confidence": 1
-        },
-        {
-          "time": 28.0,
-<<<<<<< HEAD
-          "duration": 2.0,
-          "value": "G:min(b7)",
-          "confidence": 1
-        },
-        {
-          "time": 28.2,
-          "duration": 2.0,
-          "value": "Ab:maj7",
-=======
-          "duration": 4.0,
-          "value": "A:(b3,b5,b7)",
->>>>>>> 5725112b
-          "confidence": 1
-        },
-        {
-          "time": 29.0,
-          "duration": 4.0,
-<<<<<<< HEAD
-          "value": "A:(b3,b5,b7)",
-=======
-          "value": "Ab:min(b7)",
->>>>>>> 5725112b
-          "confidence": 1
-        },
-        {
-          "time": 30.0,
-          "duration": 4.0,
-<<<<<<< HEAD
-          "value": "Ab:min(b7)",
-=======
-          "value": "G:min(b7)",
->>>>>>> 5725112b
-          "confidence": 1
-        },
-        {
-          "time": 31.0,
-          "duration": 4.0,
-<<<<<<< HEAD
-          "value": "G:min(b7)",
-=======
-          "value": "Gb:dim",
->>>>>>> 5725112b
-          "confidence": 1
-        },
-        {
-          "time": 32.0,
-<<<<<<< HEAD
-          "duration": 4.0,
-          "value": "Gb:dim",
-=======
-          "duration": 2.0,
-          "value": "F:min(b7)",
-          "confidence": 1
-        },
-        {
-          "time": 32.2,
-          "duration": 2.0,
-          "value": "E:dim",
->>>>>>> 5725112b
-          "confidence": 1
-        },
-        {
-          "time": 33.0,
-          "duration": 2.0,
-<<<<<<< HEAD
-          "value": "F:min(b7)",
-=======
-          "value": "F:min(b7,9,11)",
->>>>>>> 5725112b
-          "confidence": 1
-        },
-        {
-          "time": 33.2,
-          "duration": 2.0,
-<<<<<<< HEAD
-          "value": "E:dim",
-=======
-          "value": "E:(3,5,b7,9,#11)",
->>>>>>> 5725112b
-          "confidence": 1
-        },
-        {
-          "time": 34.0,
-          "duration": 2.0,
-<<<<<<< HEAD
-          "value": "F:min(b7,9,11)",
-=======
-          "value": "Eb:maj",
->>>>>>> 5725112b
-          "confidence": 1
-        },
-        {
-          "time": 34.2,
-          "duration": 2.0,
-<<<<<<< HEAD
-          "value": "E:(3,5,b7,9,#11)",
-=======
-          "value": "Ab:maj9",
->>>>>>> 5725112b
-          "confidence": 1
-        },
-        {
-          "time": 35.0,
-          "duration": 2.0,
-<<<<<<< HEAD
-          "value": "Eb:maj",
-=======
-          "value": "E:(b3,b5,b7)",
->>>>>>> 5725112b
-          "confidence": 1
-        },
-        {
-          "time": 35.2,
-          "duration": 2.0,
-<<<<<<< HEAD
-          "value": "Ab:maj9",
-=======
-          "value": "A:(3,5,b7,b9,11,13)",
->>>>>>> 5725112b
-          "confidence": 1
-        },
-        {
-          "time": 36.0,
-          "duration": 2.0,
-<<<<<<< HEAD
-          "value": "E:(b3,b5,b7)",
-=======
-          "value": "Ab:min(b7)",
->>>>>>> 5725112b
-          "confidence": 1
-        },
-        {
-          "time": 36.2,
-          "duration": 2.0,
-<<<<<<< HEAD
-          "value": "A:(3,5,b7,b9,11,13)",
-=======
-          "value": "Db:(3,5,b7,9)",
->>>>>>> 5725112b
-          "confidence": 1
-        },
-        {
-          "time": 37.0,
-          "duration": 2.0,
-<<<<<<< HEAD
-          "value": "Ab:min(b7)",
-=======
-          "value": "F:min(b7)",
->>>>>>> 5725112b
-          "confidence": 1
-        },
-        {
-          "time": 37.2,
-          "duration": 2.0,
-<<<<<<< HEAD
-          "value": "Db:(3,5,b7,9)",
-=======
-          "value": "Bb:(3,5,b7,9)",
->>>>>>> 5725112b
-          "confidence": 1
-        },
-        {
-          "time": 38.0,
-          "duration": 2.0,
-<<<<<<< HEAD
-          "value": "F:min(b7)",
-=======
-          "value": "Eb:maj",
->>>>>>> 5725112b
-          "confidence": 1
-        },
-        {
-          "time": 38.2,
-          "duration": 2.0,
-<<<<<<< HEAD
-          "value": "Bb:(3,5,b7,9)",
-=======
-          "value": "F:min(b7)",
->>>>>>> 5725112b
-          "confidence": 1
-        },
-        {
-          "time": 39.0,
-          "duration": 2.0,
-<<<<<<< HEAD
-          "value": "Eb:maj",
-=======
-          "value": "G:min(b7)",
->>>>>>> 5725112b
-          "confidence": 1
-        },
-        {
-          "time": 39.2,
-          "duration": 2.0,
-<<<<<<< HEAD
-          "value": "F:min(b7)",
-=======
-          "value": "Ab:maj7",
->>>>>>> 5725112b
-          "confidence": 1
-        },
-        {
-          "time": 40.0,
-          "duration": 2.0,
-          "value": "G:min(b7)",
-          "confidence": 1
-        },
-        {
-          "time": 40.2,
-          "duration": 2.0,
-<<<<<<< HEAD
-          "value": "Ab:maj7",
-=======
-          "value": "C:(3,5,b7,b9)",
->>>>>>> 5725112b
-          "confidence": 1
-        },
-        {
-          "time": 41.0,
-          "duration": 2.0,
-<<<<<<< HEAD
-          "value": "G:min(b7)",
-=======
-          "value": "F:min(b7)",
->>>>>>> 5725112b
-          "confidence": 1
-        },
-        {
-          "time": 41.2,
-          "duration": 2.0,
-<<<<<<< HEAD
-          "value": "C:(3,5,b7,b9)",
-=======
-          "value": "Bb:(3,5,b7)",
->>>>>>> 5725112b
-          "confidence": 1
-        },
-        {
-          "time": 42.0,
-          "duration": 2.0,
-<<<<<<< HEAD
-          "value": "F:min(b7)",
-=======
-          "value": "Eb:maj",
->>>>>>> 5725112b
-          "confidence": 1
-        },
-        {
-          "time": 42.2,
-          "duration": 2.0,
-<<<<<<< HEAD
-          "value": "Bb:(3,5,b7)",
-=======
-          "value": "F:min(b7)",
->>>>>>> 5725112b
-          "confidence": 1
-        },
-        {
-          "time": 43.0,
-          "duration": 2.0,
-<<<<<<< HEAD
-          "value": "Eb:maj",
-=======
-          "value": "G:min(b7)",
->>>>>>> 5725112b
-          "confidence": 1
-        },
-        {
-          "time": 43.2,
-          "duration": 2.0,
-<<<<<<< HEAD
-          "value": "F:min(b7)",
-=======
-          "value": "Ab:maj7",
->>>>>>> 5725112b
-          "confidence": 1
-        },
-        {
-          "time": 44.0,
-<<<<<<< HEAD
-          "duration": 2.0,
-          "value": "G:min(b7)",
-          "confidence": 1
-        },
-        {
-          "time": 44.2,
-          "duration": 2.0,
-          "value": "Ab:maj7",
-          "confidence": 1
-        },
-        {
-          "time": 45.0,
-          "duration": 4.0,
-          "value": "A:(b3,b5,b7)",
-          "confidence": 1
-        },
-        {
-          "time": 46.0,
-          "duration": 4.0,
-          "value": "Ab:min(b7)",
-          "confidence": 1
-        },
-        {
-          "time": 47.0,
-          "duration": 4.0,
-          "value": "G:min(b7)",
-          "confidence": 1
-        },
-        {
-          "time": 48.0,
-          "duration": 4.0,
-          "value": "Gb:dim",
-          "confidence": 1
-        },
-        {
-          "time": 49.0,
-          "duration": 2.0,
-          "value": "F:min(b7)",
-          "confidence": 1
-        },
-        {
-          "time": 49.2,
-          "duration": 2.0,
-          "value": "E:dim",
-          "confidence": 1
-        },
-        {
-          "time": 50.0,
-          "duration": 2.0,
-          "value": "F:min(b7,9,11)",
-          "confidence": 1
-        },
-        {
-          "time": 50.2,
-          "duration": 2.0,
-          "value": "E:(3,5,b7,9,#11)",
-          "confidence": 1
-        },
-        {
-          "time": 51.0,
-          "duration": 4.0,
-          "value": "Eb:maj",
-          "confidence": 1
-        },
-        {
-          "time": 52.0,
-          "duration": 4.0,
-          "value": "Eb:maj",
-          "confidence": 1
-        },
-        {
-          "time": 53.0,
+          "confidence": 1
+        },
+        {
+          "time": 83.0,
+          "duration": 1.0,
+          "value": "Ab:maj",
+          "confidence": 1
+        },
+        {
+          "time": 83.1,
+          "duration": 1.0,
+          "value": "G:maj",
+          "confidence": 1
+        },
+        {
+          "time": 83.2,
           "duration": 2.0,
           "value": "Gb:maj",
           "confidence": 1
         },
         {
-          "time": 53.2,
-          "duration": 2.0,
-          "value": "Ab:min(b7)",
-=======
-          "duration": 4.0,
-          "value": "A:(b3,b5,b7)",
-          "confidence": 1
-        },
-        {
-          "time": 45.0,
-          "duration": 4.0,
-          "value": "Ab:min(b7)",
-          "confidence": 1
-        },
-        {
-          "time": 46.0,
-          "duration": 4.0,
-          "value": "G:min(b7)",
-          "confidence": 1
-        },
-        {
-          "time": 47.0,
-          "duration": 4.0,
-          "value": "Gb:dim",
-          "confidence": 1
-        },
-        {
-          "time": 48.0,
-          "duration": 2.0,
-          "value": "F:min(b7)",
-          "confidence": 1
-        },
-        {
-          "time": 48.2,
-          "duration": 2.0,
-          "value": "E:dim",
-          "confidence": 1
-        },
-        {
-          "time": 49.0,
-          "duration": 2.0,
-          "value": "F:min(b7,9,11)",
-          "confidence": 1
-        },
-        {
-          "time": 49.2,
-          "duration": 2.0,
-          "value": "E:(3,5,b7,9,#11)",
-          "confidence": 1
-        },
-        {
-          "time": 50.0,
-          "duration": 4.0,
-          "value": "Eb:maj",
-          "confidence": 1
-        },
-        {
-          "time": 51.0,
-          "duration": 4.0,
-          "value": "Eb:maj",
-          "confidence": 1
-        },
-        {
-          "time": 52.0,
-          "duration": 2.0,
+          "time": 84.0,
+          "duration": 4.0,
           "value": "Gb:maj",
           "confidence": 1
         },
         {
-          "time": 52.2,
-          "duration": 2.0,
-          "value": "Ab:min(b7)",
-          "confidence": 1
-        },
-        {
-          "time": 53.0,
-          "duration": 2.0,
-          "value": "Bb:min(b7)",
-          "confidence": 1
-        },
-        {
-          "time": 53.2,
-          "duration": 2.0,
-          "value": "B:maj7",
->>>>>>> 5725112b
-          "confidence": 1
-        },
-        {
-          "time": 54.0,
-          "duration": 2.0,
-<<<<<<< HEAD
-          "value": "Bb:min(b7)",
-=======
-          "value": "Eb:maj9",
->>>>>>> 5725112b
-          "confidence": 1
-        },
-        {
-          "time": 54.2,
-          "duration": 2.0,
-<<<<<<< HEAD
-          "value": "B:maj7",
-=======
-          "value": "E:maj9",
->>>>>>> 5725112b
-          "confidence": 1
-        },
-        {
-          "time": 55.0,
-          "duration": 2.0,
-<<<<<<< HEAD
-          "value": "Eb:maj9",
-=======
-          "value": "A:(3,5,b7,b9,11,13)",
->>>>>>> 5725112b
-          "confidence": 1
-        },
-        {
-          "time": 55.2,
-          "duration": 2.0,
-<<<<<<< HEAD
-          "value": "E:maj9",
-=======
-          "value": "Ab:(3,5,b7,9,11,13)",
->>>>>>> 5725112b
-          "confidence": 1
-        },
-        {
-          "time": 56.0,
-          "duration": 2.0,
-<<<<<<< HEAD
-          "value": "A:(3,5,b7,b9,11,13)",
-=======
-          "value": "G:(3,b5,#5,b7,b9,#9)",
->>>>>>> 5725112b
-          "confidence": 1
-        },
-        {
-          "time": 56.2,
-          "duration": 2.0,
-<<<<<<< HEAD
-          "value": "Ab:(3,5,b7,9,11,13)",
-=======
-          "value": "C:(3,b5,#5,b7,b9,#9)",
->>>>>>> 5725112b
-          "confidence": 1
-        },
-        {
-          "time": 57.0,
-          "duration": 2.0,
-<<<<<<< HEAD
-          "value": "G:(3,b5,#5,b7,b9,#9)",
-=======
-          "value": "F:(3,b5,#5,b7,b9,#9)",
->>>>>>> 5725112b
-          "confidence": 1
-        },
-        {
-          "time": 57.2,
-          "duration": 2.0,
-<<<<<<< HEAD
-          "value": "C:(3,b5,#5,b7,b9,#9)",
-=======
-          "value": "Bb:(3,#5,b7)",
->>>>>>> 5725112b
-          "confidence": 1
-        },
-        {
-          "time": 58.0,
-          "duration": 2.0,
-<<<<<<< HEAD
-          "value": "F:(3,b5,#5,b7,b9,#9)",
-          "confidence": 1
-        },
-        {
-          "time": 58.2,
-          "duration": 2.0,
-          "value": "Bb:(3,#5,b7)",
-=======
-          "value": "Eb:maj",
->>>>>>> 5725112b
-          "confidence": 1
-        },
-        {
-          "time": 58.2,
-          "duration": 2.0,
-<<<<<<< HEAD
-          "value": "Eb:maj",
-=======
-          "value": "F:min(b7)",
->>>>>>> 5725112b
-          "confidence": 1
-        },
-        {
-          "time": 59.0,
-          "duration": 2.0,
-<<<<<<< HEAD
-          "value": "F:min(b7)",
-=======
-          "value": "G:min(b7)",
->>>>>>> 5725112b
-          "confidence": 1
-        },
-        {
-          "time": 59.2,
-          "duration": 2.0,
-<<<<<<< HEAD
-          "value": "G:min(b7)",
-          "confidence": 1
-        },
-        {
-          "time": 60.2,
-          "duration": 2.0,
-          "value": "Ab:maj7",
-=======
-          "value": "Ab:maj7",
-          "confidence": 1
-        },
-        {
-          "time": 60.0,
-          "duration": 4.0,
-          "value": "A:(b3,b5,b7)",
->>>>>>> 5725112b
-          "confidence": 1
-        },
-        {
-          "time": 61.0,
-          "duration": 4.0,
-<<<<<<< HEAD
-          "value": "A:(b3,b5,b7)",
-=======
-          "value": "Ab:min(b7)",
->>>>>>> 5725112b
-          "confidence": 1
-        },
-        {
-          "time": 62.0,
-          "duration": 4.0,
-<<<<<<< HEAD
-          "value": "Ab:min(b7)",
-=======
-          "value": "G:min(b7)",
->>>>>>> 5725112b
-          "confidence": 1
-        },
-        {
-          "time": 63.0,
-          "duration": 4.0,
-<<<<<<< HEAD
-          "value": "G:min(b7)",
-=======
-          "value": "Gb:dim",
->>>>>>> 5725112b
-          "confidence": 1
-        },
-        {
-          "time": 64.0,
-<<<<<<< HEAD
-          "duration": 4.0,
-          "value": "Gb:dim",
-=======
-          "duration": 2.0,
-          "value": "F:min(b7)",
-          "confidence": 1
-        },
-        {
-          "time": 64.2,
-          "duration": 2.0,
-          "value": "E:dim",
->>>>>>> 5725112b
-          "confidence": 1
-        },
-        {
-          "time": 65.0,
-          "duration": 2.0,
-<<<<<<< HEAD
-          "value": "F:min(b7)",
-=======
-          "value": "F:min(b7,9,11)",
->>>>>>> 5725112b
-          "confidence": 1
-        },
-        {
-          "time": 65.2,
-          "duration": 2.0,
-<<<<<<< HEAD
-          "value": "E:dim",
-=======
-          "value": "E:(3,5,b7,9,#11)",
->>>>>>> 5725112b
-          "confidence": 1
-        },
-        {
-          "time": 66.0,
-          "duration": 2.0,
-<<<<<<< HEAD
-          "value": "F:min(b7,9,11)",
-          "confidence": 1
-        },
-        {
-          "time": 66.2,
-          "duration": 2.0,
-          "value": "E:(3,5,b7,9,#11)",
-=======
-          "value": "Eb:maj7",
-          "confidence": 1
-        },
-        {
-          "time": 66.2,
-          "duration": 2.0,
-          "value": "E:maj9",
-          "confidence": 1
-        },
-        {
-          "time": 67.0,
-          "duration": 4.0,
-          "value": "Eb:maj7",
->>>>>>> 5725112b
-          "confidence": 1
-        },
-        {
-          "time": 67.0,
-          "duration": 2.0,
-<<<<<<< HEAD
-          "value": "Eb:maj7",
-=======
-          "value": "Gb:maj",
->>>>>>> 5725112b
-          "confidence": 1
-        },
-        {
-          "time": 67.2,
-          "duration": 2.0,
-<<<<<<< HEAD
-          "value": "E:maj9",
-          "confidence": 1
-        },
-        {
-          "time": 68.0,
-          "duration": 4.0,
-          "value": "Eb:maj7",
-=======
-          "value": "Ab:min(b7)",
->>>>>>> 5725112b
-          "confidence": 1
-        },
-        {
-          "time": 69.0,
-          "duration": 2.0,
-<<<<<<< HEAD
-          "value": "Gb:maj",
-=======
-          "value": "Bb:min(b7)",
->>>>>>> 5725112b
-          "confidence": 1
-        },
-        {
-          "time": 69.2,
-          "duration": 2.0,
-<<<<<<< HEAD
-          "value": "Ab:min(b7)",
-=======
-          "value": "B:maj7",
->>>>>>> 5725112b
-          "confidence": 1
-        },
-        {
-          "time": 70.0,
-          "duration": 2.0,
-<<<<<<< HEAD
-          "value": "Bb:min(b7)",
-=======
-          "value": "E:maj(7,9,#11)",
->>>>>>> 5725112b
-          "confidence": 1
-        },
-        {
-          "time": 70.2,
-          "duration": 2.0,
-<<<<<<< HEAD
-          "value": "B:maj7",
-=======
-          "value": "Eb:(3,5,6,9)",
->>>>>>> 5725112b
-          "confidence": 1
-        },
-        {
-          "time": 71.0,
-          "duration": 2.0,
-<<<<<<< HEAD
-          "value": "E:maj(7,9,#11)",
-=======
-          "value": "A:(3,5,b7,b9,11,13)",
->>>>>>> 5725112b
-          "confidence": 1
-        },
-        {
-          "time": 71.2,
-          "duration": 2.0,
-<<<<<<< HEAD
-          "value": "Eb:(3,5,6,9)",
-=======
-          "value": "Ab:(3,5,b7,9,11,13)",
->>>>>>> 5725112b
-          "confidence": 1
-        },
-        {
-          "time": 72.0,
-          "duration": 2.0,
-<<<<<<< HEAD
-          "value": "A:(3,5,b7,b9,11,13)",
-          "confidence": 1
-        },
-        {
-          "time": 72.2,
-          "duration": 2.0,
-          "value": "Ab:(3,5,b7,9,11,13)",
-          "confidence": 1
-        },
-        {
-          "time": 73.0,
-          "duration": 2.0,
-          "value": "G:(3,b5,#5,b7,b9,#9)",
-          "confidence": 1
-        },
-        {
-          "time": 73.2,
-          "duration": 2.0,
-          "value": "C:(3,b5,#5,b7,b9,#9)",
-          "confidence": 1
-        },
-        {
-          "time": 74.0,
-          "duration": 2.0,
-          "value": "F:(3,b5,#5,b7,b9,#9)",
-          "confidence": 1
-        },
-        {
-          "time": 74.2,
-          "duration": 2.0,
-          "value": "Bb:(3,#5,b7)",
-          "confidence": 1
-        },
-        {
-          "time": 75.0,
-          "duration": 2.0,
-          "value": "Eb:maj",
-          "confidence": 1
-        },
-        {
-          "time": 75.2,
-          "duration": 2.0,
-          "value": "F:min(b7)",
-          "confidence": 1
-        },
-        {
-          "time": 76.0,
-          "duration": 2.0,
-          "value": "G:min(b7)",
-          "confidence": 1
-        },
-        {
-          "time": 76.2,
-          "duration": 2.0,
-          "value": "Ab:maj7",
-          "confidence": 1
-        },
-        {
-          "time": 77.0,
-          "duration": 4.0,
-          "value": "A:(b3,b5,b7)",
-          "confidence": 1
-        },
-        {
-          "time": 78.0,
-          "duration": 4.0,
-          "value": "Ab:min(b7)",
-          "confidence": 1
-        },
-        {
-          "time": 79.0,
-          "duration": 4.0,
-          "value": "G:min(b7)",
-          "confidence": 1
-        },
-        {
-          "time": 80.0,
-          "duration": 4.0,
-          "value": "Gb:dim",
-          "confidence": 1
-        },
-        {
-          "time": 81.0,
-          "duration": 1.0,
-          "value": "F:min(b7,9,11)",
-          "confidence": 1
-        },
-        {
-          "time": 81.1,
-          "duration": 1.0,
-          "value": "E:dim",
-          "confidence": 1
-        },
-        {
-          "time": 81.2,
-          "duration": 1.0,
-          "value": "Eb:min",
-          "confidence": 1
-        },
-        {
-          "time": 81.3,
-          "duration": 1.0,
-          "value": "D:(b3,#5)",
-          "confidence": 1
-        },
-        {
-          "time": 82.0,
-          "duration": 1.0,
-          "value": "Db:maj",
-          "confidence": 1
-        },
-        {
-          "time": 82.1,
-          "duration": 1.0,
-          "value": "C:maj",
-          "confidence": 1
-        },
-        {
-          "time": 82.2,
-          "duration": 1.0,
-          "value": "B:maj7",
-          "confidence": 1
-        },
-        {
-          "time": 82.3,
-          "duration": 1.0,
-          "value": "Bb:(3,5,b7)",
-          "confidence": 1
-        },
-        {
-          "time": 83.0,
-          "duration": 4.0,
-          "value": "Bb:(3,5,b7)",
-          "confidence": 1
-        },
-        {
-          "time": 84.0,
-          "duration": 1.0,
-          "value": "Ab:maj",
-          "confidence": 1
-        },
-        {
-          "time": 84.1,
-          "duration": 1.0,
-          "value": "G:maj",
-          "confidence": 1
-        },
-        {
-          "time": 84.2,
-          "duration": 2.0,
-          "value": "Gb:maj",
-          "confidence": 1
-        },
-        {
           "time": 85.0,
-          "duration": 4.0,
-          "value": "Gb:maj",
+          "duration": 1.0,
+          "value": "F:maj",
+          "confidence": 1
+        },
+        {
+          "time": 85.1,
+          "duration": 1.0,
+          "value": "E:maj",
+          "confidence": 1
+        },
+        {
+          "time": 85.2,
+          "duration": 2.0,
+          "value": "Eb:maj",
           "confidence": 1
         },
         {
           "time": 86.0,
-          "duration": 1.0,
-          "value": "F:maj",
-          "confidence": 1
-        },
-        {
-          "time": 86.1,
-          "duration": 1.0,
-          "value": "E:maj",
-=======
-          "value": "G:(3,b5,#5,b7,b9,#9)",
-          "confidence": 1
-        },
-        {
-          "time": 72.2,
-          "duration": 2.0,
-          "value": "C:(3,b5,#5,b7,b9,#9)",
-          "confidence": 1
-        },
-        {
-          "time": 73.0,
-          "duration": 2.0,
-          "value": "F:(3,b5,#5,b7,b9,#9)",
-          "confidence": 1
-        },
-        {
-          "time": 73.2,
-          "duration": 2.0,
-          "value": "Bb:(3,#5,b7)",
-          "confidence": 1
-        },
-        {
-          "time": 74.0,
-          "duration": 2.0,
-          "value": "Eb:maj",
-          "confidence": 1
-        },
-        {
-          "time": 74.2,
-          "duration": 2.0,
-          "value": "F:min(b7)",
-          "confidence": 1
-        },
-        {
-          "time": 75.0,
-          "duration": 2.0,
-          "value": "G:min(b7)",
-          "confidence": 1
-        },
-        {
-          "time": 75.2,
-          "duration": 2.0,
-          "value": "Ab:maj7",
-          "confidence": 1
-        },
-        {
-          "time": 76.0,
-          "duration": 4.0,
-          "value": "A:(b3,b5,b7)",
-          "confidence": 1
-        },
-        {
-          "time": 77.0,
-          "duration": 4.0,
-          "value": "Ab:min(b7)",
-          "confidence": 1
-        },
-        {
-          "time": 78.0,
-          "duration": 4.0,
-          "value": "G:min(b7)",
-          "confidence": 1
-        },
-        {
-          "time": 79.0,
-          "duration": 4.0,
-          "value": "Gb:dim",
-          "confidence": 1
-        },
-        {
-          "time": 80.0,
-          "duration": 1.0,
-          "value": "F:min(b7,9,11)",
-          "confidence": 1
-        },
-        {
-          "time": 80.1,
-          "duration": 1.0,
-          "value": "E:dim",
-          "confidence": 1
-        },
-        {
-          "time": 80.2,
-          "duration": 1.0,
-          "value": "Eb:min",
-          "confidence": 1
-        },
-        {
-          "time": 80.3,
-          "duration": 1.0,
-          "value": "D:(b3,#5)",
-          "confidence": 1
-        },
-        {
-          "time": 81.0,
-          "duration": 1.0,
-          "value": "Db:maj",
-          "confidence": 1
-        },
-        {
-          "time": 81.1,
-          "duration": 1.0,
-          "value": "C:maj",
-          "confidence": 1
-        },
-        {
-          "time": 81.2,
-          "duration": 1.0,
-          "value": "B:maj7",
-          "confidence": 1
-        },
-        {
-          "time": 81.3,
-          "duration": 1.0,
-          "value": "Bb:(3,5,b7)",
-          "confidence": 1
-        },
-        {
-          "time": 82.0,
-          "duration": 4.0,
-          "value": "Bb:(3,5,b7)",
-          "confidence": 1
-        },
-        {
-          "time": 83.0,
-          "duration": 1.0,
-          "value": "Ab:maj",
-          "confidence": 1
-        },
-        {
-          "time": 83.1,
-          "duration": 1.0,
-          "value": "G:maj",
-          "confidence": 1
-        },
-        {
-          "time": 83.2,
-          "duration": 2.0,
-          "value": "Gb:maj",
-          "confidence": 1
-        },
-        {
-          "time": 84.0,
-          "duration": 4.0,
-          "value": "Gb:maj",
-          "confidence": 1
-        },
-        {
-          "time": 85.0,
-          "duration": 1.0,
-          "value": "F:maj",
-          "confidence": 1
-        },
-        {
-          "time": 85.1,
-          "duration": 1.0,
-          "value": "E:maj",
-          "confidence": 1
-        },
-        {
-          "time": 85.2,
-          "duration": 2.0,
-          "value": "Eb:maj",
-          "confidence": 1
-        },
-        {
-          "time": 86.0,
-          "duration": 4.0,
-          "value": "Eb:(3,5,6,9)",
->>>>>>> 5725112b
-          "confidence": 1
-        },
-        {
-          "time": 86.2,
-          "duration": 2.0,
-          "value": "Eb:maj",
-          "confidence": 1
-        },
-        {
-          "time": 87.0,
           "duration": 4.0,
           "value": "Eb:(3,5,6,9)",
           "confidence": 1
