{
  "annotations": [
    {
      "annotation_metadata": {
        "curator": {
          "name": "",
          "email": ""
        },
        "annotator": {},
        "version": "",
        "corpus": "biab_internet_corpus",
        "annotation_tools": "",
        "annotation_rules": "",
        "validation": "",
        "data_source": ""
      },
      "namespace": "chord",
      "data": [
        {
          "time": 0.0,
          "duration": 2.0,
          "value": "Bb:maj",
          "confidence": 1
        },
        {
          "time": 0.2,
          "duration": 2.0,
          "value": "G:min",
          "confidence": 1
        },
        {
          "time": 1.0,
          "duration": 2.0,
          "value": "F:min(b7)",
          "confidence": 1
        },
        {
          "time": 1.2,
          "duration": 2.0,
          "value": "Bb:(3,5,b7)",
          "confidence": 1
        },
        {
          "time": 2.0,
          "duration": 2.0,
          "value": "Eb:maj",
          "confidence": 1
        },
        {
          "time": 2.2,
          "duration": 2.0,
          "value": "C:min",
          "confidence": 1
        },
        {
          "time": 3.0,
          "duration": 2.0,
          "value": "F:(3,5,b7,9)",
          "confidence": 1
        },
        {
          "time": 3.2,
          "duration": 2.0,
          "value": "Bb:(3,5,b7)",
          "confidence": 1
        },
        {
          "time": 4.0,
          "duration": 3.0,
          "value": "Eb:(3,5,b7,9)",
          "confidence": 1
        },
        {
<<<<<<< HEAD
          "time": 5.3,
=======
          "time": 4.3,
>>>>>>> 5725112b
          "duration": 1.0,
          "value": "Eb:(3,#5)",
          "confidence": 1
        },
        {
          "time": 5.0,
          "duration": 2.0,
          "value": "Ab:maj",
          "confidence": 1
        },
        {
          "time": 5.2,
          "duration": 2.0,
          "value": "C:(3,5,b7)",
          "confidence": 1
        },
        {
          "time": 6.0,
          "duration": 4.0,
          "value": "F:(3,5,b7,9)",
          "confidence": 1
        },
        {
          "time": 7.0,
          "duration": 2.0,
          "value": "F:min",
          "confidence": 1
        },
        {
          "time": 7.2,
          "duration": 2.0,
          "value": "Bb:(3,5,b7)",
          "confidence": 1
        },
        {
          "time": 8.0,
          "duration": 2.0,
          "value": "Bb:maj",
          "confidence": 1
        },
        {
          "time": 8.2,
          "duration": 2.0,
          "value": "G:min",
          "confidence": 1
        },
        {
          "time": 9.0,
          "duration": 2.0,
          "value": "F:min(b7)",
          "confidence": 1
        },
        {
          "time": 9.2,
          "duration": 2.0,
          "value": "Bb:(3,5,b7)",
          "confidence": 1
        },
        {
          "time": 10.0,
          "duration": 2.0,
          "value": "Eb:maj",
          "confidence": 1
        },
        {
          "time": 10.2,
          "duration": 2.0,
          "value": "C:min",
          "confidence": 1
        },
        {
          "time": 11.0,
          "duration": 2.0,
          "value": "F:(3,5,b7,9)",
          "confidence": 1
        },
        {
          "time": 11.2,
          "duration": 2.0,
          "value": "Bb:(3,5,b7)",
          "confidence": 1
        },
        {
          "time": 12.0,
          "duration": 3.0,
          "value": "Eb:(3,5,b7,9)",
          "confidence": 1
        },
        {
<<<<<<< HEAD
          "time": 13.3,
=======
          "time": 12.3,
>>>>>>> 5725112b
          "duration": 1.0,
          "value": "Eb:(3,#5)",
          "confidence": 1
        },
        {
          "time": 13.0,
          "duration": 2.0,
          "value": "Ab:maj",
          "confidence": 1
        },
        {
          "time": 13.2,
          "duration": 2.0,
          "value": "C:(3,5,b7)",
          "confidence": 1
        },
        {
          "time": 14.0,
          "duration": 2.0,
          "value": "F:(3,5,b7,9)",
          "confidence": 1
        },
        {
          "time": 14.2,
          "duration": 2.0,
          "value": "Bb:(3,5,b7)",
          "confidence": 1
        },
        {
          "time": 15.0,
          "duration": 2.0,
          "value": "Eb:maj",
          "confidence": 1
        },
        {
          "time": 15.2,
          "duration": 2.0,
          "value": "D:(3,5,b7)",
          "confidence": 1
        },
        {
          "time": 16.0,
          "duration": 4.0,
          "value": "G:min",
          "confidence": 1
        },
        {
          "time": 17.0,
          "duration": 4.0,
          "value": "D:(3,5,b7)",
          "confidence": 1
        },
        {
          "time": 18.0,
          "duration": 4.0,
          "value": "G:min",
          "confidence": 1
        },
        {
          "time": 19.0,
          "duration": 4.0,
          "value": "C:(3,5,b7,9)",
          "confidence": 1
        },
        {
          "time": 20.0,
          "duration": 2.0,
          "value": "Bb:maj",
          "confidence": 1
        },
        {
          "time": 20.2,
          "duration": 2.0,
          "value": "G:min",
          "confidence": 1
        },
        {
          "time": 21.0,
          "duration": 2.0,
          "value": "F:(3,#5,b7)",
          "confidence": 1
        },
        {
          "time": 21.2,
          "duration": 2.0,
          "value": "F:(3,5,b7)",
          "confidence": 1
        },
        {
          "time": 22.0,
          "duration": 2.0,
          "value": "Bb:(3,5,b7)",
          "confidence": 1
        },
        {
          "time": 22.2,
          "duration": 2.0,
          "value": "E:dim",
          "confidence": 1
        },
        {
          "time": 23.0,
          "duration": 2.0,
          "value": "F:min(b7)",
          "confidence": 1
        },
        {
          "time": 23.2,
          "duration": 2.0,
          "value": "Bb:(3,5,b7)",
          "confidence": 1
        },
        {
          "time": 24.0,
          "duration": 2.0,
          "value": "Eb:maj",
          "confidence": 1
        },
        {
          "time": 24.2,
          "duration": 2.0,
          "value": "C:min",
          "confidence": 1
        },
        {
          "time": 25.0,
          "duration": 2.0,
          "value": "F:min(b7)",
          "confidence": 1
        },
        {
          "time": 25.2,
          "duration": 2.0,
          "value": "Bb:(3,5,b7)",
          "confidence": 1
        },
        {
          "time": 26.0,
          "duration": 2.0,
          "value": "Eb:maj",
          "confidence": 1
        },
        {
          "time": 26.2,
          "duration": 2.0,
          "value": "C:min(b7)",
          "confidence": 1
        },
        {
          "time": 27.0,
          "duration": 2.0,
          "value": "F:(3,5,b7,9)",
          "confidence": 1
        },
        {
          "time": 27.2,
          "duration": 2.0,
          "value": "Bb:(3,5,b7)",
          "confidence": 1
        },
        {
          "time": 28.0,
          "duration": 4.0,
          "value": "Eb:(3,5,b7,9)",
          "confidence": 1
        },
        {
          "time": 29.0,
          "duration": 2.0,
          "value": "Ab:maj",
          "confidence": 1
        },
        {
          "time": 29.2,
          "duration": 2.0,
          "value": "C:(3,5,b7)",
          "confidence": 1
        },
        {
          "time": 30.0,
          "duration": 2.0,
          "value": "F:(3,5,b7,9)",
          "confidence": 1
        },
        {
          "time": 30.2,
          "duration": 2.0,
          "value": "Bb:(3,5,b7)",
          "confidence": 1
        },
        {
          "time": 31.0,
          "duration": 4.0,
          "value": "Eb:maj",
          "confidence": 1
        }
      ],
      "sandbox": {},
      "time": 0,
      "duration": 128.0
    },
    {
      "annotation_metadata": {
        "curator": {
          "name": "",
          "email": ""
        },
        "annotator": {},
        "version": "",
        "corpus": "biab_internet_corpus",
        "annotation_tools": "",
        "annotation_rules": "",
        "validation": "",
        "data_source": ""
      },
      "namespace": "key_mode",
      "data": [
        {
          "time": 0.0,
          "duration": 128.0,
          "value": "Eb",
          "confidence": 1
        }
      ],
      "sandbox": {},
      "time": 0,
      "duration": 128.0
    }
  ],
  "file_metadata": {
    "title": "These Foolish Things Remind Me of You",
    "artist": "",
    "release": "",
    "duration": 128.0,
    "identifiers": {},
    "jams_version": "0.3.4"
  },
  "sandbox": {
    "expanded": false
  }
}<|MERGE_RESOLUTION|>--- conflicted
+++ resolved
@@ -71,11 +71,7 @@
           "confidence": 1
         },
         {
-<<<<<<< HEAD
-          "time": 5.3,
-=======
           "time": 4.3,
->>>>>>> 5725112b
           "duration": 1.0,
           "value": "Eb:(3,#5)",
           "confidence": 1
@@ -165,11 +161,7 @@
           "confidence": 1
         },
         {
-<<<<<<< HEAD
-          "time": 13.3,
-=======
           "time": 12.3,
->>>>>>> 5725112b
           "duration": 1.0,
           "value": "Eb:(3,#5)",
           "confidence": 1
