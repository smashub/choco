--- conflicted
+++ resolved
@@ -35,11 +35,7 @@
           "confidence": 1
         },
         {
-<<<<<<< HEAD
-          "time": 2.1,
-=======
           "time": 1.1,
->>>>>>> 5725112b
           "duration": 3.0,
           "value": "C:(3,5,b7)/E",
           "confidence": 1
@@ -63,11 +59,7 @@
           "confidence": 1
         },
         {
-<<<<<<< HEAD
-          "time": 4.1,
-=======
           "time": 3.1,
->>>>>>> 5725112b
           "duration": 3.0,
           "value": "D:min(b7)/F",
           "confidence": 1
@@ -91,11 +83,7 @@
           "confidence": 1
         },
         {
-<<<<<<< HEAD
-          "time": 6.1,
-=======
           "time": 5.1,
->>>>>>> 5725112b
           "duration": 3.0,
           "value": "G:(3,5,b7)/B",
           "confidence": 1
@@ -119,11 +107,7 @@
           "confidence": 1
         },
         {
-<<<<<<< HEAD
-          "time": 8.1,
-=======
           "time": 7.1,
->>>>>>> 5725112b
           "duration": 3.0,
           "value": "G:(3,5,b7)",
           "confidence": 1
@@ -147,11 +131,7 @@
           "confidence": 1
         },
         {
-<<<<<<< HEAD
-          "time": 10.1,
-=======
           "time": 9.1,
->>>>>>> 5725112b
           "duration": 3.0,
           "value": "C:(3,5,b7)/E",
           "confidence": 1
@@ -175,11 +155,7 @@
           "confidence": 1
         },
         {
-<<<<<<< HEAD
-          "time": 12.1,
-=======
           "time": 11.1,
->>>>>>> 5725112b
           "duration": 3.0,
           "value": "D:min(b7)/F",
           "confidence": 1
@@ -203,37 +179,25 @@
           "confidence": 1
         },
         {
-<<<<<<< HEAD
+          "time": 13.1,
+          "duration": 3.0,
+          "value": "G:(3,5,b7)/B",
+          "confidence": 1
+        },
+        {
+          "time": 14.0,
+          "duration": 1.0,
+          "value": "C:maj",
+          "confidence": 1
+        },
+        {
           "time": 14.1,
-=======
-          "time": 13.1,
->>>>>>> 5725112b
-          "duration": 3.0,
-          "value": "G:(3,5,b7)/B",
-          "confidence": 1
-        },
-        {
-          "time": 14.0,
-          "duration": 1.0,
-          "value": "C:maj",
-          "confidence": 1
-        },
-        {
-<<<<<<< HEAD
-          "time": 15.1,
-=======
-          "time": 14.1,
->>>>>>> 5725112b
           "duration": 1.0,
           "value": "C:maj/E",
           "confidence": 1
         },
         {
-<<<<<<< HEAD
-          "time": 15.2,
-=======
           "time": 14.2,
->>>>>>> 5725112b
           "duration": 2.0,
           "value": "C:maj/G",
           "confidence": 1
@@ -263,11 +227,7 @@
           "confidence": 1
         },
         {
-<<<<<<< HEAD
-          "time": 18.1,
-=======
           "time": 17.1,
->>>>>>> 5725112b
           "duration": 3.0,
           "value": "C:(3,5,b7)/E",
           "confidence": 1
@@ -291,11 +251,7 @@
           "confidence": 1
         },
         {
-<<<<<<< HEAD
-          "time": 20.1,
-=======
           "time": 19.1,
->>>>>>> 5725112b
           "duration": 3.0,
           "value": "D:min(b7)/F",
           "confidence": 1
@@ -319,11 +275,7 @@
           "confidence": 1
         },
         {
-<<<<<<< HEAD
-          "time": 22.1,
-=======
           "time": 21.1,
->>>>>>> 5725112b
           "duration": 3.0,
           "value": "G:(3,5,b7)/B",
           "confidence": 1
@@ -347,11 +299,7 @@
           "confidence": 1
         },
         {
-<<<<<<< HEAD
-          "time": 24.1,
-=======
           "time": 23.1,
->>>>>>> 5725112b
           "duration": 3.0,
           "value": "G:(3,5,b7)",
           "confidence": 1
@@ -375,11 +323,7 @@
           "confidence": 1
         },
         {
-<<<<<<< HEAD
-          "time": 26.1,
-=======
           "time": 25.1,
->>>>>>> 5725112b
           "duration": 3.0,
           "value": "C:(3,5,b7)/E",
           "confidence": 1
@@ -403,11 +347,7 @@
           "confidence": 1
         },
         {
-<<<<<<< HEAD
-          "time": 28.1,
-=======
           "time": 27.1,
->>>>>>> 5725112b
           "duration": 3.0,
           "value": "D:min(b7)/F",
           "confidence": 1
@@ -431,37 +371,25 @@
           "confidence": 1
         },
         {
-<<<<<<< HEAD
+          "time": 29.1,
+          "duration": 3.0,
+          "value": "G:(3,5,b7)/B",
+          "confidence": 1
+        },
+        {
+          "time": 30.0,
+          "duration": 1.0,
+          "value": "C:maj",
+          "confidence": 1
+        },
+        {
           "time": 30.1,
-=======
-          "time": 29.1,
->>>>>>> 5725112b
-          "duration": 3.0,
-          "value": "G:(3,5,b7)/B",
-          "confidence": 1
-        },
-        {
-          "time": 30.0,
-          "duration": 1.0,
-          "value": "C:maj",
-          "confidence": 1
-        },
-        {
-<<<<<<< HEAD
-          "time": 31.1,
-=======
-          "time": 30.1,
->>>>>>> 5725112b
           "duration": 1.0,
           "value": "C:maj/E",
           "confidence": 1
         },
         {
-<<<<<<< HEAD
-          "time": 31.2,
-=======
           "time": 30.2,
->>>>>>> 5725112b
           "duration": 2.0,
           "value": "C:maj/G",
           "confidence": 1
@@ -533,11 +461,7 @@
           "confidence": 1
         },
         {
-<<<<<<< HEAD
-          "time": 40.1,
-=======
           "time": 39.1,
->>>>>>> 5725112b
           "duration": 3.0,
           "value": "G:(3,5,b7)",
           "confidence": 1
@@ -591,21 +515,13 @@
           "confidence": 1
         },
         {
-<<<<<<< HEAD
-          "time": 47.1,
-=======
           "time": 46.1,
->>>>>>> 5725112b
           "duration": 1.0,
           "value": "C:maj/E",
           "confidence": 1
         },
         {
-<<<<<<< HEAD
-          "time": 47.2,
-=======
           "time": 46.2,
->>>>>>> 5725112b
           "duration": 2.0,
           "value": "C:maj/G",
           "confidence": 1
@@ -677,11 +593,7 @@
           "confidence": 1
         },
         {
-<<<<<<< HEAD
-          "time": 56.1,
-=======
           "time": 55.1,
->>>>>>> 5725112b
           "duration": 3.0,
           "value": "G:(3,5,b7)",
           "confidence": 1
@@ -735,21 +647,13 @@
           "confidence": 1
         },
         {
-<<<<<<< HEAD
-          "time": 63.1,
-=======
           "time": 62.1,
->>>>>>> 5725112b
           "duration": 1.0,
           "value": "C:maj/E",
           "confidence": 1
         },
         {
-<<<<<<< HEAD
-          "time": 63.2,
-=======
           "time": 62.2,
->>>>>>> 5725112b
           "duration": 2.0,
           "value": "C:maj/G",
           "confidence": 1
@@ -779,11 +683,7 @@
           "confidence": 1
         },
         {
-<<<<<<< HEAD
-          "time": 66.1,
-=======
           "time": 65.1,
->>>>>>> 5725112b
           "duration": 3.0,
           "value": "C:(3,5,b7)/E",
           "confidence": 1
@@ -807,11 +707,7 @@
           "confidence": 1
         },
         {
-<<<<<<< HEAD
-          "time": 68.1,
-=======
           "time": 67.1,
->>>>>>> 5725112b
           "duration": 3.0,
           "value": "D:min(b7)/F",
           "confidence": 1
@@ -835,11 +731,7 @@
           "confidence": 1
         },
         {
-<<<<<<< HEAD
-          "time": 70.1,
-=======
           "time": 69.1,
->>>>>>> 5725112b
           "duration": 3.0,
           "value": "G:(3,5,b7)/B",
           "confidence": 1
@@ -863,11 +755,7 @@
           "confidence": 1
         },
         {
-<<<<<<< HEAD
-          "time": 72.1,
-=======
           "time": 71.1,
->>>>>>> 5725112b
           "duration": 3.0,
           "value": "G:(3,5,b7)",
           "confidence": 1
@@ -891,11 +779,7 @@
           "confidence": 1
         },
         {
-<<<<<<< HEAD
-          "time": 74.1,
-=======
           "time": 73.1,
->>>>>>> 5725112b
           "duration": 3.0,
           "value": "C:(3,5,b7)/E",
           "confidence": 1
@@ -919,11 +803,7 @@
           "confidence": 1
         },
         {
-<<<<<<< HEAD
-          "time": 76.1,
-=======
           "time": 75.1,
->>>>>>> 5725112b
           "duration": 3.0,
           "value": "D:min(b7)/F",
           "confidence": 1
@@ -947,1035 +827,883 @@
           "confidence": 1
         },
         {
-<<<<<<< HEAD
+          "time": 77.1,
+          "duration": 3.0,
+          "value": "G:(3,5,b7)/B",
+          "confidence": 1
+        },
+        {
+          "time": 78.0,
+          "duration": 1.0,
+          "value": "C:maj",
+          "confidence": 1
+        },
+        {
           "time": 78.1,
-=======
-          "time": 77.1,
->>>>>>> 5725112b
-          "duration": 3.0,
-          "value": "G:(3,5,b7)/B",
-          "confidence": 1
-        },
-        {
-          "time": 78.0,
-          "duration": 1.0,
-          "value": "C:maj",
-          "confidence": 1
-        },
-        {
-<<<<<<< HEAD
+          "duration": 1.0,
+          "value": "C:maj/E",
+          "confidence": 1
+        },
+        {
+          "time": 78.2,
+          "duration": 2.0,
+          "value": "C:maj/G",
+          "confidence": 1
+        },
+        {
+          "time": 79.0,
+          "duration": 1.0,
+          "value": "C:maj",
+          "confidence": 1
+        },
+        {
           "time": 79.1,
-=======
-          "time": 78.1,
->>>>>>> 5725112b
+          "duration": 3.0,
+          "value": "C:maj",
+          "confidence": 1
+        },
+        {
+          "time": 80.0,
+          "duration": 2.0,
+          "value": "C:maj",
+          "confidence": 1
+        },
+        {
+          "time": 80.2,
+          "duration": 2.0,
+          "value": "G:min(b7)",
+          "confidence": 1
+        },
+        {
+          "time": 81.0,
+          "duration": 1.0,
+          "value": "C:(3,5,b7)",
+          "confidence": 1
+        },
+        {
+          "time": 81.1,
+          "duration": 3.0,
+          "value": "C:(3,5,b7)/E",
+          "confidence": 1
+        },
+        {
+          "time": 82.0,
+          "duration": 2.0,
+          "value": "F:maj",
+          "confidence": 1
+        },
+        {
+          "time": 82.2,
+          "duration": 2.0,
+          "value": "A:min(b7)/E",
+          "confidence": 1
+        },
+        {
+          "time": 83.0,
+          "duration": 1.0,
+          "value": "D:min(b7)",
+          "confidence": 1
+        },
+        {
+          "time": 83.1,
+          "duration": 3.0,
+          "value": "D:min(b7)/F",
+          "confidence": 1
+        },
+        {
+          "time": 84.0,
+          "duration": 2.0,
+          "value": "G:(3,5,b7)",
+          "confidence": 1
+        },
+        {
+          "time": 84.2,
+          "duration": 2.0,
+          "value": "G:(3,5,b7)/D",
+          "confidence": 1
+        },
+        {
+          "time": 85.0,
+          "duration": 1.0,
+          "value": "G:(3,5,b7)",
+          "confidence": 1
+        },
+        {
+          "time": 85.1,
+          "duration": 3.0,
+          "value": "G:(3,5,b7)/B",
+          "confidence": 1
+        },
+        {
+          "time": 86.0,
+          "duration": 2.0,
+          "value": "C:maj",
+          "confidence": 1
+        },
+        {
+          "time": 86.2,
+          "duration": 2.0,
+          "value": "C#:dim/C",
+          "confidence": 1
+        },
+        {
+          "time": 87.0,
+          "duration": 1.0,
+          "value": "D:min(b7)",
+          "confidence": 1
+        },
+        {
+          "time": 87.1,
+          "duration": 3.0,
+          "value": "G:(3,5,b7)",
+          "confidence": 1
+        },
+        {
+          "time": 88.0,
+          "duration": 2.0,
+          "value": "C:maj",
+          "confidence": 1
+        },
+        {
+          "time": 88.2,
+          "duration": 2.0,
+          "value": "G:min(b7)",
+          "confidence": 1
+        },
+        {
+          "time": 89.0,
+          "duration": 1.0,
+          "value": "C:(3,5,b7)",
+          "confidence": 1
+        },
+        {
+          "time": 89.1,
+          "duration": 3.0,
+          "value": "C:(3,5,b7)/E",
+          "confidence": 1
+        },
+        {
+          "time": 90.0,
+          "duration": 2.0,
+          "value": "F:maj",
+          "confidence": 1
+        },
+        {
+          "time": 90.2,
+          "duration": 2.0,
+          "value": "A:min(b7)/E",
+          "confidence": 1
+        },
+        {
+          "time": 91.0,
+          "duration": 1.0,
+          "value": "D:min(b7)",
+          "confidence": 1
+        },
+        {
+          "time": 91.1,
+          "duration": 3.0,
+          "value": "D:min(b7)/F",
+          "confidence": 1
+        },
+        {
+          "time": 92.0,
+          "duration": 2.0,
+          "value": "G:(3,5,b7)",
+          "confidence": 1
+        },
+        {
+          "time": 92.2,
+          "duration": 2.0,
+          "value": "G:(3,5,b7)/D",
+          "confidence": 1
+        },
+        {
+          "time": 93.0,
+          "duration": 1.0,
+          "value": "G:(3,5,b7)",
+          "confidence": 1
+        },
+        {
+          "time": 93.1,
+          "duration": 3.0,
+          "value": "G:(3,5,b7)/B",
+          "confidence": 1
+        },
+        {
+          "time": 94.0,
+          "duration": 1.0,
+          "value": "C:maj",
+          "confidence": 1
+        },
+        {
+          "time": 94.1,
           "duration": 1.0,
           "value": "C:maj/E",
           "confidence": 1
         },
         {
-<<<<<<< HEAD
-          "time": 79.2,
-=======
-          "time": 78.2,
->>>>>>> 5725112b
+          "time": 94.2,
           "duration": 2.0,
           "value": "C:maj/G",
           "confidence": 1
         },
         {
-          "time": 79.0,
-          "duration": 1.0,
-          "value": "C:maj",
-          "confidence": 1
-        },
-        {
-<<<<<<< HEAD
-          "time": 80.1,
-=======
-          "time": 79.1,
->>>>>>> 5725112b
-          "duration": 3.0,
-          "value": "C:maj",
-          "confidence": 1
-        },
-        {
-          "time": 80.0,
-          "duration": 2.0,
-          "value": "C:maj",
-          "confidence": 1
-        },
-        {
-          "time": 80.2,
+          "time": 95.0,
+          "duration": 4.0,
+          "value": "C:maj",
+          "confidence": 1
+        },
+        {
+          "time": 96.0,
+          "duration": 2.0,
+          "value": "C:maj",
+          "confidence": 1
+        },
+        {
+          "time": 96.2,
           "duration": 2.0,
           "value": "G:min(b7)",
           "confidence": 1
         },
         {
-          "time": 81.0,
+          "time": 97.0,
           "duration": 1.0,
           "value": "C:(3,5,b7)",
           "confidence": 1
         },
         {
-<<<<<<< HEAD
-          "time": 82.1,
-=======
-          "time": 81.1,
->>>>>>> 5725112b
-          "duration": 3.0,
-          "value": "C:(3,5,b7)/E",
-          "confidence": 1
-        },
-        {
-          "time": 82.0,
-          "duration": 2.0,
-          "value": "F:maj",
-          "confidence": 1
-        },
-        {
-          "time": 82.2,
+          "time": 97.1,
+          "duration": 3.0,
+          "value": "C:(3,5,b7)/E",
+          "confidence": 1
+        },
+        {
+          "time": 98.0,
+          "duration": 2.0,
+          "value": "F:maj",
+          "confidence": 1
+        },
+        {
+          "time": 98.2,
           "duration": 2.0,
           "value": "A:min(b7)/E",
           "confidence": 1
         },
         {
-          "time": 83.0,
-          "duration": 1.0,
-          "value": "D:min(b7)",
-          "confidence": 1
-        },
-        {
-<<<<<<< HEAD
-          "time": 84.1,
-=======
-          "time": 83.1,
->>>>>>> 5725112b
+          "time": 99.0,
+          "duration": 1.0,
+          "value": "D:min(b7)",
+          "confidence": 1
+        },
+        {
+          "time": 99.1,
           "duration": 3.0,
           "value": "D:min(b7)/F",
           "confidence": 1
         },
         {
-          "time": 84.0,
-          "duration": 2.0,
-          "value": "G:(3,5,b7)",
-          "confidence": 1
-        },
-        {
-          "time": 84.2,
+          "time": 100.0,
+          "duration": 2.0,
+          "value": "G:(3,5,b7)",
+          "confidence": 1
+        },
+        {
+          "time": 100.2,
           "duration": 2.0,
           "value": "G:(3,5,b7)/D",
           "confidence": 1
         },
         {
-          "time": 85.0,
-          "duration": 1.0,
-          "value": "G:(3,5,b7)",
-          "confidence": 1
-        },
-        {
-<<<<<<< HEAD
-          "time": 86.1,
-=======
-          "time": 85.1,
->>>>>>> 5725112b
-          "duration": 3.0,
-          "value": "G:(3,5,b7)/B",
-          "confidence": 1
-        },
-        {
-          "time": 86.0,
-          "duration": 2.0,
-          "value": "C:maj",
-          "confidence": 1
-        },
-        {
-          "time": 86.2,
+          "time": 101.0,
+          "duration": 1.0,
+          "value": "G:(3,5,b7)",
+          "confidence": 1
+        },
+        {
+          "time": 101.1,
+          "duration": 3.0,
+          "value": "G:(3,5,b7)/B",
+          "confidence": 1
+        },
+        {
+          "time": 102.0,
+          "duration": 2.0,
+          "value": "C:maj",
+          "confidence": 1
+        },
+        {
+          "time": 102.2,
           "duration": 2.0,
           "value": "C#:dim/C",
           "confidence": 1
         },
         {
-          "time": 87.0,
-          "duration": 1.0,
-          "value": "D:min(b7)",
-          "confidence": 1
-        },
-        {
-<<<<<<< HEAD
-          "time": 88.1,
-=======
-          "time": 87.1,
->>>>>>> 5725112b
-          "duration": 3.0,
-          "value": "G:(3,5,b7)",
-          "confidence": 1
-        },
-        {
-          "time": 88.0,
-          "duration": 2.0,
-          "value": "C:maj",
-          "confidence": 1
-        },
-        {
-          "time": 88.2,
+          "time": 103.0,
+          "duration": 1.0,
+          "value": "D:min(b7)",
+          "confidence": 1
+        },
+        {
+          "time": 103.1,
+          "duration": 3.0,
+          "value": "G:(3,5,b7)",
+          "confidence": 1
+        },
+        {
+          "time": 104.0,
+          "duration": 2.0,
+          "value": "C:maj",
+          "confidence": 1
+        },
+        {
+          "time": 104.2,
           "duration": 2.0,
           "value": "G:min(b7)",
           "confidence": 1
         },
         {
-          "time": 89.0,
+          "time": 105.0,
           "duration": 1.0,
           "value": "C:(3,5,b7)",
           "confidence": 1
         },
         {
-<<<<<<< HEAD
-          "time": 90.1,
-=======
-          "time": 89.1,
->>>>>>> 5725112b
-          "duration": 3.0,
-          "value": "C:(3,5,b7)/E",
-          "confidence": 1
-        },
-        {
-          "time": 90.0,
-          "duration": 2.0,
-          "value": "F:maj",
-          "confidence": 1
-        },
-        {
-          "time": 90.2,
+          "time": 105.1,
+          "duration": 3.0,
+          "value": "C:(3,5,b7)/E",
+          "confidence": 1
+        },
+        {
+          "time": 106.0,
+          "duration": 2.0,
+          "value": "F:maj",
+          "confidence": 1
+        },
+        {
+          "time": 106.2,
           "duration": 2.0,
           "value": "A:min(b7)/E",
           "confidence": 1
         },
         {
-          "time": 91.0,
-          "duration": 1.0,
-          "value": "D:min(b7)",
-          "confidence": 1
-        },
-        {
-<<<<<<< HEAD
-          "time": 92.1,
-=======
-          "time": 91.1,
->>>>>>> 5725112b
+          "time": 107.0,
+          "duration": 1.0,
+          "value": "D:min(b7)",
+          "confidence": 1
+        },
+        {
+          "time": 107.1,
           "duration": 3.0,
           "value": "D:min(b7)/F",
           "confidence": 1
         },
         {
-          "time": 92.0,
-          "duration": 2.0,
-          "value": "G:(3,5,b7)",
-          "confidence": 1
-        },
-        {
-          "time": 92.2,
+          "time": 108.0,
+          "duration": 2.0,
+          "value": "G:(3,5,b7)",
+          "confidence": 1
+        },
+        {
+          "time": 108.2,
           "duration": 2.0,
           "value": "G:(3,5,b7)/D",
           "confidence": 1
         },
         {
-          "time": 93.0,
-          "duration": 1.0,
-          "value": "G:(3,5,b7)",
-          "confidence": 1
-        },
-        {
-<<<<<<< HEAD
-          "time": 94.1,
-=======
-          "time": 93.1,
->>>>>>> 5725112b
-          "duration": 3.0,
-          "value": "G:(3,5,b7)/B",
-          "confidence": 1
-        },
-        {
-          "time": 94.0,
-          "duration": 1.0,
-          "value": "C:maj",
-          "confidence": 1
-        },
-        {
-<<<<<<< HEAD
-          "time": 95.1,
-=======
-          "time": 94.1,
->>>>>>> 5725112b
+          "time": 109.0,
+          "duration": 1.0,
+          "value": "G:(3,5,b7)",
+          "confidence": 1
+        },
+        {
+          "time": 109.1,
+          "duration": 3.0,
+          "value": "G:(3,5,b7)/B",
+          "confidence": 1
+        },
+        {
+          "time": 110.0,
+          "duration": 1.0,
+          "value": "C:maj",
+          "confidence": 1
+        },
+        {
+          "time": 110.1,
           "duration": 1.0,
           "value": "C:maj/E",
           "confidence": 1
         },
         {
-<<<<<<< HEAD
-          "time": 95.2,
-=======
-          "time": 94.2,
->>>>>>> 5725112b
+          "time": 110.2,
           "duration": 2.0,
           "value": "C:maj/G",
           "confidence": 1
         },
         {
-          "time": 95.0,
-          "duration": 4.0,
-          "value": "C:maj",
-          "confidence": 1
-        },
-        {
-          "time": 96.0,
-          "duration": 2.0,
-          "value": "C:maj",
-          "confidence": 1
-        },
-        {
-          "time": 96.2,
+          "time": 111.0,
+          "duration": 4.0,
+          "value": "C:maj",
+          "confidence": 1
+        },
+        {
+          "time": 112.0,
+          "duration": 4.0,
+          "value": "C:maj",
+          "confidence": 1
+        },
+        {
+          "time": 113.0,
+          "duration": 4.0,
+          "value": "C:(3,5,b7)/E",
+          "confidence": 1
+        },
+        {
+          "time": 114.0,
+          "duration": 2.0,
+          "value": "F:maj",
+          "confidence": 1
+        },
+        {
+          "time": 114.2,
+          "duration": 2.0,
+          "value": "A:min/E",
+          "confidence": 1
+        },
+        {
+          "time": 115.0,
+          "duration": 4.0,
+          "value": "D:min(b7)",
+          "confidence": 1
+        },
+        {
+          "time": 116.0,
+          "duration": 4.0,
+          "value": "G:(3,5,b7)",
+          "confidence": 1
+        },
+        {
+          "time": 117.0,
+          "duration": 4.0,
+          "value": "G:(3,5,b7)/B",
+          "confidence": 1
+        },
+        {
+          "time": 118.0,
+          "duration": 2.0,
+          "value": "C:maj",
+          "confidence": 1
+        },
+        {
+          "time": 118.2,
+          "duration": 2.0,
+          "value": "C#:dim/C",
+          "confidence": 1
+        },
+        {
+          "time": 119.0,
+          "duration": 1.0,
+          "value": "D:min(b7)",
+          "confidence": 1
+        },
+        {
+          "time": 119.1,
+          "duration": 3.0,
+          "value": "G:(3,5,b7)",
+          "confidence": 1
+        },
+        {
+          "time": 120.0,
+          "duration": 4.0,
+          "value": "C:maj",
+          "confidence": 1
+        },
+        {
+          "time": 121.0,
+          "duration": 4.0,
+          "value": "C:(3,5,b7)/E",
+          "confidence": 1
+        },
+        {
+          "time": 122.0,
+          "duration": 2.0,
+          "value": "F:maj",
+          "confidence": 1
+        },
+        {
+          "time": 122.2,
+          "duration": 2.0,
+          "value": "A:min/E",
+          "confidence": 1
+        },
+        {
+          "time": 123.0,
+          "duration": 4.0,
+          "value": "D:min(b7)",
+          "confidence": 1
+        },
+        {
+          "time": 124.0,
+          "duration": 4.0,
+          "value": "G:(3,5,b7)",
+          "confidence": 1
+        },
+        {
+          "time": 125.0,
+          "duration": 4.0,
+          "value": "G:(3,5,b7)/B",
+          "confidence": 1
+        },
+        {
+          "time": 126.0,
+          "duration": 1.0,
+          "value": "C:maj",
+          "confidence": 1
+        },
+        {
+          "time": 126.1,
+          "duration": 1.0,
+          "value": "C:maj/E",
+          "confidence": 1
+        },
+        {
+          "time": 126.2,
+          "duration": 2.0,
+          "value": "C:maj/G",
+          "confidence": 1
+        },
+        {
+          "time": 127.0,
+          "duration": 4.0,
+          "value": "C:maj",
+          "confidence": 1
+        },
+        {
+          "time": 128.0,
+          "duration": 4.0,
+          "value": "C:maj",
+          "confidence": 1
+        },
+        {
+          "time": 129.0,
+          "duration": 4.0,
+          "value": "C:(3,5,b7)/E",
+          "confidence": 1
+        },
+        {
+          "time": 130.0,
+          "duration": 2.0,
+          "value": "F:maj",
+          "confidence": 1
+        },
+        {
+          "time": 130.2,
+          "duration": 2.0,
+          "value": "A:min/E",
+          "confidence": 1
+        },
+        {
+          "time": 131.0,
+          "duration": 4.0,
+          "value": "D:min(b7)",
+          "confidence": 1
+        },
+        {
+          "time": 132.0,
+          "duration": 4.0,
+          "value": "G:(3,5,b7)",
+          "confidence": 1
+        },
+        {
+          "time": 133.0,
+          "duration": 4.0,
+          "value": "G:(3,5,b7)/B",
+          "confidence": 1
+        },
+        {
+          "time": 134.0,
+          "duration": 2.0,
+          "value": "C:maj",
+          "confidence": 1
+        },
+        {
+          "time": 134.2,
+          "duration": 2.0,
+          "value": "C#:dim/C",
+          "confidence": 1
+        },
+        {
+          "time": 135.0,
+          "duration": 1.0,
+          "value": "D:min(b7)",
+          "confidence": 1
+        },
+        {
+          "time": 135.1,
+          "duration": 3.0,
+          "value": "G:(3,5,b7)",
+          "confidence": 1
+        },
+        {
+          "time": 136.0,
+          "duration": 4.0,
+          "value": "C:maj",
+          "confidence": 1
+        },
+        {
+          "time": 137.0,
+          "duration": 4.0,
+          "value": "C:(3,5,b7)/E",
+          "confidence": 1
+        },
+        {
+          "time": 138.0,
+          "duration": 2.0,
+          "value": "F:maj",
+          "confidence": 1
+        },
+        {
+          "time": 138.2,
+          "duration": 2.0,
+          "value": "A:min/E",
+          "confidence": 1
+        },
+        {
+          "time": 139.0,
+          "duration": 4.0,
+          "value": "D:min(b7)",
+          "confidence": 1
+        },
+        {
+          "time": 140.0,
+          "duration": 4.0,
+          "value": "G:(3,5,b7)",
+          "confidence": 1
+        },
+        {
+          "time": 141.0,
+          "duration": 4.0,
+          "value": "G:(3,5,b7)/B",
+          "confidence": 1
+        },
+        {
+          "time": 142.0,
+          "duration": 1.0,
+          "value": "C:maj",
+          "confidence": 1
+        },
+        {
+          "time": 142.1,
+          "duration": 1.0,
+          "value": "C:maj/E",
+          "confidence": 1
+        },
+        {
+          "time": 142.2,
+          "duration": 2.0,
+          "value": "C:maj/G",
+          "confidence": 1
+        },
+        {
+          "time": 143.0,
+          "duration": 4.0,
+          "value": "C:maj",
+          "confidence": 1
+        },
+        {
+          "time": 144.0,
+          "duration": 2.0,
+          "value": "C:maj",
+          "confidence": 1
+        },
+        {
+          "time": 144.2,
           "duration": 2.0,
           "value": "G:min(b7)",
           "confidence": 1
         },
         {
-          "time": 97.0,
+          "time": 145.0,
           "duration": 1.0,
           "value": "C:(3,5,b7)",
           "confidence": 1
         },
         {
-<<<<<<< HEAD
-          "time": 98.1,
-=======
-          "time": 97.1,
->>>>>>> 5725112b
-          "duration": 3.0,
-          "value": "C:(3,5,b7)/E",
-          "confidence": 1
-        },
-        {
-          "time": 98.0,
-          "duration": 2.0,
-          "value": "F:maj",
-          "confidence": 1
-        },
-        {
-          "time": 98.2,
+          "time": 145.1,
+          "duration": 3.0,
+          "value": "C:(3,5,b7)/E",
+          "confidence": 1
+        },
+        {
+          "time": 146.0,
+          "duration": 2.0,
+          "value": "F:maj",
+          "confidence": 1
+        },
+        {
+          "time": 146.2,
           "duration": 2.0,
           "value": "A:min(b7)/E",
           "confidence": 1
         },
         {
-          "time": 99.0,
-          "duration": 1.0,
-          "value": "D:min(b7)",
-          "confidence": 1
-        },
-        {
-<<<<<<< HEAD
-          "time": 100.1,
-=======
-          "time": 99.1,
->>>>>>> 5725112b
+          "time": 147.0,
+          "duration": 1.0,
+          "value": "D:min(b7)",
+          "confidence": 1
+        },
+        {
+          "time": 147.1,
           "duration": 3.0,
           "value": "D:min(b7)/F",
           "confidence": 1
         },
         {
-          "time": 100.0,
-          "duration": 2.0,
-          "value": "G:(3,5,b7)",
-          "confidence": 1
-        },
-        {
-          "time": 100.2,
+          "time": 148.0,
+          "duration": 2.0,
+          "value": "G:(3,5,b7)",
+          "confidence": 1
+        },
+        {
+          "time": 148.2,
           "duration": 2.0,
           "value": "G:(3,5,b7)/D",
           "confidence": 1
         },
         {
-          "time": 101.0,
-          "duration": 1.0,
-          "value": "G:(3,5,b7)",
-          "confidence": 1
-        },
-        {
-<<<<<<< HEAD
-          "time": 102.1,
-=======
-          "time": 101.1,
->>>>>>> 5725112b
-          "duration": 3.0,
-          "value": "G:(3,5,b7)/B",
-          "confidence": 1
-        },
-        {
-          "time": 102.0,
-          "duration": 2.0,
-          "value": "C:maj",
-          "confidence": 1
-        },
-        {
-          "time": 102.2,
+          "time": 149.0,
+          "duration": 1.0,
+          "value": "G:(3,5,b7)",
+          "confidence": 1
+        },
+        {
+          "time": 149.1,
+          "duration": 3.0,
+          "value": "G:(3,5,b7)/B",
+          "confidence": 1
+        },
+        {
+          "time": 150.0,
+          "duration": 2.0,
+          "value": "C:maj",
+          "confidence": 1
+        },
+        {
+          "time": 150.2,
           "duration": 2.0,
           "value": "C#:dim/C",
           "confidence": 1
         },
         {
-          "time": 103.0,
-          "duration": 1.0,
-          "value": "D:min(b7)",
-          "confidence": 1
-        },
-        {
-<<<<<<< HEAD
-          "time": 104.1,
-=======
-          "time": 103.1,
->>>>>>> 5725112b
-          "duration": 3.0,
-          "value": "G:(3,5,b7)",
-          "confidence": 1
-        },
-        {
-          "time": 104.0,
-          "duration": 2.0,
-          "value": "C:maj",
-          "confidence": 1
-        },
-        {
-          "time": 104.2,
+          "time": 151.0,
+          "duration": 1.0,
+          "value": "D:min(b7)",
+          "confidence": 1
+        },
+        {
+          "time": 151.1,
+          "duration": 3.0,
+          "value": "G:(3,5,b7)",
+          "confidence": 1
+        },
+        {
+          "time": 152.0,
+          "duration": 2.0,
+          "value": "C:maj",
+          "confidence": 1
+        },
+        {
+          "time": 152.2,
           "duration": 2.0,
           "value": "G:min(b7)",
           "confidence": 1
         },
         {
-          "time": 105.0,
+          "time": 153.0,
           "duration": 1.0,
           "value": "C:(3,5,b7)",
           "confidence": 1
         },
         {
-<<<<<<< HEAD
-          "time": 106.1,
-=======
-          "time": 105.1,
->>>>>>> 5725112b
-          "duration": 3.0,
-          "value": "C:(3,5,b7)/E",
-          "confidence": 1
-        },
-        {
-          "time": 106.0,
-          "duration": 2.0,
-          "value": "F:maj",
-          "confidence": 1
-        },
-        {
-          "time": 106.2,
+          "time": 153.1,
+          "duration": 3.0,
+          "value": "C:(3,5,b7)/E",
+          "confidence": 1
+        },
+        {
+          "time": 154.0,
+          "duration": 2.0,
+          "value": "F:maj",
+          "confidence": 1
+        },
+        {
+          "time": 154.2,
           "duration": 2.0,
           "value": "A:min(b7)/E",
           "confidence": 1
         },
         {
-          "time": 107.0,
-          "duration": 1.0,
-          "value": "D:min(b7)",
-          "confidence": 1
-        },
-        {
-<<<<<<< HEAD
-          "time": 108.1,
-=======
-          "time": 107.1,
->>>>>>> 5725112b
+          "time": 155.0,
+          "duration": 1.0,
+          "value": "D:min(b7)",
+          "confidence": 1
+        },
+        {
+          "time": 155.1,
           "duration": 3.0,
           "value": "D:min(b7)/F",
           "confidence": 1
         },
         {
-          "time": 108.0,
-          "duration": 2.0,
-          "value": "G:(3,5,b7)",
-          "confidence": 1
-        },
-        {
-          "time": 108.2,
+          "time": 156.0,
+          "duration": 2.0,
+          "value": "G:(3,5,b7)",
+          "confidence": 1
+        },
+        {
+          "time": 156.2,
           "duration": 2.0,
           "value": "G:(3,5,b7)/D",
           "confidence": 1
         },
         {
-          "time": 109.0,
-          "duration": 1.0,
-          "value": "G:(3,5,b7)",
-          "confidence": 1
-        },
-        {
-<<<<<<< HEAD
-          "time": 110.1,
-=======
-          "time": 109.1,
->>>>>>> 5725112b
-          "duration": 3.0,
-          "value": "G:(3,5,b7)/B",
-          "confidence": 1
-        },
-        {
-          "time": 110.0,
-          "duration": 1.0,
-          "value": "C:maj",
-          "confidence": 1
-        },
-        {
-<<<<<<< HEAD
-          "time": 111.1,
-=======
-          "time": 110.1,
->>>>>>> 5725112b
+          "time": 157.0,
+          "duration": 1.0,
+          "value": "G:(3,5,b7)",
+          "confidence": 1
+        },
+        {
+          "time": 157.1,
+          "duration": 3.0,
+          "value": "G:(3,5,b7)/B",
+          "confidence": 1
+        },
+        {
+          "time": 158.0,
+          "duration": 1.0,
+          "value": "C:maj",
+          "confidence": 1
+        },
+        {
+          "time": 158.1,
           "duration": 1.0,
           "value": "C:maj/E",
           "confidence": 1
         },
         {
-<<<<<<< HEAD
-          "time": 111.2,
-=======
-          "time": 110.2,
->>>>>>> 5725112b
+          "time": 158.2,
           "duration": 2.0,
           "value": "C:maj/G",
           "confidence": 1
         },
         {
-          "time": 111.0,
-          "duration": 4.0,
-          "value": "C:maj",
-          "confidence": 1
-        },
-        {
-          "time": 112.0,
-          "duration": 4.0,
-          "value": "C:maj",
-          "confidence": 1
-        },
-        {
-          "time": 113.0,
-          "duration": 4.0,
-          "value": "C:(3,5,b7)/E",
-          "confidence": 1
-        },
-        {
-          "time": 114.0,
-          "duration": 2.0,
-          "value": "F:maj",
-          "confidence": 1
-        },
-        {
-          "time": 114.2,
-          "duration": 2.0,
-          "value": "A:min/E",
-          "confidence": 1
-        },
-        {
-          "time": 115.0,
-          "duration": 4.0,
-          "value": "D:min(b7)",
-          "confidence": 1
-        },
-        {
-          "time": 116.0,
-          "duration": 4.0,
-          "value": "G:(3,5,b7)",
-          "confidence": 1
-        },
-        {
-          "time": 117.0,
-          "duration": 4.0,
-          "value": "G:(3,5,b7)/B",
-          "confidence": 1
-        },
-        {
-          "time": 118.0,
-          "duration": 2.0,
-          "value": "C:maj",
-          "confidence": 1
-        },
-        {
-          "time": 118.2,
-          "duration": 2.0,
-          "value": "C#:dim/C",
-          "confidence": 1
-        },
-        {
-          "time": 119.0,
-          "duration": 1.0,
-          "value": "D:min(b7)",
-          "confidence": 1
-        },
-        {
-<<<<<<< HEAD
-          "time": 120.1,
-=======
-          "time": 119.1,
->>>>>>> 5725112b
-          "duration": 3.0,
-          "value": "G:(3,5,b7)",
-          "confidence": 1
-        },
-        {
-          "time": 120.0,
-          "duration": 4.0,
-          "value": "C:maj",
-          "confidence": 1
-        },
-        {
-          "time": 121.0,
-          "duration": 4.0,
-          "value": "C:(3,5,b7)/E",
-          "confidence": 1
-        },
-        {
-          "time": 122.0,
-          "duration": 2.0,
-          "value": "F:maj",
-          "confidence": 1
-        },
-        {
-          "time": 122.2,
-          "duration": 2.0,
-          "value": "A:min/E",
-          "confidence": 1
-        },
-        {
-          "time": 123.0,
-          "duration": 4.0,
-          "value": "D:min(b7)",
-          "confidence": 1
-        },
-        {
-          "time": 124.0,
-          "duration": 4.0,
-          "value": "G:(3,5,b7)",
-          "confidence": 1
-        },
-        {
-          "time": 125.0,
-          "duration": 4.0,
-          "value": "G:(3,5,b7)/B",
-          "confidence": 1
-        },
-        {
-          "time": 126.0,
-          "duration": 1.0,
-          "value": "C:maj",
-          "confidence": 1
-        },
-        {
-<<<<<<< HEAD
-          "time": 127.1,
-=======
-          "time": 126.1,
->>>>>>> 5725112b
-          "duration": 1.0,
-          "value": "C:maj/E",
-          "confidence": 1
-        },
-        {
-<<<<<<< HEAD
-          "time": 127.2,
-=======
-          "time": 126.2,
->>>>>>> 5725112b
-          "duration": 2.0,
-          "value": "C:maj/G",
-          "confidence": 1
-        },
-        {
-          "time": 127.0,
-          "duration": 4.0,
-          "value": "C:maj",
-          "confidence": 1
-        },
-        {
-          "time": 128.0,
-          "duration": 4.0,
-          "value": "C:maj",
-          "confidence": 1
-        },
-        {
-          "time": 129.0,
-          "duration": 4.0,
-          "value": "C:(3,5,b7)/E",
-          "confidence": 1
-        },
-        {
-          "time": 130.0,
-          "duration": 2.0,
-          "value": "F:maj",
-          "confidence": 1
-        },
-        {
-          "time": 130.2,
-          "duration": 2.0,
-          "value": "A:min/E",
-          "confidence": 1
-        },
-        {
-          "time": 131.0,
-          "duration": 4.0,
-          "value": "D:min(b7)",
-          "confidence": 1
-        },
-        {
-          "time": 132.0,
-          "duration": 4.0,
-          "value": "G:(3,5,b7)",
-          "confidence": 1
-        },
-        {
-          "time": 133.0,
-          "duration": 4.0,
-          "value": "G:(3,5,b7)/B",
-          "confidence": 1
-        },
-        {
-          "time": 134.0,
-          "duration": 2.0,
-          "value": "C:maj",
-          "confidence": 1
-        },
-        {
-          "time": 134.2,
-          "duration": 2.0,
-          "value": "C#:dim/C",
-          "confidence": 1
-        },
-        {
-          "time": 135.0,
-          "duration": 1.0,
-          "value": "D:min(b7)",
-          "confidence": 1
-        },
-        {
-<<<<<<< HEAD
-          "time": 136.1,
-=======
-          "time": 135.1,
->>>>>>> 5725112b
-          "duration": 3.0,
-          "value": "G:(3,5,b7)",
-          "confidence": 1
-        },
-        {
-          "time": 136.0,
-          "duration": 4.0,
-          "value": "C:maj",
-          "confidence": 1
-        },
-        {
-          "time": 137.0,
-          "duration": 4.0,
-          "value": "C:(3,5,b7)/E",
-          "confidence": 1
-        },
-        {
-          "time": 138.0,
-          "duration": 2.0,
-          "value": "F:maj",
-          "confidence": 1
-        },
-        {
-          "time": 138.2,
-          "duration": 2.0,
-          "value": "A:min/E",
-          "confidence": 1
-        },
-        {
-          "time": 139.0,
-          "duration": 4.0,
-          "value": "D:min(b7)",
-          "confidence": 1
-        },
-        {
-          "time": 140.0,
-          "duration": 4.0,
-          "value": "G:(3,5,b7)",
-          "confidence": 1
-        },
-        {
-          "time": 141.0,
-          "duration": 4.0,
-          "value": "G:(3,5,b7)/B",
-          "confidence": 1
-        },
-        {
-          "time": 142.0,
-          "duration": 1.0,
-          "value": "C:maj",
-          "confidence": 1
-        },
-        {
-<<<<<<< HEAD
-          "time": 143.1,
-=======
-          "time": 142.1,
->>>>>>> 5725112b
-          "duration": 1.0,
-          "value": "C:maj/E",
-          "confidence": 1
-        },
-        {
-<<<<<<< HEAD
-          "time": 143.2,
-=======
-          "time": 142.2,
->>>>>>> 5725112b
-          "duration": 2.0,
-          "value": "C:maj/G",
-          "confidence": 1
-        },
-        {
-          "time": 143.0,
-          "duration": 4.0,
-          "value": "C:maj",
-          "confidence": 1
-        },
-        {
-          "time": 144.0,
-          "duration": 2.0,
-          "value": "C:maj",
-          "confidence": 1
-        },
-        {
-          "time": 144.2,
-          "duration": 2.0,
-          "value": "G:min(b7)",
-          "confidence": 1
-        },
-        {
-          "time": 145.0,
-          "duration": 1.0,
-          "value": "C:(3,5,b7)",
-          "confidence": 1
-        },
-        {
-<<<<<<< HEAD
-          "time": 146.1,
-=======
-          "time": 145.1,
->>>>>>> 5725112b
-          "duration": 3.0,
-          "value": "C:(3,5,b7)/E",
-          "confidence": 1
-        },
-        {
-          "time": 146.0,
-          "duration": 2.0,
-          "value": "F:maj",
-          "confidence": 1
-        },
-        {
-          "time": 146.2,
-          "duration": 2.0,
-          "value": "A:min(b7)/E",
-          "confidence": 1
-        },
-        {
-          "time": 147.0,
-          "duration": 1.0,
-          "value": "D:min(b7)",
-          "confidence": 1
-        },
-        {
-<<<<<<< HEAD
-          "time": 148.1,
-=======
-          "time": 147.1,
->>>>>>> 5725112b
-          "duration": 3.0,
-          "value": "D:min(b7)/F",
-          "confidence": 1
-        },
-        {
-          "time": 148.0,
-          "duration": 2.0,
-          "value": "G:(3,5,b7)",
-          "confidence": 1
-        },
-        {
-          "time": 148.2,
-          "duration": 2.0,
-          "value": "G:(3,5,b7)/D",
-          "confidence": 1
-        },
-        {
-          "time": 149.0,
-          "duration": 1.0,
-          "value": "G:(3,5,b7)",
-          "confidence": 1
-        },
-        {
-<<<<<<< HEAD
-          "time": 150.1,
-=======
-          "time": 149.1,
->>>>>>> 5725112b
-          "duration": 3.0,
-          "value": "G:(3,5,b7)/B",
-          "confidence": 1
-        },
-        {
-          "time": 150.0,
-          "duration": 2.0,
-          "value": "C:maj",
-          "confidence": 1
-        },
-        {
-          "time": 150.2,
-          "duration": 2.0,
-          "value": "C#:dim/C",
-          "confidence": 1
-        },
-        {
-          "time": 151.0,
-          "duration": 1.0,
-          "value": "D:min(b7)",
-          "confidence": 1
-        },
-        {
-<<<<<<< HEAD
-          "time": 152.1,
-=======
-          "time": 151.1,
->>>>>>> 5725112b
-          "duration": 3.0,
-          "value": "G:(3,5,b7)",
-          "confidence": 1
-        },
-        {
-          "time": 152.0,
-          "duration": 2.0,
-          "value": "C:maj",
-          "confidence": 1
-        },
-        {
-          "time": 152.2,
-          "duration": 2.0,
-          "value": "G:min(b7)",
-          "confidence": 1
-        },
-        {
-          "time": 153.0,
-          "duration": 1.0,
-          "value": "C:(3,5,b7)",
-          "confidence": 1
-        },
-        {
-<<<<<<< HEAD
-          "time": 154.1,
-=======
-          "time": 153.1,
->>>>>>> 5725112b
-          "duration": 3.0,
-          "value": "C:(3,5,b7)/E",
-          "confidence": 1
-        },
-        {
-          "time": 154.0,
-          "duration": 2.0,
-          "value": "F:maj",
-          "confidence": 1
-        },
-        {
-          "time": 154.2,
-          "duration": 2.0,
-          "value": "A:min(b7)/E",
-          "confidence": 1
-        },
-        {
-          "time": 155.0,
-          "duration": 1.0,
-          "value": "D:min(b7)",
-          "confidence": 1
-        },
-        {
-<<<<<<< HEAD
-          "time": 156.1,
-=======
-          "time": 155.1,
->>>>>>> 5725112b
-          "duration": 3.0,
-          "value": "D:min(b7)/F",
-          "confidence": 1
-        },
-        {
-          "time": 156.0,
-          "duration": 2.0,
-          "value": "G:(3,5,b7)",
-          "confidence": 1
-        },
-        {
-          "time": 156.2,
-          "duration": 2.0,
-          "value": "G:(3,5,b7)/D",
-          "confidence": 1
-        },
-        {
-          "time": 157.0,
-          "duration": 1.0,
-          "value": "G:(3,5,b7)",
-          "confidence": 1
-        },
-        {
-<<<<<<< HEAD
-          "time": 158.1,
-=======
-          "time": 157.1,
->>>>>>> 5725112b
-          "duration": 3.0,
-          "value": "G:(3,5,b7)/B",
-          "confidence": 1
-        },
-        {
-          "time": 158.0,
-          "duration": 1.0,
-          "value": "C:maj",
-          "confidence": 1
-        },
-        {
-<<<<<<< HEAD
+          "time": 159.0,
+          "duration": 1.0,
+          "value": "C:maj",
+          "confidence": 1
+        },
+        {
           "time": 159.1,
-=======
-          "time": 158.1,
->>>>>>> 5725112b
-          "duration": 1.0,
-          "value": "C:maj/E",
-          "confidence": 1
-        },
-        {
-<<<<<<< HEAD
-          "time": 159.2,
-=======
-          "time": 158.2,
->>>>>>> 5725112b
-          "duration": 2.0,
-          "value": "C:maj/G",
-          "confidence": 1
-        },
-        {
-          "time": 159.0,
-          "duration": 1.0,
-          "value": "C:maj",
-          "confidence": 1
-        },
-        {
-<<<<<<< HEAD
-          "time": 160.1,
-=======
-          "time": 159.1,
->>>>>>> 5725112b
           "duration": 3.0,
           "value": "C:maj",
           "confidence": 1
