--- conflicted
+++ resolved
@@ -38,23 +38,16 @@
           "time": 1.2,
           "duration": 2.0,
           "value": "F:(3,5,b7,b9)",
-<<<<<<< HEAD
-=======
           "confidence": 1
         },
         {
           "time": 2.0,
           "duration": 4.0,
           "value": "Bb:(3,5,6)",
->>>>>>> 5725112b
           "confidence": 1
         },
         {
           "time": 3.0,
-<<<<<<< HEAD
-          "duration": 4.0,
-          "value": "Bb:(3,5,6)",
-=======
           "duration": 2.0,
           "value": "F:min(b7)",
           "confidence": 1
@@ -63,7 +56,6 @@
           "time": 3.2,
           "duration": 2.0,
           "value": "Bb:(3,5,b7)",
->>>>>>> 5725112b
           "confidence": 1
         },
         {
@@ -87,489 +79,257 @@
         {
           "time": 7.0,
           "duration": 2.0,
-<<<<<<< HEAD
+          "value": "D:min(b7)",
+          "confidence": 1
+        },
+        {
+          "time": 7.2,
+          "duration": 2.0,
+          "value": "G:(3,5,b7)",
+          "confidence": 1
+        },
+        {
+          "time": 8.0,
+          "duration": 4.0,
+          "value": "C:(b3,b5,b7)",
+          "confidence": 1
+        },
+        {
+          "time": 9.0,
+          "duration": 4.0,
+          "value": "F:(3,5,b7)",
+          "confidence": 1
+        },
+        {
+          "time": 10.0,
+          "duration": 2.0,
+          "value": "Bb:(3,5,6)",
+          "confidence": 1
+        },
+        {
+          "time": 10.2,
+          "duration": 2.0,
+          "value": "G:min(b7)",
+          "confidence": 1
+        },
+        {
+          "time": 11.0,
+          "duration": 2.0,
+          "value": "C:min(b7)",
+          "confidence": 1
+        },
+        {
+          "time": 11.2,
+          "duration": 2.0,
+          "value": "F:(3,5,b7,b9)",
+          "confidence": 1
+        },
+        {
+          "time": 12.0,
+          "duration": 4.0,
+          "value": "Bb:(3,5,6)",
+          "confidence": 1
+        },
+        {
+          "time": 13.0,
+          "duration": 2.0,
           "value": "F:min(b7)",
-=======
+          "confidence": 1
+        },
+        {
+          "time": 13.2,
+          "duration": 2.0,
+          "value": "Bb:(3,5,b7)",
+          "confidence": 1
+        },
+        {
+          "time": 14.0,
+          "duration": 4.0,
+          "value": "Eb:(3,5,6)",
+          "confidence": 1
+        },
+        {
+          "time": 15.0,
+          "duration": 4.0,
+          "value": "Eb:(3,5,6)",
+          "confidence": 1
+        },
+        {
+          "time": 16.0,
+          "duration": 4.0,
+          "value": "Bb:(3,5,6)",
+          "confidence": 1
+        },
+        {
+          "time": 17.0,
+          "duration": 2.0,
           "value": "D:min(b7)",
->>>>>>> 5725112b
-          "confidence": 1
-        },
-        {
-          "time": 7.2,
-          "duration": 2.0,
-<<<<<<< HEAD
+          "confidence": 1
+        },
+        {
+          "time": 17.2,
+          "duration": 2.0,
+          "value": "G:(3,5,b7)",
+          "confidence": 1
+        },
+        {
+          "time": 18.0,
+          "duration": 4.0,
+          "value": "C:(b3,b5,b7)",
+          "confidence": 1
+        },
+        {
+          "time": 19.0,
+          "duration": 2.0,
+          "value": "F:(3,5,b7)",
+          "confidence": 1
+        },
+        {
+          "time": 19.2,
+          "duration": 2.0,
+          "value": "B:(3,5,6)",
+          "confidence": 1
+        },
+        {
+          "time": 20.0,
+          "duration": 4.0,
+          "value": "D:(3,5,b7)",
+          "confidence": 1
+        },
+        {
+          "time": 21.0,
+          "duration": 4.0,
+          "value": "D:(3,5,b7)",
+          "confidence": 1
+        },
+        {
+          "time": 22.0,
+          "duration": 2.0,
+          "value": "D:(3,5,b7)",
+          "confidence": 1
+        },
+        {
+          "time": 22.2,
+          "duration": 2.0,
+          "value": "G:(3,5,b7)",
+          "confidence": 1
+        },
+        {
+          "time": 23.0,
+          "duration": 4.0,
+          "value": "G:(3,5,b7)",
+          "confidence": 1
+        },
+        {
+          "time": 24.0,
+          "duration": 4.0,
+          "value": "C:(3,5,b7)",
+          "confidence": 1
+        },
+        {
+          "time": 25.0,
+          "duration": 4.0,
+          "value": "C:(3,5,b7)",
+          "confidence": 1
+        },
+        {
+          "time": 26.0,
+          "duration": 4.0,
+          "value": "F:(3,5,b7)",
+          "confidence": 1
+        },
+        {
+          "time": 27.0,
+          "duration": 4.0,
+          "value": "F:(3,5,b7)",
+          "confidence": 1
+        },
+        {
+          "time": 28.0,
+          "duration": 2.0,
+          "value": "Bb:(3,5,6)",
+          "confidence": 1
+        },
+        {
+          "time": 28.2,
+          "duration": 2.0,
+          "value": "G:min(b7)",
+          "confidence": 1
+        },
+        {
+          "time": 29.0,
+          "duration": 2.0,
+          "value": "C:min(b7)",
+          "confidence": 1
+        },
+        {
+          "time": 29.2,
+          "duration": 2.0,
+          "value": "F:(3,5,b7,b9)",
+          "confidence": 1
+        },
+        {
+          "time": 30.0,
+          "duration": 4.0,
+          "value": "Bb:(3,5,6)",
+          "confidence": 1
+        },
+        {
+          "time": 31.0,
+          "duration": 2.0,
+          "value": "F:min(b7)",
+          "confidence": 1
+        },
+        {
+          "time": 31.2,
+          "duration": 2.0,
           "value": "Bb:(3,5,b7)",
-=======
-          "value": "G:(3,5,b7)",
->>>>>>> 5725112b
-          "confidence": 1
-        },
-        {
-          "time": 8.0,
-          "duration": 4.0,
-<<<<<<< HEAD
-          "value": "Eb:(3,5,6)",
-          "confidence": 1
-        },
-        {
-          "time": 6.0,
-          "duration": 4.0,
-          "value": "Eb:(3,5,6)",
-          "confidence": 1
-        },
-        {
-          "time": 7.0,
-          "duration": 4.0,
-          "value": "Bb:(3,5,6)",
-=======
+          "confidence": 1
+        },
+        {
+          "time": 32.0,
+          "duration": 4.0,
+          "value": "Eb:(3,5,6)",
+          "confidence": 1
+        },
+        {
+          "time": 33.0,
+          "duration": 4.0,
+          "value": "Eb:(3,5,6)",
+          "confidence": 1
+        },
+        {
+          "time": 34.0,
+          "duration": 4.0,
+          "value": "Bb:(3,5,6)",
+          "confidence": 1
+        },
+        {
+          "time": 35.0,
+          "duration": 2.0,
+          "value": "D:min(b7)",
+          "confidence": 1
+        },
+        {
+          "time": 35.2,
+          "duration": 2.0,
+          "value": "G:(3,5,b7)",
+          "confidence": 1
+        },
+        {
+          "time": 36.0,
+          "duration": 4.0,
           "value": "C:(b3,b5,b7)",
           "confidence": 1
         },
         {
-          "time": 9.0,
-          "duration": 4.0,
-          "value": "F:(3,5,b7)",
-          "confidence": 1
-        },
-        {
-          "time": 10.0,
-          "duration": 2.0,
-          "value": "Bb:(3,5,6)",
-          "confidence": 1
-        },
-        {
-          "time": 10.2,
-          "duration": 2.0,
-          "value": "G:min(b7)",
-          "confidence": 1
-        },
-        {
-          "time": 11.0,
-          "duration": 2.0,
-          "value": "C:min(b7)",
-          "confidence": 1
-        },
-        {
-          "time": 11.2,
-          "duration": 2.0,
-          "value": "F:(3,5,b7,b9)",
->>>>>>> 5725112b
-          "confidence": 1
-        },
-        {
-          "time": 12.0,
-          "duration": 4.0,
-          "value": "Bb:(3,5,6)",
-          "confidence": 1
-        },
-        {
-          "time": 13.0,
-          "duration": 2.0,
-<<<<<<< HEAD
-          "value": "D:min(b7)",
-=======
-          "value": "F:min(b7)",
->>>>>>> 5725112b
-          "confidence": 1
-        },
-        {
-          "time": 13.2,
-          "duration": 2.0,
-<<<<<<< HEAD
-          "value": "G:(3,5,b7)",
-=======
-          "value": "Bb:(3,5,b7)",
->>>>>>> 5725112b
-          "confidence": 1
-        },
-        {
-          "time": 14.0,
-          "duration": 4.0,
-<<<<<<< HEAD
-          "value": "C:(b3,b5,b7)",
-=======
-          "value": "Eb:(3,5,6)",
->>>>>>> 5725112b
-          "confidence": 1
-        },
-        {
-          "time": 15.0,
-          "duration": 4.0,
-<<<<<<< HEAD
-          "value": "F:(3,5,b7)",
-          "confidence": 1
-        },
-        {
-          "time": 11.0,
-          "duration": 2.0,
-=======
-          "value": "Eb:(3,5,6)",
-          "confidence": 1
-        },
-        {
-          "time": 16.0,
-          "duration": 4.0,
->>>>>>> 5725112b
-          "value": "Bb:(3,5,6)",
-          "confidence": 1
-        },
-        {
-          "time": 17.0,
-          "duration": 2.0,
-<<<<<<< HEAD
-          "value": "G:min(b7)",
-=======
-          "value": "D:min(b7)",
->>>>>>> 5725112b
-          "confidence": 1
-        },
-        {
-          "time": 17.2,
-          "duration": 2.0,
-<<<<<<< HEAD
-          "value": "C:min(b7)",
-          "confidence": 1
-        },
-        {
-          "time": 12.2,
-          "duration": 2.0,
-          "value": "F:(3,5,b7,b9)",
-          "confidence": 1
-        },
-        {
-          "time": 13.0,
-          "duration": 4.0,
-          "value": "Bb:(3,5,6)",
-          "confidence": 1
-        },
-        {
-          "time": 14.0,
-          "duration": 2.0,
-          "value": "F:min(b7)",
-          "confidence": 1
-        },
-        {
-          "time": 14.2,
-          "duration": 2.0,
-          "value": "Bb:(3,5,b7)",
-          "confidence": 1
-        },
-        {
-          "time": 15.0,
-          "duration": 4.0,
-          "value": "Eb:(3,5,6)",
-          "confidence": 1
-        },
-        {
-          "time": 16.0,
-          "duration": 4.0,
-          "value": "Eb:(3,5,6)",
-          "confidence": 1
-        },
-        {
-          "time": 17.0,
-          "duration": 4.0,
-          "value": "Bb:(3,5,6)",
-          "confidence": 1
-        },
-        {
-          "time": 18.0,
-          "duration": 2.0,
-          "value": "D:min(b7)",
-          "confidence": 1
-        },
-        {
-          "time": 18.2,
-          "duration": 2.0,
-          "value": "G:(3,5,b7)",
-          "confidence": 1
-        },
-        {
-          "time": 19.0,
-          "duration": 4.0,
-          "value": "C:(b3,b5,b7)",
-          "confidence": 1
-        },
-        {
-          "time": 20.0,
-          "duration": 2.0,
-          "value": "F:(3,5,b7)",
-          "confidence": 1
-        },
-        {
-          "time": 20.2,
-          "duration": 2.0,
-          "value": "B:(3,5,6)",
-          "confidence": 1
-        },
-        {
-          "time": 21.0,
-          "duration": 4.0,
-          "value": "D:(3,5,b7)",
-          "confidence": 1
-        },
-        {
-          "time": 22.0,
-          "duration": 4.0,
-          "value": "D:(3,5,b7)",
-          "confidence": 1
-        },
-        {
-          "time": 23.0,
-          "duration": 2.0,
-          "value": "D:(3,5,b7)",
-          "confidence": 1
-        },
-        {
-          "time": 23.2,
-          "duration": 2.0,
-          "value": "G:(3,5,b7)",
-          "confidence": 1
-        },
-        {
-          "time": 24.0,
-          "duration": 4.0,
-          "value": "G:(3,5,b7)",
-          "confidence": 1
-        },
-        {
-          "time": 25.0,
-          "duration": 4.0,
-          "value": "C:(3,5,b7)",
-          "confidence": 1
-        },
-        {
-          "time": 26.0,
-          "duration": 4.0,
-          "value": "C:(3,5,b7)",
-=======
-          "value": "G:(3,5,b7)",
-          "confidence": 1
-        },
-        {
-          "time": 18.0,
-          "duration": 4.0,
-          "value": "C:(b3,b5,b7)",
-          "confidence": 1
-        },
-        {
-          "time": 19.0,
-          "duration": 2.0,
-          "value": "F:(3,5,b7)",
-          "confidence": 1
-        },
-        {
-          "time": 19.2,
-          "duration": 2.0,
-          "value": "B:(3,5,6)",
-          "confidence": 1
-        },
-        {
-          "time": 20.0,
-          "duration": 4.0,
-          "value": "D:(3,5,b7)",
-          "confidence": 1
-        },
-        {
-          "time": 21.0,
-          "duration": 4.0,
-          "value": "D:(3,5,b7)",
-          "confidence": 1
-        },
-        {
-          "time": 22.0,
-          "duration": 2.0,
-          "value": "D:(3,5,b7)",
-          "confidence": 1
-        },
-        {
-          "time": 22.2,
-          "duration": 2.0,
-          "value": "G:(3,5,b7)",
-          "confidence": 1
-        },
-        {
-          "time": 23.0,
-          "duration": 4.0,
-          "value": "G:(3,5,b7)",
-          "confidence": 1
-        },
-        {
-          "time": 24.0,
-          "duration": 4.0,
-          "value": "C:(3,5,b7)",
-          "confidence": 1
-        },
-        {
-          "time": 25.0,
-          "duration": 4.0,
-          "value": "C:(3,5,b7)",
-          "confidence": 1
-        },
-        {
-          "time": 26.0,
-          "duration": 4.0,
-          "value": "F:(3,5,b7)",
->>>>>>> 5725112b
-          "confidence": 1
-        },
-        {
-          "time": 27.0,
-          "duration": 4.0,
-          "value": "F:(3,5,b7)",
-          "confidence": 1
-        },
-        {
-          "time": 28.0,
-<<<<<<< HEAD
-          "duration": 4.0,
-          "value": "F:(3,5,b7)",
-          "confidence": 1
-        },
-        {
-          "time": 29.0,
-=======
->>>>>>> 5725112b
-          "duration": 2.0,
-          "value": "Bb:(3,5,6)",
-          "confidence": 1
-        },
-        {
-<<<<<<< HEAD
-          "time": 29.2,
-=======
-          "time": 28.2,
->>>>>>> 5725112b
-          "duration": 2.0,
-          "value": "G:min(b7)",
-          "confidence": 1
-        },
-        {
-<<<<<<< HEAD
-          "time": 30.0,
-=======
-          "time": 29.0,
->>>>>>> 5725112b
-          "duration": 2.0,
-          "value": "C:min(b7)",
-          "confidence": 1
-        },
-        {
-<<<<<<< HEAD
-          "time": 30.2,
-=======
-          "time": 29.2,
->>>>>>> 5725112b
-          "duration": 2.0,
-          "value": "F:(3,5,b7,b9)",
-          "confidence": 1
-        },
-        {
-<<<<<<< HEAD
-          "time": 31.0,
-=======
-          "time": 30.0,
->>>>>>> 5725112b
-          "duration": 4.0,
-          "value": "Bb:(3,5,6)",
-          "confidence": 1
-        },
-        {
-<<<<<<< HEAD
-          "time": 32.0,
-=======
-          "time": 31.0,
->>>>>>> 5725112b
-          "duration": 2.0,
-          "value": "F:min(b7)",
-          "confidence": 1
-        },
-        {
-<<<<<<< HEAD
-          "time": 32.2,
-=======
-          "time": 31.2,
->>>>>>> 5725112b
-          "duration": 2.0,
-          "value": "Bb:(3,5,b7)",
-          "confidence": 1
-        },
-        {
-<<<<<<< HEAD
-          "time": 33.0,
-=======
-          "time": 32.0,
->>>>>>> 5725112b
-          "duration": 4.0,
-          "value": "Eb:(3,5,6)",
-          "confidence": 1
-        },
-        {
-<<<<<<< HEAD
-          "time": 34.0,
-=======
-          "time": 33.0,
->>>>>>> 5725112b
-          "duration": 4.0,
-          "value": "Eb:(3,5,6)",
-          "confidence": 1
-        },
-        {
-<<<<<<< HEAD
-          "time": 35.0,
-=======
-          "time": 34.0,
->>>>>>> 5725112b
-          "duration": 4.0,
-          "value": "Bb:(3,5,6)",
-          "confidence": 1
-        },
-        {
-<<<<<<< HEAD
-          "time": 36.0,
-=======
-          "time": 35.0,
->>>>>>> 5725112b
-          "duration": 2.0,
-          "value": "D:min(b7)",
-          "confidence": 1
-        },
-        {
-<<<<<<< HEAD
-          "time": 36.2,
-=======
-          "time": 35.2,
->>>>>>> 5725112b
-          "duration": 2.0,
-          "value": "G:(3,5,b7)",
-          "confidence": 1
-        },
-        {
-<<<<<<< HEAD
           "time": 37.0,
-=======
-          "time": 36.0,
->>>>>>> 5725112b
-          "duration": 4.0,
-          "value": "C:(b3,b5,b7)",
-          "confidence": 1
-        },
-        {
-<<<<<<< HEAD
-          "time": 38.0,
-=======
-          "time": 37.0,
->>>>>>> 5725112b
-          "duration": 2.0,
-          "value": "F:(3,5,b7)",
-          "confidence": 1
-        },
-        {
-<<<<<<< HEAD
-          "time": 38.2,
-=======
+          "duration": 2.0,
+          "value": "F:(3,5,b7)",
+          "confidence": 1
+        },
+        {
           "time": 37.2,
->>>>>>> 5725112b
           "duration": 2.0,
           "value": "B:(3,5,6)",
           "confidence": 1
