--- conflicted
+++ resolved
@@ -17,305 +17,181 @@
       "namespace": "chord",
       "data": [
         {
-<<<<<<< HEAD
+          "time": 0.0,
+          "duration": 2.0,
+          "value": "Eb:maj7",
+          "confidence": 1
+        },
+        {
+          "time": 0.2,
+          "duration": 2.0,
+          "value": "F:min(b7)",
+          "confidence": 1
+        },
+        {
           "time": 1.0,
-=======
-          "time": 0.0,
->>>>>>> 5725112b
+          "duration": 2.0,
+          "value": "G:min(b7)",
+          "confidence": 1
+        },
+        {
+          "time": 1.2,
+          "duration": 2.0,
+          "value": "Ab:maj",
+          "confidence": 1
+        },
+        {
+          "time": 2.0,
           "duration": 2.0,
           "value": "Eb:maj7",
           "confidence": 1
         },
         {
-<<<<<<< HEAD
-          "time": 1.2,
-=======
-          "time": 0.2,
->>>>>>> 5725112b
-          "duration": 2.0,
+          "time": 2.2,
+          "duration": 2.0,
+          "value": "Ab:maj7",
+          "confidence": 1
+        },
+        {
+          "time": 3.0,
+          "duration": 2.0,
+          "value": "D:(b3,b5,b7)",
+          "confidence": 1
+        },
+        {
+          "time": 3.2,
+          "duration": 1.0,
+          "value": "G:(3,5,b7)",
+          "confidence": 1
+        },
+        {
+          "time": 3.3,
+          "duration": 1.0,
+          "value": "B:dim",
+          "confidence": 1
+        },
+        {
+          "time": 4.0,
+          "duration": 2.0,
+          "value": "C:min",
+          "confidence": 1
+        },
+        {
+          "time": 4.2,
+          "duration": 2.0,
+          "value": "C:min/Bb",
+          "confidence": 1
+        },
+        {
+          "time": 5.0,
+          "duration": 2.0,
+          "value": "C:min/A",
+          "confidence": 1
+        },
+        {
+          "time": 5.2,
+          "duration": 2.0,
+          "value": "Ab:(3,5,b7,9)",
+          "confidence": 1
+        },
+        {
+          "time": 6.0,
+          "duration": 1.0,
+          "value": "Eb:maj/G",
+          "confidence": 1
+        },
+        {
+          "time": 6.1,
+          "duration": 1.0,
+          "value": "Ab:maj",
+          "confidence": 1
+        },
+        {
+          "time": 6.2,
+          "duration": 1.0,
+          "value": "A:(b3,b5,b7)",
+          "confidence": 1
+        },
+        {
+          "time": 6.3,
+          "duration": 1.0,
+          "value": "Bb:maj",
+          "confidence": 1
+        },
+        {
+          "time": 7.0,
+          "duration": 2.0,
+          "value": "G:(3,5,b7)/B",
+          "confidence": 1
+        },
+        {
+          "time": 7.2,
+          "duration": 1.0,
+          "value": "C:min",
+          "confidence": 1
+        },
+        {
+          "time": 7.3,
+          "duration": 1.0,
+          "value": "C:min/Bb",
+          "confidence": 1
+        },
+        {
+          "time": 8.0,
+          "duration": 1.0,
+          "value": "Ab:maj",
+          "confidence": 1
+        },
+        {
+          "time": 8.1,
+          "duration": 1.0,
+          "value": "Eb:maj/G",
+          "confidence": 1
+        },
+        {
+          "time": 8.2,
+          "duration": 1.0,
           "value": "F:min(b7)",
           "confidence": 1
         },
         {
-<<<<<<< HEAD
-          "time": 2.0,
-=======
-          "time": 1.0,
->>>>>>> 5725112b
-          "duration": 2.0,
-          "value": "G:min(b7)",
-          "confidence": 1
-        },
-        {
-<<<<<<< HEAD
-          "time": 2.2,
-=======
-          "time": 1.2,
->>>>>>> 5725112b
-          "duration": 2.0,
-          "value": "Ab:maj",
-          "confidence": 1
-        },
-        {
-<<<<<<< HEAD
-          "time": 3.0,
-=======
-          "time": 2.0,
->>>>>>> 5725112b
-          "duration": 2.0,
-          "value": "Eb:maj7",
-          "confidence": 1
-        },
-        {
-<<<<<<< HEAD
-          "time": 3.2,
-=======
-          "time": 2.2,
->>>>>>> 5725112b
-          "duration": 2.0,
-          "value": "Ab:maj7",
-          "confidence": 1
-        },
-        {
-<<<<<<< HEAD
-          "time": 4.0,
-=======
-          "time": 3.0,
->>>>>>> 5725112b
-          "duration": 2.0,
-          "value": "D:(b3,b5,b7)",
-          "confidence": 1
-        },
-        {
-<<<<<<< HEAD
-          "time": 4.2,
-=======
-          "time": 3.2,
->>>>>>> 5725112b
-          "duration": 1.0,
-          "value": "G:(3,5,b7)",
-          "confidence": 1
-        },
-        {
-          "time": 4.3,
-          "duration": 1.0,
-          "value": "B:dim",
-          "confidence": 1
-        },
-        {
-<<<<<<< HEAD
-          "time": 5.0,
-=======
-          "time": 4.0,
->>>>>>> 5725112b
-          "duration": 2.0,
-          "value": "C:min",
-          "confidence": 1
-        },
-        {
-<<<<<<< HEAD
-          "time": 5.2,
-=======
-          "time": 4.2,
->>>>>>> 5725112b
-          "duration": 2.0,
-          "value": "C:min/Bb",
-          "confidence": 1
-        },
-        {
-<<<<<<< HEAD
-          "time": 6.0,
-          "duration": 2.0,
-          "value": "C:min/A",
-          "confidence": 1
-        },
-        {
-          "time": 6.2,
-          "duration": 2.0,
-          "value": "Ab:(3,5,b7,9)",
-=======
-          "time": 5.0,
-          "duration": 2.0,
-          "value": "C:min/A",
-          "confidence": 1
-        },
-        {
-          "time": 5.2,
-          "duration": 2.0,
-          "value": "Ab:(3,5,b7,9)",
-          "confidence": 1
-        },
-        {
-          "time": 6.0,
-          "duration": 1.0,
-          "value": "Eb:maj/G",
-          "confidence": 1
-        },
-        {
-          "time": 6.1,
-          "duration": 1.0,
-          "value": "Ab:maj",
-          "confidence": 1
-        },
-        {
-          "time": 6.2,
-          "duration": 1.0,
-          "value": "A:(b3,b5,b7)",
-          "confidence": 1
-        },
-        {
-          "time": 6.3,
-          "duration": 1.0,
+          "time": 8.3,
+          "duration": 1.0,
+          "value": "Eb:maj/G",
+          "confidence": 1
+        },
+        {
+          "time": 9.0,
+          "duration": 1.0,
+          "value": "Ab:maj",
+          "confidence": 1
+        },
+        {
+          "time": 9.1,
+          "duration": 1.0,
+          "value": "A:(b3,b5,b7)",
+          "confidence": 1
+        },
+        {
+          "time": 9.2,
+          "duration": 2.0,
           "value": "Bb:maj",
->>>>>>> 5725112b
-          "confidence": 1
-        },
-        {
-          "time": 7.0,
-<<<<<<< HEAD
-          "duration": 1.0,
-          "value": "Eb:maj/G",
-          "confidence": 1
-        },
-        {
-          "time": 7.1,
-          "duration": 1.0,
-          "value": "Ab:maj",
-=======
-          "duration": 2.0,
-          "value": "G:(3,5,b7)/B",
->>>>>>> 5725112b
-          "confidence": 1
-        },
-        {
-          "time": 7.2,
-          "duration": 1.0,
-<<<<<<< HEAD
-          "value": "A:(b3,b5,b7)",
-=======
-          "value": "C:min",
->>>>>>> 5725112b
-          "confidence": 1
-        },
-        {
-          "time": 7.3,
-          "duration": 1.0,
-<<<<<<< HEAD
-          "value": "Bb:maj",
-=======
-          "value": "C:min/Bb",
->>>>>>> 5725112b
-          "confidence": 1
-        },
-        {
-          "time": 8.0,
-<<<<<<< HEAD
-          "duration": 2.0,
-          "value": "G:(3,5,b7)/B",
-=======
-          "duration": 1.0,
-          "value": "Ab:maj",
-          "confidence": 1
-        },
-        {
-          "time": 8.1,
-          "duration": 1.0,
-          "value": "Eb:maj/G",
->>>>>>> 5725112b
-          "confidence": 1
-        },
-        {
-          "time": 8.2,
-          "duration": 1.0,
-<<<<<<< HEAD
-          "value": "C:min",
-=======
-          "value": "F:min(b7)",
->>>>>>> 5725112b
-          "confidence": 1
-        },
-        {
-          "time": 8.3,
-          "duration": 1.0,
-<<<<<<< HEAD
-          "value": "C:min/Bb",
-=======
-          "value": "Eb:maj/G",
->>>>>>> 5725112b
-          "confidence": 1
-        },
-        {
-          "time": 9.0,
-          "duration": 1.0,
-          "value": "Ab:maj",
-          "confidence": 1
-        },
-        {
-          "time": 9.1,
-          "duration": 1.0,
-<<<<<<< HEAD
-          "value": "Eb:maj/G",
-=======
-          "value": "A:(b3,b5,b7)",
->>>>>>> 5725112b
-          "confidence": 1
-        },
-        {
-          "time": 9.2,
-<<<<<<< HEAD
-          "duration": 1.0,
-          "value": "F:min(b7)",
-          "confidence": 1
-        },
-        {
-          "time": 9.3,
-          "duration": 1.0,
-          "value": "Eb:maj/G",
-=======
-          "duration": 2.0,
-          "value": "Bb:maj",
->>>>>>> 5725112b
           "confidence": 1
         },
         {
           "time": 10.0,
           "duration": 1.0,
-<<<<<<< HEAD
-          "value": "Ab:maj",
-=======
           "value": "Bb:(4,5,b7,9)",
->>>>>>> 5725112b
           "confidence": 1
         },
         {
           "time": 10.1,
-<<<<<<< HEAD
-          "duration": 1.0,
-          "value": "A:(b3,b5,b7)",
-          "confidence": 1
-        },
-        {
-          "time": 10.2,
-          "duration": 2.0,
-          "value": "Bb:maj",
-=======
           "duration": 3.0,
           "value": "Bb:(3,5,b7)",
->>>>>>> 5725112b
           "confidence": 1
         },
         {
           "time": 11.0,
-<<<<<<< HEAD
-          "duration": 1.0,
-          "value": "Bb:(4,5,b7,9)",
-          "confidence": 1
-        },
-        {
-          "time": 11.1,
-          "duration": 3.0,
-          "value": "Bb:(3,5,b7)",
-=======
           "duration": 2.0,
           "value": "Eb:maj7",
           "confidence": 1
@@ -324,231 +200,126 @@
           "time": 11.2,
           "duration": 2.0,
           "value": "Ab:maj7",
->>>>>>> 5725112b
           "confidence": 1
         },
         {
           "time": 12.0,
           "duration": 2.0,
-<<<<<<< HEAD
-          "value": "Eb:maj7",
+          "value": "D:(b3,b5,b7)",
           "confidence": 1
         },
         {
           "time": 12.2,
-          "duration": 2.0,
-          "value": "Ab:maj7",
+          "duration": 1.0,
+          "value": "G:(3,5,b7)",
+          "confidence": 1
+        },
+        {
+          "time": 12.3,
+          "duration": 1.0,
+          "value": "B:dim",
           "confidence": 1
         },
         {
           "time": 13.0,
           "duration": 2.0,
-          "value": "D:(b3,b5,b7)",
+          "value": "C:min",
           "confidence": 1
         },
         {
           "time": 13.2,
-=======
-          "value": "D:(b3,b5,b7)",
-          "confidence": 1
-        },
-        {
-          "time": 12.2,
->>>>>>> 5725112b
-          "duration": 1.0,
-          "value": "G:(3,5,b7)",
-          "confidence": 1
-        },
-        {
-<<<<<<< HEAD
-          "time": 13.3,
-=======
-          "time": 12.3,
->>>>>>> 5725112b
-          "duration": 1.0,
-          "value": "B:dim",
-          "confidence": 1
-        },
-        {
-<<<<<<< HEAD
+          "duration": 2.0,
+          "value": "C:min/Bb",
+          "confidence": 1
+        },
+        {
           "time": 14.0,
           "duration": 2.0,
+          "value": "C:min/A",
+          "confidence": 1
+        },
+        {
+          "time": 14.2,
+          "duration": 2.0,
+          "value": "Ab:(3,5,b7,9)",
+          "confidence": 1
+        },
+        {
+          "time": 15.0,
+          "duration": 1.0,
+          "value": "Eb:maj/G",
+          "confidence": 1
+        },
+        {
+          "time": 15.1,
+          "duration": 1.0,
+          "value": "Ab:maj",
+          "confidence": 1
+        },
+        {
+          "time": 15.2,
+          "duration": 1.0,
+          "value": "A:(b3,b5,b7)",
+          "confidence": 1
+        },
+        {
+          "time": 15.3,
+          "duration": 1.0,
+          "value": "Bb:maj",
+          "confidence": 1
+        },
+        {
+          "time": 16.0,
+          "duration": 2.0,
+          "value": "G:(3,5,b7)/B",
+          "confidence": 1
+        },
+        {
+          "time": 16.2,
+          "duration": 1.0,
           "value": "C:min",
-=======
-          "time": 13.0,
-          "duration": 2.0,
-          "value": "C:min",
-          "confidence": 1
-        },
-        {
-          "time": 13.2,
-          "duration": 2.0,
+          "confidence": 1
+        },
+        {
+          "time": 16.3,
+          "duration": 1.0,
           "value": "C:min/Bb",
           "confidence": 1
         },
         {
-          "time": 14.0,
-          "duration": 2.0,
-          "value": "C:min/A",
->>>>>>> 5725112b
-          "confidence": 1
-        },
-        {
-          "time": 14.2,
-          "duration": 2.0,
-<<<<<<< HEAD
-          "value": "C:min/Bb",
-=======
-          "value": "Ab:(3,5,b7,9)",
->>>>>>> 5725112b
-          "confidence": 1
-        },
-        {
-          "time": 15.0,
-<<<<<<< HEAD
-          "duration": 2.0,
-          "value": "C:min/A",
-=======
-          "duration": 1.0,
-          "value": "Eb:maj/G",
-          "confidence": 1
-        },
-        {
-          "time": 15.1,
-          "duration": 1.0,
-          "value": "Ab:maj",
->>>>>>> 5725112b
-          "confidence": 1
-        },
-        {
-          "time": 15.2,
-<<<<<<< HEAD
-          "duration": 2.0,
-          "value": "Ab:(3,5,b7,9)",
-=======
-          "duration": 1.0,
-          "value": "A:(b3,b5,b7)",
-          "confidence": 1
-        },
-        {
-          "time": 15.3,
-          "duration": 1.0,
-          "value": "Bb:maj",
->>>>>>> 5725112b
-          "confidence": 1
-        },
-        {
-          "time": 16.0,
-<<<<<<< HEAD
-          "duration": 1.0,
-          "value": "Eb:maj/G",
-          "confidence": 1
-        },
-        {
-          "time": 16.1,
-          "duration": 1.0,
-          "value": "Ab:maj",
-=======
-          "duration": 2.0,
-          "value": "G:(3,5,b7)/B",
->>>>>>> 5725112b
-          "confidence": 1
-        },
-        {
-          "time": 16.2,
-          "duration": 1.0,
-<<<<<<< HEAD
-          "value": "A:(b3,b5,b7)",
-=======
-          "value": "C:min",
->>>>>>> 5725112b
-          "confidence": 1
-        },
-        {
-          "time": 16.3,
-          "duration": 1.0,
-<<<<<<< HEAD
-          "value": "Bb:maj",
-=======
-          "value": "C:min/Bb",
->>>>>>> 5725112b
-          "confidence": 1
-        },
-        {
           "time": 17.0,
-<<<<<<< HEAD
-          "duration": 2.0,
-          "value": "G:(3,5,b7)/B",
+          "duration": 1.0,
+          "value": "Ab:maj",
+          "confidence": 1
+        },
+        {
+          "time": 17.1,
+          "duration": 1.0,
+          "value": "Eb:maj/G",
           "confidence": 1
         },
         {
           "time": 17.2,
           "duration": 1.0,
-          "value": "C:min",
+          "value": "F:min(b7)",
           "confidence": 1
         },
         {
           "time": 17.3,
           "duration": 1.0,
-          "value": "C:min/Bb",
+          "value": "Eb:maj/G",
           "confidence": 1
         },
         {
           "time": 18.0,
-          "duration": 1.0,
-          "value": "Ab:maj",
-          "confidence": 1
-        },
-        {
-          "time": 18.1,
-          "duration": 1.0,
-          "value": "Eb:maj/G",
+          "duration": 2.0,
+          "value": "Ab:maj",
           "confidence": 1
         },
         {
           "time": 18.2,
-          "duration": 1.0,
-          "value": "F:min(b7)",
-          "confidence": 1
-        },
-        {
-          "time": 18.3,
-=======
-          "duration": 1.0,
-          "value": "Ab:maj",
-          "confidence": 1
-        },
-        {
-          "time": 17.1,
->>>>>>> 5725112b
-          "duration": 1.0,
-          "value": "Eb:maj/G",
-          "confidence": 1
-        },
-        {
-          "time": 17.2,
-          "duration": 1.0,
-          "value": "F:min(b7)",
-          "confidence": 1
-        },
-        {
-          "time": 17.3,
-          "duration": 1.0,
-          "value": "Eb:maj/G",
-          "confidence": 1
-        },
-        {
-          "time": 18.0,
-          "duration": 2.0,
-          "value": "Ab:maj",
-          "confidence": 1
-        },
-        {
-          "time": 18.2,
-          "duration": 2.0,
-          "value": "Eb:maj/G",
-<<<<<<< HEAD
-=======
+          "duration": 2.0,
+          "value": "Eb:maj/G",
           "confidence": 1
         },
         {
@@ -561,25 +332,16 @@
           "time": 19.1,
           "duration": 3.0,
           "value": "Eb:maj",
->>>>>>> 5725112b
           "confidence": 1
         },
         {
           "time": 20.0,
           "duration": 1.0,
-<<<<<<< HEAD
-          "value": "F:min(b7)",
-=======
           "value": "D:(b3,b5,b7)",
->>>>>>> 5725112b
           "confidence": 1
         },
         {
           "time": 20.1,
-<<<<<<< HEAD
-          "duration": 3.0,
-          "value": "Eb:maj",
-=======
           "duration": 1.0,
           "value": "Db:(3,5,b7,9,11,13)",
           "confidence": 1
@@ -594,229 +356,102 @@
           "time": 20.3,
           "duration": 1.0,
           "value": "C:min/Bb",
->>>>>>> 5725112b
           "confidence": 1
         },
         {
           "time": 21.0,
-<<<<<<< HEAD
-          "duration": 1.0,
-          "value": "D:(b3,b5,b7)",
-          "confidence": 1
-        },
-        {
-          "time": 21.1,
+          "duration": 2.0,
+          "value": "A:(b3,b5,b7)",
+          "confidence": 1
+        },
+        {
+          "time": 21.2,
+          "duration": 2.0,
+          "value": "Ab:maj",
+          "confidence": 1
+        },
+        {
+          "time": 22.0,
+          "duration": 1.0,
+          "value": "G:min",
+          "confidence": 1
+        },
+        {
+          "time": 22.1,
           "duration": 1.0,
           "value": "Db:(3,5,b7,9,11,13)",
           "confidence": 1
         },
         {
-          "time": 21.2,
+          "time": 22.2,
           "duration": 1.0,
           "value": "C:min",
           "confidence": 1
         },
         {
-          "time": 21.3,
+          "time": 22.3,
           "duration": 1.0,
           "value": "C:min/Bb",
           "confidence": 1
         },
         {
-          "time": 22.0,
-          "duration": 2.0,
-          "value": "A:(b3,b5,b7)",
-          "confidence": 1
-        },
-        {
-          "time": 22.2,
-=======
-          "duration": 2.0,
-          "value": "A:(b3,b5,b7)",
-          "confidence": 1
-        },
-        {
-          "time": 21.2,
->>>>>>> 5725112b
-          "duration": 2.0,
-          "value": "Ab:maj",
-          "confidence": 1
-        },
-        {
-<<<<<<< HEAD
           "time": 23.0,
-=======
-          "time": 22.0,
->>>>>>> 5725112b
-          "duration": 1.0,
-          "value": "G:min",
-          "confidence": 1
-        },
-        {
-<<<<<<< HEAD
-          "time": 23.1,
-=======
-          "time": 22.1,
->>>>>>> 5725112b
-          "duration": 1.0,
-          "value": "Db:(3,5,b7,9,11,13)",
-          "confidence": 1
-        },
-        {
-<<<<<<< HEAD
+          "duration": 2.0,
+          "value": "A:(b3,b5,b7)",
+          "confidence": 1
+        },
+        {
           "time": 23.2,
-=======
-          "time": 22.2,
->>>>>>> 5725112b
-          "duration": 1.0,
-          "value": "C:min",
-          "confidence": 1
-        },
-        {
-<<<<<<< HEAD
-          "time": 23.3,
-=======
-          "time": 22.3,
->>>>>>> 5725112b
-          "duration": 1.0,
-          "value": "C:min/Bb",
-          "confidence": 1
-        },
-        {
-<<<<<<< HEAD
+          "duration": 2.0,
+          "value": "Ab:maj",
+          "confidence": 1
+        },
+        {
           "time": 24.0,
           "duration": 2.0,
-          "value": "A:(b3,b5,b7)",
+          "value": "C:min/G",
           "confidence": 1
         },
         {
           "time": 24.2,
           "duration": 2.0,
-          "value": "Ab:maj",
+          "value": "Bb:min(6)",
           "confidence": 1
         },
         {
           "time": 25.0,
-          "duration": 2.0,
-          "value": "C:min/G",
-          "confidence": 1
-        },
-        {
-          "time": 25.2,
-          "duration": 2.0,
-          "value": "Bb:min(6)",
+          "duration": 4.0,
+          "value": "A:(b3,b5,b7)",
           "confidence": 1
         },
         {
           "time": 26.0,
           "duration": 4.0,
-          "value": "A:(b3,b5,b7)",
+          "value": "Ab:(3,5,b7,9,11,13)",
           "confidence": 1
         },
         {
           "time": 27.0,
-          "duration": 4.0,
+          "duration": 2.0,
+          "value": "Eb:maj/G",
+          "confidence": 1
+        },
+        {
+          "time": 27.2,
+          "duration": 2.0,
           "value": "Ab:(3,5,b7,9,11,13)",
           "confidence": 1
         },
         {
           "time": 28.0,
           "duration": 2.0,
-          "value": "Eb:maj/G",
+          "value": "A:dim",
           "confidence": 1
         },
         {
           "time": 28.2,
           "duration": 2.0,
-=======
-          "time": 23.0,
-          "duration": 2.0,
-          "value": "A:(b3,b5,b7)",
-          "confidence": 1
-        },
-        {
-          "time": 23.2,
-          "duration": 2.0,
-          "value": "Ab:maj",
-          "confidence": 1
-        },
-        {
-          "time": 24.0,
-          "duration": 2.0,
-          "value": "C:min/G",
-          "confidence": 1
-        },
-        {
-          "time": 24.2,
-          "duration": 2.0,
-          "value": "Bb:min(6)",
-          "confidence": 1
-        },
-        {
-          "time": 25.0,
-          "duration": 4.0,
-          "value": "A:(b3,b5,b7)",
-          "confidence": 1
-        },
-        {
-          "time": 26.0,
-          "duration": 4.0,
->>>>>>> 5725112b
-          "value": "Ab:(3,5,b7,9,11,13)",
-          "confidence": 1
-        },
-        {
-<<<<<<< HEAD
-          "time": 29.0,
-          "duration": 2.0,
-          "value": "A:dim",
-          "confidence": 1
-        },
-        {
-          "time": 29.2,
-          "duration": 2.0,
           "value": "Bb:maj",
-          "confidence": 1
-        },
-        {
-          "time": 30.0,
-          "duration": 1.0,
-          "value": "Bb:(4,5,b7,9)",
-          "confidence": 1
-        },
-        {
-          "time": 30.1,
-          "duration": 3.0,
-          "value": "Bb:(3,5,b7)",
-          "confidence": 1
-        },
-        {
-          "time": 31.0,
-          "duration": 4.0,
-          "value": "Bb:(3,5,b7)",
-=======
-          "time": 27.0,
-          "duration": 2.0,
-          "value": "Eb:maj/G",
-          "confidence": 1
-        },
-        {
-          "time": 27.2,
-          "duration": 2.0,
-          "value": "Ab:(3,5,b7,9,11,13)",
-          "confidence": 1
-        },
-        {
-          "time": 28.0,
-          "duration": 2.0,
-          "value": "A:dim",
-          "confidence": 1
-        },
-        {
-          "time": 28.2,
-          "duration": 2.0,
-          "value": "Bb:maj",
->>>>>>> 5725112b
           "confidence": 1
         },
         {
@@ -838,209 +473,115 @@
           "confidence": 1
         },
         {
-<<<<<<< HEAD
+          "time": 31.0,
+          "duration": 4.0,
+          "value": "Bb:(3,5,b7)",
+          "confidence": 1
+        },
+        {
+          "time": 32.0,
+          "duration": 2.0,
+          "value": "C:min/G",
+          "confidence": 1
+        },
+        {
+          "time": 32.2,
+          "duration": 2.0,
+          "value": "Bb:min(6)",
+          "confidence": 1
+        },
+        {
           "time": 33.0,
-          "duration": 2.0,
-          "value": "C:min/G",
-=======
-          "time": 31.0,
-          "duration": 4.0,
-          "value": "Bb:(3,5,b7)",
->>>>>>> 5725112b
-          "confidence": 1
-        },
-        {
-          "time": 32.0,
-          "duration": 2.0,
-<<<<<<< HEAD
-          "value": "Bb:min(6)",
+          "duration": 4.0,
+          "value": "A:(b3,b5,b7)",
           "confidence": 1
         },
         {
           "time": 34.0,
           "duration": 4.0,
-          "value": "A:(b3,b5,b7)",
+          "value": "Ab:(3,5,b7,9,11,13)",
           "confidence": 1
         },
         {
           "time": 35.0,
-          "duration": 4.0,
+          "duration": 2.0,
+          "value": "Eb:maj/G",
+          "confidence": 1
+        },
+        {
+          "time": 35.2,
+          "duration": 2.0,
           "value": "Ab:(3,5,b7,9,11,13)",
           "confidence": 1
         },
         {
           "time": 36.0,
           "duration": 2.0,
-          "value": "Eb:maj/G",
+          "value": "A:dim",
           "confidence": 1
         },
         {
           "time": 36.2,
           "duration": 2.0,
-          "value": "Ab:(3,5,b7,9,11,13)",
+          "value": "Bb:maj",
           "confidence": 1
         },
         {
           "time": 37.0,
-          "duration": 2.0,
-          "value": "A:dim",
-          "confidence": 1
-        },
-        {
-          "time": 37.2,
-          "duration": 2.0,
-          "value": "Bb:maj",
-          "confidence": 1
-        },
-        {
-          "time": 38.0,
           "duration": 1.0,
           "value": "Bb:(4,5,b7,9)",
           "confidence": 1
         },
         {
-          "time": 38.1,
-=======
-          "value": "C:min/G",
-          "confidence": 1
-        },
-        {
-          "time": 32.2,
-          "duration": 2.0,
-          "value": "Bb:min(6)",
-          "confidence": 1
-        },
-        {
-          "time": 33.0,
-          "duration": 4.0,
-          "value": "A:(b3,b5,b7)",
-          "confidence": 1
-        },
-        {
-          "time": 34.0,
-          "duration": 4.0,
-          "value": "Ab:(3,5,b7,9,11,13)",
-          "confidence": 1
-        },
-        {
-          "time": 35.0,
-          "duration": 2.0,
-          "value": "Eb:maj/G",
-          "confidence": 1
-        },
-        {
-          "time": 35.2,
-          "duration": 2.0,
-          "value": "Ab:(3,5,b7,9,11,13)",
-          "confidence": 1
-        },
-        {
-          "time": 36.0,
-          "duration": 2.0,
-          "value": "A:dim",
-          "confidence": 1
-        },
-        {
-          "time": 36.2,
-          "duration": 2.0,
-          "value": "Bb:maj",
-          "confidence": 1
-        },
-        {
-          "time": 37.0,
-          "duration": 1.0,
-          "value": "Bb:(4,5,b7,9)",
-          "confidence": 1
-        },
-        {
           "time": 37.1,
->>>>>>> 5725112b
           "duration": 3.0,
           "value": "Bb:(3,5,b7)",
           "confidence": 1
         },
         {
-<<<<<<< HEAD
+          "time": 38.0,
+          "duration": 2.0,
+          "value": "C:min/G",
+          "confidence": 1
+        },
+        {
+          "time": 38.2,
+          "duration": 2.0,
+          "value": "Bb:min(6)",
+          "confidence": 1
+        },
+        {
           "time": 39.0,
-          "duration": 2.0,
-          "value": "C:min/G",
-          "confidence": 1
-        },
-        {
-          "time": 39.2,
-          "duration": 2.0,
-          "value": "Bb:min(6)",
-=======
-          "time": 38.0,
-          "duration": 2.0,
-          "value": "C:min/G",
-          "confidence": 1
-        },
-        {
-          "time": 38.2,
-          "duration": 2.0,
-          "value": "Bb:min(6)",
-          "confidence": 1
-        },
-        {
-          "time": 39.0,
-          "duration": 4.0,
-          "value": "A:(b3,b5,b7)",
->>>>>>> 5725112b
+          "duration": 4.0,
+          "value": "A:(b3,b5,b7)",
           "confidence": 1
         },
         {
           "time": 40.0,
           "duration": 4.0,
-<<<<<<< HEAD
-          "value": "A:(b3,b5,b7)",
-=======
           "value": "Ab:(3,5,b7,9,11,13)",
->>>>>>> 5725112b
           "confidence": 1
         },
         {
           "time": 41.0,
-<<<<<<< HEAD
-          "duration": 4.0,
+          "duration": 2.0,
+          "value": "Eb:maj/G",
+          "confidence": 1
+        },
+        {
+          "time": 41.2,
+          "duration": 2.0,
           "value": "Ab:(3,5,b7,9,11,13)",
           "confidence": 1
         },
         {
           "time": 42.0,
-          "duration": 2.0,
-          "value": "Eb:maj/G",
-          "confidence": 1
-        },
-        {
-          "time": 42.2,
-          "duration": 2.0,
-          "value": "Ab:(3,5,b7,9,11,13)",
+          "duration": 4.0,
+          "value": "A:dim",
           "confidence": 1
         },
         {
           "time": 43.0,
-          "duration": 4.0,
-          "value": "A:dim",
-=======
-          "duration": 2.0,
-          "value": "Eb:maj/G",
-          "confidence": 1
-        },
-        {
-          "time": 41.2,
-          "duration": 2.0,
-          "value": "Ab:(3,5,b7,9,11,13)",
-          "confidence": 1
-        },
-        {
-          "time": 42.0,
-          "duration": 4.0,
-          "value": "A:dim",
-          "confidence": 1
-        },
-        {
-          "time": 43.0,
           "duration": 2.0,
           "value": "Eb:maj/G",
           "confidence": 1
@@ -1049,7 +590,6 @@
           "time": 43.2,
           "duration": 2.0,
           "value": "Ab:maj",
->>>>>>> 5725112b
           "confidence": 1
         },
         {
@@ -1061,30 +601,11 @@
         {
           "time": 44.2,
           "duration": 2.0,
-<<<<<<< HEAD
-          "value": "Ab:maj",
-=======
           "value": "F:min(b7)",
->>>>>>> 5725112b
           "confidence": 1
         },
         {
           "time": 45.0,
-<<<<<<< HEAD
-          "duration": 2.0,
-          "value": "Eb:maj/G",
-          "confidence": 1
-        },
-        {
-          "time": 45.2,
-          "duration": 2.0,
-          "value": "F:min(b7)",
-          "confidence": 1
-        },
-        {
-          "time": 46.0,
-=======
->>>>>>> 5725112b
           "duration": 4.0,
           "value": "Eb:maj",
           "confidence": 1
