{
  "annotations": [
    {
      "annotation_metadata": {
        "curator": {
          "name": "",
          "email": ""
        },
        "annotator": {},
        "version": "",
        "corpus": "biab_internet_corpus",
        "annotation_tools": "",
        "annotation_rules": "",
        "validation": "",
        "data_source": ""
      },
      "namespace": "chord",
      "data": [
        {
          "time": 0.0,
          "duration": 4.0,
          "value": "Eb:maj7",
          "confidence": 1
        },
        {
          "time": 1.0,
          "duration": 4.0,
          "value": "Bb:(4,5,b7)",
          "confidence": 1
        },
        {
          "time": 2.0,
          "duration": 4.0,
          "value": "Eb:maj7",
          "confidence": 1
        },
        {
          "time": 3.0,
          "duration": 4.0,
          "value": "Bb:(4,5,b7)",
          "confidence": 1
        },
        {
          "time": 4.0,
          "duration": 4.0,
          "value": "Eb:maj7",
          "confidence": 1
        },
        {
          "time": 5.0,
          "duration": 4.0,
          "value": "Eb:maj7",
          "confidence": 1
        },
        {
          "time": 6.0,
          "duration": 4.0,
          "value": "F:(b3,b5,b7)",
          "confidence": 1
        },
        {
          "time": 7.0,
          "duration": 4.0,
          "value": "Bb:(3,5,b7)",
          "confidence": 1
        },
        {
          "time": 8.0,
          "duration": 4.0,
          "value": "Eb:maj7",
          "confidence": 1
        },
        {
          "time": 9.0,
          "duration": 4.0,
          "value": "Eb:maj7",
          "confidence": 1
        },
        {
          "time": 10.0,
          "duration": 4.0,
          "value": "G:(b3,b5,b7)",
          "confidence": 1
        },
        {
          "time": 11.0,
          "duration": 4.0,
          "value": "C:(3,5,b7)",
          "confidence": 1
        },
        {
          "time": 12.0,
          "duration": 4.0,
          "value": "F:min(b7)",
          "confidence": 1
        },
        {
          "time": 13.0,
          "duration": 2.0,
          "value": "D:(b3,b5,b7)",
          "confidence": 1
        },
        {
          "time": 13.2,
          "duration": 2.0,
          "value": "G:(3,5,b7)",
          "confidence": 1
        },
        {
          "time": 14.0,
          "duration": 4.0,
          "value": "C:min(b7)",
          "confidence": 1
        },
        {
          "time": 15.0,
          "duration": 4.0,
          "value": "C:min(b7)",
          "confidence": 1
        },
        {
          "time": 16.0,
          "duration": 4.0,
<<<<<<< HEAD
          "value": "C:min(b7)",
=======
          "value": "F:(3,5,b7)",
>>>>>>> 5725112b
          "confidence": 1
        },
        {
          "time": 17.0,
          "duration": 4.0,
          "value": "F:(3,5,b7)",
          "confidence": 1
        },
        {
          "time": 18.0,
          "duration": 4.0,
          "value": "F:(b3,b5,b7)",
          "confidence": 1
        },
        {
          "time": 19.0,
          "duration": 4.0,
          "value": "Bb:(3,5,b7)",
          "confidence": 1
        },
        {
          "time": 20.0,
          "duration": 4.0,
          "value": "Eb:maj7",
          "confidence": 1
        },
        {
          "time": 21.0,
          "duration": 4.0,
          "value": "Eb:maj7",
          "confidence": 1
        },
        {
          "time": 22.0,
          "duration": 4.0,
          "value": "F:(b3,b5,b7)",
          "confidence": 1
        },
        {
          "time": 23.0,
          "duration": 4.0,
          "value": "Bb:(3,5,b7)",
          "confidence": 1
        },
        {
          "time": 24.0,
          "duration": 4.0,
          "value": "Eb:maj7",
          "confidence": 1
        },
        {
          "time": 25.0,
          "duration": 4.0,
          "value": "Eb:maj7",
          "confidence": 1
        },
        {
          "time": 26.0,
          "duration": 4.0,
          "value": "G:(b3,b5,b7)",
          "confidence": 1
        },
        {
          "time": 27.0,
          "duration": 4.0,
          "value": "C:(3,5,b7)",
          "confidence": 1
        },
        {
          "time": 28.0,
          "duration": 4.0,
          "value": "F:min(b7)",
          "confidence": 1
        },
        {
          "time": 29.0,
          "duration": 4.0,
<<<<<<< HEAD
          "value": "F:min(b7)",
=======
          "value": "F#:dim/D",
>>>>>>> 5725112b
          "confidence": 1
        },
        {
          "time": 30.0,
<<<<<<< HEAD
          "duration": 4.0,
          "value": "F#:dim/D",
          "confidence": 1
        },
        {
          "time": 31.0,
=======
>>>>>>> 5725112b
          "duration": 2.0,
          "value": "Eb:maj7",
          "confidence": 1
        },
        {
          "time": 30.2,
          "duration": 2.0,
          "value": "Ab:(3,5,b7)",
          "confidence": 1
        },
        {
          "time": 31.0,
          "duration": 2.0,
          "value": "G:(b3,b5,b7)",
          "confidence": 1
        },
        {
          "time": 31.2,
          "duration": 2.0,
          "value": "C:(3,5,b7)",
          "confidence": 1
        },
        {
          "time": 32.0,
          "duration": 4.0,
          "value": "F:min(b7)",
          "confidence": 1
        },
        {
          "time": 33.0,
          "duration": 4.0,
          "value": "Db:(3,5,b7)",
          "confidence": 1
        },
        {
          "time": 34.0,
          "duration": 2.0,
          "value": "F:min(b7)",
          "confidence": 1
        },
        {
          "time": 34.2,
          "duration": 2.0,
          "value": "Bb:(3,5,b7)",
          "confidence": 1
        },
        {
          "time": 35.0,
          "duration": 2.0,
          "value": "Eb:maj7",
          "confidence": 1
        },
        {
          "time": 35.2,
          "duration": 1.0,
          "value": "F:min(b7)",
          "confidence": 1
        },
        {
          "time": 35.3,
          "duration": 1.0,
          "value": "Bb:(3,5,b7)",
          "confidence": 1
        },
        {
          "time": 36.0,
          "duration": 4.0,
          "value": "Eb:maj",
          "confidence": 1
        }
      ],
      "sandbox": {},
      "time": 0,
      "duration": 148.0
    },
    {
      "annotation_metadata": {
        "curator": {
          "name": "",
          "email": ""
        },
        "annotator": {},
        "version": "",
        "corpus": "biab_internet_corpus",
        "annotation_tools": "",
        "annotation_rules": "",
        "validation": "",
        "data_source": ""
      },
      "namespace": "key_mode",
      "data": [
        {
          "time": 0.0,
          "duration": 148.0,
          "value": "Eb",
          "confidence": 1
        }
      ],
      "sandbox": {},
      "time": 0,
      "duration": 148.0
    }
  ],
  "file_metadata": {
    "title": "I CAN DREAM CAN'T I",
    "artist": "",
    "release": "",
    "duration": 148.0,
    "identifiers": {},
    "jams_version": "0.3.4"
  },
  "sandbox": {
    "expanded": false
  }
}<|MERGE_RESOLUTION|>--- conflicted
+++ resolved
@@ -121,11 +121,7 @@
         {
           "time": 16.0,
           "duration": 4.0,
-<<<<<<< HEAD
-          "value": "C:min(b7)",
-=======
           "value": "F:(3,5,b7)",
->>>>>>> 5725112b
           "confidence": 1
         },
         {
@@ -203,24 +199,11 @@
         {
           "time": 29.0,
           "duration": 4.0,
-<<<<<<< HEAD
-          "value": "F:min(b7)",
-=======
           "value": "F#:dim/D",
->>>>>>> 5725112b
           "confidence": 1
         },
         {
           "time": 30.0,
-<<<<<<< HEAD
-          "duration": 4.0,
-          "value": "F#:dim/D",
-          "confidence": 1
-        },
-        {
-          "time": 31.0,
-=======
->>>>>>> 5725112b
           "duration": 2.0,
           "value": "Eb:maj7",
           "confidence": 1
