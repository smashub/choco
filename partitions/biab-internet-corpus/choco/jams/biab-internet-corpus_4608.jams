{
  "annotations": [
    {
      "annotation_metadata": {
        "curator": {
          "name": "",
          "email": ""
        },
        "annotator": {},
        "version": "",
        "corpus": "biab_internet_corpus",
        "annotation_tools": "",
        "annotation_rules": "",
        "validation": "",
        "data_source": ""
      },
      "namespace": "chord",
      "data": [
        {
          "time": 0.0,
          "duration": 4.0,
          "value": "C:maj",
          "confidence": 1
        },
        {
          "time": 1.0,
          "duration": 4.0,
          "value": "G:(3,5,b7)",
          "confidence": 1
        },
        {
          "time": 2.0,
          "duration": 4.0,
          "value": "G:(3,5,b7)",
          "confidence": 1
        },
        {
          "time": 3.0,
          "duration": 4.0,
          "value": "C:maj",
          "confidence": 1
        },
        {
          "time": 4.0,
          "duration": 2.0,
          "value": "C:maj",
          "confidence": 1
        },
        {
          "time": 4.2,
          "duration": 2.0,
          "value": "C:(3,5,b7)",
          "confidence": 1
        },
        {
          "time": 5.0,
          "duration": 4.0,
          "value": "F:maj",
          "confidence": 1
        },
        {
          "time": 6.0,
          "duration": 3.0,
          "value": "C:maj",
          "confidence": 1
        },
        {
<<<<<<< HEAD
          "time": 7.3,
=======
          "time": 6.3,
>>>>>>> 5725112b
          "duration": 1.0,
          "value": "G:(3,5,b7)",
          "confidence": 1
        },
        {
          "time": 7.0,
          "duration": 4.0,
          "value": "C:maj",
          "confidence": 1
        },
        {
          "time": 8.0,
          "duration": 4.0,
          "value": "C:maj",
          "confidence": 1
        },
        {
          "time": 9.0,
          "duration": 4.0,
          "value": "G:(3,5,b7)",
          "confidence": 1
        },
        {
          "time": 10.0,
          "duration": 4.0,
          "value": "G:(3,5,b7)",
          "confidence": 1
        },
        {
          "time": 11.0,
          "duration": 4.0,
          "value": "C:maj",
          "confidence": 1
        },
        {
          "time": 12.0,
          "duration": 4.0,
          "value": "C:(3,5,b7)",
          "confidence": 1
        },
        {
          "time": 13.0,
          "duration": 4.0,
          "value": "F:maj",
          "confidence": 1
        },
        {
          "time": 14.0,
          "duration": 3.0,
          "value": "C:maj",
          "confidence": 1
        },
        {
<<<<<<< HEAD
          "time": 15.3,
=======
          "time": 14.3,
>>>>>>> 5725112b
          "duration": 1.0,
          "value": "G:(3,5,b7)",
          "confidence": 1
        },
        {
          "time": 15.0,
          "duration": 4.0,
          "value": "C:maj",
          "confidence": 1
        },
        {
          "time": 16.0,
          "duration": 4.0,
          "value": "C:maj",
          "confidence": 1
        },
        {
          "time": 17.0,
          "duration": 4.0,
          "value": "G:(3,5,b7)",
          "confidence": 1
        },
        {
          "time": 18.0,
          "duration": 4.0,
          "value": "G:(3,5,b7)",
          "confidence": 1
        },
        {
          "time": 19.0,
          "duration": 4.0,
          "value": "C:maj",
          "confidence": 1
        },
        {
          "time": 20.0,
          "duration": 2.0,
          "value": "C:maj",
          "confidence": 1
        },
        {
          "time": 20.2,
          "duration": 2.0,
          "value": "C:(3,5,b7)",
          "confidence": 1
        },
        {
          "time": 21.0,
          "duration": 4.0,
          "value": "F:maj",
          "confidence": 1
        },
        {
          "time": 22.0,
          "duration": 3.0,
          "value": "C:maj",
          "confidence": 1
        },
        {
<<<<<<< HEAD
          "time": 23.3,
=======
          "time": 22.3,
>>>>>>> 5725112b
          "duration": 1.0,
          "value": "G:(3,5,b7)",
          "confidence": 1
        },
        {
          "time": 23.0,
          "duration": 4.0,
          "value": "C:maj",
          "confidence": 1
        },
        {
          "time": 24.0,
          "duration": 4.0,
          "value": "C:maj",
          "confidence": 1
        },
        {
          "time": 25.0,
          "duration": 4.0,
          "value": "G:(3,5,b7)",
          "confidence": 1
        },
        {
          "time": 26.0,
          "duration": 4.0,
          "value": "G:(3,5,b7)",
          "confidence": 1
        },
        {
          "time": 27.0,
          "duration": 4.0,
          "value": "C:maj",
          "confidence": 1
        },
        {
          "time": 28.0,
          "duration": 4.0,
          "value": "C:(3,5,b7)",
          "confidence": 1
        },
        {
          "time": 29.0,
          "duration": 4.0,
          "value": "F:maj",
          "confidence": 1
        },
        {
          "time": 30.0,
          "duration": 3.0,
          "value": "C:maj",
          "confidence": 1
        },
        {
<<<<<<< HEAD
          "time": 31.3,
=======
          "time": 30.3,
>>>>>>> 5725112b
          "duration": 1.0,
          "value": "G:(3,5,b7)",
          "confidence": 1
        },
        {
          "time": 31.0,
          "duration": 4.0,
          "value": "C:maj",
          "confidence": 1
        },
        {
          "time": 32.0,
          "duration": 3.0,
          "value": "C:maj",
          "confidence": 1
        },
        {
<<<<<<< HEAD
          "time": 33.3,
=======
          "time": 32.3,
>>>>>>> 5725112b
          "duration": 1.0,
          "value": "G:(3,5,b7)",
          "confidence": 1
        },
        {
          "time": 33.0,
          "duration": 3.0,
          "value": "C:maj",
          "confidence": 1
        },
        {
<<<<<<< HEAD
          "time": 34.3,
=======
          "time": 33.3,
>>>>>>> 5725112b
          "duration": 1.0,
          "value": "C:maj",
          "confidence": 1
        }
      ],
      "sandbox": {},
      "time": 0,
      "duration": 139.0
    },
    {
      "annotation_metadata": {
        "curator": {
          "name": "",
          "email": ""
        },
        "annotator": {},
        "version": "",
        "corpus": "biab_internet_corpus",
        "annotation_tools": "",
        "annotation_rules": "",
        "validation": "",
        "data_source": ""
      },
      "namespace": "key_mode",
      "data": [
        {
          "time": 0.0,
          "duration": 139.0,
          "value": "C",
          "confidence": 1
        }
      ],
      "sandbox": {},
      "time": 0,
      "duration": 139.0
    }
  ],
  "file_metadata": {
    "title": "Banks of the Ohio",
    "artist": "",
    "release": "",
    "duration": 139.0,
    "identifiers": {},
    "jams_version": "0.3.4"
  },
  "sandbox": {
    "expanded": false
  }
}<|MERGE_RESOLUTION|>--- conflicted
+++ resolved
@@ -65,11 +65,7 @@
           "confidence": 1
         },
         {
-<<<<<<< HEAD
-          "time": 7.3,
-=======
           "time": 6.3,
->>>>>>> 5725112b
           "duration": 1.0,
           "value": "G:(3,5,b7)",
           "confidence": 1
@@ -123,11 +119,7 @@
           "confidence": 1
         },
         {
-<<<<<<< HEAD
-          "time": 15.3,
-=======
           "time": 14.3,
->>>>>>> 5725112b
           "duration": 1.0,
           "value": "G:(3,5,b7)",
           "confidence": 1
@@ -187,11 +179,7 @@
           "confidence": 1
         },
         {
-<<<<<<< HEAD
-          "time": 23.3,
-=======
           "time": 22.3,
->>>>>>> 5725112b
           "duration": 1.0,
           "value": "G:(3,5,b7)",
           "confidence": 1
@@ -245,11 +233,7 @@
           "confidence": 1
         },
         {
-<<<<<<< HEAD
-          "time": 31.3,
-=======
           "time": 30.3,
->>>>>>> 5725112b
           "duration": 1.0,
           "value": "G:(3,5,b7)",
           "confidence": 1
@@ -267,27 +251,19 @@
           "confidence": 1
         },
         {
-<<<<<<< HEAD
+          "time": 32.3,
+          "duration": 1.0,
+          "value": "G:(3,5,b7)",
+          "confidence": 1
+        },
+        {
+          "time": 33.0,
+          "duration": 3.0,
+          "value": "C:maj",
+          "confidence": 1
+        },
+        {
           "time": 33.3,
-=======
-          "time": 32.3,
->>>>>>> 5725112b
-          "duration": 1.0,
-          "value": "G:(3,5,b7)",
-          "confidence": 1
-        },
-        {
-          "time": 33.0,
-          "duration": 3.0,
-          "value": "C:maj",
-          "confidence": 1
-        },
-        {
-<<<<<<< HEAD
-          "time": 34.3,
-=======
-          "time": 33.3,
->>>>>>> 5725112b
           "duration": 1.0,
           "value": "C:maj",
           "confidence": 1
