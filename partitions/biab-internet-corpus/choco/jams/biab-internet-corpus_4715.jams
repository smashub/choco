{
  "annotations": [
    {
      "annotation_metadata": {
        "curator": {
          "name": "",
          "email": ""
        },
        "annotator": {},
        "version": "",
        "corpus": "biab_internet_corpus",
        "annotation_tools": "",
        "annotation_rules": "",
        "validation": "",
        "data_source": ""
      },
      "namespace": "chord",
      "data": [
        {
          "time": 0.0,
          "duration": 4.0,
          "value": "C:maj",
          "confidence": 1
        },
        {
          "time": 1.0,
          "duration": 2.0,
          "value": "F:maj",
          "confidence": 1
        },
        {
          "time": 1.2,
          "duration": 2.0,
          "value": "D:min",
          "confidence": 1
        },
        {
          "time": 2.0,
          "duration": 4.0,
          "value": "G:(3,5,b7)",
          "confidence": 1
        },
        {
          "time": 3.0,
          "duration": 1.0,
          "value": "F:maj",
          "confidence": 1
        },
        {
<<<<<<< HEAD
          "time": 4.1,
=======
          "time": 3.1,
>>>>>>> 5725112b
          "duration": 3.0,
          "value": "C:maj",
          "confidence": 1
        },
        {
          "time": 4.0,
          "duration": 4.0,
          "value": "C:maj",
          "confidence": 1
        },
        {
          "time": 5.0,
          "duration": 2.0,
          "value": "F:maj",
          "confidence": 1
        },
        {
          "time": 5.2,
          "duration": 2.0,
          "value": "D:min",
          "confidence": 1
        },
        {
          "time": 6.0,
          "duration": 2.0,
          "value": "G:(3,5,b7)",
          "confidence": 1
        },
        {
          "time": 6.2,
          "duration": 1.0,
          "value": "D:min",
          "confidence": 1
        },
        {
          "time": 6.3,
          "duration": 1.0,
          "value": "G:(3,5,b7)",
          "confidence": 1
        },
        {
          "time": 7.0,
          "duration": 3.0,
          "value": "C:maj",
          "confidence": 1
        },
        {
<<<<<<< HEAD
          "time": 8.3,
=======
          "time": 7.3,
>>>>>>> 5725112b
          "duration": 1.0,
          "value": "C:(3,5,b7)",
          "confidence": 1
        },
        {
          "time": 8.0,
          "duration": 4.0,
          "value": "F:maj",
          "confidence": 1
        },
        {
          "time": 9.0,
          "duration": 4.0,
          "value": "C:maj",
          "confidence": 1
        },
        {
          "time": 10.0,
          "duration": 4.0,
          "value": "D:(3,5,b7)",
          "confidence": 1
        },
        {
          "time": 11.0,
          "duration": 4.0,
          "value": "G:(3,5,b7)",
          "confidence": 1
        },
        {
          "time": 12.0,
          "duration": 4.0,
          "value": "C:maj",
          "confidence": 1
        },
        {
          "time": 13.0,
          "duration": 2.0,
          "value": "F:maj",
          "confidence": 1
        },
        {
          "time": 13.2,
          "duration": 2.0,
          "value": "D:min",
          "confidence": 1
        },
        {
          "time": 14.0,
          "duration": 2.0,
          "value": "G:(3,5,b7)",
          "confidence": 1
        },
        {
          "time": 14.2,
          "duration": 1.0,
          "value": "D:min",
          "confidence": 1
        },
        {
          "time": 14.3,
          "duration": 1.0,
          "value": "G:(3,5,b7)",
          "confidence": 1
        },
        {
          "time": 15.0,
          "duration": 4.0,
          "value": "C:maj",
          "confidence": 1
        }
      ],
      "sandbox": {},
      "time": 0,
      "duration": 64.0
    },
    {
      "annotation_metadata": {
        "curator": {
          "name": "",
          "email": ""
        },
        "annotator": {},
        "version": "",
        "corpus": "biab_internet_corpus",
        "annotation_tools": "",
        "annotation_rules": "",
        "validation": "",
        "data_source": ""
      },
      "namespace": "key_mode",
      "data": [
        {
          "time": 0.0,
          "duration": 64.0,
          "value": "C",
          "confidence": 1
        }
      ],
      "sandbox": {},
      "time": 0,
      "duration": 64.0
    }
  ],
  "file_metadata": {
    "title": "I'm A Lonely Little Petunia - Maurice Hartmann",
    "artist": "",
    "release": "",
    "duration": 64.0,
    "identifiers": {},
    "jams_version": "0.3.4"
  },
  "sandbox": {
    "expanded": false
  }
}<|MERGE_RESOLUTION|>--- conflicted
+++ resolved
@@ -47,11 +47,7 @@
           "confidence": 1
         },
         {
-<<<<<<< HEAD
-          "time": 4.1,
-=======
           "time": 3.1,
->>>>>>> 5725112b
           "duration": 3.0,
           "value": "C:maj",
           "confidence": 1
@@ -99,11 +95,7 @@
           "confidence": 1
         },
         {
-<<<<<<< HEAD
-          "time": 8.3,
-=======
           "time": 7.3,
->>>>>>> 5725112b
           "duration": 1.0,
           "value": "C:(3,5,b7)",
           "confidence": 1
