{
  "annotations": [
    {
      "annotation_metadata": {
        "curator": {
          "name": "",
          "email": ""
        },
        "annotator": {},
        "version": "",
        "corpus": "biab_internet_corpus",
        "annotation_tools": "",
        "annotation_rules": "",
        "validation": "",
        "data_source": ""
      },
      "namespace": "chord",
      "data": [
        {
          "time": 0.0,
          "duration": 2.0,
          "value": "F:maj",
          "confidence": 1
        },
        {
          "time": 0.2,
          "duration": 2.0,
          "value": "G:min",
          "confidence": 1
        },
        {
          "time": 1.0,
          "duration": 2.0,
          "value": "F:maj",
          "confidence": 1
        },
        {
          "time": 1.2,
          "duration": 2.0,
          "value": "G:min",
          "confidence": 1
        },
        {
          "time": 2.0,
          "duration": 2.0,
          "value": "F:maj",
          "confidence": 1
        },
        {
          "time": 2.2,
          "duration": 2.0,
          "value": "D:min",
          "confidence": 1
        },
        {
          "time": 3.0,
          "duration": 2.0,
          "value": "G:min",
          "confidence": 1
        },
        {
          "time": 3.2,
          "duration": 1.0,
          "value": "C:(4,5)",
          "confidence": 1
        },
        {
          "time": 3.3,
          "duration": 1.0,
          "value": "C:maj",
          "confidence": 1
        },
        {
          "time": 4.0,
          "duration": 2.0,
          "value": "Bb:maj",
          "confidence": 1
        },
        {
          "time": 4.2,
          "duration": 2.0,
          "value": "G:min(b7)",
          "confidence": 1
        },
        {
          "time": 5.0,
          "duration": 2.0,
          "value": "A:min",
          "confidence": 1
        },
        {
          "time": 5.2,
          "duration": 1.0,
          "value": "C:(4,5)",
          "confidence": 1
        },
        {
          "time": 5.3,
          "duration": 1.0,
          "value": "C:maj",
          "confidence": 1
        },
        {
          "time": 6.0,
          "duration": 2.0,
          "value": "F:maj",
          "confidence": 1
        },
        {
          "time": 6.2,
          "duration": 2.0,
          "value": "G:min",
          "confidence": 1
        },
        {
          "time": 7.0,
          "duration": 2.0,
          "value": "F:maj",
          "confidence": 1
        },
        {
          "time": 7.2,
          "duration": 2.0,
          "value": "G:min",
          "confidence": 1
        },
        {
          "time": 8.0,
          "duration": 2.0,
          "value": "F:maj",
          "confidence": 1
        },
        {
          "time": 8.2,
          "duration": 2.0,
          "value": "G:min",
          "confidence": 1
        },
        {
          "time": 9.0,
          "duration": 2.0,
          "value": "G:min",
          "confidence": 1
        },
        {
          "time": 9.2,
          "duration": 1.0,
          "value": "C:(4,5)",
          "confidence": 1
        },
        {
          "time": 9.3,
          "duration": 1.0,
          "value": "C:maj",
          "confidence": 1
        },
        {
          "time": 10.0,
          "duration": 2.0,
          "value": "Bb:maj",
          "confidence": 1
        },
        {
          "time": 10.2,
          "duration": 2.0,
          "value": "G:min",
          "confidence": 1
        },
        {
          "time": 11.0,
          "duration": 4.0,
          "value": "A:min",
          "confidence": 1
        },
        {
          "time": 12.0,
          "duration": 4.0,
          "value": "C:(4,5)",
          "confidence": 1
        },
        {
          "time": 13.0,
          "duration": 4.0,
          "value": "C:maj",
          "confidence": 1
        },
        {
          "time": 14.0,
          "duration": 4.0,
          "value": "F:maj7",
          "confidence": 1
        },
        {
          "time": 15.0,
          "duration": 4.0,
          "value": "D:min",
          "confidence": 1
        },
        {
          "time": 16.0,
          "duration": 4.0,
          "value": "G:min",
          "confidence": 1
        },
        {
          "time": 17.0,
          "duration": 4.0,
          "value": "C:(3,5,6)",
          "confidence": 1
        },
        {
          "time": 18.0,
          "duration": 4.0,
          "value": "F:maj7",
          "confidence": 1
        },
        {
          "time": 19.0,
          "duration": 4.0,
          "value": "D:min",
          "confidence": 1
        },
        {
          "time": 20.0,
          "duration": 4.0,
          "value": "G:min",
          "confidence": 1
        },
        {
          "time": 21.0,
          "duration": 4.0,
          "value": "C:(3,5,6)",
          "confidence": 1
        },
        {
          "time": 22.0,
          "duration": 2.0,
          "value": "F:maj",
          "confidence": 1
        },
        {
          "time": 22.2,
          "duration": 2.0,
          "value": "G:min",
          "confidence": 1
        },
        {
          "time": 23.0,
          "duration": 2.0,
          "value": "F:maj",
          "confidence": 1
        },
        {
          "time": 23.2,
          "duration": 2.0,
          "value": "G:min",
          "confidence": 1
        },
        {
          "time": 24.0,
          "duration": 2.0,
          "value": "F:maj",
          "confidence": 1
        },
        {
          "time": 24.2,
          "duration": 2.0,
          "value": "D:min",
          "confidence": 1
        },
        {
          "time": 25.0,
          "duration": 2.0,
          "value": "G:min",
          "confidence": 1
        },
        {
          "time": 25.2,
          "duration": 1.0,
          "value": "C:(4,5)",
          "confidence": 1
        },
        {
          "time": 25.3,
          "duration": 1.0,
          "value": "C:maj",
          "confidence": 1
        },
        {
          "time": 26.0,
          "duration": 2.0,
          "value": "Bb:maj",
          "confidence": 1
        },
        {
          "time": 26.2,
          "duration": 2.0,
          "value": "G:min(b7)",
          "confidence": 1
        },
        {
          "time": 27.0,
          "duration": 2.0,
          "value": "A:min",
          "confidence": 1
        },
        {
          "time": 27.2,
          "duration": 1.0,
          "value": "C:(4,5)",
          "confidence": 1
        },
        {
          "time": 27.3,
          "duration": 1.0,
          "value": "C:maj",
          "confidence": 1
        },
        {
          "time": 28.0,
          "duration": 2.0,
          "value": "F:maj",
          "confidence": 1
        },
        {
          "time": 28.2,
          "duration": 2.0,
          "value": "G:min",
          "confidence": 1
        },
        {
          "time": 29.0,
          "duration": 2.0,
          "value": "F:maj",
          "confidence": 1
        },
        {
          "time": 29.2,
          "duration": 2.0,
          "value": "G:min",
          "confidence": 1
        },
        {
          "time": 30.0,
          "duration": 2.0,
          "value": "F:maj",
          "confidence": 1
        },
        {
          "time": 30.2,
          "duration": 2.0,
          "value": "G:min",
          "confidence": 1
        },
        {
          "time": 31.0,
          "duration": 2.0,
          "value": "G:min",
          "confidence": 1
        },
        {
          "time": 31.2,
          "duration": 1.0,
          "value": "C:(4,5)",
          "confidence": 1
        },
        {
          "time": 31.3,
          "duration": 1.0,
          "value": "C:maj",
          "confidence": 1
        },
        {
          "time": 32.0,
          "duration": 2.0,
          "value": "Bb:maj",
          "confidence": 1
        },
        {
          "time": 32.2,
          "duration": 2.0,
          "value": "G:min",
          "confidence": 1
        },
        {
          "time": 33.0,
          "duration": 4.0,
          "value": "A:min",
          "confidence": 1
        },
        {
          "time": 34.0,
          "duration": 4.0,
          "value": "C:(4,5)",
          "confidence": 1
        },
        {
          "time": 35.0,
          "duration": 4.0,
          "value": "C:maj",
          "confidence": 1
        },
        {
          "time": 36.0,
          "duration": 4.0,
          "value": "F:maj7",
          "confidence": 1
        },
        {
          "time": 37.0,
          "duration": 4.0,
          "value": "D:min",
          "confidence": 1
        },
        {
          "time": 38.0,
          "duration": 4.0,
          "value": "G:min",
          "confidence": 1
        },
        {
          "time": 39.0,
          "duration": 4.0,
          "value": "C:(3,5,6)",
          "confidence": 1
        },
        {
          "time": 40.0,
          "duration": 4.0,
          "value": "F:maj7",
          "confidence": 1
        },
        {
          "time": 41.0,
          "duration": 4.0,
          "value": "D:min",
          "confidence": 1
        },
        {
          "time": 42.0,
          "duration": 4.0,
          "value": "G:min",
          "confidence": 1
        },
        {
          "time": 43.0,
          "duration": 4.0,
          "value": "C:(3,5,6)",
          "confidence": 1
        },
        {
          "time": 44.0,
          "duration": 2.0,
          "value": "F#:maj/D",
          "confidence": 1
        },
        {
          "time": 44.2,
          "duration": 2.0,
          "value": "Ab:min",
          "confidence": 1
        },
        {
          "time": 45.0,
          "duration": 2.0,
          "value": "F#:maj/D",
          "confidence": 1
        },
        {
          "time": 45.2,
          "duration": 2.0,
          "value": "Ab:min",
          "confidence": 1
        },
        {
          "time": 46.0,
          "duration": 2.0,
          "value": "F#:maj/D",
          "confidence": 1
        },
        {
          "time": 46.2,
          "duration": 2.0,
          "value": "Eb:min",
          "confidence": 1
        },
        {
          "time": 47.0,
          "duration": 2.0,
          "value": "Ab:min",
          "confidence": 1
        },
        {
          "time": 47.2,
          "duration": 1.0,
          "value": "Db:(4,5)",
          "confidence": 1
        },
        {
          "time": 47.3,
          "duration": 1.0,
          "value": "Db:maj",
          "confidence": 1
        },
        {
          "time": 48.0,
          "duration": 2.0,
          "value": "F#:maj/D",
          "confidence": 1
        },
        {
          "time": 48.2,
          "duration": 2.0,
          "value": "Ab:min",
<<<<<<< HEAD
=======
          "confidence": 1
        },
        {
          "time": 49.0,
          "duration": 4.0,
          "value": "Bb:min",
>>>>>>> 5725112b
          "confidence": 1
        },
        {
          "time": 50.0,
          "duration": 4.0,
<<<<<<< HEAD
          "value": "Bb:min",
=======
          "value": "Db:(4,5)",
>>>>>>> 5725112b
          "confidence": 1
        },
        {
          "time": 51.0,
          "duration": 4.0,
<<<<<<< HEAD
          "value": "Db:(4,5)",
=======
          "value": "Db:maj",
>>>>>>> 5725112b
          "confidence": 1
        },
        {
          "time": 52.0,
          "duration": 4.0,
<<<<<<< HEAD
          "value": "Db:maj",
=======
          "value": "F#:maj7/D",
>>>>>>> 5725112b
          "confidence": 1
        },
        {
          "time": 53.0,
          "duration": 4.0,
<<<<<<< HEAD
          "value": "F#:maj7/D",
=======
          "value": "Eb:min(b7)",
>>>>>>> 5725112b
          "confidence": 1
        },
        {
          "time": 54.0,
          "duration": 4.0,
<<<<<<< HEAD
          "value": "Eb:min(b7)",
=======
          "value": "Ab:min",
>>>>>>> 5725112b
          "confidence": 1
        },
        {
          "time": 55.0,
          "duration": 4.0,
<<<<<<< HEAD
          "value": "Ab:min",
=======
          "value": "Db:(3,5,6)",
>>>>>>> 5725112b
          "confidence": 1
        },
        {
          "time": 56.0,
          "duration": 4.0,
<<<<<<< HEAD
          "value": "Db:(3,5,6)",
=======
          "value": "F#:maj7/D",
>>>>>>> 5725112b
          "confidence": 1
        },
        {
          "time": 57.0,
          "duration": 4.0,
<<<<<<< HEAD
          "value": "F#:maj7/D",
=======
          "value": "Eb:min(b7)",
>>>>>>> 5725112b
          "confidence": 1
        },
        {
          "time": 58.0,
          "duration": 4.0,
<<<<<<< HEAD
          "value": "Eb:min(b7)",
=======
          "value": "Ab:min",
>>>>>>> 5725112b
          "confidence": 1
        },
        {
          "time": 59.0,
          "duration": 4.0,
<<<<<<< HEAD
          "value": "Ab:min",
=======
          "value": "Db:(3,5,6)",
>>>>>>> 5725112b
          "confidence": 1
        },
        {
          "time": 60.0,
          "duration": 4.0,
<<<<<<< HEAD
          "value": "Db:(3,5,6)",
          "confidence": 1
        },
        {
          "time": 61.0,
          "duration": 4.0,
=======
>>>>>>> 5725112b
          "value": "F#:(3,5,6)/D",
          "confidence": 1
        }
      ],
      "sandbox": {},
      "time": 0,
      "duration": 244.0
    },
    {
      "annotation_metadata": {
        "curator": {
          "name": "",
          "email": ""
        },
        "annotator": {},
        "version": "",
        "corpus": "biab_internet_corpus",
        "annotation_tools": "",
        "annotation_rules": "",
        "validation": "",
        "data_source": ""
      },
      "namespace": "key_mode",
      "data": [
        {
          "time": 0.0,
          "duration": 244.0,
          "value": "F",
          "confidence": 1
        }
      ],
      "sandbox": {},
      "time": 0,
      "duration": 244.0
    }
  ],
  "file_metadata": {
    "title": "Woman",
    "artist": "",
    "release": "",
    "duration": 244.0,
    "identifiers": {},
    "jams_version": "0.3.4"
  },
  "sandbox": {
    "expanded": false
  }
}<|MERGE_RESOLUTION|>--- conflicted
+++ resolved
@@ -512,129 +512,77 @@
           "time": 48.2,
           "duration": 2.0,
           "value": "Ab:min",
-<<<<<<< HEAD
-=======
           "confidence": 1
         },
         {
           "time": 49.0,
           "duration": 4.0,
           "value": "Bb:min",
->>>>>>> 5725112b
           "confidence": 1
         },
         {
           "time": 50.0,
           "duration": 4.0,
-<<<<<<< HEAD
-          "value": "Bb:min",
-=======
           "value": "Db:(4,5)",
->>>>>>> 5725112b
           "confidence": 1
         },
         {
           "time": 51.0,
           "duration": 4.0,
-<<<<<<< HEAD
-          "value": "Db:(4,5)",
-=======
           "value": "Db:maj",
->>>>>>> 5725112b
           "confidence": 1
         },
         {
           "time": 52.0,
           "duration": 4.0,
-<<<<<<< HEAD
-          "value": "Db:maj",
-=======
           "value": "F#:maj7/D",
->>>>>>> 5725112b
           "confidence": 1
         },
         {
           "time": 53.0,
           "duration": 4.0,
-<<<<<<< HEAD
+          "value": "Eb:min(b7)",
+          "confidence": 1
+        },
+        {
+          "time": 54.0,
+          "duration": 4.0,
+          "value": "Ab:min",
+          "confidence": 1
+        },
+        {
+          "time": 55.0,
+          "duration": 4.0,
+          "value": "Db:(3,5,6)",
+          "confidence": 1
+        },
+        {
+          "time": 56.0,
+          "duration": 4.0,
           "value": "F#:maj7/D",
-=======
+          "confidence": 1
+        },
+        {
+          "time": 57.0,
+          "duration": 4.0,
           "value": "Eb:min(b7)",
->>>>>>> 5725112b
-          "confidence": 1
-        },
-        {
-          "time": 54.0,
-          "duration": 4.0,
-<<<<<<< HEAD
-          "value": "Eb:min(b7)",
-=======
+          "confidence": 1
+        },
+        {
+          "time": 58.0,
+          "duration": 4.0,
           "value": "Ab:min",
->>>>>>> 5725112b
-          "confidence": 1
-        },
-        {
-          "time": 55.0,
-          "duration": 4.0,
-<<<<<<< HEAD
-          "value": "Ab:min",
-=======
+          "confidence": 1
+        },
+        {
+          "time": 59.0,
+          "duration": 4.0,
           "value": "Db:(3,5,6)",
->>>>>>> 5725112b
-          "confidence": 1
-        },
-        {
-          "time": 56.0,
-          "duration": 4.0,
-<<<<<<< HEAD
-          "value": "Db:(3,5,6)",
-=======
-          "value": "F#:maj7/D",
->>>>>>> 5725112b
-          "confidence": 1
-        },
-        {
-          "time": 57.0,
-          "duration": 4.0,
-<<<<<<< HEAD
-          "value": "F#:maj7/D",
-=======
-          "value": "Eb:min(b7)",
->>>>>>> 5725112b
-          "confidence": 1
-        },
-        {
-          "time": 58.0,
-          "duration": 4.0,
-<<<<<<< HEAD
-          "value": "Eb:min(b7)",
-=======
-          "value": "Ab:min",
->>>>>>> 5725112b
-          "confidence": 1
-        },
-        {
-          "time": 59.0,
-          "duration": 4.0,
-<<<<<<< HEAD
-          "value": "Ab:min",
-=======
-          "value": "Db:(3,5,6)",
->>>>>>> 5725112b
           "confidence": 1
         },
         {
           "time": 60.0,
           "duration": 4.0,
-<<<<<<< HEAD
-          "value": "Db:(3,5,6)",
-          "confidence": 1
-        },
-        {
-          "time": 61.0,
-          "duration": 4.0,
-=======
->>>>>>> 5725112b
           "value": "F#:(3,5,6)/D",
           "confidence": 1
         }
