{
  "annotations": [
    {
      "annotation_metadata": {
        "curator": {
          "name": "",
          "email": ""
        },
        "annotator": {},
        "version": "",
        "corpus": "biab_internet_corpus",
        "annotation_tools": "",
        "annotation_rules": "",
        "validation": "",
        "data_source": ""
      },
      "namespace": "chord",
      "data": [
        {
          "time": 0.0,
          "duration": 4.0,
          "value": "Bb:maj",
          "confidence": 1
        },
        {
<<<<<<< HEAD
=======
          "time": 1.0,
          "duration": 4.0,
          "value": "Bb:maj",
          "confidence": 1
        },
        {
>>>>>>> 5725112b
          "time": 2.0,
          "duration": 4.0,
          "value": "Bb:maj",
          "confidence": 1
        },
        {
          "time": 3.0,
<<<<<<< HEAD
          "duration": 4.0,
=======
          "duration": 2.0,
>>>>>>> 5725112b
          "value": "Bb:maj",
          "confidence": 1
        },
        {
          "time": 3.2,
          "duration": 2.0,
<<<<<<< HEAD
          "value": "Bb:maj",
          "confidence": 1
        },
        {
          "time": 4.2,
          "duration": 2.0,
          "value": "Bb:(3,5,b7)",
=======
          "value": "Bb:(3,5,b7)",
          "confidence": 1
        },
        {
          "time": 4.0,
          "duration": 4.0,
          "value": "Eb:(3,5,b7)",
>>>>>>> 5725112b
          "confidence": 1
        },
        {
          "time": 5.0,
          "duration": 4.0,
          "value": "Eb:(3,5,b7)",
          "confidence": 1
        },
        {
          "time": 6.0,
          "duration": 4.0,
<<<<<<< HEAD
          "value": "Eb:(3,5,b7)",
=======
          "value": "Bb:maj",
>>>>>>> 5725112b
          "confidence": 1
        },
        {
          "time": 7.0,
          "duration": 4.0,
<<<<<<< HEAD
          "value": "Bb:maj",
          "confidence": 1
        },
        {
          "time": 8.0,
          "duration": 4.0,
=======
>>>>>>> 5725112b
          "value": "Bb:(3,5,b7)",
          "confidence": 1
        },
        {
<<<<<<< HEAD
          "time": 9.0,
=======
          "time": 8.0,
>>>>>>> 5725112b
          "duration": 4.0,
          "value": "F:(3,b5,b7)",
          "confidence": 1
        },
        {
<<<<<<< HEAD
          "time": 10.0,
=======
          "time": 9.0,
>>>>>>> 5725112b
          "duration": 4.0,
          "value": "Eb:(3,5,b7)",
          "confidence": 1
        },
        {
<<<<<<< HEAD
          "time": 11.0,
=======
          "time": 10.0,
>>>>>>> 5725112b
          "duration": 4.0,
          "value": "Bb:maj",
          "confidence": 1
        },
        {
<<<<<<< HEAD
          "time": 12.0,
=======
          "time": 11.0,
>>>>>>> 5725112b
          "duration": 4.0,
          "value": "Bb:(3,5,6)",
          "confidence": 1
        },
        {
<<<<<<< HEAD
          "time": 13.0,
=======
          "time": 12.0,
>>>>>>> 5725112b
          "duration": 4.0,
          "value": "Bb:maj",
          "confidence": 1
        },
        {
<<<<<<< HEAD
          "time": 14.0,
=======
          "time": 13.0,
>>>>>>> 5725112b
          "duration": 4.0,
          "value": "Bb:maj",
          "confidence": 1
        },
        {
<<<<<<< HEAD
          "time": 15.0,
=======
          "time": 14.0,
>>>>>>> 5725112b
          "duration": 4.0,
          "value": "Bb:(3,5,6)",
          "confidence": 1
        },
        {
<<<<<<< HEAD
          "time": 16.0,
=======
          "time": 15.0,
>>>>>>> 5725112b
          "duration": 4.0,
          "value": "Bb:(3,5,b7,b13)",
          "confidence": 1
        },
        {
<<<<<<< HEAD
          "time": 17.0,
=======
          "time": 16.0,
>>>>>>> 5725112b
          "duration": 4.0,
          "value": "Eb:(3,5,b7)",
          "confidence": 1
        },
        {
<<<<<<< HEAD
          "time": 18.0,
=======
          "time": 17.0,
>>>>>>> 5725112b
          "duration": 4.0,
          "value": "Eb:(3,5,b7)",
          "confidence": 1
        },
        {
<<<<<<< HEAD
          "time": 19.0,
=======
          "time": 18.0,
>>>>>>> 5725112b
          "duration": 4.0,
          "value": "Bb:(3,5,6)",
          "confidence": 1
        },
        {
<<<<<<< HEAD
          "time": 20.0,
=======
          "time": 19.0,
>>>>>>> 5725112b
          "duration": 4.0,
          "value": "Bb:(3,5,6)",
          "confidence": 1
        },
        {
<<<<<<< HEAD
          "time": 21.0,
=======
          "time": 20.0,
>>>>>>> 5725112b
          "duration": 4.0,
          "value": "Eb:(3,5,b7)",
          "confidence": 1
        },
        {
<<<<<<< HEAD
          "time": 22.0,
=======
          "time": 21.0,
>>>>>>> 5725112b
          "duration": 4.0,
          "value": "Eb:(3,5,b7)",
          "confidence": 1
        },
        {
<<<<<<< HEAD
          "time": 23.0,
=======
          "time": 22.0,
>>>>>>> 5725112b
          "duration": 4.0,
          "value": "Bb:(3,5,6)",
          "confidence": 1
        },
        {
<<<<<<< HEAD
          "time": 24.0,
=======
          "time": 23.0,
>>>>>>> 5725112b
          "duration": 4.0,
          "value": "Bb:(3,5,6)",
          "confidence": 1
        },
        {
<<<<<<< HEAD
          "time": 25.0,
=======
          "time": 24.0,
>>>>>>> 5725112b
          "duration": 4.0,
          "value": "Bb:maj",
          "confidence": 1
        },
        {
<<<<<<< HEAD
          "time": 26.0,
=======
          "time": 25.0,
>>>>>>> 5725112b
          "duration": 4.0,
          "value": "Bb:maj",
          "confidence": 1
        },
        {
<<<<<<< HEAD
          "time": 27.0,
=======
          "time": 26.0,
>>>>>>> 5725112b
          "duration": 4.0,
          "value": "Bb:maj",
          "confidence": 1
        },
        {
<<<<<<< HEAD
          "time": 28.0,
=======
          "time": 27.0,
>>>>>>> 5725112b
          "duration": 4.0,
          "value": "Bb:(3,5,b7,b13)",
          "confidence": 1
        },
        {
<<<<<<< HEAD
          "time": 29.0,
=======
          "time": 28.0,
>>>>>>> 5725112b
          "duration": 4.0,
          "value": "Eb:(3,5,b7)",
          "confidence": 1
        },
        {
<<<<<<< HEAD
          "time": 30.0,
=======
          "time": 29.0,
>>>>>>> 5725112b
          "duration": 4.0,
          "value": "Eb:(3,5,b7)",
          "confidence": 1
        },
        {
<<<<<<< HEAD
          "time": 31.0,
=======
          "time": 30.0,
>>>>>>> 5725112b
          "duration": 4.0,
          "value": "Bb:maj",
          "confidence": 1
        },
        {
<<<<<<< HEAD
          "time": 32.0,
=======
          "time": 31.0,
>>>>>>> 5725112b
          "duration": 4.0,
          "value": "Bb:(3,5,b7,b13)",
          "confidence": 1
        },
        {
<<<<<<< HEAD
          "time": 33.0,
=======
          "time": 32.0,
>>>>>>> 5725112b
          "duration": 4.0,
          "value": "F:(3,b5,b7)",
          "confidence": 1
        },
        {
<<<<<<< HEAD
          "time": 34.0,
=======
          "time": 33.0,
>>>>>>> 5725112b
          "duration": 4.0,
          "value": "Eb:(3,5,b7)",
          "confidence": 1
        },
        {
<<<<<<< HEAD
          "time": 35.0,
=======
          "time": 34.0,
>>>>>>> 5725112b
          "duration": 4.0,
          "value": "Bb:maj",
          "confidence": 1
        },
        {
<<<<<<< HEAD
          "time": 36.0,
=======
          "time": 35.0,
>>>>>>> 5725112b
          "duration": 4.0,
          "value": "Bb:(3,5,6)",
          "confidence": 1
        },
        {
<<<<<<< HEAD
          "time": 37.0,
=======
          "time": 36.0,
>>>>>>> 5725112b
          "duration": 4.0,
          "value": "Bb:maj",
          "confidence": 1
        },
        {
<<<<<<< HEAD
          "time": 38.0,
=======
          "time": 37.0,
>>>>>>> 5725112b
          "duration": 4.0,
          "value": "Eb:min",
          "confidence": 1
        },
        {
<<<<<<< HEAD
          "time": 39.0,
=======
          "time": 38.0,
>>>>>>> 5725112b
          "duration": 4.0,
          "value": "Eb:(3,5,b7)",
          "confidence": 1
        },
        {
<<<<<<< HEAD
          "time": 40.0,
=======
          "time": 39.0,
>>>>>>> 5725112b
          "duration": 4.0,
          "value": "Eb:(3,5,b7)",
          "confidence": 1
        },
        {
<<<<<<< HEAD
          "time": 41.0,
=======
          "time": 40.0,
>>>>>>> 5725112b
          "duration": 4.0,
          "value": "Eb:maj",
          "confidence": 1
        },
        {
<<<<<<< HEAD
          "time": 42.0,
=======
          "time": 41.0,
>>>>>>> 5725112b
          "duration": 4.0,
          "value": "Eb:(3,5,b7,9)",
          "confidence": 1
        },
        {
<<<<<<< HEAD
          "time": 43.0,
=======
          "time": 42.0,
>>>>>>> 5725112b
          "duration": 4.0,
          "value": "Eb:(3,5,b7)",
          "confidence": 1
        },
        {
<<<<<<< HEAD
          "time": 44.0,
=======
          "time": 43.0,
>>>>>>> 5725112b
          "duration": 4.0,
          "value": "Eb:(3,5,b7)",
          "confidence": 1
        },
        {
<<<<<<< HEAD
          "time": 45.0,
=======
          "time": 44.0,
>>>>>>> 5725112b
          "duration": 4.0,
          "value": "Eb:maj",
          "confidence": 1
        },
        {
<<<<<<< HEAD
          "time": 46.0,
=======
          "time": 45.0,
>>>>>>> 5725112b
          "duration": 4.0,
          "value": "Eb:(3,5,b7)",
          "confidence": 1
        },
        {
<<<<<<< HEAD
          "time": 47.0,
=======
          "time": 46.0,
>>>>>>> 5725112b
          "duration": 4.0,
          "value": "Bb:maj",
          "confidence": 1
        },
        {
<<<<<<< HEAD
          "time": 48.0,
=======
          "time": 47.0,
>>>>>>> 5725112b
          "duration": 2.0,
          "value": "Bb:(3,5,6)",
          "confidence": 1
        },
        {
<<<<<<< HEAD
          "time": 48.2,
=======
          "time": 47.2,
>>>>>>> 5725112b
          "duration": 2.0,
          "value": "F:(3,5,b7)",
          "confidence": 1
        },
        {
<<<<<<< HEAD
          "time": 49.0,
=======
          "time": 48.0,
>>>>>>> 5725112b
          "duration": 4.0,
          "value": "Bb:maj",
          "confidence": 1
        },
        {
<<<<<<< HEAD
          "time": 50.0,
=======
          "time": 49.0,
>>>>>>> 5725112b
          "duration": 4.0,
          "value": "Bb:maj",
          "confidence": 1
        },
        {
<<<<<<< HEAD
          "time": 51.0,
=======
          "time": 50.0,
>>>>>>> 5725112b
          "duration": 4.0,
          "value": "Bb:maj",
          "confidence": 1
        },
        {
<<<<<<< HEAD
          "time": 52.0,
=======
          "time": 51.0,
>>>>>>> 5725112b
          "duration": 4.0,
          "value": "Bb:(3,5,b7,b13)",
          "confidence": 1
        },
        {
<<<<<<< HEAD
          "time": 53.0,
=======
          "time": 52.0,
>>>>>>> 5725112b
          "duration": 4.0,
          "value": "Eb:(3,5,b7)",
          "confidence": 1
        },
        {
<<<<<<< HEAD
          "time": 54.0,
=======
          "time": 53.0,
>>>>>>> 5725112b
          "duration": 4.0,
          "value": "Eb:(3,5,b7)",
          "confidence": 1
        },
        {
<<<<<<< HEAD
          "time": 55.0,
=======
          "time": 54.0,
>>>>>>> 5725112b
          "duration": 4.0,
          "value": "Bb:maj",
          "confidence": 1
        },
        {
<<<<<<< HEAD
          "time": 56.0,
=======
          "time": 55.0,
>>>>>>> 5725112b
          "duration": 4.0,
          "value": "Bb:maj",
          "confidence": 1
        },
        {
<<<<<<< HEAD
          "time": 57.0,
=======
          "time": 56.0,
>>>>>>> 5725112b
          "duration": 4.0,
          "value": "Bb:(3,5,b7)",
          "confidence": 1
        },
        {
<<<<<<< HEAD
          "time": 58.0,
=======
          "time": 57.0,
>>>>>>> 5725112b
          "duration": 4.0,
          "value": "F:(3,b5,b7)",
          "confidence": 1
        },
        {
<<<<<<< HEAD
          "time": 59.0,
=======
          "time": 58.0,
>>>>>>> 5725112b
          "duration": 4.0,
          "value": "Eb:(3,5,b7)",
          "confidence": 1
        },
        {
<<<<<<< HEAD
          "time": 60.0,
=======
          "time": 59.0,
>>>>>>> 5725112b
          "duration": 4.0,
          "value": "Bb:maj",
          "confidence": 1
        },
        {
<<<<<<< HEAD
          "time": 61.0,
=======
          "time": 60.0,
>>>>>>> 5725112b
          "duration": 4.0,
          "value": "Bb:(3,5,6)",
          "confidence": 1
        },
        {
<<<<<<< HEAD
          "time": 62.0,
=======
          "time": 61.0,
>>>>>>> 5725112b
          "duration": 4.0,
          "value": "Bb:(3,5,6)",
          "confidence": 1
        },
        {
<<<<<<< HEAD
          "time": 63.0,
=======
          "time": 62.0,
>>>>>>> 5725112b
          "duration": 4.0,
          "value": "Bb:(3,5,6)",
          "confidence": 1
        },
        {
<<<<<<< HEAD
          "time": 64.0,
=======
          "time": 63.0,
>>>>>>> 5725112b
          "duration": 4.0,
          "value": "Bb:(3,5,6)",
          "confidence": 1
        },
        {
<<<<<<< HEAD
          "time": 65.0,
          "duration": 2.0,
          "value": "Bb:maj",
          "confidence": 1
        },
        {
          "time": 65.2,
          "duration": 2.0,
          "value": "F:(3,5,b7)",
          "confidence": 1
        },
        {
          "time": 66.0,
          "duration": 2.0,
=======
          "time": 64.0,
          "duration": 2.0,
          "value": "Bb:maj",
          "confidence": 1
        },
        {
          "time": 64.2,
          "duration": 2.0,
          "value": "F:(3,5,b7)",
          "confidence": 1
        },
        {
          "time": 65.0,
          "duration": 2.0,
>>>>>>> 5725112b
          "value": "Bb:(3,5,6)",
          "confidence": 1
        },
        {
<<<<<<< HEAD
          "time": 66.2,
=======
          "time": 65.2,
>>>>>>> 5725112b
          "duration": 2.0,
          "value": "F:(3,5,b7)",
          "confidence": 1
        },
        {
<<<<<<< HEAD
          "time": 67.0,
=======
          "time": 66.0,
>>>>>>> 5725112b
          "duration": 4.0,
          "value": "Bb:(3,5,6)",
          "confidence": 1
        }
      ],
      "sandbox": {},
      "time": 0,
      "duration": 268.0
    },
    {
      "annotation_metadata": {
        "curator": {
          "name": "",
          "email": ""
        },
        "annotator": {},
        "version": "",
        "corpus": "biab_internet_corpus",
        "annotation_tools": "",
        "annotation_rules": "",
        "validation": "",
        "data_source": ""
      },
      "namespace": "key_mode",
      "data": [
        {
          "time": 0.0,
          "duration": 268.0,
          "value": "Bb",
          "confidence": 1
        }
      ],
      "sandbox": {},
      "time": 0,
      "duration": 268.0
    }
  ],
  "file_metadata": {
    "title": "Night Train",
    "artist": "",
    "release": "",
    "duration": 268.0,
    "identifiers": {},
    "jams_version": "0.3.4"
  },
  "sandbox": {
    "expanded": false
  }
}<|MERGE_RESOLUTION|>--- conflicted
+++ resolved
@@ -23,15 +23,12 @@
           "confidence": 1
         },
         {
-<<<<<<< HEAD
-=======
           "time": 1.0,
           "duration": 4.0,
           "value": "Bb:maj",
           "confidence": 1
         },
         {
->>>>>>> 5725112b
           "time": 2.0,
           "duration": 4.0,
           "value": "Bb:maj",
@@ -39,642 +36,398 @@
         },
         {
           "time": 3.0,
-<<<<<<< HEAD
-          "duration": 4.0,
-=======
-          "duration": 2.0,
->>>>>>> 5725112b
+          "duration": 2.0,
           "value": "Bb:maj",
           "confidence": 1
         },
         {
           "time": 3.2,
           "duration": 2.0,
-<<<<<<< HEAD
-          "value": "Bb:maj",
-          "confidence": 1
-        },
-        {
-          "time": 4.2,
-          "duration": 2.0,
           "value": "Bb:(3,5,b7)",
-=======
+          "confidence": 1
+        },
+        {
+          "time": 4.0,
+          "duration": 4.0,
+          "value": "Eb:(3,5,b7)",
+          "confidence": 1
+        },
+        {
+          "time": 5.0,
+          "duration": 4.0,
+          "value": "Eb:(3,5,b7)",
+          "confidence": 1
+        },
+        {
+          "time": 6.0,
+          "duration": 4.0,
+          "value": "Bb:maj",
+          "confidence": 1
+        },
+        {
+          "time": 7.0,
+          "duration": 4.0,
           "value": "Bb:(3,5,b7)",
           "confidence": 1
         },
         {
-          "time": 4.0,
-          "duration": 4.0,
-          "value": "Eb:(3,5,b7)",
->>>>>>> 5725112b
-          "confidence": 1
-        },
-        {
-          "time": 5.0,
-          "duration": 4.0,
-          "value": "Eb:(3,5,b7)",
-          "confidence": 1
-        },
-        {
-          "time": 6.0,
-          "duration": 4.0,
-<<<<<<< HEAD
-          "value": "Eb:(3,5,b7)",
-=======
-          "value": "Bb:maj",
->>>>>>> 5725112b
-          "confidence": 1
-        },
-        {
-          "time": 7.0,
-          "duration": 4.0,
-<<<<<<< HEAD
-          "value": "Bb:maj",
-          "confidence": 1
-        },
-        {
           "time": 8.0,
           "duration": 4.0,
-=======
->>>>>>> 5725112b
+          "value": "F:(3,b5,b7)",
+          "confidence": 1
+        },
+        {
+          "time": 9.0,
+          "duration": 4.0,
+          "value": "Eb:(3,5,b7)",
+          "confidence": 1
+        },
+        {
+          "time": 10.0,
+          "duration": 4.0,
+          "value": "Bb:maj",
+          "confidence": 1
+        },
+        {
+          "time": 11.0,
+          "duration": 4.0,
+          "value": "Bb:(3,5,6)",
+          "confidence": 1
+        },
+        {
+          "time": 12.0,
+          "duration": 4.0,
+          "value": "Bb:maj",
+          "confidence": 1
+        },
+        {
+          "time": 13.0,
+          "duration": 4.0,
+          "value": "Bb:maj",
+          "confidence": 1
+        },
+        {
+          "time": 14.0,
+          "duration": 4.0,
+          "value": "Bb:(3,5,6)",
+          "confidence": 1
+        },
+        {
+          "time": 15.0,
+          "duration": 4.0,
+          "value": "Bb:(3,5,b7,b13)",
+          "confidence": 1
+        },
+        {
+          "time": 16.0,
+          "duration": 4.0,
+          "value": "Eb:(3,5,b7)",
+          "confidence": 1
+        },
+        {
+          "time": 17.0,
+          "duration": 4.0,
+          "value": "Eb:(3,5,b7)",
+          "confidence": 1
+        },
+        {
+          "time": 18.0,
+          "duration": 4.0,
+          "value": "Bb:(3,5,6)",
+          "confidence": 1
+        },
+        {
+          "time": 19.0,
+          "duration": 4.0,
+          "value": "Bb:(3,5,6)",
+          "confidence": 1
+        },
+        {
+          "time": 20.0,
+          "duration": 4.0,
+          "value": "Eb:(3,5,b7)",
+          "confidence": 1
+        },
+        {
+          "time": 21.0,
+          "duration": 4.0,
+          "value": "Eb:(3,5,b7)",
+          "confidence": 1
+        },
+        {
+          "time": 22.0,
+          "duration": 4.0,
+          "value": "Bb:(3,5,6)",
+          "confidence": 1
+        },
+        {
+          "time": 23.0,
+          "duration": 4.0,
+          "value": "Bb:(3,5,6)",
+          "confidence": 1
+        },
+        {
+          "time": 24.0,
+          "duration": 4.0,
+          "value": "Bb:maj",
+          "confidence": 1
+        },
+        {
+          "time": 25.0,
+          "duration": 4.0,
+          "value": "Bb:maj",
+          "confidence": 1
+        },
+        {
+          "time": 26.0,
+          "duration": 4.0,
+          "value": "Bb:maj",
+          "confidence": 1
+        },
+        {
+          "time": 27.0,
+          "duration": 4.0,
+          "value": "Bb:(3,5,b7,b13)",
+          "confidence": 1
+        },
+        {
+          "time": 28.0,
+          "duration": 4.0,
+          "value": "Eb:(3,5,b7)",
+          "confidence": 1
+        },
+        {
+          "time": 29.0,
+          "duration": 4.0,
+          "value": "Eb:(3,5,b7)",
+          "confidence": 1
+        },
+        {
+          "time": 30.0,
+          "duration": 4.0,
+          "value": "Bb:maj",
+          "confidence": 1
+        },
+        {
+          "time": 31.0,
+          "duration": 4.0,
+          "value": "Bb:(3,5,b7,b13)",
+          "confidence": 1
+        },
+        {
+          "time": 32.0,
+          "duration": 4.0,
+          "value": "F:(3,b5,b7)",
+          "confidence": 1
+        },
+        {
+          "time": 33.0,
+          "duration": 4.0,
+          "value": "Eb:(3,5,b7)",
+          "confidence": 1
+        },
+        {
+          "time": 34.0,
+          "duration": 4.0,
+          "value": "Bb:maj",
+          "confidence": 1
+        },
+        {
+          "time": 35.0,
+          "duration": 4.0,
+          "value": "Bb:(3,5,6)",
+          "confidence": 1
+        },
+        {
+          "time": 36.0,
+          "duration": 4.0,
+          "value": "Bb:maj",
+          "confidence": 1
+        },
+        {
+          "time": 37.0,
+          "duration": 4.0,
+          "value": "Eb:min",
+          "confidence": 1
+        },
+        {
+          "time": 38.0,
+          "duration": 4.0,
+          "value": "Eb:(3,5,b7)",
+          "confidence": 1
+        },
+        {
+          "time": 39.0,
+          "duration": 4.0,
+          "value": "Eb:(3,5,b7)",
+          "confidence": 1
+        },
+        {
+          "time": 40.0,
+          "duration": 4.0,
+          "value": "Eb:maj",
+          "confidence": 1
+        },
+        {
+          "time": 41.0,
+          "duration": 4.0,
+          "value": "Eb:(3,5,b7,9)",
+          "confidence": 1
+        },
+        {
+          "time": 42.0,
+          "duration": 4.0,
+          "value": "Eb:(3,5,b7)",
+          "confidence": 1
+        },
+        {
+          "time": 43.0,
+          "duration": 4.0,
+          "value": "Eb:(3,5,b7)",
+          "confidence": 1
+        },
+        {
+          "time": 44.0,
+          "duration": 4.0,
+          "value": "Eb:maj",
+          "confidence": 1
+        },
+        {
+          "time": 45.0,
+          "duration": 4.0,
+          "value": "Eb:(3,5,b7)",
+          "confidence": 1
+        },
+        {
+          "time": 46.0,
+          "duration": 4.0,
+          "value": "Bb:maj",
+          "confidence": 1
+        },
+        {
+          "time": 47.0,
+          "duration": 2.0,
+          "value": "Bb:(3,5,6)",
+          "confidence": 1
+        },
+        {
+          "time": 47.2,
+          "duration": 2.0,
+          "value": "F:(3,5,b7)",
+          "confidence": 1
+        },
+        {
+          "time": 48.0,
+          "duration": 4.0,
+          "value": "Bb:maj",
+          "confidence": 1
+        },
+        {
+          "time": 49.0,
+          "duration": 4.0,
+          "value": "Bb:maj",
+          "confidence": 1
+        },
+        {
+          "time": 50.0,
+          "duration": 4.0,
+          "value": "Bb:maj",
+          "confidence": 1
+        },
+        {
+          "time": 51.0,
+          "duration": 4.0,
+          "value": "Bb:(3,5,b7,b13)",
+          "confidence": 1
+        },
+        {
+          "time": 52.0,
+          "duration": 4.0,
+          "value": "Eb:(3,5,b7)",
+          "confidence": 1
+        },
+        {
+          "time": 53.0,
+          "duration": 4.0,
+          "value": "Eb:(3,5,b7)",
+          "confidence": 1
+        },
+        {
+          "time": 54.0,
+          "duration": 4.0,
+          "value": "Bb:maj",
+          "confidence": 1
+        },
+        {
+          "time": 55.0,
+          "duration": 4.0,
+          "value": "Bb:maj",
+          "confidence": 1
+        },
+        {
+          "time": 56.0,
+          "duration": 4.0,
           "value": "Bb:(3,5,b7)",
           "confidence": 1
         },
         {
-<<<<<<< HEAD
-          "time": 9.0,
-=======
-          "time": 8.0,
->>>>>>> 5725112b
+          "time": 57.0,
           "duration": 4.0,
           "value": "F:(3,b5,b7)",
           "confidence": 1
         },
         {
-<<<<<<< HEAD
-          "time": 10.0,
-=======
-          "time": 9.0,
->>>>>>> 5725112b
-          "duration": 4.0,
-          "value": "Eb:(3,5,b7)",
-          "confidence": 1
-        },
-        {
-<<<<<<< HEAD
-          "time": 11.0,
-=======
-          "time": 10.0,
->>>>>>> 5725112b
-          "duration": 4.0,
-          "value": "Bb:maj",
-          "confidence": 1
-        },
-        {
-<<<<<<< HEAD
-          "time": 12.0,
-=======
-          "time": 11.0,
->>>>>>> 5725112b
-          "duration": 4.0,
-          "value": "Bb:(3,5,6)",
-          "confidence": 1
-        },
-        {
-<<<<<<< HEAD
-          "time": 13.0,
-=======
-          "time": 12.0,
->>>>>>> 5725112b
-          "duration": 4.0,
-          "value": "Bb:maj",
-          "confidence": 1
-        },
-        {
-<<<<<<< HEAD
-          "time": 14.0,
-=======
-          "time": 13.0,
->>>>>>> 5725112b
-          "duration": 4.0,
-          "value": "Bb:maj",
-          "confidence": 1
-        },
-        {
-<<<<<<< HEAD
-          "time": 15.0,
-=======
-          "time": 14.0,
->>>>>>> 5725112b
-          "duration": 4.0,
-          "value": "Bb:(3,5,6)",
-          "confidence": 1
-        },
-        {
-<<<<<<< HEAD
-          "time": 16.0,
-=======
-          "time": 15.0,
->>>>>>> 5725112b
-          "duration": 4.0,
-          "value": "Bb:(3,5,b7,b13)",
-          "confidence": 1
-        },
-        {
-<<<<<<< HEAD
-          "time": 17.0,
-=======
-          "time": 16.0,
->>>>>>> 5725112b
-          "duration": 4.0,
-          "value": "Eb:(3,5,b7)",
-          "confidence": 1
-        },
-        {
-<<<<<<< HEAD
-          "time": 18.0,
-=======
-          "time": 17.0,
->>>>>>> 5725112b
-          "duration": 4.0,
-          "value": "Eb:(3,5,b7)",
-          "confidence": 1
-        },
-        {
-<<<<<<< HEAD
-          "time": 19.0,
-=======
-          "time": 18.0,
->>>>>>> 5725112b
-          "duration": 4.0,
-          "value": "Bb:(3,5,6)",
-          "confidence": 1
-        },
-        {
-<<<<<<< HEAD
-          "time": 20.0,
-=======
-          "time": 19.0,
->>>>>>> 5725112b
-          "duration": 4.0,
-          "value": "Bb:(3,5,6)",
-          "confidence": 1
-        },
-        {
-<<<<<<< HEAD
-          "time": 21.0,
-=======
-          "time": 20.0,
->>>>>>> 5725112b
-          "duration": 4.0,
-          "value": "Eb:(3,5,b7)",
-          "confidence": 1
-        },
-        {
-<<<<<<< HEAD
-          "time": 22.0,
-=======
-          "time": 21.0,
->>>>>>> 5725112b
-          "duration": 4.0,
-          "value": "Eb:(3,5,b7)",
-          "confidence": 1
-        },
-        {
-<<<<<<< HEAD
-          "time": 23.0,
-=======
-          "time": 22.0,
->>>>>>> 5725112b
-          "duration": 4.0,
-          "value": "Bb:(3,5,6)",
-          "confidence": 1
-        },
-        {
-<<<<<<< HEAD
-          "time": 24.0,
-=======
-          "time": 23.0,
->>>>>>> 5725112b
-          "duration": 4.0,
-          "value": "Bb:(3,5,6)",
-          "confidence": 1
-        },
-        {
-<<<<<<< HEAD
-          "time": 25.0,
-=======
-          "time": 24.0,
->>>>>>> 5725112b
-          "duration": 4.0,
-          "value": "Bb:maj",
-          "confidence": 1
-        },
-        {
-<<<<<<< HEAD
-          "time": 26.0,
-=======
-          "time": 25.0,
->>>>>>> 5725112b
-          "duration": 4.0,
-          "value": "Bb:maj",
-          "confidence": 1
-        },
-        {
-<<<<<<< HEAD
-          "time": 27.0,
-=======
-          "time": 26.0,
->>>>>>> 5725112b
-          "duration": 4.0,
-          "value": "Bb:maj",
-          "confidence": 1
-        },
-        {
-<<<<<<< HEAD
-          "time": 28.0,
-=======
-          "time": 27.0,
->>>>>>> 5725112b
-          "duration": 4.0,
-          "value": "Bb:(3,5,b7,b13)",
-          "confidence": 1
-        },
-        {
-<<<<<<< HEAD
-          "time": 29.0,
-=======
-          "time": 28.0,
->>>>>>> 5725112b
-          "duration": 4.0,
-          "value": "Eb:(3,5,b7)",
-          "confidence": 1
-        },
-        {
-<<<<<<< HEAD
-          "time": 30.0,
-=======
-          "time": 29.0,
->>>>>>> 5725112b
-          "duration": 4.0,
-          "value": "Eb:(3,5,b7)",
-          "confidence": 1
-        },
-        {
-<<<<<<< HEAD
-          "time": 31.0,
-=======
-          "time": 30.0,
->>>>>>> 5725112b
-          "duration": 4.0,
-          "value": "Bb:maj",
-          "confidence": 1
-        },
-        {
-<<<<<<< HEAD
-          "time": 32.0,
-=======
-          "time": 31.0,
->>>>>>> 5725112b
-          "duration": 4.0,
-          "value": "Bb:(3,5,b7,b13)",
-          "confidence": 1
-        },
-        {
-<<<<<<< HEAD
-          "time": 33.0,
-=======
-          "time": 32.0,
->>>>>>> 5725112b
-          "duration": 4.0,
-          "value": "F:(3,b5,b7)",
-          "confidence": 1
-        },
-        {
-<<<<<<< HEAD
-          "time": 34.0,
-=======
-          "time": 33.0,
->>>>>>> 5725112b
-          "duration": 4.0,
-          "value": "Eb:(3,5,b7)",
-          "confidence": 1
-        },
-        {
-<<<<<<< HEAD
-          "time": 35.0,
-=======
-          "time": 34.0,
->>>>>>> 5725112b
-          "duration": 4.0,
-          "value": "Bb:maj",
-          "confidence": 1
-        },
-        {
-<<<<<<< HEAD
-          "time": 36.0,
-=======
-          "time": 35.0,
->>>>>>> 5725112b
-          "duration": 4.0,
-          "value": "Bb:(3,5,6)",
-          "confidence": 1
-        },
-        {
-<<<<<<< HEAD
-          "time": 37.0,
-=======
-          "time": 36.0,
->>>>>>> 5725112b
-          "duration": 4.0,
-          "value": "Bb:maj",
-          "confidence": 1
-        },
-        {
-<<<<<<< HEAD
-          "time": 38.0,
-=======
-          "time": 37.0,
->>>>>>> 5725112b
-          "duration": 4.0,
-          "value": "Eb:min",
-          "confidence": 1
-        },
-        {
-<<<<<<< HEAD
-          "time": 39.0,
-=======
-          "time": 38.0,
->>>>>>> 5725112b
-          "duration": 4.0,
-          "value": "Eb:(3,5,b7)",
-          "confidence": 1
-        },
-        {
-<<<<<<< HEAD
-          "time": 40.0,
-=======
-          "time": 39.0,
->>>>>>> 5725112b
-          "duration": 4.0,
-          "value": "Eb:(3,5,b7)",
-          "confidence": 1
-        },
-        {
-<<<<<<< HEAD
-          "time": 41.0,
-=======
-          "time": 40.0,
->>>>>>> 5725112b
-          "duration": 4.0,
-          "value": "Eb:maj",
-          "confidence": 1
-        },
-        {
-<<<<<<< HEAD
-          "time": 42.0,
-=======
-          "time": 41.0,
->>>>>>> 5725112b
-          "duration": 4.0,
-          "value": "Eb:(3,5,b7,9)",
-          "confidence": 1
-        },
-        {
-<<<<<<< HEAD
-          "time": 43.0,
-=======
-          "time": 42.0,
->>>>>>> 5725112b
-          "duration": 4.0,
-          "value": "Eb:(3,5,b7)",
-          "confidence": 1
-        },
-        {
-<<<<<<< HEAD
-          "time": 44.0,
-=======
-          "time": 43.0,
->>>>>>> 5725112b
-          "duration": 4.0,
-          "value": "Eb:(3,5,b7)",
-          "confidence": 1
-        },
-        {
-<<<<<<< HEAD
-          "time": 45.0,
-=======
-          "time": 44.0,
->>>>>>> 5725112b
-          "duration": 4.0,
-          "value": "Eb:maj",
-          "confidence": 1
-        },
-        {
-<<<<<<< HEAD
-          "time": 46.0,
-=======
-          "time": 45.0,
->>>>>>> 5725112b
-          "duration": 4.0,
-          "value": "Eb:(3,5,b7)",
-          "confidence": 1
-        },
-        {
-<<<<<<< HEAD
-          "time": 47.0,
-=======
-          "time": 46.0,
->>>>>>> 5725112b
-          "duration": 4.0,
-          "value": "Bb:maj",
-          "confidence": 1
-        },
-        {
-<<<<<<< HEAD
-          "time": 48.0,
-=======
-          "time": 47.0,
->>>>>>> 5725112b
-          "duration": 2.0,
-          "value": "Bb:(3,5,6)",
-          "confidence": 1
-        },
-        {
-<<<<<<< HEAD
-          "time": 48.2,
-=======
-          "time": 47.2,
->>>>>>> 5725112b
+          "time": 58.0,
+          "duration": 4.0,
+          "value": "Eb:(3,5,b7)",
+          "confidence": 1
+        },
+        {
+          "time": 59.0,
+          "duration": 4.0,
+          "value": "Bb:maj",
+          "confidence": 1
+        },
+        {
+          "time": 60.0,
+          "duration": 4.0,
+          "value": "Bb:(3,5,6)",
+          "confidence": 1
+        },
+        {
+          "time": 61.0,
+          "duration": 4.0,
+          "value": "Bb:(3,5,6)",
+          "confidence": 1
+        },
+        {
+          "time": 62.0,
+          "duration": 4.0,
+          "value": "Bb:(3,5,6)",
+          "confidence": 1
+        },
+        {
+          "time": 63.0,
+          "duration": 4.0,
+          "value": "Bb:(3,5,6)",
+          "confidence": 1
+        },
+        {
+          "time": 64.0,
+          "duration": 2.0,
+          "value": "Bb:maj",
+          "confidence": 1
+        },
+        {
+          "time": 64.2,
           "duration": 2.0,
           "value": "F:(3,5,b7)",
           "confidence": 1
         },
         {
-<<<<<<< HEAD
-          "time": 49.0,
-=======
-          "time": 48.0,
->>>>>>> 5725112b
-          "duration": 4.0,
-          "value": "Bb:maj",
-          "confidence": 1
-        },
-        {
-<<<<<<< HEAD
-          "time": 50.0,
-=======
-          "time": 49.0,
->>>>>>> 5725112b
-          "duration": 4.0,
-          "value": "Bb:maj",
-          "confidence": 1
-        },
-        {
-<<<<<<< HEAD
-          "time": 51.0,
-=======
-          "time": 50.0,
->>>>>>> 5725112b
-          "duration": 4.0,
-          "value": "Bb:maj",
-          "confidence": 1
-        },
-        {
-<<<<<<< HEAD
-          "time": 52.0,
-=======
-          "time": 51.0,
->>>>>>> 5725112b
-          "duration": 4.0,
-          "value": "Bb:(3,5,b7,b13)",
-          "confidence": 1
-        },
-        {
-<<<<<<< HEAD
-          "time": 53.0,
-=======
-          "time": 52.0,
->>>>>>> 5725112b
-          "duration": 4.0,
-          "value": "Eb:(3,5,b7)",
-          "confidence": 1
-        },
-        {
-<<<<<<< HEAD
-          "time": 54.0,
-=======
-          "time": 53.0,
->>>>>>> 5725112b
-          "duration": 4.0,
-          "value": "Eb:(3,5,b7)",
-          "confidence": 1
-        },
-        {
-<<<<<<< HEAD
-          "time": 55.0,
-=======
-          "time": 54.0,
->>>>>>> 5725112b
-          "duration": 4.0,
-          "value": "Bb:maj",
-          "confidence": 1
-        },
-        {
-<<<<<<< HEAD
-          "time": 56.0,
-=======
-          "time": 55.0,
->>>>>>> 5725112b
-          "duration": 4.0,
-          "value": "Bb:maj",
-          "confidence": 1
-        },
-        {
-<<<<<<< HEAD
-          "time": 57.0,
-=======
-          "time": 56.0,
->>>>>>> 5725112b
-          "duration": 4.0,
-          "value": "Bb:(3,5,b7)",
-          "confidence": 1
-        },
-        {
-<<<<<<< HEAD
-          "time": 58.0,
-=======
-          "time": 57.0,
->>>>>>> 5725112b
-          "duration": 4.0,
-          "value": "F:(3,b5,b7)",
-          "confidence": 1
-        },
-        {
-<<<<<<< HEAD
-          "time": 59.0,
-=======
-          "time": 58.0,
->>>>>>> 5725112b
-          "duration": 4.0,
-          "value": "Eb:(3,5,b7)",
-          "confidence": 1
-        },
-        {
-<<<<<<< HEAD
-          "time": 60.0,
-=======
-          "time": 59.0,
->>>>>>> 5725112b
-          "duration": 4.0,
-          "value": "Bb:maj",
-          "confidence": 1
-        },
-        {
-<<<<<<< HEAD
-          "time": 61.0,
-=======
-          "time": 60.0,
->>>>>>> 5725112b
-          "duration": 4.0,
-          "value": "Bb:(3,5,6)",
-          "confidence": 1
-        },
-        {
-<<<<<<< HEAD
-          "time": 62.0,
-=======
-          "time": 61.0,
->>>>>>> 5725112b
-          "duration": 4.0,
-          "value": "Bb:(3,5,6)",
-          "confidence": 1
-        },
-        {
-<<<<<<< HEAD
-          "time": 63.0,
-=======
-          "time": 62.0,
->>>>>>> 5725112b
-          "duration": 4.0,
-          "value": "Bb:(3,5,6)",
-          "confidence": 1
-        },
-        {
-<<<<<<< HEAD
-          "time": 64.0,
-=======
-          "time": 63.0,
->>>>>>> 5725112b
-          "duration": 4.0,
-          "value": "Bb:(3,5,6)",
-          "confidence": 1
-        },
-        {
-<<<<<<< HEAD
           "time": 65.0,
           "duration": 2.0,
-          "value": "Bb:maj",
+          "value": "Bb:(3,5,6)",
           "confidence": 1
         },
         {
@@ -685,42 +438,6 @@
         },
         {
           "time": 66.0,
-          "duration": 2.0,
-=======
-          "time": 64.0,
-          "duration": 2.0,
-          "value": "Bb:maj",
-          "confidence": 1
-        },
-        {
-          "time": 64.2,
-          "duration": 2.0,
-          "value": "F:(3,5,b7)",
-          "confidence": 1
-        },
-        {
-          "time": 65.0,
-          "duration": 2.0,
->>>>>>> 5725112b
-          "value": "Bb:(3,5,6)",
-          "confidence": 1
-        },
-        {
-<<<<<<< HEAD
-          "time": 66.2,
-=======
-          "time": 65.2,
->>>>>>> 5725112b
-          "duration": 2.0,
-          "value": "F:(3,5,b7)",
-          "confidence": 1
-        },
-        {
-<<<<<<< HEAD
-          "time": 67.0,
-=======
-          "time": 66.0,
->>>>>>> 5725112b
           "duration": 4.0,
           "value": "Bb:(3,5,6)",
           "confidence": 1
