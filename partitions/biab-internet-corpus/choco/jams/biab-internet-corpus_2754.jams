--- conflicted
+++ resolved
@@ -25,29 +25,17 @@
         {
           "time": 1.0,
           "duration": 4.0,
-<<<<<<< HEAD
-          "value": "Bb:maj9/F",
-=======
           "value": "Bb:dim/F",
->>>>>>> 5725112b
           "confidence": 1
         },
         {
           "time": 2.0,
           "duration": 4.0,
-<<<<<<< HEAD
-          "value": "Bb:dim/F",
-=======
           "value": "C:min(b7)/F",
->>>>>>> 5725112b
           "confidence": 1
         },
         {
           "time": 3.0,
-<<<<<<< HEAD
-          "duration": 4.0,
-          "value": "C:min(b7)/F",
-=======
           "duration": 2.0,
           "value": "C:min(b7,9)",
           "confidence": 1
@@ -56,250 +44,142 @@
           "time": 3.2,
           "duration": 2.0,
           "value": "F:(3,#5,b7,b9)",
->>>>>>> 5725112b
           "confidence": 1
         },
         {
           "time": 4.0,
           "duration": 2.0,
-<<<<<<< HEAD
+          "value": "Bb:maj",
+          "confidence": 1
+        },
+        {
+          "time": 4.2,
+          "duration": 2.0,
+          "value": "Bb:(3,#5)",
+          "confidence": 1
+        },
+        {
+          "time": 5.0,
+          "duration": 2.0,
+          "value": "Bb:(3,5,6)",
+          "confidence": 1
+        },
+        {
+          "time": 5.2,
+          "duration": 2.0,
+          "value": "Bb:(3,5,b7)",
+          "confidence": 1
+        },
+        {
+          "time": 6.0,
+          "duration": 1.0,
+          "value": "Eb:maj9",
+          "confidence": 1
+        },
+        {
+          "time": 6.1,
+          "duration": 1.0,
+          "value": "Eb:(3,5,6)",
+          "confidence": 1
+        },
+        {
+          "time": 6.2,
+          "duration": 1.0,
+          "value": "G:(3,#5,b7,b9)",
+          "confidence": 1
+        },
+        {
+          "time": 6.3,
+          "duration": 1.0,
+          "value": "G:(3,5,b7,b9)",
+          "confidence": 1
+        },
+        {
+          "time": 7.0,
+          "duration": 1.0,
+          "value": "C:min(b7)",
+          "confidence": 1
+        },
+        {
+          "time": 7.1,
+          "duration": 1.0,
+          "value": "C:(b3,#5)",
+          "confidence": 1
+        },
+        {
+          "time": 7.2,
+          "duration": 1.0,
+          "value": "C:min(6)",
+          "confidence": 1
+        },
+        {
+          "time": 7.3,
+          "duration": 1.0,
+          "value": "C:min(b7)",
+          "confidence": 1
+        },
+        {
+          "time": 8.0,
+          "duration": 2.0,
+          "value": "F:(3,5,b7)",
+          "confidence": 1
+        },
+        {
+          "time": 8.2,
+          "duration": 2.0,
+          "value": "F:(4,5,b7)",
+          "confidence": 1
+        },
+        {
+          "time": 9.0,
+          "duration": 2.0,
+          "value": "F:(4,5,b7,9)",
+          "confidence": 1
+        },
+        {
+          "time": 9.2,
+          "duration": 2.0,
+          "value": "F:(3,5,b7,9)",
+          "confidence": 1
+        },
+        {
+          "time": 10.0,
+          "duration": 1.0,
+          "value": "D:min(b7)",
+          "confidence": 1
+        },
+        {
+          "time": 10.1,
+          "duration": 1.0,
+          "value": "Bb:(3,5,6)/D",
+          "confidence": 1
+        },
+        {
+          "time": 10.2,
+          "duration": 2.0,
+          "value": "E:dim/Db",
+          "confidence": 1
+        },
+        {
+          "time": 11.0,
+          "duration": 2.0,
           "value": "C:min(b7,9)",
-=======
-          "value": "Bb:maj",
->>>>>>> 5725112b
-          "confidence": 1
-        },
-        {
-          "time": 4.2,
-          "duration": 2.0,
-<<<<<<< HEAD
-          "value": "F:(3,#5,b7,b9)",
-=======
-          "value": "Bb:(3,#5)",
->>>>>>> 5725112b
-          "confidence": 1
-        },
-        {
-          "time": 5.0,
-          "duration": 2.0,
-<<<<<<< HEAD
-          "value": "Bb:maj",
-=======
-          "value": "Bb:(3,5,6)",
-          "confidence": 1
-        },
-        {
-          "time": 5.2,
-          "duration": 2.0,
-          "value": "Bb:(3,5,b7)",
->>>>>>> 5725112b
-          "confidence": 1
-        },
-        {
-          "time": 5.2,
-          "duration": 2.0,
-          "value": "Bb:(3,#5)",
-          "confidence": 1
-        },
-        {
-          "time": 6.0,
-<<<<<<< HEAD
-          "duration": 2.0,
-          "value": "Bb:(3,5,6)",
-=======
-          "duration": 1.0,
-          "value": "Eb:maj9",
-          "confidence": 1
-        },
-        {
-          "time": 6.1,
-          "duration": 1.0,
-          "value": "Eb:(3,5,6)",
->>>>>>> 5725112b
-          "confidence": 1
-        },
-        {
-          "time": 6.2,
-<<<<<<< HEAD
-          "duration": 2.0,
-          "value": "Bb:(3,5,b7)",
-=======
-          "duration": 1.0,
-          "value": "G:(3,#5,b7,b9)",
-          "confidence": 1
-        },
-        {
-          "time": 6.3,
-          "duration": 1.0,
-          "value": "G:(3,5,b7,b9)",
->>>>>>> 5725112b
-          "confidence": 1
-        },
-        {
-          "time": 7.0,
-          "duration": 1.0,
-<<<<<<< HEAD
-          "value": "Eb:maj9",
-=======
-          "value": "C:min(b7)",
->>>>>>> 5725112b
-          "confidence": 1
-        },
-        {
-          "time": 7.1,
-          "duration": 1.0,
-<<<<<<< HEAD
-          "value": "Eb:(3,5,6)",
-=======
-          "value": "C:(b3,#5)",
->>>>>>> 5725112b
-          "confidence": 1
-        },
-        {
-          "time": 7.2,
-          "duration": 1.0,
-<<<<<<< HEAD
-          "value": "G:(3,#5,b7,b9)",
-=======
-          "value": "C:min(6)",
->>>>>>> 5725112b
-          "confidence": 1
-        },
-        {
-          "time": 7.3,
-          "duration": 1.0,
-<<<<<<< HEAD
-          "value": "G:(3,5,b7,b9)",
-=======
-          "value": "C:min(b7)",
->>>>>>> 5725112b
-          "confidence": 1
-        },
-        {
-          "time": 8.0,
-<<<<<<< HEAD
-          "duration": 1.0,
-          "value": "C:min(b7)",
-          "confidence": 1
-        },
-        {
-          "time": 8.1,
-          "duration": 1.0,
-          "value": "C:(b3,#5)",
-=======
-          "duration": 2.0,
-          "value": "F:(3,5,b7)",
->>>>>>> 5725112b
-          "confidence": 1
-        },
-        {
-          "time": 8.2,
-<<<<<<< HEAD
-          "duration": 1.0,
-          "value": "C:min(6)",
-          "confidence": 1
-        },
-        {
-          "time": 8.3,
-          "duration": 1.0,
-          "value": "C:min(b7)",
-=======
-          "duration": 2.0,
-          "value": "F:(4,5,b7)",
->>>>>>> 5725112b
-          "confidence": 1
-        },
-        {
-          "time": 9.0,
-          "duration": 2.0,
-<<<<<<< HEAD
-          "value": "F:(3,5,b7)",
-=======
-          "value": "F:(4,5,b7,9)",
->>>>>>> 5725112b
-          "confidence": 1
-        },
-        {
-          "time": 9.2,
-          "duration": 2.0,
-<<<<<<< HEAD
-          "value": "F:(4,5,b7)",
-=======
-          "value": "F:(3,5,b7,9)",
->>>>>>> 5725112b
-          "confidence": 1
-        },
-        {
-          "time": 10.0,
-<<<<<<< HEAD
-          "duration": 2.0,
-          "value": "F:(4,5,b7,9)",
-=======
-          "duration": 1.0,
-          "value": "D:min(b7)",
-          "confidence": 1
-        },
-        {
-          "time": 10.1,
-          "duration": 1.0,
-          "value": "Bb:(3,5,6)/D",
-          "confidence": 1
-        },
-        {
-          "time": 10.2,
-          "duration": 2.0,
-          "value": "E:dim/Db",
->>>>>>> 5725112b
-          "confidence": 1
-        },
-        {
-          "time": 10.2,
-          "duration": 2.0,
-<<<<<<< HEAD
-          "value": "F:(3,5,b7,9)",
-          "confidence": 1
-        },
-        {
-          "time": 11.0,
-          "duration": 1.0,
-          "value": "D:min(b7)",
-          "confidence": 1
-        },
-        {
-          "time": 11.1,
-          "duration": 1.0,
-          "value": "Bb:(3,5,6)/D",
-=======
-          "value": "C:min(b7,9)",
->>>>>>> 5725112b
           "confidence": 1
         },
         {
           "time": 11.2,
           "duration": 2.0,
-<<<<<<< HEAD
-          "value": "E:dim/Db",
-=======
           "value": "F:(3,5,b7,9,11,13)",
->>>>>>> 5725112b
           "confidence": 1
         },
         {
           "time": 12.0,
           "duration": 2.0,
-<<<<<<< HEAD
-          "value": "C:min(b7,9)",
-=======
           "value": "F:min(b7)",
->>>>>>> 5725112b
           "confidence": 1
         },
         {
           "time": 12.2,
-<<<<<<< HEAD
-          "duration": 2.0,
-          "value": "F:(3,5,b7,9,11,13)",
-=======
           "duration": 1.0,
           "value": "F:min(b7)",
           "confidence": 1
@@ -308,27 +188,10 @@
           "time": 12.3,
           "duration": 1.0,
           "value": "Bb:(4,5,b7,9)",
->>>>>>> 5725112b
           "confidence": 1
         },
         {
           "time": 13.0,
-<<<<<<< HEAD
-          "duration": 2.0,
-          "value": "F:min(b7)",
-          "confidence": 1
-        },
-        {
-          "time": 13.2,
-          "duration": 1.0,
-          "value": "F:min(b7)",
-          "confidence": 1
-        },
-        {
-          "time": 13.3,
-          "duration": 1.0,
-          "value": "Bb:(4,5,b7,9)",
-=======
           "duration": 1.0,
           "value": "Eb:maj7",
           "confidence": 1
@@ -337,21 +200,10 @@
           "time": 13.1,
           "duration": 3.0,
           "value": "Eb:(3,5,6)",
->>>>>>> 5725112b
           "confidence": 1
         },
         {
           "time": 14.0,
-<<<<<<< HEAD
-          "duration": 1.0,
-          "value": "Eb:maj7",
-          "confidence": 1
-        },
-        {
-          "time": 14.1,
-          "duration": 3.0,
-          "value": "Eb:(3,5,6)",
-=======
           "duration": 3.0,
           "value": "G:min(b7)",
           "confidence": 1
@@ -360,381 +212,202 @@
           "time": 14.3,
           "duration": 1.0,
           "value": "C:(3,5,b7,9)",
->>>>>>> 5725112b
           "confidence": 1
         },
         {
           "time": 15.0,
-<<<<<<< HEAD
-          "duration": 3.0,
-          "value": "G:min(b7)",
+          "duration": 1.0,
+          "value": "F:(4,5,b7,9)",
+          "confidence": 1
+        },
+        {
+          "time": 15.1,
+          "duration": 1.0,
+          "value": "F:(3,5,b7,9,11,13)",
+          "confidence": 1
+        },
+        {
+          "time": 15.2,
+          "duration": 1.0,
+          "value": "E:dim/F",
           "confidence": 1
         },
         {
           "time": 15.3,
           "duration": 1.0,
-          "value": "C:(3,5,b7,9)",
+          "value": "F:(3,5,b7,9)",
           "confidence": 1
         },
         {
           "time": 16.0,
-          "duration": 1.0,
-          "value": "F:(4,5,b7,9)",
-=======
-          "duration": 1.0,
-          "value": "F:(4,5,b7,9)",
-          "confidence": 1
-        },
-        {
-          "time": 15.1,
+          "duration": 2.0,
+          "value": "Bb:maj",
+          "confidence": 1
+        },
+        {
+          "time": 16.2,
+          "duration": 2.0,
+          "value": "Bb:(3,#5)",
+          "confidence": 1
+        },
+        {
+          "time": 17.0,
+          "duration": 2.0,
+          "value": "Bb:(3,5,6)",
+          "confidence": 1
+        },
+        {
+          "time": 17.2,
+          "duration": 2.0,
+          "value": "Bb:(3,5,b7)",
+          "confidence": 1
+        },
+        {
+          "time": 18.0,
+          "duration": 1.0,
+          "value": "Eb:maj9",
+          "confidence": 1
+        },
+        {
+          "time": 18.1,
+          "duration": 1.0,
+          "value": "Eb:(3,5,6)",
+          "confidence": 1
+        },
+        {
+          "time": 18.2,
+          "duration": 1.0,
+          "value": "G:(3,#5,b7,b9)",
+          "confidence": 1
+        },
+        {
+          "time": 18.3,
+          "duration": 1.0,
+          "value": "G:(4,5,b7,b9)",
+          "confidence": 1
+        },
+        {
+          "time": 19.0,
+          "duration": 1.0,
+          "value": "C:min",
+          "confidence": 1
+        },
+        {
+          "time": 19.1,
+          "duration": 1.0,
+          "value": "C:min(7)",
+          "confidence": 1
+        },
+        {
+          "time": 19.2,
+          "duration": 1.0,
+          "value": "C:min(b7)",
+          "confidence": 1
+        },
+        {
+          "time": 19.3,
+          "duration": 1.0,
+          "value": "C:min(6)",
+          "confidence": 1
+        },
+        {
+          "time": 20.0,
+          "duration": 1.0,
+          "value": "E:min(b7,9)",
+          "confidence": 1
+        },
+        {
+          "time": 20.1,
+          "duration": 1.0,
+          "value": "E:min(7)",
+          "confidence": 1
+        },
+        {
+          "time": 20.2,
+          "duration": 1.0,
+          "value": "A:(4,5,b7,9,11,13)",
+          "confidence": 1
+        },
+        {
+          "time": 20.3,
+          "duration": 1.0,
+          "value": "A:(3,5,b7,9)",
+          "confidence": 1
+        },
+        {
+          "time": 21.0,
+          "duration": 1.0,
+          "value": "Bb:maj9",
+          "confidence": 1
+        },
+        {
+          "time": 21.1,
+          "duration": 1.0,
+          "value": "Bb:dim",
+          "confidence": 1
+        },
+        {
+          "time": 21.2,
+          "duration": 1.0,
+          "value": "G:(3,#5,b7,b9)",
+          "confidence": 1
+        },
+        {
+          "time": 21.3,
+          "duration": 1.0,
+          "value": "G:(3,5,b7,b9)",
+          "confidence": 1
+        },
+        {
+          "time": 22.0,
+          "duration": 2.0,
+          "value": "C:min(b7)",
+          "confidence": 1
+        },
+        {
+          "time": 22.2,
+          "duration": 1.0,
+          "value": "F:(3,5,b7,9)",
+          "confidence": 1
+        },
+        {
+          "time": 22.3,
           "duration": 1.0,
           "value": "F:(3,5,b7,9,11,13)",
->>>>>>> 5725112b
-          "confidence": 1
-        },
-        {
-          "time": 15.2,
-          "duration": 1.0,
-<<<<<<< HEAD
-          "value": "F:(3,5,b7,9,11,13)",
-          "confidence": 1
-        },
-        {
-          "time": 16.2,
-          "duration": 1.0,
-          "value": "E:dim/F",
-          "confidence": 1
-        },
-        {
-          "time": 16.3,
-          "duration": 1.0,
-          "value": "F:(3,5,b7,9)",
-          "confidence": 1
-        },
-        {
-          "time": 17.0,
-=======
-          "value": "E:dim/F",
-          "confidence": 1
-        },
-        {
-          "time": 15.3,
-          "duration": 1.0,
-          "value": "F:(3,5,b7,9)",
-          "confidence": 1
-        },
-        {
-          "time": 16.0,
->>>>>>> 5725112b
-          "duration": 2.0,
-          "value": "Bb:maj",
-          "confidence": 1
-        },
-        {
-<<<<<<< HEAD
-          "time": 17.2,
-=======
-          "time": 16.2,
->>>>>>> 5725112b
-          "duration": 2.0,
-          "value": "Bb:(3,#5)",
-          "confidence": 1
-        },
-        {
-<<<<<<< HEAD
-          "time": 18.0,
-          "duration": 2.0,
-          "value": "Bb:(3,5,6)",
-=======
-          "time": 17.0,
-          "duration": 2.0,
-          "value": "Bb:(3,5,6)",
-          "confidence": 1
-        },
-        {
-          "time": 17.2,
-          "duration": 2.0,
-          "value": "Bb:(3,5,b7)",
-          "confidence": 1
-        },
-        {
-          "time": 18.0,
-          "duration": 1.0,
-          "value": "Eb:maj9",
-          "confidence": 1
-        },
-        {
-          "time": 18.1,
-          "duration": 1.0,
-          "value": "Eb:(3,5,6)",
->>>>>>> 5725112b
-          "confidence": 1
-        },
-        {
-          "time": 18.2,
-<<<<<<< HEAD
-          "duration": 2.0,
-          "value": "Bb:(3,5,b7)",
-=======
-          "duration": 1.0,
-          "value": "G:(3,#5,b7,b9)",
-          "confidence": 1
-        },
-        {
-          "time": 18.3,
-          "duration": 1.0,
-          "value": "G:(4,5,b7,b9)",
->>>>>>> 5725112b
-          "confidence": 1
-        },
-        {
-          "time": 19.0,
-          "duration": 1.0,
-<<<<<<< HEAD
-          "value": "Eb:maj9",
-          "confidence": 1
-        },
-        {
-          "time": 19.1,
-          "duration": 1.0,
-          "value": "Eb:(3,5,6)",
-          "confidence": 1
-        },
-        {
-          "time": 19.2,
-          "duration": 1.0,
-          "value": "G:(3,#5,b7,b9)",
-          "confidence": 1
-        },
-        {
-          "time": 19.3,
-          "duration": 1.0,
-          "value": "G:(4,5,b7,b9)",
-          "confidence": 1
-        },
-        {
-          "time": 20.0,
-          "duration": 1.0,
-          "value": "C:min",
-=======
-          "value": "C:min",
-          "confidence": 1
-        },
-        {
-          "time": 19.1,
-          "duration": 1.0,
-          "value": "C:min(7)",
->>>>>>> 5725112b
-          "confidence": 1
-        },
-        {
-          "time": 19.2,
-          "duration": 1.0,
-<<<<<<< HEAD
-          "value": "C:min(7)",
-          "confidence": 1
-        },
-        {
-          "time": 20.2,
-          "duration": 1.0,
-          "value": "C:min(b7)",
-          "confidence": 1
-        },
-        {
-          "time": 20.3,
-          "duration": 1.0,
-          "value": "C:min(6)",
-          "confidence": 1
-        },
-        {
-          "time": 21.0,
-          "duration": 1.0,
-          "value": "E:min(b7,9)",
-          "confidence": 1
-        },
-        {
-          "time": 21.1,
-          "duration": 1.0,
-          "value": "E:min(7)",
-          "confidence": 1
-        },
-        {
-          "time": 21.2,
-          "duration": 1.0,
-          "value": "A:(4,5,b7,9,11,13)",
-          "confidence": 1
-        },
-        {
-          "time": 21.3,
-          "duration": 1.0,
-          "value": "A:(3,5,b7,9)",
-          "confidence": 1
-        },
-        {
-          "time": 22.0,
-          "duration": 1.0,
+          "confidence": 1
+        },
+        {
+          "time": 23.0,
+          "duration": 2.0,
+          "value": "Bb:(3,5,6,9)",
+          "confidence": 1
+        },
+        {
+          "time": 23.2,
+          "duration": 2.0,
+          "value": "Db:(3,5,b7,9,#11)",
+          "confidence": 1
+        },
+        {
+          "time": 24.0,
+          "duration": 2.0,
+          "value": "E:(3,5,b7,9,#11,13)",
+          "confidence": 1
+        },
+        {
+          "time": 24.2,
+          "duration": 2.0,
           "value": "Bb:maj9",
           "confidence": 1
         },
         {
-          "time": 22.1,
-          "duration": 1.0,
-          "value": "Bb:dim",
-          "confidence": 1
-        },
-        {
-          "time": 22.2,
-          "duration": 1.0,
-          "value": "G:(3,#5,b7,b9)",
-          "confidence": 1
-        },
-        {
-          "time": 22.3,
-=======
-          "value": "C:min(b7)",
-          "confidence": 1
-        },
-        {
-          "time": 19.3,
-          "duration": 1.0,
-          "value": "C:min(6)",
-          "confidence": 1
-        },
-        {
-          "time": 20.0,
-          "duration": 1.0,
-          "value": "E:min(b7,9)",
-          "confidence": 1
-        },
-        {
-          "time": 20.1,
-          "duration": 1.0,
-          "value": "E:min(7)",
-          "confidence": 1
-        },
-        {
-          "time": 20.2,
-          "duration": 1.0,
-          "value": "A:(4,5,b7,9,11,13)",
-          "confidence": 1
-        },
-        {
-          "time": 20.3,
-          "duration": 1.0,
-          "value": "A:(3,5,b7,9)",
-          "confidence": 1
-        },
-        {
-          "time": 21.0,
-          "duration": 1.0,
-          "value": "Bb:maj9",
-          "confidence": 1
-        },
-        {
-          "time": 21.1,
-          "duration": 1.0,
-          "value": "Bb:dim",
-          "confidence": 1
-        },
-        {
-          "time": 21.2,
-          "duration": 1.0,
-          "value": "G:(3,#5,b7,b9)",
-          "confidence": 1
-        },
-        {
-          "time": 21.3,
->>>>>>> 5725112b
-          "duration": 1.0,
-          "value": "G:(3,5,b7,b9)",
-          "confidence": 1
-        },
-        {
-<<<<<<< HEAD
-          "time": 23.0,
-=======
-          "time": 22.0,
->>>>>>> 5725112b
-          "duration": 2.0,
-          "value": "C:min(b7)",
-          "confidence": 1
-        },
-        {
-<<<<<<< HEAD
-          "time": 23.2,
-=======
-          "time": 22.2,
->>>>>>> 5725112b
-          "duration": 1.0,
-          "value": "F:(3,5,b7,9)",
-          "confidence": 1
-        },
-        {
-<<<<<<< HEAD
-          "time": 23.3,
-=======
-          "time": 22.3,
->>>>>>> 5725112b
-          "duration": 1.0,
-          "value": "F:(3,5,b7,9,11,13)",
-          "confidence": 1
-        },
-        {
-<<<<<<< HEAD
-          "time": 24.0,
-=======
-          "time": 23.0,
->>>>>>> 5725112b
-          "duration": 2.0,
-          "value": "Bb:(3,5,6,9)",
-          "confidence": 1
-        },
-        {
-<<<<<<< HEAD
-          "time": 24.2,
-=======
-          "time": 23.2,
->>>>>>> 5725112b
-          "duration": 2.0,
-          "value": "Db:(3,5,b7,9,#11)",
-          "confidence": 1
-        },
-        {
-<<<<<<< HEAD
           "time": 25.0,
-=======
-          "time": 24.0,
->>>>>>> 5725112b
-          "duration": 2.0,
-          "value": "E:(3,5,b7,9,#11,13)",
-          "confidence": 1
-        },
-        {
-<<<<<<< HEAD
-          "time": 25.2,
-=======
-          "time": 24.2,
->>>>>>> 5725112b
-          "duration": 2.0,
-          "value": "Bb:maj9",
-          "confidence": 1
-        },
-        {
-<<<<<<< HEAD
-          "time": 26.0,
-=======
-          "time": 25.0,
->>>>>>> 5725112b
           "duration": 3.0,
           "value": "Bb:maj9",
           "confidence": 1
         },
         {
-<<<<<<< HEAD
-          "time": 26.3,
-=======
           "time": 25.3,
->>>>>>> 5725112b
           "duration": 1.0,
           "value": "Bb:maj9",
           "confidence": 1
