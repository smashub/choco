--- conflicted
+++ resolved
@@ -109,11 +109,7 @@
         {
           "time": 13.0,
           "duration": 2.0,
-<<<<<<< HEAD
-          "value": "A:min(b7)",
-=======
-          "value": "A:min",
->>>>>>> 5725112b
+          "value": "A:min",
           "confidence": 1
         },
         {
@@ -148,19 +144,8 @@
         },
         {
           "time": 16.0,
-<<<<<<< HEAD
-          "duration": 2.0,
-          "value": "A:min(b7)",
-          "confidence": 1
-        },
-        {
-          "time": 16.2,
-          "duration": 2.0,
-          "value": "D:maj",
-=======
-          "duration": 4.0,
-          "value": "G:maj",
->>>>>>> 5725112b
+          "duration": 4.0,
+          "value": "G:maj",
           "confidence": 1
         },
         {
@@ -219,21 +204,6 @@
         },
         {
           "time": 22.0,
-<<<<<<< HEAD
-          "duration": 2.0,
-          "value": "A:min(b7)",
-          "confidence": 1
-        },
-        {
-          "time": 22.2,
-          "duration": 2.0,
-          "value": "D:maj",
-          "confidence": 1
-        },
-        {
-          "time": 23.0,
-=======
->>>>>>> 5725112b
           "duration": 4.0,
           "value": "G:maj",
           "confidence": 1
