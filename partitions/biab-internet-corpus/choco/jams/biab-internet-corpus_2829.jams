--- conflicted
+++ resolved
@@ -20,8 +20,6 @@
           "time": 0.0,
           "duration": 4.0,
           "value": "C:min",
-<<<<<<< HEAD
-=======
           "confidence": 1
         },
         {
@@ -34,41 +32,22 @@
           "time": 1.2,
           "duration": 2.0,
           "value": "C:min",
->>>>>>> 5725112b
           "confidence": 1
         },
         {
           "time": 2.0,
-<<<<<<< HEAD
-          "duration": 2.0,
-          "value": "Ab:maj/C",
-          "confidence": 1
-        },
-        {
-          "time": 2.2,
-          "duration": 2.0,
-=======
-          "duration": 4.0,
->>>>>>> 5725112b
+          "duration": 4.0,
           "value": "C:min",
           "confidence": 1
         },
         {
           "time": 3.0,
           "duration": 4.0,
-<<<<<<< HEAD
-          "value": "C:min",
-=======
           "value": "C:dim",
->>>>>>> 5725112b
           "confidence": 1
         },
         {
           "time": 4.0,
-<<<<<<< HEAD
-          "duration": 4.0,
-          "value": "C:dim",
-=======
           "duration": 2.0,
           "value": "G:maj/B",
           "confidence": 1
@@ -77,52 +56,28 @@
           "time": 4.2,
           "duration": 2.0,
           "value": "Bb:dim",
->>>>>>> 5725112b
           "confidence": 1
         },
         {
           "time": 5.0,
           "duration": 2.0,
-<<<<<<< HEAD
-          "value": "G:maj/B",
-=======
           "value": "F:maj/A",
->>>>>>> 5725112b
           "confidence": 1
         },
         {
           "time": 5.2,
           "duration": 2.0,
-<<<<<<< HEAD
-          "value": "Bb:dim",
-=======
           "value": "Ab:(3,5,6)",
->>>>>>> 5725112b
           "confidence": 1
         },
         {
           "time": 6.0,
-<<<<<<< HEAD
-          "duration": 2.0,
-          "value": "F:maj/A",
-          "confidence": 1
-        },
-        {
-          "time": 6.2,
-          "duration": 2.0,
-          "value": "Ab:(3,5,6)",
-=======
           "duration": 4.0,
           "value": "C:maj/G",
->>>>>>> 5725112b
           "confidence": 1
         },
         {
           "time": 7.0,
-<<<<<<< HEAD
-          "duration": 4.0,
-          "value": "C:maj/G",
-=======
           "duration": 1.0,
           "value": "C:min/G",
           "confidence": 1
@@ -131,24 +86,12 @@
           "time": 7.1,
           "duration": 3.0,
           "value": "G:maj",
->>>>>>> 5725112b
           "confidence": 1
         },
         {
           "time": 8.0,
-<<<<<<< HEAD
-          "duration": 1.0,
-          "value": "C:min/G",
-          "confidence": 1
-        },
-        {
-          "time": 8.1,
-          "duration": 3.0,
-          "value": "G:maj",
-=======
-          "duration": 4.0,
-          "value": "C:min",
->>>>>>> 5725112b
+          "duration": 4.0,
+          "value": "C:min",
           "confidence": 1
         },
         {
@@ -160,11 +103,7 @@
         {
           "time": 10.0,
           "duration": 4.0,
-<<<<<<< HEAD
-          "value": "C:min",
-=======
           "value": "Ab:maj/C",
->>>>>>> 5725112b
           "confidence": 1
         },
         {
@@ -176,36 +115,17 @@
         {
           "time": 12.0,
           "duration": 4.0,
-<<<<<<< HEAD
-          "value": "Ab:maj/C",
-=======
           "value": "F:maj/C",
->>>>>>> 5725112b
           "confidence": 1
         },
         {
           "time": 13.0,
-<<<<<<< HEAD
-          "duration": 4.0,
-          "value": "F:maj/C",
-          "confidence": 1
-        },
-        {
-          "time": 14.0,
           "duration": 2.0,
           "value": "Bb:maj",
           "confidence": 1
         },
         {
-          "time": 14.2,
-=======
-          "duration": 2.0,
-          "value": "Bb:maj",
-          "confidence": 1
-        },
-        {
           "time": 13.2,
->>>>>>> 5725112b
           "duration": 2.0,
           "value": "Eb:maj",
           "confidence": 1
@@ -231,185 +151,103 @@
         {
           "time": 15.0,
           "duration": 2.0,
-<<<<<<< HEAD
-          "value": "C:maj/E",
+          "value": "Bb:maj/F",
           "confidence": 1
         },
         {
           "time": 15.2,
-          "duration": 1.0,
-=======
->>>>>>> 5725112b
-          "value": "Bb:maj/F",
-          "confidence": 1
-        },
-        {
-<<<<<<< HEAD
-          "time": 15.3,
-          "duration": 1.0,
-          "value": "Gb:(3,5,6)",
-=======
-          "time": 15.2,
           "duration": 2.0,
           "value": "F:(3,5,b7)",
->>>>>>> 5725112b
           "confidence": 1
         },
         {
           "time": 16.0,
-<<<<<<< HEAD
-          "duration": 2.0,
-          "value": "Bb:maj/F",
-          "confidence": 1
-        },
-        {
-          "time": 16.2,
-          "duration": 2.0,
-          "value": "F:(3,5,b7)",
-=======
           "duration": 4.0,
           "value": "Bb:maj",
->>>>>>> 5725112b
           "confidence": 1
         },
         {
           "time": 17.0,
           "duration": 4.0,
-<<<<<<< HEAD
-          "value": "Bb:maj",
-=======
           "value": "G#:min/Eb",
->>>>>>> 5725112b
           "confidence": 1
         },
         {
           "time": 18.0,
           "duration": 4.0,
-<<<<<<< HEAD
-          "value": "G#:min/Eb",
-=======
           "value": "D#:min/Db",
->>>>>>> 5725112b
           "confidence": 1
         },
         {
           "time": 19.0,
           "duration": 4.0,
-<<<<<<< HEAD
-          "value": "D#:min/Db",
-=======
           "value": "F#:min/D",
->>>>>>> 5725112b
           "confidence": 1
         },
         {
           "time": 20.0,
           "duration": 4.0,
-<<<<<<< HEAD
-          "value": "F#:min/D",
-=======
           "value": "C#:min/C",
->>>>>>> 5725112b
           "confidence": 1
         },
         {
           "time": 21.0,
           "duration": 4.0,
-<<<<<<< HEAD
-          "value": "C#:min/C",
-=======
           "value": "G#:(3,5,b7)/G",
->>>>>>> 5725112b
           "confidence": 1
         },
         {
           "time": 22.0,
           "duration": 4.0,
-<<<<<<< HEAD
-          "value": "G#:(3,5,b7)/G",
-=======
           "value": "Bb:(3,5,b7)/D",
->>>>>>> 5725112b
           "confidence": 1
         },
         {
           "time": 23.0,
           "duration": 4.0,
-<<<<<<< HEAD
-          "value": "Bb:(3,5,b7)/D",
-=======
           "value": "C:(3,5,b7)/E",
->>>>>>> 5725112b
           "confidence": 1
         },
         {
           "time": 24.0,
           "duration": 4.0,
-<<<<<<< HEAD
-          "value": "C:(3,5,b7)/E",
-=======
           "value": "C:(3,5,b7)",
->>>>>>> 5725112b
           "confidence": 1
         },
         {
           "time": 25.0,
           "duration": 4.0,
-<<<<<<< HEAD
-          "value": "C:(3,5,b7)",
-=======
           "value": "F:min",
->>>>>>> 5725112b
           "confidence": 1
         },
         {
           "time": 26.0,
           "duration": 4.0,
-<<<<<<< HEAD
+          "value": "Db:maj",
+          "confidence": 1
+        },
+        {
+          "time": 27.0,
+          "duration": 4.0,
           "value": "F:min",
-=======
-          "value": "Db:maj",
->>>>>>> 5725112b
-          "confidence": 1
-        },
-        {
-          "time": 27.0,
-          "duration": 4.0,
-<<<<<<< HEAD
-          "value": "Db:maj",
-=======
-          "value": "F:min",
->>>>>>> 5725112b
           "confidence": 1
         },
         {
           "time": 28.0,
           "duration": 4.0,
-<<<<<<< HEAD
-          "value": "F:min",
-=======
           "value": "D:(b3,b5,b7)/F",
->>>>>>> 5725112b
           "confidence": 1
         },
         {
           "time": 29.0,
           "duration": 4.0,
-<<<<<<< HEAD
-          "value": "D:(b3,b5,b7)/F",
-=======
           "value": "G:(3,5,b7)",
->>>>>>> 5725112b
           "confidence": 1
         },
         {
           "time": 30.0,
           "duration": 4.0,
-<<<<<<< HEAD
-          "value": "G:(3,5,b7)",
-=======
-          "value": "C:min",
->>>>>>> 5725112b
+          "value": "C:min",
           "confidence": 1
         },
         {
@@ -420,365 +258,216 @@
         },
         {
           "time": 32.0,
-<<<<<<< HEAD
-          "duration": 4.0,
+          "duration": 2.0,
+          "value": "Ab:maj/C",
+          "confidence": 1
+        },
+        {
+          "time": 32.2,
+          "duration": 2.0,
           "value": "C:min",
           "confidence": 1
         },
         {
           "time": 33.0,
-=======
->>>>>>> 5725112b
-          "duration": 2.0,
-          "value": "Ab:maj/C",
-          "confidence": 1
-        },
-        {
-<<<<<<< HEAD
-          "time": 33.2,
-=======
-          "time": 32.2,
->>>>>>> 5725112b
-          "duration": 2.0,
-          "value": "C:min",
-          "confidence": 1
-        },
-        {
-<<<<<<< HEAD
+          "duration": 4.0,
+          "value": "C:min",
+          "confidence": 1
+        },
+        {
           "time": 34.0,
-=======
-          "time": 33.0,
->>>>>>> 5725112b
-          "duration": 4.0,
-          "value": "C:min",
-          "confidence": 1
-        },
-        {
-<<<<<<< HEAD
+          "duration": 4.0,
+          "value": "C:dim",
+          "confidence": 1
+        },
+        {
           "time": 35.0,
-=======
-          "time": 34.0,
->>>>>>> 5725112b
-          "duration": 4.0,
-          "value": "C:dim",
-          "confidence": 1
-        },
-        {
-<<<<<<< HEAD
+          "duration": 2.0,
+          "value": "G:maj/B",
+          "confidence": 1
+        },
+        {
+          "time": 35.2,
+          "duration": 2.0,
+          "value": "Bb:dim",
+          "confidence": 1
+        },
+        {
           "time": 36.0,
-=======
-          "time": 35.0,
->>>>>>> 5725112b
-          "duration": 2.0,
-          "value": "G:maj/B",
-          "confidence": 1
-        },
-        {
-<<<<<<< HEAD
+          "duration": 2.0,
+          "value": "F:maj/A",
+          "confidence": 1
+        },
+        {
           "time": 36.2,
-=======
-          "time": 35.2,
->>>>>>> 5725112b
-          "duration": 2.0,
-          "value": "Bb:dim",
-          "confidence": 1
-        },
-        {
-<<<<<<< HEAD
+          "duration": 2.0,
+          "value": "Ab:(3,5,6)",
+          "confidence": 1
+        },
+        {
           "time": 37.0,
-=======
-          "time": 36.0,
->>>>>>> 5725112b
-          "duration": 2.0,
-          "value": "F:maj/A",
-          "confidence": 1
-        },
-        {
-<<<<<<< HEAD
-          "time": 37.2,
-=======
-          "time": 36.2,
->>>>>>> 5725112b
-          "duration": 2.0,
-          "value": "Ab:(3,5,6)",
-          "confidence": 1
-        },
-        {
-<<<<<<< HEAD
-          "time": 38.0,
-=======
-          "time": 37.0,
->>>>>>> 5725112b
           "duration": 1.0,
           "value": "C:maj",
           "confidence": 1
         },
         {
-<<<<<<< HEAD
-          "time": 38.1,
-=======
           "time": 37.1,
->>>>>>> 5725112b
           "duration": 3.0,
           "value": "C:min/G",
           "confidence": 1
         },
         {
-<<<<<<< HEAD
-          "time": 39.0,
-=======
           "time": 38.0,
->>>>>>> 5725112b
           "duration": 1.0,
           "value": "C:min/G",
           "confidence": 1
         },
         {
-<<<<<<< HEAD
-          "time": 39.1,
-=======
           "time": 38.1,
->>>>>>> 5725112b
           "duration": 3.0,
           "value": "G:(3,5,b7)",
           "confidence": 1
         },
         {
-<<<<<<< HEAD
+          "time": 39.0,
+          "duration": 4.0,
+          "value": "G:(3,5,b7)",
+          "confidence": 1
+        },
+        {
           "time": 40.0,
-=======
-          "time": 39.0,
->>>>>>> 5725112b
-          "duration": 4.0,
+          "duration": 4.0,
+          "value": "C:min",
+          "confidence": 1
+        },
+        {
+          "time": 41.0,
+          "duration": 4.0,
+          "value": "C:min",
+          "confidence": 1
+        },
+        {
+          "time": 42.0,
+          "duration": 2.0,
+          "value": "Ab:maj/C",
+          "confidence": 1
+        },
+        {
+          "time": 42.2,
+          "duration": 2.0,
+          "value": "C:min",
+          "confidence": 1
+        },
+        {
+          "time": 43.0,
+          "duration": 4.0,
+          "value": "C:min",
+          "confidence": 1
+        },
+        {
+          "time": 44.0,
+          "duration": 4.0,
+          "value": "C:dim",
+          "confidence": 1
+        },
+        {
+          "time": 45.0,
+          "duration": 4.0,
+          "value": "Gb:maj/Db",
+          "confidence": 1
+        },
+        {
+          "time": 46.0,
+          "duration": 2.0,
+          "value": "Db:maj",
+          "confidence": 1
+        },
+        {
+          "time": 46.2,
+          "duration": 2.0,
+          "value": "Db:dim",
+          "confidence": 1
+        },
+        {
+          "time": 47.0,
+          "duration": 4.0,
+          "value": "E:maj/B",
+          "confidence": 1
+        },
+        {
+          "time": 48.0,
+          "duration": 2.0,
+          "value": "C:min/G",
+          "confidence": 1
+        },
+        {
+          "time": 48.2,
+          "duration": 2.0,
+          "value": "B:dim",
+          "confidence": 1
+        },
+        {
+          "time": 49.0,
+          "duration": 4.0,
+          "value": "Eb:maj/Bb",
+          "confidence": 1
+        },
+        {
+          "time": 50.0,
+          "duration": 4.0,
+          "value": "G:(3,5,b7)/B",
+          "confidence": 1
+        },
+        {
+          "time": 51.0,
+          "duration": 2.0,
+          "value": "G:(3,5,b7)/C",
+          "confidence": 1
+        },
+        {
+          "time": 51.2,
+          "duration": 2.0,
+          "value": "C:min",
+          "confidence": 1
+        },
+        {
+          "time": 52.0,
+          "duration": 4.0,
+          "value": "Db:maj/F",
+          "confidence": 1
+        },
+        {
+          "time": 53.0,
+          "duration": 4.0,
+          "value": "C:min/G",
+          "confidence": 1
+        },
+        {
+          "time": 54.0,
+          "duration": 4.0,
+          "value": "C:min/G",
+          "confidence": 1
+        },
+        {
+          "time": 55.0,
+          "duration": 2.0,
+          "value": "G:(4,5,b7)",
+          "confidence": 1
+        },
+        {
+          "time": 55.2,
+          "duration": 2.0,
           "value": "G:(3,5,b7)",
           "confidence": 1
         },
         {
-<<<<<<< HEAD
-          "time": 41.0,
-=======
-          "time": 40.0,
->>>>>>> 5725112b
-          "duration": 4.0,
-          "value": "C:min",
-          "confidence": 1
-        },
-        {
-<<<<<<< HEAD
-          "time": 42.0,
-=======
-          "time": 41.0,
->>>>>>> 5725112b
-          "duration": 4.0,
-          "value": "C:min",
-          "confidence": 1
-        },
-        {
-<<<<<<< HEAD
-          "time": 43.0,
-=======
-          "time": 42.0,
->>>>>>> 5725112b
-          "duration": 2.0,
-          "value": "Ab:maj/C",
-          "confidence": 1
-        },
-        {
-<<<<<<< HEAD
-          "time": 43.2,
-=======
-          "time": 42.2,
->>>>>>> 5725112b
-          "duration": 2.0,
-          "value": "C:min",
-          "confidence": 1
-        },
-        {
-<<<<<<< HEAD
-          "time": 44.0,
-=======
-          "time": 43.0,
->>>>>>> 5725112b
-          "duration": 4.0,
-          "value": "C:min",
-          "confidence": 1
-        },
-        {
-<<<<<<< HEAD
-          "time": 45.0,
-=======
-          "time": 44.0,
->>>>>>> 5725112b
-          "duration": 4.0,
-          "value": "C:dim",
-          "confidence": 1
-        },
-        {
-<<<<<<< HEAD
-          "time": 46.0,
-=======
-          "time": 45.0,
->>>>>>> 5725112b
-          "duration": 4.0,
-          "value": "Gb:maj/Db",
-          "confidence": 1
-        },
-        {
-<<<<<<< HEAD
-          "time": 47.0,
-=======
-          "time": 46.0,
->>>>>>> 5725112b
-          "duration": 2.0,
-          "value": "Db:maj",
-          "confidence": 1
-        },
-        {
-<<<<<<< HEAD
-          "time": 47.2,
-=======
-          "time": 46.2,
->>>>>>> 5725112b
-          "duration": 2.0,
-          "value": "Db:dim",
-          "confidence": 1
-        },
-        {
-<<<<<<< HEAD
-          "time": 48.0,
-=======
-          "time": 47.0,
->>>>>>> 5725112b
-          "duration": 4.0,
-          "value": "E:maj/B",
-          "confidence": 1
-        },
-        {
-<<<<<<< HEAD
-          "time": 49.0,
-=======
-          "time": 48.0,
->>>>>>> 5725112b
-          "duration": 2.0,
-          "value": "C:min/G",
-          "confidence": 1
-        },
-        {
-<<<<<<< HEAD
-          "time": 49.2,
-=======
-          "time": 48.2,
->>>>>>> 5725112b
-          "duration": 2.0,
-          "value": "B:dim",
-          "confidence": 1
-        },
-        {
-<<<<<<< HEAD
-          "time": 50.0,
-=======
-          "time": 49.0,
->>>>>>> 5725112b
-          "duration": 4.0,
-          "value": "Eb:maj/Bb",
-          "confidence": 1
-        },
-        {
-<<<<<<< HEAD
-          "time": 51.0,
-=======
-          "time": 50.0,
->>>>>>> 5725112b
-          "duration": 4.0,
-          "value": "G:(3,5,b7)/B",
-          "confidence": 1
-        },
-        {
-<<<<<<< HEAD
-          "time": 52.0,
-=======
-          "time": 51.0,
->>>>>>> 5725112b
-          "duration": 2.0,
-          "value": "G:(3,5,b7)/C",
-          "confidence": 1
-        },
-        {
-<<<<<<< HEAD
-          "time": 52.2,
-=======
-          "time": 51.2,
->>>>>>> 5725112b
-          "duration": 2.0,
-          "value": "C:min",
-          "confidence": 1
-        },
-        {
-<<<<<<< HEAD
-          "time": 53.0,
-=======
-          "time": 52.0,
->>>>>>> 5725112b
-          "duration": 4.0,
-          "value": "Db:maj/F",
-          "confidence": 1
-        },
-        {
-<<<<<<< HEAD
-          "time": 54.0,
-=======
-          "time": 53.0,
->>>>>>> 5725112b
-          "duration": 4.0,
-          "value": "C:min/G",
-          "confidence": 1
-        },
-        {
-<<<<<<< HEAD
-          "time": 55.0,
-=======
-          "time": 54.0,
->>>>>>> 5725112b
-          "duration": 4.0,
-          "value": "C:min/G",
-          "confidence": 1
-        },
-        {
-<<<<<<< HEAD
           "time": 56.0,
-=======
-          "time": 55.0,
->>>>>>> 5725112b
-          "duration": 2.0,
-          "value": "G:(4,5,b7)",
-          "confidence": 1
-        },
-        {
-<<<<<<< HEAD
-          "time": 56.2,
-=======
-          "time": 55.2,
->>>>>>> 5725112b
-          "duration": 2.0,
-          "value": "G:(3,5,b7)",
-          "confidence": 1
-        },
-        {
-<<<<<<< HEAD
+          "duration": 4.0,
+          "value": "C:min",
+          "confidence": 1
+        },
+        {
           "time": 57.0,
-=======
-          "time": 56.0,
->>>>>>> 5725112b
-          "duration": 4.0,
-          "value": "C:min",
-          "confidence": 1
-        },
-        {
-<<<<<<< HEAD
-          "time": 58.0,
-=======
-          "time": 57.0,
->>>>>>> 5725112b
           "duration": 4.0,
           "value": "C:min",
           "confidence": 1
