{
  "annotations": [
    {
      "annotation_metadata": {
        "curator": {
          "name": "",
          "email": ""
        },
        "annotator": {},
        "version": "",
        "corpus": "biab_internet_corpus",
        "annotation_tools": "",
        "annotation_rules": "",
        "validation": "",
        "data_source": ""
      },
      "namespace": "chord",
      "data": [
        {
          "time": 0.0,
          "duration": 4.0,
          "value": "G:min(b7)",
          "confidence": 1
        },
        {
          "time": 1.0,
          "duration": 4.0,
          "value": "C:(3,5,b7)",
          "confidence": 1
        },
        {
          "time": 2.0,
          "duration": 2.0,
          "value": "F:maj7",
          "confidence": 1
        },
        {
          "time": 2.2,
          "duration": 2.0,
          "value": "Ab:dim",
          "confidence": 1
        },
        {
          "time": 3.0,
          "duration": 2.0,
          "value": "G:min(b7)",
          "confidence": 1
        },
        {
          "time": 3.2,
          "duration": 2.0,
          "value": "C:(3,5,b7)",
          "confidence": 1
        },
        {
          "time": 4.0,
          "duration": 4.0,
          "value": "F:maj7",
          "confidence": 1
        },
        {
          "time": 5.0,
          "duration": 2.0,
          "value": "A:min(b7)",
          "confidence": 1
        },
        {
          "time": 5.2,
          "duration": 2.0,
          "value": "Ab:dim",
          "confidence": 1
        },
        {
          "time": 6.0,
          "duration": 4.0,
          "value": "G:min(b7)",
          "confidence": 1
        },
        {
          "time": 7.0,
          "duration": 4.0,
          "value": "C:(3,5,b7)",
          "confidence": 1
        },
        {
          "time": 8.0,
          "duration": 4.0,
          "value": "F:maj7",
          "confidence": 1
        },
        {
          "time": 9.0,
          "duration": 2.0,
          "value": "A:min(b7)",
          "confidence": 1
        },
        {
          "time": 9.2,
          "duration": 2.0,
          "value": "D:min(b7)",
<<<<<<< HEAD
=======
          "confidence": 1
        },
        {
          "time": 10.0,
          "duration": 4.0,
          "value": "G:min(b7)",
>>>>>>> 5725112b
          "confidence": 1
        },
        {
          "time": 11.0,
          "duration": 4.0,
<<<<<<< HEAD
          "value": "G:min(b7)",
=======
          "value": "C:(3,5,b7)",
>>>>>>> 5725112b
          "confidence": 1
        },
        {
          "time": 12.0,
          "duration": 4.0,
          "value": "C:min(b7)",
          "confidence": 1
        },
        {
          "time": 13.0,
          "duration": 4.0,
<<<<<<< HEAD
          "value": "C:min(b7)",
=======
          "value": "F:(3,5,b7)",
>>>>>>> 5725112b
          "confidence": 1
        },
        {
          "time": 14.0,
          "duration": 4.0,
          "value": "Bb:maj7",
          "confidence": 1
        },
        {
          "time": 15.0,
          "duration": 4.0,
          "value": "Bb:maj7",
          "confidence": 1
        },
        {
          "time": 16.0,
          "duration": 4.0,
          "value": "G:(3,5,b7)",
          "confidence": 1
        },
        {
          "time": 17.0,
          "duration": 4.0,
          "value": "G:(3,5,b7)",
          "confidence": 1
        },
        {
          "time": 18.0,
          "duration": 4.0,
          "value": "G:min(b7)",
          "confidence": 1
        },
        {
          "time": 19.0,
          "duration": 4.0,
<<<<<<< HEAD
          "value": "G:min(b7)",
=======
          "value": "C:(3,5,b7)",
>>>>>>> 5725112b
          "confidence": 1
        },
        {
          "time": 20.0,
          "duration": 4.0,
          "value": "F:maj7",
          "confidence": 1
        },
        {
          "time": 21.0,
          "duration": 2.0,
          "value": "A:min(b7)",
          "confidence": 1
        },
        {
          "time": 21.2,
          "duration": 2.0,
<<<<<<< HEAD
          "value": "A:min(b7)",
          "confidence": 1
        },
        {
          "time": 22.2,
          "duration": 2.0,
          "value": "Ab:dim",
=======
          "value": "Ab:dim",
          "confidence": 1
        },
        {
          "time": 22.0,
          "duration": 4.0,
          "value": "G:min(b7)",
>>>>>>> 5725112b
          "confidence": 1
        },
        {
          "time": 23.0,
          "duration": 4.0,
<<<<<<< HEAD
          "value": "G:min(b7)",
=======
          "value": "C:(3,5,b7)",
>>>>>>> 5725112b
          "confidence": 1
        },
        {
          "time": 24.0,
          "duration": 4.0,
          "value": "C:min(b7)",
          "confidence": 1
        },
        {
          "time": 25.0,
          "duration": 4.0,
<<<<<<< HEAD
          "value": "C:min(b7)",
=======
          "value": "F:(3,5,b7)",
>>>>>>> 5725112b
          "confidence": 1
        },
        {
          "time": 26.0,
          "duration": 4.0,
          "value": "Bb:maj7",
          "confidence": 1
        },
        {
          "time": 27.0,
          "duration": 4.0,
          "value": "Bb:maj7",
          "confidence": 1
        },
        {
          "time": 28.0,
          "duration": 4.0,
          "value": "Bb:maj7",
          "confidence": 1
        },
        {
          "time": 29.0,
          "duration": 4.0,
          "value": "B:dim",
          "confidence": 1
        },
        {
          "time": 30.0,
          "duration": 4.0,
<<<<<<< HEAD
          "value": "B:dim",
=======
          "value": "F:maj7",
>>>>>>> 5725112b
          "confidence": 1
        },
        {
          "time": 31.0,
          "duration": 4.0,
          "value": "D:(3,5,b7)",
          "confidence": 1
        },
        {
          "time": 32.0,
          "duration": 4.0,
          "value": "G:min(b7)",
          "confidence": 1
        },
        {
          "time": 33.0,
          "duration": 4.0,
<<<<<<< HEAD
          "value": "G:min(b7)",
          "confidence": 1
        },
        {
          "time": 34.0,
          "duration": 4.0,
=======
>>>>>>> 5725112b
          "value": "C:(3,5,b7)",
          "confidence": 1
        },
        {
          "time": 34.0,
          "duration": 2.0,
          "value": "F:maj7",
          "confidence": 1
        },
        {
          "time": 34.2,
          "duration": 2.0,
          "value": "Ab:dim",
          "confidence": 1
        },
        {
          "time": 35.0,
          "duration": 2.0,
          "value": "G:min(b7)",
          "confidence": 1
        },
        {
          "time": 35.2,
          "duration": 2.0,
          "value": "C:(3,5,b7)",
          "confidence": 1
        },
        {
          "time": 36.0,
          "duration": 4.0,
          "value": "G:min(b7)",
          "confidence": 1
        },
        {
          "time": 37.0,
          "duration": 4.0,
          "value": "G:min(b7)",
          "confidence": 1
        },
        {
          "time": 38.0,
          "duration": 4.0,
          "value": "C:(3,5,b7)",
          "confidence": 1
        },
        {
          "time": 39.0,
          "duration": 4.0,
          "value": "G:min(b7)",
          "confidence": 1
        },
        {
          "time": 40.0,
          "duration": 4.0,
          "value": "C:(3,5,b7)",
          "confidence": 1
        },
        {
          "time": 41.0,
          "duration": 4.0,
          "value": "F:maj",
          "confidence": 1
        }
      ],
      "sandbox": {},
      "time": 0,
      "duration": 168.0
    },
    {
      "annotation_metadata": {
        "curator": {
          "name": "",
          "email": ""
        },
        "annotator": {},
        "version": "",
        "corpus": "biab_internet_corpus",
        "annotation_tools": "",
        "annotation_rules": "",
        "validation": "",
        "data_source": ""
      },
      "namespace": "key_mode",
      "data": [
        {
          "time": 0.0,
          "duration": 168.0,
          "value": "F",
          "confidence": 1
        }
      ],
      "sandbox": {},
      "time": 0,
      "duration": 168.0
    }
  ],
  "file_metadata": {
    "title": "I CAN'T GIVE YOU ANYTHING BUT LOVE",
    "artist": "",
    "release": "",
    "duration": 168.0,
    "identifiers": {},
    "jams_version": "0.3.4"
  },
  "sandbox": {
    "expanded": false
  }
}<|MERGE_RESOLUTION|>--- conflicted
+++ resolved
@@ -98,25 +98,18 @@
           "time": 9.2,
           "duration": 2.0,
           "value": "D:min(b7)",
-<<<<<<< HEAD
-=======
           "confidence": 1
         },
         {
           "time": 10.0,
           "duration": 4.0,
           "value": "G:min(b7)",
->>>>>>> 5725112b
           "confidence": 1
         },
         {
           "time": 11.0,
           "duration": 4.0,
-<<<<<<< HEAD
-          "value": "G:min(b7)",
-=======
-          "value": "C:(3,5,b7)",
->>>>>>> 5725112b
+          "value": "C:(3,5,b7)",
           "confidence": 1
         },
         {
@@ -128,111 +121,85 @@
         {
           "time": 13.0,
           "duration": 4.0,
-<<<<<<< HEAD
+          "value": "F:(3,5,b7)",
+          "confidence": 1
+        },
+        {
+          "time": 14.0,
+          "duration": 4.0,
+          "value": "Bb:maj7",
+          "confidence": 1
+        },
+        {
+          "time": 15.0,
+          "duration": 4.0,
+          "value": "Bb:maj7",
+          "confidence": 1
+        },
+        {
+          "time": 16.0,
+          "duration": 4.0,
+          "value": "G:(3,5,b7)",
+          "confidence": 1
+        },
+        {
+          "time": 17.0,
+          "duration": 4.0,
+          "value": "G:(3,5,b7)",
+          "confidence": 1
+        },
+        {
+          "time": 18.0,
+          "duration": 4.0,
+          "value": "G:min(b7)",
+          "confidence": 1
+        },
+        {
+          "time": 19.0,
+          "duration": 4.0,
+          "value": "C:(3,5,b7)",
+          "confidence": 1
+        },
+        {
+          "time": 20.0,
+          "duration": 4.0,
+          "value": "F:maj7",
+          "confidence": 1
+        },
+        {
+          "time": 21.0,
+          "duration": 2.0,
+          "value": "A:min(b7)",
+          "confidence": 1
+        },
+        {
+          "time": 21.2,
+          "duration": 2.0,
+          "value": "Ab:dim",
+          "confidence": 1
+        },
+        {
+          "time": 22.0,
+          "duration": 4.0,
+          "value": "G:min(b7)",
+          "confidence": 1
+        },
+        {
+          "time": 23.0,
+          "duration": 4.0,
+          "value": "C:(3,5,b7)",
+          "confidence": 1
+        },
+        {
+          "time": 24.0,
+          "duration": 4.0,
           "value": "C:min(b7)",
-=======
+          "confidence": 1
+        },
+        {
+          "time": 25.0,
+          "duration": 4.0,
           "value": "F:(3,5,b7)",
->>>>>>> 5725112b
-          "confidence": 1
-        },
-        {
-          "time": 14.0,
-          "duration": 4.0,
-          "value": "Bb:maj7",
-          "confidence": 1
-        },
-        {
-          "time": 15.0,
-          "duration": 4.0,
-          "value": "Bb:maj7",
-          "confidence": 1
-        },
-        {
-          "time": 16.0,
-          "duration": 4.0,
-          "value": "G:(3,5,b7)",
-          "confidence": 1
-        },
-        {
-          "time": 17.0,
-          "duration": 4.0,
-          "value": "G:(3,5,b7)",
-          "confidence": 1
-        },
-        {
-          "time": 18.0,
-          "duration": 4.0,
-          "value": "G:min(b7)",
-          "confidence": 1
-        },
-        {
-          "time": 19.0,
-          "duration": 4.0,
-<<<<<<< HEAD
-          "value": "G:min(b7)",
-=======
-          "value": "C:(3,5,b7)",
->>>>>>> 5725112b
-          "confidence": 1
-        },
-        {
-          "time": 20.0,
-          "duration": 4.0,
-          "value": "F:maj7",
-          "confidence": 1
-        },
-        {
-          "time": 21.0,
-          "duration": 2.0,
-          "value": "A:min(b7)",
-          "confidence": 1
-        },
-        {
-          "time": 21.2,
-          "duration": 2.0,
-<<<<<<< HEAD
-          "value": "A:min(b7)",
-          "confidence": 1
-        },
-        {
-          "time": 22.2,
-          "duration": 2.0,
-          "value": "Ab:dim",
-=======
-          "value": "Ab:dim",
-          "confidence": 1
-        },
-        {
-          "time": 22.0,
-          "duration": 4.0,
-          "value": "G:min(b7)",
->>>>>>> 5725112b
-          "confidence": 1
-        },
-        {
-          "time": 23.0,
-          "duration": 4.0,
-<<<<<<< HEAD
-          "value": "G:min(b7)",
-=======
-          "value": "C:(3,5,b7)",
->>>>>>> 5725112b
-          "confidence": 1
-        },
-        {
-          "time": 24.0,
-          "duration": 4.0,
-          "value": "C:min(b7)",
-          "confidence": 1
-        },
-        {
-          "time": 25.0,
-          "duration": 4.0,
-<<<<<<< HEAD
-          "value": "C:min(b7)",
-=======
-          "value": "F:(3,5,b7)",
->>>>>>> 5725112b
           "confidence": 1
         },
         {
@@ -262,11 +229,7 @@
         {
           "time": 30.0,
           "duration": 4.0,
-<<<<<<< HEAD
-          "value": "B:dim",
-=======
-          "value": "F:maj7",
->>>>>>> 5725112b
+          "value": "F:maj7",
           "confidence": 1
         },
         {
@@ -284,15 +247,6 @@
         {
           "time": 33.0,
           "duration": 4.0,
-<<<<<<< HEAD
-          "value": "G:min(b7)",
-          "confidence": 1
-        },
-        {
-          "time": 34.0,
-          "duration": 4.0,
-=======
->>>>>>> 5725112b
           "value": "C:(3,5,b7)",
           "confidence": 1
         },
