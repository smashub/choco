{
  "annotations": [
    {
      "annotation_metadata": {
        "curator": {
          "name": "",
          "email": ""
        },
        "annotator": {},
        "version": "",
        "corpus": "biab_internet_corpus",
        "annotation_tools": "",
        "annotation_rules": "",
        "validation": "",
        "data_source": ""
      },
      "namespace": "chord",
      "data": [
        {
          "time": 0.0,
          "duration": 4.0,
          "value": "Eb:maj",
          "confidence": 1
        },
        {
          "time": 1.0,
          "duration": 4.0,
          "value": "Ab:min",
          "confidence": 1
        },
        {
          "time": 2.0,
          "duration": 4.0,
          "value": "Eb:maj",
          "confidence": 1
        },
        {
          "time": 3.0,
          "duration": 4.0,
          "value": "Ab:min",
          "confidence": 1
        },
        {
          "time": 4.0,
          "duration": 4.0,
          "value": "Eb:maj",
          "confidence": 1
        },
        {
          "time": 5.0,
          "duration": 4.0,
          "value": "Bb:(3,5,b7)",
          "confidence": 1
        },
        {
          "time": 6.0,
          "duration": 4.0,
          "value": "Eb:maj",
          "confidence": 1
        },
        {
          "time": 7.0,
          "duration": 2.0,
          "value": "Eb:maj",
          "confidence": 1
        },
        {
          "time": 7.2,
          "duration": 2.0,
          "value": "Eb:maj",
          "confidence": 1
        },
        {
          "time": 8.0,
          "duration": 4.0,
          "value": "Eb:maj",
          "confidence": 1
        },
        {
          "time": 9.0,
          "duration": 4.0,
          "value": "Ab:min",
          "confidence": 1
        },
        {
          "time": 10.0,
          "duration": 4.0,
          "value": "Eb:maj",
          "confidence": 1
        },
        {
          "time": 11.0,
          "duration": 4.0,
          "value": "Ab:min",
          "confidence": 1
        },
        {
          "time": 12.0,
          "duration": 4.0,
          "value": "Eb:maj",
          "confidence": 1
        },
        {
          "time": 13.0,
          "duration": 4.0,
          "value": "Bb:(3,5,b7)",
          "confidence": 1
        },
        {
          "time": 14.0,
          "duration": 4.0,
          "value": "Eb:maj",
          "confidence": 1
        },
        {
          "time": 15.0,
          "duration": 1.0,
          "value": "Bb:min(b7)",
          "confidence": 1
        },
        {
<<<<<<< HEAD
          "time": 16.1,
=======
          "time": 15.1,
>>>>>>> 5725112b
          "duration": 1.0,
          "value": "Eb:(3,5,b7)",
          "confidence": 1
        },
        {
<<<<<<< HEAD
          "time": 16.2,
=======
          "time": 15.2,
>>>>>>> 5725112b
          "duration": 2.0,
          "value": "Eb:maj",
          "confidence": 1
        },
        {
          "time": 16.0,
          "duration": 4.0,
          "value": "Ab:maj",
          "confidence": 1
        },
        {
          "time": 17.0,
          "duration": 4.0,
          "value": "F:min",
          "confidence": 1
        },
        {
          "time": 18.0,
          "duration": 4.0,
          "value": "Ab:maj",
          "confidence": 1
        },
        {
          "time": 19.0,
          "duration": 4.0,
          "value": "Ab:min",
          "confidence": 1
        },
        {
          "time": 20.0,
          "duration": 4.0,
          "value": "Eb:maj",
          "confidence": 1
        },
        {
          "time": 21.0,
          "duration": 4.0,
          "value": "C:(3,5,b7)",
          "confidence": 1
        },
        {
          "time": 22.0,
          "duration": 4.0,
          "value": "F:(3,5,b7)",
          "confidence": 1
        },
        {
          "time": 23.0,
          "duration": 1.0,
          "value": "F:(3,5,b7)",
          "confidence": 1
        },
        {
<<<<<<< HEAD
          "time": 24.1,
=======
          "time": 23.1,
>>>>>>> 5725112b
          "duration": 1.0,
          "value": "Ab:min",
          "confidence": 1
        },
        {
<<<<<<< HEAD
          "time": 24.2,
=======
          "time": 23.2,
>>>>>>> 5725112b
          "duration": 2.0,
          "value": "Eb:maj",
          "confidence": 1
        },
        {
          "time": 24.0,
          "duration": 4.0,
          "value": "Eb:maj",
          "confidence": 1
        },
        {
          "time": 25.0,
          "duration": 4.0,
          "value": "Ab:min",
          "confidence": 1
        },
        {
          "time": 26.0,
          "duration": 4.0,
          "value": "Eb:maj",
          "confidence": 1
        },
        {
          "time": 27.0,
          "duration": 4.0,
          "value": "Ab:min",
          "confidence": 1
        },
        {
          "time": 28.0,
          "duration": 4.0,
          "value": "Eb:maj",
          "confidence": 1
        },
        {
          "time": 29.0,
          "duration": 4.0,
          "value": "Bb:(3,5,b7)",
          "confidence": 1
        },
        {
          "time": 30.0,
          "duration": 4.0,
          "value": "Eb:maj",
          "confidence": 1
        },
        {
          "time": 31.0,
          "duration": 4.0,
          "value": "Eb:maj",
          "confidence": 1
        },
        {
          "time": 32.0,
          "duration": 4.0,
          "value": "Eb:maj",
          "confidence": 1
        },
        {
          "time": 33.0,
          "duration": 4.0,
          "value": "Ab:min",
          "confidence": 1
        },
        {
          "time": 34.0,
          "duration": 4.0,
          "value": "Eb:maj",
          "confidence": 1
        },
        {
          "time": 35.0,
          "duration": 4.0,
          "value": "Ab:min",
          "confidence": 1
        },
        {
          "time": 36.0,
          "duration": 4.0,
          "value": "Eb:maj",
          "confidence": 1
        },
        {
          "time": 37.0,
          "duration": 4.0,
          "value": "Bb:(3,5,b7)",
          "confidence": 1
        },
        {
          "time": 38.0,
          "duration": 4.0,
          "value": "Eb:maj",
          "confidence": 1
        },
        {
          "time": 39.0,
          "duration": 4.0,
          "value": "Eb:maj",
          "confidence": 1
        },
        {
          "time": 40.0,
          "duration": 4.0,
          "value": "Eb:maj",
          "confidence": 1
        },
        {
          "time": 41.0,
          "duration": 4.0,
          "value": "Ab:min",
          "confidence": 1
        },
        {
          "time": 42.0,
          "duration": 4.0,
          "value": "Eb:maj",
          "confidence": 1
        },
        {
          "time": 43.0,
          "duration": 4.0,
          "value": "Ab:min",
          "confidence": 1
        },
        {
          "time": 44.0,
          "duration": 4.0,
          "value": "Eb:maj",
          "confidence": 1
        },
        {
          "time": 45.0,
          "duration": 4.0,
          "value": "Bb:(3,5,b7)",
          "confidence": 1
        },
        {
          "time": 46.0,
          "duration": 4.0,
          "value": "Eb:maj",
          "confidence": 1
        },
        {
          "time": 47.0,
          "duration": 1.0,
          "value": "Bb:min(b7)",
          "confidence": 1
        },
        {
<<<<<<< HEAD
          "time": 48.1,
=======
          "time": 47.1,
>>>>>>> 5725112b
          "duration": 3.0,
          "value": "Eb:(3,5,b7)",
          "confidence": 1
        },
        {
          "time": 48.0,
          "duration": 4.0,
          "value": "Ab:maj",
          "confidence": 1
        },
        {
          "time": 49.0,
          "duration": 4.0,
          "value": "F:min",
          "confidence": 1
        },
        {
          "time": 50.0,
          "duration": 4.0,
          "value": "Ab:maj",
          "confidence": 1
        },
        {
          "time": 51.0,
          "duration": 4.0,
          "value": "Ab:min",
          "confidence": 1
        },
        {
          "time": 52.0,
          "duration": 4.0,
          "value": "Eb:maj",
          "confidence": 1
        },
        {
          "time": 53.0,
          "duration": 4.0,
          "value": "C:(3,5,b7)",
          "confidence": 1
        },
        {
          "time": 54.0,
          "duration": 4.0,
          "value": "F:(3,5,b7)",
          "confidence": 1
        },
        {
          "time": 55.0,
          "duration": 4.0,
          "value": "Ab:min",
          "confidence": 1
        },
        {
          "time": 56.0,
          "duration": 4.0,
          "value": "Eb:maj",
          "confidence": 1
        },
        {
          "time": 57.0,
          "duration": 4.0,
          "value": "Ab:min",
          "confidence": 1
        },
        {
          "time": 58.0,
          "duration": 4.0,
          "value": "Eb:maj",
          "confidence": 1
        },
        {
          "time": 59.0,
          "duration": 4.0,
          "value": "Ab:min",
          "confidence": 1
        },
        {
          "time": 60.0,
          "duration": 4.0,
          "value": "Eb:maj",
          "confidence": 1
        },
        {
          "time": 61.0,
          "duration": 4.0,
          "value": "Bb:(3,5,b7)",
          "confidence": 1
        },
        {
          "time": 62.0,
          "duration": 4.0,
          "value": "Eb:maj",
          "confidence": 1
        },
        {
          "time": 63.0,
          "duration": 2.0,
          "value": "Eb:maj",
          "confidence": 1
        },
        {
          "time": 63.2,
          "duration": 2.0,
          "value": "Eb:maj",
          "confidence": 1
        },
        {
          "time": 64.0,
          "duration": 4.0,
          "value": "Eb:maj",
          "confidence": 1
        },
        {
          "time": 65.0,
          "duration": 4.0,
          "value": "Ab:min",
          "confidence": 1
        },
        {
          "time": 66.0,
          "duration": 4.0,
          "value": "Eb:maj",
          "confidence": 1
        },
        {
          "time": 67.0,
          "duration": 4.0,
          "value": "Ab:min",
          "confidence": 1
        },
        {
          "time": 68.0,
          "duration": 4.0,
          "value": "Eb:maj",
          "confidence": 1
        },
        {
          "time": 69.0,
          "duration": 4.0,
          "value": "Bb:(3,5,b7)",
          "confidence": 1
        },
        {
          "time": 70.0,
          "duration": 4.0,
          "value": "Eb:maj",
          "confidence": 1
        },
        {
          "time": 71.0,
          "duration": 2.0,
          "value": "Eb:maj",
          "confidence": 1
        },
        {
          "time": 71.2,
          "duration": 2.0,
          "value": "Eb:maj",
          "confidence": 1
        },
        {
          "time": 72.0,
          "duration": 4.0,
          "value": "Eb:maj",
          "confidence": 1
        },
        {
          "time": 73.0,
          "duration": 4.0,
          "value": "Ab:min",
          "confidence": 1
        },
        {
          "time": 74.0,
          "duration": 4.0,
          "value": "Eb:maj",
          "confidence": 1
        },
        {
          "time": 75.0,
          "duration": 4.0,
          "value": "Ab:min",
          "confidence": 1
        },
        {
          "time": 76.0,
          "duration": 4.0,
          "value": "Eb:maj",
          "confidence": 1
        },
        {
          "time": 77.0,
          "duration": 4.0,
          "value": "Bb:(3,5,b7)",
          "confidence": 1
        },
        {
          "time": 78.0,
          "duration": 4.0,
          "value": "Eb:maj",
          "confidence": 1
        },
        {
          "time": 79.0,
          "duration": 1.0,
          "value": "Bb:min(b7)",
          "confidence": 1
        },
        {
<<<<<<< HEAD
          "time": 80.1,
=======
          "time": 79.1,
>>>>>>> 5725112b
          "duration": 1.0,
          "value": "Eb:(3,5,b7)",
          "confidence": 1
        },
        {
<<<<<<< HEAD
          "time": 80.2,
=======
          "time": 79.2,
>>>>>>> 5725112b
          "duration": 2.0,
          "value": "Eb:maj",
          "confidence": 1
        },
        {
          "time": 80.0,
          "duration": 4.0,
          "value": "Ab:maj",
          "confidence": 1
        },
        {
          "time": 81.0,
          "duration": 4.0,
          "value": "F:min",
          "confidence": 1
        },
        {
          "time": 82.0,
          "duration": 4.0,
          "value": "Ab:maj",
          "confidence": 1
        },
        {
          "time": 83.0,
          "duration": 4.0,
          "value": "Ab:min",
          "confidence": 1
        },
        {
          "time": 84.0,
          "duration": 4.0,
          "value": "Eb:maj",
          "confidence": 1
        },
        {
          "time": 85.0,
          "duration": 4.0,
          "value": "C:(3,5,b7)",
          "confidence": 1
        },
        {
          "time": 86.0,
          "duration": 4.0,
          "value": "F:(3,5,b7)",
          "confidence": 1
        },
        {
          "time": 87.0,
          "duration": 1.0,
          "value": "F:(3,5,b7)",
          "confidence": 1
        },
        {
<<<<<<< HEAD
          "time": 88.1,
=======
          "time": 87.1,
>>>>>>> 5725112b
          "duration": 1.0,
          "value": "Ab:min",
          "confidence": 1
        },
        {
<<<<<<< HEAD
          "time": 88.2,
=======
          "time": 87.2,
>>>>>>> 5725112b
          "duration": 2.0,
          "value": "Eb:maj",
          "confidence": 1
        },
        {
          "time": 88.0,
          "duration": 4.0,
          "value": "Eb:maj",
          "confidence": 1
        },
        {
          "time": 89.0,
          "duration": 4.0,
          "value": "Ab:min",
          "confidence": 1
        },
        {
          "time": 90.0,
          "duration": 4.0,
          "value": "Eb:maj",
          "confidence": 1
        },
        {
          "time": 91.0,
          "duration": 4.0,
          "value": "Ab:min",
          "confidence": 1
        },
        {
          "time": 92.0,
          "duration": 4.0,
          "value": "Eb:maj",
          "confidence": 1
        },
        {
          "time": 93.0,
          "duration": 4.0,
          "value": "Bb:(3,5,b7)",
          "confidence": 1
        },
        {
          "time": 94.0,
          "duration": 4.0,
          "value": "Eb:maj",
          "confidence": 1
        },
        {
          "time": 95.0,
          "duration": 4.0,
          "value": "Eb:maj",
          "confidence": 1
        },
        {
          "time": 96.0,
          "duration": 4.0,
          "value": "Eb:maj",
          "confidence": 1
        }
      ],
      "sandbox": {},
      "time": 0,
      "duration": 388.0
    },
    {
      "annotation_metadata": {
        "curator": {
          "name": "",
          "email": ""
        },
        "annotator": {},
        "version": "",
        "corpus": "biab_internet_corpus",
        "annotation_tools": "",
        "annotation_rules": "",
        "validation": "",
        "data_source": ""
      },
      "namespace": "key_mode",
      "data": [
        {
          "time": 0.0,
          "duration": 388.0,
          "value": "Eb",
          "confidence": 1
        }
      ],
      "sandbox": {},
      "time": 0,
      "duration": 388.0
    }
  ],
  "file_metadata": {
    "title": "What'll I Do",
    "artist": "",
    "release": "",
    "duration": 388.0,
    "identifiers": {},
    "jams_version": "0.3.4"
  },
  "sandbox": {
    "expanded": false
  }
}<|MERGE_RESOLUTION|>--- conflicted
+++ resolved
@@ -119,21 +119,13 @@
           "confidence": 1
         },
         {
-<<<<<<< HEAD
-          "time": 16.1,
-=======
           "time": 15.1,
->>>>>>> 5725112b
           "duration": 1.0,
           "value": "Eb:(3,5,b7)",
           "confidence": 1
         },
         {
-<<<<<<< HEAD
-          "time": 16.2,
-=======
           "time": 15.2,
->>>>>>> 5725112b
           "duration": 2.0,
           "value": "Eb:maj",
           "confidence": 1
@@ -187,21 +179,13 @@
           "confidence": 1
         },
         {
-<<<<<<< HEAD
-          "time": 24.1,
-=======
           "time": 23.1,
->>>>>>> 5725112b
-          "duration": 1.0,
-          "value": "Ab:min",
-          "confidence": 1
-        },
-        {
-<<<<<<< HEAD
-          "time": 24.2,
-=======
+          "duration": 1.0,
+          "value": "Ab:min",
+          "confidence": 1
+        },
+        {
           "time": 23.2,
->>>>>>> 5725112b
           "duration": 2.0,
           "value": "Eb:maj",
           "confidence": 1
@@ -351,11 +335,7 @@
           "confidence": 1
         },
         {
-<<<<<<< HEAD
-          "time": 48.1,
-=======
           "time": 47.1,
->>>>>>> 5725112b
           "duration": 3.0,
           "value": "Eb:(3,5,b7)",
           "confidence": 1
@@ -565,21 +545,13 @@
           "confidence": 1
         },
         {
-<<<<<<< HEAD
-          "time": 80.1,
-=======
           "time": 79.1,
->>>>>>> 5725112b
           "duration": 1.0,
           "value": "Eb:(3,5,b7)",
           "confidence": 1
         },
         {
-<<<<<<< HEAD
-          "time": 80.2,
-=======
           "time": 79.2,
->>>>>>> 5725112b
           "duration": 2.0,
           "value": "Eb:maj",
           "confidence": 1
@@ -633,21 +605,13 @@
           "confidence": 1
         },
         {
-<<<<<<< HEAD
-          "time": 88.1,
-=======
           "time": 87.1,
->>>>>>> 5725112b
-          "duration": 1.0,
-          "value": "Ab:min",
-          "confidence": 1
-        },
-        {
-<<<<<<< HEAD
-          "time": 88.2,
-=======
+          "duration": 1.0,
+          "value": "Ab:min",
+          "confidence": 1
+        },
+        {
           "time": 87.2,
->>>>>>> 5725112b
           "duration": 2.0,
           "value": "Eb:maj",
           "confidence": 1
