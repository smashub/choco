{
  "annotations": [
    {
      "annotation_metadata": {
        "curator": {
          "name": "",
          "email": ""
        },
        "annotator": {},
        "version": "",
        "corpus": "biab_internet_corpus",
        "annotation_tools": "",
        "annotation_rules": "",
        "validation": "",
        "data_source": ""
      },
      "namespace": "chord",
      "data": [
        {
          "time": 0.0,
          "duration": 2.0,
          "value": "D:min(b7)",
          "confidence": 1
        },
        {
          "time": 0.2,
          "duration": 2.0,
          "value": "G:(3,5,b7)",
          "confidence": 1
        },
        {
          "time": 1.0,
          "duration": 2.0,
          "value": "C:maj7",
          "confidence": 1
        },
        {
          "time": 1.2,
          "duration": 2.0,
          "value": "A:min(b7)",
          "confidence": 1
        },
        {
          "time": 2.0,
          "duration": 2.0,
          "value": "D:min(b7)",
          "confidence": 1
        },
        {
          "time": 2.2,
          "duration": 2.0,
          "value": "G:(3,5,b7)",
          "confidence": 1
        },
        {
          "time": 3.0,
          "duration": 2.0,
          "value": "C:maj7",
          "confidence": 1
        },
        {
          "time": 3.2,
          "duration": 2.0,
          "value": "A:min(b7)",
          "confidence": 1
        },
        {
          "time": 4.0,
          "duration": 2.0,
          "value": "D:min(b7)",
          "confidence": 1
        },
        {
          "time": 4.2,
          "duration": 2.0,
          "value": "G:(3,5,b7)",
          "confidence": 1
        },
        {
          "time": 5.0,
          "duration": 4.0,
          "value": "C:maj7",
          "confidence": 1
        },
        {
          "time": 6.0,
          "duration": 4.0,
          "value": "E:(3,5,b7)",
          "confidence": 1
        },
        {
          "time": 7.0,
          "duration": 4.0,
          "value": "E:(3,5,b7)",
          "confidence": 1
        },
        {
          "time": 8.0,
          "duration": 2.0,
          "value": "F:(3,5,6)",
          "confidence": 1
        },
        {
          "time": 8.2,
          "duration": 2.0,
          "value": "G:(3,5,b7)",
          "confidence": 1
        },
        {
          "time": 9.0,
          "duration": 2.0,
          "value": "E:min(b7)",
          "confidence": 1
        },
        {
          "time": 9.2,
          "duration": 2.0,
          "value": "A:min(b7)",
          "confidence": 1
        },
        {
          "time": 10.0,
          "duration": 2.0,
          "value": "D:min(b7)",
          "confidence": 1
        },
        {
          "time": 10.2,
          "duration": 2.0,
          "value": "G:(3,5,b7)",
          "confidence": 1
        },
        {
          "time": 11.0,
          "duration": 2.0,
          "value": "C:(4,5,b7,9)",
          "confidence": 1
        },
        {
          "time": 11.2,
          "duration": 2.0,
          "value": "C:(3,5,b7,9)",
          "confidence": 1
        },
        {
          "time": 12.0,
          "duration": 4.0,
          "value": "F:maj7",
          "confidence": 1
        },
        {
          "time": 13.0,
          "duration": 4.0,
          "value": "B:(3,5,b7)",
          "confidence": 1
        },
        {
          "time": 14.0,
          "duration": 1.0,
          "value": "B:(3,5,b7)",
          "confidence": 1
        },
        {
<<<<<<< HEAD
          "time": 15.1,
=======
          "time": 14.1,
>>>>>>> 5725112b
          "duration": 3.0,
          "value": "Bb:(3,#5,b7)",
          "confidence": 1
        },
        {
          "time": 15.0,
          "duration": 4.0,
          "value": "A:(3,#5,b7)",
          "confidence": 1
        },
        {
          "time": 16.0,
          "duration": 2.0,
          "value": "D:min(b7)",
          "confidence": 1
        },
        {
          "time": 16.2,
          "duration": 2.0,
          "value": "G:(3,5,b7)",
          "confidence": 1
        },
        {
          "time": 17.0,
          "duration": 2.0,
          "value": "E:min(b7)",
          "confidence": 1
        },
        {
          "time": 17.2,
          "duration": 2.0,
          "value": "A:min(b7)",
          "confidence": 1
        },
        {
          "time": 18.0,
          "duration": 2.0,
          "value": "D:min(b7)",
          "confidence": 1
        },
        {
          "time": 18.2,
          "duration": 2.0,
          "value": "G:(3,5,b7)",
          "confidence": 1
        },
        {
          "time": 19.0,
          "duration": 2.0,
          "value": "E:(b3,b5,b7)",
          "confidence": 1
        },
        {
          "time": 19.2,
          "duration": 2.0,
          "value": "A:(3,#5,b7)",
          "confidence": 1
        },
        {
          "time": 20.0,
          "duration": 2.0,
          "value": "D:min(b7)",
          "confidence": 1
        },
        {
          "time": 20.2,
          "duration": 2.0,
          "value": "D:min(b7)/E",
          "confidence": 1
        },
        {
          "time": 21.0,
          "duration": 2.0,
          "value": "F:(3,5,6)",
          "confidence": 1
        },
        {
          "time": 21.2,
          "duration": 1.0,
          "value": "G:(4,5,b7,9,11,13)",
          "confidence": 1
        },
        {
          "time": 21.3,
          "duration": 1.0,
          "value": "C:maj9",
<<<<<<< HEAD
=======
          "confidence": 1
        },
        {
          "time": 22.0,
          "duration": 4.0,
          "value": "C:maj9",
>>>>>>> 5725112b
          "confidence": 1
        },
        {
          "time": 23.0,
          "duration": 4.0,
          "value": "C:maj9",
          "confidence": 1
        },
        {
          "time": 24.0,
<<<<<<< HEAD
          "duration": 4.0,
          "value": "C:maj9",
=======
          "duration": 2.0,
          "value": "D:min(b7)",
          "confidence": 1
        },
        {
          "time": 24.2,
          "duration": 2.0,
          "value": "G:(3,5,b7)",
>>>>>>> 5725112b
          "confidence": 1
        },
        {
          "time": 25.0,
          "duration": 2.0,
<<<<<<< HEAD
          "value": "D:min(b7)",
=======
          "value": "E:min(b7)",
>>>>>>> 5725112b
          "confidence": 1
        },
        {
          "time": 25.2,
          "duration": 2.0,
<<<<<<< HEAD
          "value": "G:(3,5,b7)",
=======
          "value": "A:(3,#5,b7)",
>>>>>>> 5725112b
          "confidence": 1
        },
        {
          "time": 26.0,
          "duration": 2.0,
<<<<<<< HEAD
          "value": "E:min(b7)",
=======
          "value": "D:min(b7)",
>>>>>>> 5725112b
          "confidence": 1
        },
        {
          "time": 26.2,
          "duration": 2.0,
<<<<<<< HEAD
          "value": "A:(3,#5,b7)",
=======
          "value": "G:(3,5,b7)",
>>>>>>> 5725112b
          "confidence": 1
        },
        {
          "time": 27.0,
          "duration": 2.0,
<<<<<<< HEAD
          "value": "D:min(b7)",
=======
          "value": "E:min(b7)",
>>>>>>> 5725112b
          "confidence": 1
        },
        {
          "time": 27.2,
          "duration": 2.0,
<<<<<<< HEAD
          "value": "G:(3,5,b7)",
=======
          "value": "A:(3,#5,b7)",
>>>>>>> 5725112b
          "confidence": 1
        },
        {
          "time": 28.0,
          "duration": 2.0,
<<<<<<< HEAD
          "value": "E:min(b7)",
=======
          "value": "D:min(b7)",
>>>>>>> 5725112b
          "confidence": 1
        },
        {
          "time": 28.2,
          "duration": 2.0,
<<<<<<< HEAD
          "value": "A:(3,#5,b7)",
=======
          "value": "G:(3,5,b7)",
>>>>>>> 5725112b
          "confidence": 1
        },
        {
          "time": 29.0,
<<<<<<< HEAD
          "duration": 2.0,
          "value": "D:min(b7)",
          "confidence": 1
        },
        {
          "time": 29.2,
          "duration": 2.0,
          "value": "G:(3,5,b7)",
=======
          "duration": 4.0,
          "value": "C:maj7",
>>>>>>> 5725112b
          "confidence": 1
        },
        {
          "time": 30.0,
          "duration": 4.0,
<<<<<<< HEAD
          "value": "C:maj7",
=======
          "value": "E:(3,#5,b7)",
>>>>>>> 5725112b
          "confidence": 1
        },
        {
          "time": 31.0,
          "duration": 4.0,
          "value": "E:(3,#5,b7)",
          "confidence": 1
        },
        {
          "time": 32.0,
<<<<<<< HEAD
          "duration": 4.0,
          "value": "E:(3,#5,b7)",
=======
          "duration": 2.0,
          "value": "F:maj7",
          "confidence": 1
        },
        {
          "time": 32.2,
          "duration": 2.0,
          "value": "G:(3,5,b7)",
>>>>>>> 5725112b
          "confidence": 1
        },
        {
          "time": 33.0,
          "duration": 2.0,
<<<<<<< HEAD
          "value": "F:maj7",
=======
          "value": "E:min(b7)",
>>>>>>> 5725112b
          "confidence": 1
        },
        {
          "time": 33.2,
          "duration": 2.0,
<<<<<<< HEAD
          "value": "G:(3,5,b7)",
=======
          "value": "A:(3,#5,b7)",
>>>>>>> 5725112b
          "confidence": 1
        },
        {
          "time": 34.0,
          "duration": 2.0,
<<<<<<< HEAD
          "value": "E:min(b7)",
=======
          "value": "D:min(b7)",
>>>>>>> 5725112b
          "confidence": 1
        },
        {
          "time": 34.2,
          "duration": 2.0,
<<<<<<< HEAD
          "value": "A:(3,#5,b7)",
=======
          "value": "G:(3,5,b7)",
>>>>>>> 5725112b
          "confidence": 1
        },
        {
          "time": 35.0,
          "duration": 2.0,
<<<<<<< HEAD
          "value": "D:min(b7)",
=======
          "value": "C:(4,5,b7,9)",
>>>>>>> 5725112b
          "confidence": 1
        },
        {
          "time": 35.2,
          "duration": 2.0,
<<<<<<< HEAD
          "value": "G:(3,5,b7)",
=======
          "value": "C:(3,5,b7,9)",
>>>>>>> 5725112b
          "confidence": 1
        },
        {
          "time": 36.0,
<<<<<<< HEAD
          "duration": 2.0,
          "value": "C:(4,5,b7,9)",
          "confidence": 1
        },
        {
          "time": 36.2,
          "duration": 2.0,
          "value": "C:(3,5,b7,9)",
=======
          "duration": 4.0,
          "value": "F:maj7",
>>>>>>> 5725112b
          "confidence": 1
        },
        {
          "time": 37.0,
          "duration": 4.0,
<<<<<<< HEAD
          "value": "F:maj7",
=======
          "value": "B:(3,#5,b7)",
>>>>>>> 5725112b
          "confidence": 1
        },
        {
          "time": 38.0,
          "duration": 4.0,
<<<<<<< HEAD
          "value": "B:(3,#5,b7)",
=======
          "value": "Bb:(3,5,b7,9,11,13)",
>>>>>>> 5725112b
          "confidence": 1
        },
        {
          "time": 39.0,
          "duration": 4.0,
<<<<<<< HEAD
          "value": "Bb:(3,5,b7,9,11,13)",
=======
          "value": "A:(3,#5,b7)",
>>>>>>> 5725112b
          "confidence": 1
        },
        {
          "time": 40.0,
<<<<<<< HEAD
          "duration": 4.0,
          "value": "A:(3,#5,b7)",
=======
          "duration": 2.0,
          "value": "D:min(b7)",
          "confidence": 1
        },
        {
          "time": 40.2,
          "duration": 2.0,
          "value": "G:(3,5,b7)",
>>>>>>> 5725112b
          "confidence": 1
        },
        {
          "time": 41.0,
          "duration": 2.0,
<<<<<<< HEAD
          "value": "D:min(b7)",
=======
          "value": "E:min(b7)",
>>>>>>> 5725112b
          "confidence": 1
        },
        {
          "time": 41.2,
          "duration": 2.0,
<<<<<<< HEAD
          "value": "G:(3,5,b7)",
=======
          "value": "A:(3,#5,b7)",
>>>>>>> 5725112b
          "confidence": 1
        },
        {
          "time": 42.0,
          "duration": 2.0,
<<<<<<< HEAD
          "value": "E:min(b7)",
=======
          "value": "D:min(b7)",
>>>>>>> 5725112b
          "confidence": 1
        },
        {
          "time": 42.2,
          "duration": 2.0,
<<<<<<< HEAD
          "value": "A:(3,#5,b7)",
=======
          "value": "G:(3,5,b7)",
>>>>>>> 5725112b
          "confidence": 1
        },
        {
          "time": 43.0,
          "duration": 2.0,
<<<<<<< HEAD
          "value": "D:min(b7)",
=======
          "value": "E:(b3,b5,b7)",
>>>>>>> 5725112b
          "confidence": 1
        },
        {
          "time": 43.2,
          "duration": 2.0,
<<<<<<< HEAD
          "value": "G:(3,5,b7)",
=======
          "value": "A:(3,#5,b7)",
>>>>>>> 5725112b
          "confidence": 1
        },
        {
          "time": 44.0,
<<<<<<< HEAD
          "duration": 2.0,
          "value": "E:(b3,b5,b7)",
          "confidence": 1
        },
        {
          "time": 44.2,
          "duration": 2.0,
          "value": "A:(3,#5,b7)",
=======
          "duration": 4.0,
          "value": "D:min(b7)",
>>>>>>> 5725112b
          "confidence": 1
        },
        {
          "time": 45.0,
          "duration": 4.0,
<<<<<<< HEAD
          "value": "D:min(b7)",
=======
          "value": "G:(3,5,b7)",
>>>>>>> 5725112b
          "confidence": 1
        },
        {
          "time": 46.0,
          "duration": 4.0,
<<<<<<< HEAD
          "value": "G:(3,5,b7)",
=======
          "value": "C:maj7",
>>>>>>> 5725112b
          "confidence": 1
        },
        {
          "time": 47.0,
<<<<<<< HEAD
          "duration": 4.0,
          "value": "C:maj7",
          "confidence": 1
        },
        {
          "time": 48.0,
=======
>>>>>>> 5725112b
          "duration": 2.0,
          "value": "C:maj7",
          "confidence": 1
        },
        {
          "time": 47.2,
          "duration": 2.0,
          "value": "A:(3,#5,b7)",
          "confidence": 1
        },
        {
          "time": 48.0,
          "duration": 2.0,
          "value": "F:(3,5,6)",
          "confidence": 1
        },
        {
          "time": 48.2,
          "duration": 1.0,
          "value": "G:(4,5,b7,9,11,13)",
          "confidence": 1
        },
        {
          "time": 48.3,
          "duration": 1.0,
          "value": "C:maj9",
          "confidence": 1
        }
      ],
      "sandbox": {},
      "time": 0,
      "duration": 199.0
    },
    {
      "annotation_metadata": {
        "curator": {
          "name": "",
          "email": ""
        },
        "annotator": {},
        "version": "",
        "corpus": "biab_internet_corpus",
        "annotation_tools": "",
        "annotation_rules": "",
        "validation": "",
        "data_source": ""
      },
      "namespace": "key_mode",
      "data": [
        {
          "time": 0.0,
          "duration": 199.0,
          "value": "C",
          "confidence": 1
        }
      ],
      "sandbox": {},
      "time": 0,
      "duration": 199.0
    }
  ],
  "file_metadata": {
    "title": "Peri's Scope (Bill Evans)",
    "artist": "",
    "release": "",
    "duration": 199.0,
    "identifiers": {},
    "jams_version": "0.3.4"
  },
  "sandbox": {
    "expanded": false
  }
}<|MERGE_RESOLUTION|>--- conflicted
+++ resolved
@@ -161,11 +161,7 @@
           "confidence": 1
         },
         {
-<<<<<<< HEAD
-          "time": 15.1,
-=======
           "time": 14.1,
->>>>>>> 5725112b
           "duration": 3.0,
           "value": "Bb:(3,#5,b7)",
           "confidence": 1
@@ -252,15 +248,12 @@
           "time": 21.3,
           "duration": 1.0,
           "value": "C:maj9",
-<<<<<<< HEAD
-=======
           "confidence": 1
         },
         {
           "time": 22.0,
           "duration": 4.0,
           "value": "C:maj9",
->>>>>>> 5725112b
           "confidence": 1
         },
         {
@@ -271,10 +264,6 @@
         },
         {
           "time": 24.0,
-<<<<<<< HEAD
-          "duration": 4.0,
-          "value": "C:maj9",
-=======
           "duration": 2.0,
           "value": "D:min(b7)",
           "confidence": 1
@@ -283,371 +272,214 @@
           "time": 24.2,
           "duration": 2.0,
           "value": "G:(3,5,b7)",
->>>>>>> 5725112b
           "confidence": 1
         },
         {
           "time": 25.0,
           "duration": 2.0,
-<<<<<<< HEAD
-          "value": "D:min(b7)",
-=======
           "value": "E:min(b7)",
->>>>>>> 5725112b
           "confidence": 1
         },
         {
           "time": 25.2,
           "duration": 2.0,
-<<<<<<< HEAD
-          "value": "G:(3,5,b7)",
-=======
-          "value": "A:(3,#5,b7)",
->>>>>>> 5725112b
+          "value": "A:(3,#5,b7)",
           "confidence": 1
         },
         {
           "time": 26.0,
           "duration": 2.0,
-<<<<<<< HEAD
+          "value": "D:min(b7)",
+          "confidence": 1
+        },
+        {
+          "time": 26.2,
+          "duration": 2.0,
+          "value": "G:(3,5,b7)",
+          "confidence": 1
+        },
+        {
+          "time": 27.0,
+          "duration": 2.0,
           "value": "E:min(b7)",
-=======
-          "value": "D:min(b7)",
->>>>>>> 5725112b
-          "confidence": 1
-        },
-        {
-          "time": 26.2,
-          "duration": 2.0,
-<<<<<<< HEAD
-          "value": "A:(3,#5,b7)",
-=======
-          "value": "G:(3,5,b7)",
->>>>>>> 5725112b
-          "confidence": 1
-        },
-        {
-          "time": 27.0,
-          "duration": 2.0,
-<<<<<<< HEAD
-          "value": "D:min(b7)",
-=======
+          "confidence": 1
+        },
+        {
+          "time": 27.2,
+          "duration": 2.0,
+          "value": "A:(3,#5,b7)",
+          "confidence": 1
+        },
+        {
+          "time": 28.0,
+          "duration": 2.0,
+          "value": "D:min(b7)",
+          "confidence": 1
+        },
+        {
+          "time": 28.2,
+          "duration": 2.0,
+          "value": "G:(3,5,b7)",
+          "confidence": 1
+        },
+        {
+          "time": 29.0,
+          "duration": 4.0,
+          "value": "C:maj7",
+          "confidence": 1
+        },
+        {
+          "time": 30.0,
+          "duration": 4.0,
+          "value": "E:(3,#5,b7)",
+          "confidence": 1
+        },
+        {
+          "time": 31.0,
+          "duration": 4.0,
+          "value": "E:(3,#5,b7)",
+          "confidence": 1
+        },
+        {
+          "time": 32.0,
+          "duration": 2.0,
+          "value": "F:maj7",
+          "confidence": 1
+        },
+        {
+          "time": 32.2,
+          "duration": 2.0,
+          "value": "G:(3,5,b7)",
+          "confidence": 1
+        },
+        {
+          "time": 33.0,
+          "duration": 2.0,
           "value": "E:min(b7)",
->>>>>>> 5725112b
-          "confidence": 1
-        },
-        {
-          "time": 27.2,
-          "duration": 2.0,
-<<<<<<< HEAD
-          "value": "G:(3,5,b7)",
-=======
-          "value": "A:(3,#5,b7)",
->>>>>>> 5725112b
-          "confidence": 1
-        },
-        {
-          "time": 28.0,
-          "duration": 2.0,
-<<<<<<< HEAD
+          "confidence": 1
+        },
+        {
+          "time": 33.2,
+          "duration": 2.0,
+          "value": "A:(3,#5,b7)",
+          "confidence": 1
+        },
+        {
+          "time": 34.0,
+          "duration": 2.0,
+          "value": "D:min(b7)",
+          "confidence": 1
+        },
+        {
+          "time": 34.2,
+          "duration": 2.0,
+          "value": "G:(3,5,b7)",
+          "confidence": 1
+        },
+        {
+          "time": 35.0,
+          "duration": 2.0,
+          "value": "C:(4,5,b7,9)",
+          "confidence": 1
+        },
+        {
+          "time": 35.2,
+          "duration": 2.0,
+          "value": "C:(3,5,b7,9)",
+          "confidence": 1
+        },
+        {
+          "time": 36.0,
+          "duration": 4.0,
+          "value": "F:maj7",
+          "confidence": 1
+        },
+        {
+          "time": 37.0,
+          "duration": 4.0,
+          "value": "B:(3,#5,b7)",
+          "confidence": 1
+        },
+        {
+          "time": 38.0,
+          "duration": 4.0,
+          "value": "Bb:(3,5,b7,9,11,13)",
+          "confidence": 1
+        },
+        {
+          "time": 39.0,
+          "duration": 4.0,
+          "value": "A:(3,#5,b7)",
+          "confidence": 1
+        },
+        {
+          "time": 40.0,
+          "duration": 2.0,
+          "value": "D:min(b7)",
+          "confidence": 1
+        },
+        {
+          "time": 40.2,
+          "duration": 2.0,
+          "value": "G:(3,5,b7)",
+          "confidence": 1
+        },
+        {
+          "time": 41.0,
+          "duration": 2.0,
           "value": "E:min(b7)",
-=======
-          "value": "D:min(b7)",
->>>>>>> 5725112b
-          "confidence": 1
-        },
-        {
-          "time": 28.2,
-          "duration": 2.0,
-<<<<<<< HEAD
-          "value": "A:(3,#5,b7)",
-=======
-          "value": "G:(3,5,b7)",
->>>>>>> 5725112b
-          "confidence": 1
-        },
-        {
-          "time": 29.0,
-<<<<<<< HEAD
-          "duration": 2.0,
-          "value": "D:min(b7)",
-          "confidence": 1
-        },
-        {
-          "time": 29.2,
-          "duration": 2.0,
-          "value": "G:(3,5,b7)",
-=======
+          "confidence": 1
+        },
+        {
+          "time": 41.2,
+          "duration": 2.0,
+          "value": "A:(3,#5,b7)",
+          "confidence": 1
+        },
+        {
+          "time": 42.0,
+          "duration": 2.0,
+          "value": "D:min(b7)",
+          "confidence": 1
+        },
+        {
+          "time": 42.2,
+          "duration": 2.0,
+          "value": "G:(3,5,b7)",
+          "confidence": 1
+        },
+        {
+          "time": 43.0,
+          "duration": 2.0,
+          "value": "E:(b3,b5,b7)",
+          "confidence": 1
+        },
+        {
+          "time": 43.2,
+          "duration": 2.0,
+          "value": "A:(3,#5,b7)",
+          "confidence": 1
+        },
+        {
+          "time": 44.0,
+          "duration": 4.0,
+          "value": "D:min(b7)",
+          "confidence": 1
+        },
+        {
+          "time": 45.0,
+          "duration": 4.0,
+          "value": "G:(3,5,b7)",
+          "confidence": 1
+        },
+        {
+          "time": 46.0,
           "duration": 4.0,
           "value": "C:maj7",
->>>>>>> 5725112b
-          "confidence": 1
-        },
-        {
-          "time": 30.0,
-          "duration": 4.0,
-<<<<<<< HEAD
-          "value": "C:maj7",
-=======
-          "value": "E:(3,#5,b7)",
->>>>>>> 5725112b
-          "confidence": 1
-        },
-        {
-          "time": 31.0,
-          "duration": 4.0,
-          "value": "E:(3,#5,b7)",
-          "confidence": 1
-        },
-        {
-          "time": 32.0,
-<<<<<<< HEAD
-          "duration": 4.0,
-          "value": "E:(3,#5,b7)",
-=======
-          "duration": 2.0,
-          "value": "F:maj7",
-          "confidence": 1
-        },
-        {
-          "time": 32.2,
-          "duration": 2.0,
-          "value": "G:(3,5,b7)",
->>>>>>> 5725112b
-          "confidence": 1
-        },
-        {
-          "time": 33.0,
-          "duration": 2.0,
-<<<<<<< HEAD
-          "value": "F:maj7",
-=======
-          "value": "E:min(b7)",
->>>>>>> 5725112b
-          "confidence": 1
-        },
-        {
-          "time": 33.2,
-          "duration": 2.0,
-<<<<<<< HEAD
-          "value": "G:(3,5,b7)",
-=======
-          "value": "A:(3,#5,b7)",
->>>>>>> 5725112b
-          "confidence": 1
-        },
-        {
-          "time": 34.0,
-          "duration": 2.0,
-<<<<<<< HEAD
-          "value": "E:min(b7)",
-=======
-          "value": "D:min(b7)",
->>>>>>> 5725112b
-          "confidence": 1
-        },
-        {
-          "time": 34.2,
-          "duration": 2.0,
-<<<<<<< HEAD
-          "value": "A:(3,#5,b7)",
-=======
-          "value": "G:(3,5,b7)",
->>>>>>> 5725112b
-          "confidence": 1
-        },
-        {
-          "time": 35.0,
-          "duration": 2.0,
-<<<<<<< HEAD
-          "value": "D:min(b7)",
-=======
-          "value": "C:(4,5,b7,9)",
->>>>>>> 5725112b
-          "confidence": 1
-        },
-        {
-          "time": 35.2,
-          "duration": 2.0,
-<<<<<<< HEAD
-          "value": "G:(3,5,b7)",
-=======
-          "value": "C:(3,5,b7,9)",
->>>>>>> 5725112b
-          "confidence": 1
-        },
-        {
-          "time": 36.0,
-<<<<<<< HEAD
-          "duration": 2.0,
-          "value": "C:(4,5,b7,9)",
-          "confidence": 1
-        },
-        {
-          "time": 36.2,
-          "duration": 2.0,
-          "value": "C:(3,5,b7,9)",
-=======
-          "duration": 4.0,
-          "value": "F:maj7",
->>>>>>> 5725112b
-          "confidence": 1
-        },
-        {
-          "time": 37.0,
-          "duration": 4.0,
-<<<<<<< HEAD
-          "value": "F:maj7",
-=======
-          "value": "B:(3,#5,b7)",
->>>>>>> 5725112b
-          "confidence": 1
-        },
-        {
-          "time": 38.0,
-          "duration": 4.0,
-<<<<<<< HEAD
-          "value": "B:(3,#5,b7)",
-=======
-          "value": "Bb:(3,5,b7,9,11,13)",
->>>>>>> 5725112b
-          "confidence": 1
-        },
-        {
-          "time": 39.0,
-          "duration": 4.0,
-<<<<<<< HEAD
-          "value": "Bb:(3,5,b7,9,11,13)",
-=======
-          "value": "A:(3,#5,b7)",
->>>>>>> 5725112b
-          "confidence": 1
-        },
-        {
-          "time": 40.0,
-<<<<<<< HEAD
-          "duration": 4.0,
-          "value": "A:(3,#5,b7)",
-=======
-          "duration": 2.0,
-          "value": "D:min(b7)",
-          "confidence": 1
-        },
-        {
-          "time": 40.2,
-          "duration": 2.0,
-          "value": "G:(3,5,b7)",
->>>>>>> 5725112b
-          "confidence": 1
-        },
-        {
-          "time": 41.0,
-          "duration": 2.0,
-<<<<<<< HEAD
-          "value": "D:min(b7)",
-=======
-          "value": "E:min(b7)",
->>>>>>> 5725112b
-          "confidence": 1
-        },
-        {
-          "time": 41.2,
-          "duration": 2.0,
-<<<<<<< HEAD
-          "value": "G:(3,5,b7)",
-=======
-          "value": "A:(3,#5,b7)",
->>>>>>> 5725112b
-          "confidence": 1
-        },
-        {
-          "time": 42.0,
-          "duration": 2.0,
-<<<<<<< HEAD
-          "value": "E:min(b7)",
-=======
-          "value": "D:min(b7)",
->>>>>>> 5725112b
-          "confidence": 1
-        },
-        {
-          "time": 42.2,
-          "duration": 2.0,
-<<<<<<< HEAD
-          "value": "A:(3,#5,b7)",
-=======
-          "value": "G:(3,5,b7)",
->>>>>>> 5725112b
-          "confidence": 1
-        },
-        {
-          "time": 43.0,
-          "duration": 2.0,
-<<<<<<< HEAD
-          "value": "D:min(b7)",
-=======
-          "value": "E:(b3,b5,b7)",
->>>>>>> 5725112b
-          "confidence": 1
-        },
-        {
-          "time": 43.2,
-          "duration": 2.0,
-<<<<<<< HEAD
-          "value": "G:(3,5,b7)",
-=======
-          "value": "A:(3,#5,b7)",
->>>>>>> 5725112b
-          "confidence": 1
-        },
-        {
-          "time": 44.0,
-<<<<<<< HEAD
-          "duration": 2.0,
-          "value": "E:(b3,b5,b7)",
-          "confidence": 1
-        },
-        {
-          "time": 44.2,
-          "duration": 2.0,
-          "value": "A:(3,#5,b7)",
-=======
-          "duration": 4.0,
-          "value": "D:min(b7)",
->>>>>>> 5725112b
-          "confidence": 1
-        },
-        {
-          "time": 45.0,
-          "duration": 4.0,
-<<<<<<< HEAD
-          "value": "D:min(b7)",
-=======
-          "value": "G:(3,5,b7)",
->>>>>>> 5725112b
-          "confidence": 1
-        },
-        {
-          "time": 46.0,
-          "duration": 4.0,
-<<<<<<< HEAD
-          "value": "G:(3,5,b7)",
-=======
-          "value": "C:maj7",
->>>>>>> 5725112b
           "confidence": 1
         },
         {
           "time": 47.0,
-<<<<<<< HEAD
-          "duration": 4.0,
-          "value": "C:maj7",
-          "confidence": 1
-        },
-        {
-          "time": 48.0,
-=======
->>>>>>> 5725112b
           "duration": 2.0,
           "value": "C:maj7",
           "confidence": 1
