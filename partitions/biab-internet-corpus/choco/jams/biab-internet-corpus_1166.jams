--- conflicted
+++ resolved
@@ -25,197 +25,115 @@
         {
           "time": 1.0,
           "duration": 4.0,
-<<<<<<< HEAD
-          "value": "E:maj",
-=======
-          "value": "A:maj",
->>>>>>> 5725112b
+          "value": "A:maj",
           "confidence": 1
         },
         {
           "time": 2.0,
           "duration": 4.0,
-<<<<<<< HEAD
-          "value": "A:maj",
-=======
           "value": "B:(3,5,b7)",
->>>>>>> 5725112b
           "confidence": 1
         },
         {
           "time": 3.0,
           "duration": 4.0,
-<<<<<<< HEAD
+          "value": "E:maj",
+          "confidence": 1
+        },
+        {
+          "time": 4.0,
+          "duration": 4.0,
+          "value": "E:maj",
+          "confidence": 1
+        },
+        {
+          "time": 5.0,
+          "duration": 4.0,
+          "value": "A:maj",
+          "confidence": 1
+        },
+        {
+          "time": 6.0,
+          "duration": 4.0,
           "value": "B:(3,5,b7)",
-=======
-          "value": "E:maj",
->>>>>>> 5725112b
-          "confidence": 1
-        },
-        {
-          "time": 4.0,
-          "duration": 4.0,
-          "value": "E:maj",
-          "confidence": 1
-        },
-        {
-          "time": 5.0,
-          "duration": 4.0,
-<<<<<<< HEAD
-          "value": "E:maj",
-=======
-          "value": "A:maj",
->>>>>>> 5725112b
-          "confidence": 1
-        },
-        {
-          "time": 6.0,
-          "duration": 4.0,
-<<<<<<< HEAD
-          "value": "A:maj",
           "confidence": 1
         },
         {
           "time": 7.0,
+          "duration": 2.0,
+          "value": "E:maj",
+          "confidence": 1
+        },
+        {
+          "time": 7.2,
+          "duration": 2.0,
+          "value": "B:(4,5)",
+          "confidence": 1
+        },
+        {
+          "time": 8.0,
+          "duration": 2.0,
+          "value": "E:maj",
+          "confidence": 1
+        },
+        {
+          "time": 8.2,
+          "duration": 2.0,
+          "value": "E:maj/Ab",
+          "confidence": 1
+        },
+        {
+          "time": 9.0,
+          "duration": 4.0,
+          "value": "A:maj",
+          "confidence": 1
+        },
+        {
+          "time": 10.0,
           "duration": 4.0,
           "value": "B:(3,5,b7)",
-=======
-          "value": "B:(3,5,b7)",
-          "confidence": 1
-        },
-        {
-          "time": 7.0,
-          "duration": 2.0,
-          "value": "E:maj",
-          "confidence": 1
-        },
-        {
-          "time": 7.2,
+          "confidence": 1
+        },
+        {
+          "time": 11.0,
+          "duration": 4.0,
+          "value": "C#:min/C",
+          "confidence": 1
+        },
+        {
+          "time": 12.0,
+          "duration": 2.0,
+          "value": "F#:min/D",
+          "confidence": 1
+        },
+        {
+          "time": 12.2,
+          "duration": 2.0,
+          "value": "E:maj/Ab",
+          "confidence": 1
+        },
+        {
+          "time": 13.0,
+          "duration": 4.0,
+          "value": "A:maj",
+          "confidence": 1
+        },
+        {
+          "time": 14.0,
+          "duration": 2.0,
+          "value": "E:maj/B",
+          "confidence": 1
+        },
+        {
+          "time": 14.2,
           "duration": 2.0,
           "value": "B:(4,5)",
->>>>>>> 5725112b
-          "confidence": 1
-        },
-        {
-          "time": 8.0,
-          "duration": 2.0,
-          "value": "E:maj",
-          "confidence": 1
-        },
-        {
-          "time": 8.2,
-          "duration": 2.0,
-<<<<<<< HEAD
-          "value": "B:(4,5)",
-=======
-          "value": "E:maj/Ab",
->>>>>>> 5725112b
-          "confidence": 1
-        },
-        {
-          "time": 9.0,
-<<<<<<< HEAD
-          "duration": 2.0,
-          "value": "E:maj",
-          "confidence": 1
-        },
-        {
-          "time": 9.2,
-          "duration": 2.0,
-          "value": "E:maj/Ab",
-=======
-          "duration": 4.0,
-          "value": "A:maj",
->>>>>>> 5725112b
-          "confidence": 1
-        },
-        {
-          "time": 10.0,
-          "duration": 4.0,
-<<<<<<< HEAD
-          "value": "A:maj",
-=======
-          "value": "B:(3,5,b7)",
->>>>>>> 5725112b
-          "confidence": 1
-        },
-        {
-          "time": 11.0,
-          "duration": 4.0,
-<<<<<<< HEAD
-          "value": "B:(3,5,b7)",
-=======
-          "value": "C#:min/C",
->>>>>>> 5725112b
-          "confidence": 1
-        },
-        {
-          "time": 12.0,
-<<<<<<< HEAD
-          "duration": 4.0,
-          "value": "C#:min/C",
-=======
-          "duration": 2.0,
-          "value": "F#:min/D",
-          "confidence": 1
-        },
-        {
-          "time": 12.2,
-          "duration": 2.0,
-          "value": "E:maj/Ab",
->>>>>>> 5725112b
-          "confidence": 1
-        },
-        {
-          "time": 13.0,
-<<<<<<< HEAD
-          "duration": 2.0,
-          "value": "F#:min/D",
-          "confidence": 1
-        },
-        {
-          "time": 13.2,
-          "duration": 2.0,
-          "value": "E:maj/Ab",
-          "confidence": 1
-        },
-        {
-          "time": 14.0,
-          "duration": 4.0,
-          "value": "A:maj",
-=======
-          "duration": 4.0,
-          "value": "A:maj",
-          "confidence": 1
-        },
-        {
-          "time": 14.0,
-          "duration": 2.0,
-          "value": "E:maj/B",
-          "confidence": 1
-        },
-        {
-          "time": 14.2,
-          "duration": 2.0,
-          "value": "B:(4,5)",
->>>>>>> 5725112b
           "confidence": 1
         },
         {
           "time": 15.0,
-<<<<<<< HEAD
-          "duration": 2.0,
-          "value": "E:maj/B",
-          "confidence": 1
-        },
-        {
-          "time": 15.2,
-          "duration": 2.0,
-          "value": "B:(4,5)",
-=======
-          "duration": 4.0,
-          "value": "E:maj",
->>>>>>> 5725112b
+          "duration": 4.0,
+          "value": "E:maj",
           "confidence": 1
         },
         {
@@ -245,19 +163,11 @@
         {
           "time": 20.0,
           "duration": 4.0,
-<<<<<<< HEAD
-          "value": "E:maj",
-=======
           "value": "A:(2,5)",
->>>>>>> 5725112b
           "confidence": 1
         },
         {
           "time": 21.0,
-<<<<<<< HEAD
-          "duration": 4.0,
-          "value": "A:(2,5)",
-=======
           "duration": 2.0,
           "value": "F#:min/G",
           "confidence": 1
@@ -272,37 +182,16 @@
           "time": 21.3,
           "duration": 1.0,
           "value": "B:maj",
->>>>>>> 5725112b
           "confidence": 1
         },
         {
           "time": 22.0,
-<<<<<<< HEAD
-          "duration": 2.0,
-          "value": "F#:min/G",
-          "confidence": 1
-        },
-        {
-          "time": 22.2,
-          "duration": 1.0,
-          "value": "A:maj/B",
-          "confidence": 1
-        },
-        {
-          "time": 22.3,
-          "duration": 1.0,
-          "value": "B:maj",
-=======
-          "duration": 4.0,
-          "value": "E:maj",
->>>>>>> 5725112b
+          "duration": 4.0,
+          "value": "E:maj",
           "confidence": 1
         },
         {
           "time": 23.0,
-<<<<<<< HEAD
-          "duration": 4.0,
-=======
           "duration": 2.0,
           "value": "E:(2,5)",
           "confidence": 1
@@ -310,22 +199,11 @@
         {
           "time": 23.2,
           "duration": 2.0,
->>>>>>> 5725112b
           "value": "E:maj",
           "confidence": 1
         },
         {
           "time": 24.0,
-<<<<<<< HEAD
-          "duration": 2.0,
-          "value": "E:(2,5)",
-          "confidence": 1
-        },
-        {
-          "time": 24.2,
-          "duration": 2.0,
-          "value": "E:maj",
-=======
           "duration": 1.0,
           "value": "A:(2,5)",
           "confidence": 1
@@ -334,213 +212,118 @@
           "time": 24.1,
           "duration": 3.0,
           "value": "A:maj",
->>>>>>> 5725112b
           "confidence": 1
         },
         {
           "time": 25.0,
-<<<<<<< HEAD
-          "duration": 1.0,
+          "duration": 2.0,
+          "value": "F#:min/G",
+          "confidence": 1
+        },
+        {
+          "time": 25.2,
+          "duration": 1.0,
+          "value": "A:maj/B",
+          "confidence": 1
+        },
+        {
+          "time": 25.3,
+          "duration": 1.0,
+          "value": "B:maj",
+          "confidence": 1
+        },
+        {
+          "time": 26.0,
+          "duration": 4.0,
+          "value": "E:maj",
+          "confidence": 1
+        },
+        {
+          "time": 27.0,
+          "duration": 2.0,
+          "value": "E:(2,5)",
+          "confidence": 1
+        },
+        {
+          "time": 27.2,
+          "duration": 2.0,
+          "value": "E:maj",
+          "confidence": 1
+        },
+        {
+          "time": 28.0,
+          "duration": 4.0,
           "value": "A:(2,5)",
           "confidence": 1
         },
         {
-          "time": 25.1,
-          "duration": 3.0,
-          "value": "A:maj",
-=======
+          "time": 29.0,
           "duration": 2.0,
           "value": "F#:min/G",
           "confidence": 1
         },
         {
-          "time": 25.2,
+          "time": 29.2,
           "duration": 1.0,
           "value": "A:maj/B",
           "confidence": 1
         },
         {
-          "time": 25.3,
+          "time": 29.3,
           "duration": 1.0,
           "value": "B:maj",
           "confidence": 1
         },
         {
-          "time": 26.0,
-          "duration": 4.0,
-          "value": "E:maj",
->>>>>>> 5725112b
-          "confidence": 1
-        },
-        {
-          "time": 26.0,
-          "duration": 2.0,
-<<<<<<< HEAD
-          "value": "F#:min/G",
-          "confidence": 1
-        },
-        {
-          "time": 26.2,
-          "duration": 1.0,
+          "time": 30.0,
+          "duration": 2.0,
+          "value": "C#:min/C",
+          "confidence": 1
+        },
+        {
+          "time": 30.2,
+          "duration": 1.0,
+          "value": "B:maj/Db",
+          "confidence": 1
+        },
+        {
+          "time": 30.3,
+          "duration": 1.0,
+          "value": "C#:min(b7)/C",
+          "confidence": 1
+        },
+        {
+          "time": 31.0,
+          "duration": 2.0,
+          "value": "F#:min/D",
+          "confidence": 1
+        },
+        {
+          "time": 31.2,
+          "duration": 2.0,
+          "value": "E:maj/Ab",
+          "confidence": 1
+        },
+        {
+          "time": 32.0,
+          "duration": 4.0,
+          "value": "A:maj",
+          "confidence": 1
+        },
+        {
+          "time": 33.0,
+          "duration": 2.0,
+          "value": "E:maj/B",
+          "confidence": 1
+        },
+        {
+          "time": 33.2,
+          "duration": 2.0,
           "value": "A:maj/B",
           "confidence": 1
         },
         {
-          "time": 26.3,
-          "duration": 1.0,
-          "value": "B:maj",
-          "confidence": 1
-        },
-        {
-          "time": 27.0,
-          "duration": 4.0,
-=======
-          "value": "E:(2,5)",
-          "confidence": 1
-        },
-        {
-          "time": 27.2,
-          "duration": 2.0,
->>>>>>> 5725112b
-          "value": "E:maj",
-          "confidence": 1
-        },
-        {
-          "time": 28.0,
-<<<<<<< HEAD
-          "duration": 2.0,
-          "value": "E:(2,5)",
-=======
-          "duration": 4.0,
-          "value": "A:(2,5)",
->>>>>>> 5725112b
-          "confidence": 1
-        },
-        {
-          "time": 29.0,
-          "duration": 2.0,
-<<<<<<< HEAD
-          "value": "E:maj",
-          "confidence": 1
-        },
-        {
-          "time": 29.0,
-          "duration": 4.0,
-          "value": "A:(2,5)",
-=======
-          "value": "F#:min/G",
-          "confidence": 1
-        },
-        {
-          "time": 29.2,
-          "duration": 1.0,
-          "value": "A:maj/B",
-          "confidence": 1
-        },
-        {
-          "time": 29.3,
-          "duration": 1.0,
-          "value": "B:maj",
->>>>>>> 5725112b
-          "confidence": 1
-        },
-        {
-          "time": 30.0,
-          "duration": 2.0,
-<<<<<<< HEAD
-          "value": "F#:min/G",
-=======
-          "value": "C#:min/C",
->>>>>>> 5725112b
-          "confidence": 1
-        },
-        {
-          "time": 30.2,
-          "duration": 1.0,
-<<<<<<< HEAD
-          "value": "A:maj/B",
-=======
-          "value": "B:maj/Db",
->>>>>>> 5725112b
-          "confidence": 1
-        },
-        {
-          "time": 30.3,
-          "duration": 1.0,
-<<<<<<< HEAD
-          "value": "B:maj",
-=======
-          "value": "C#:min(b7)/C",
->>>>>>> 5725112b
-          "confidence": 1
-        },
-        {
-          "time": 31.0,
-          "duration": 2.0,
-<<<<<<< HEAD
-          "value": "C#:min/C",
-=======
-          "value": "F#:min/D",
->>>>>>> 5725112b
-          "confidence": 1
-        },
-        {
-          "time": 31.2,
-<<<<<<< HEAD
-          "duration": 1.0,
-          "value": "B:maj/Db",
-          "confidence": 1
-        },
-        {
-          "time": 31.3,
-          "duration": 1.0,
-          "value": "C#:min(b7)/C",
-=======
-          "duration": 2.0,
-          "value": "E:maj/Ab",
->>>>>>> 5725112b
-          "confidence": 1
-        },
-        {
-          "time": 32.0,
-<<<<<<< HEAD
-          "duration": 2.0,
-          "value": "F#:min/D",
-          "confidence": 1
-        },
-        {
-          "time": 32.2,
-          "duration": 2.0,
-          "value": "E:maj/Ab",
-=======
-          "duration": 4.0,
-          "value": "A:maj",
->>>>>>> 5725112b
-          "confidence": 1
-        },
-        {
-          "time": 33.0,
-<<<<<<< HEAD
-          "duration": 4.0,
-          "value": "A:maj",
-=======
-          "duration": 2.0,
-          "value": "E:maj/B",
-          "confidence": 1
-        },
-        {
-          "time": 33.2,
-          "duration": 2.0,
-          "value": "A:maj/B",
->>>>>>> 5725112b
-          "confidence": 1
-        },
-        {
           "time": 34.0,
-<<<<<<< HEAD
-          "duration": 2.0,
-          "value": "E:maj/B",
-=======
           "duration": 1.0,
           "value": "E:(2,5)",
           "confidence": 1
@@ -549,33 +332,17 @@
           "time": 34.1,
           "duration": 3.0,
           "value": "E:maj",
->>>>>>> 5725112b
-          "confidence": 1
-        },
-        {
-          "time": 34.2,
-          "duration": 2.0,
-<<<<<<< HEAD
-          "value": "A:maj/B",
           "confidence": 1
         },
         {
           "time": 35.0,
-          "duration": 1.0,
+          "duration": 2.0,
           "value": "E:(2,5)",
           "confidence": 1
         },
         {
-          "time": 35.1,
-          "duration": 3.0,
-=======
-          "value": "E:(2,5)",
-          "confidence": 1
-        },
-        {
           "time": 35.2,
           "duration": 2.0,
->>>>>>> 5725112b
           "value": "E:maj",
           "confidence": 1
         },
@@ -666,69 +433,61 @@
         {
           "time": 47.0,
           "duration": 2.0,
-<<<<<<< HEAD
+          "value": "C#:min/C",
+          "confidence": 1
+        },
+        {
+          "time": 47.2,
+          "duration": 1.0,
+          "value": "B:maj/Db",
+          "confidence": 1
+        },
+        {
+          "time": 47.3,
+          "duration": 1.0,
+          "value": "C#:min(b7)/C",
+          "confidence": 1
+        },
+        {
+          "time": 48.0,
+          "duration": 4.0,
+          "value": "A:maj",
+          "confidence": 1
+        },
+        {
+          "time": 49.0,
+          "duration": 4.0,
+          "value": "A:maj/B",
+          "confidence": 1
+        },
+        {
+          "time": 50.0,
+          "duration": 4.0,
+          "value": "E:maj",
+          "confidence": 1
+        },
+        {
+          "time": 51.0,
+          "duration": 4.0,
+          "value": "E:maj",
+          "confidence": 1
+        },
+        {
+          "time": 52.0,
+          "duration": 4.0,
+          "value": "E:maj",
+          "confidence": 1
+        },
+        {
+          "time": 53.0,
+          "duration": 4.0,
+          "value": "E:maj",
+          "confidence": 1
+        },
+        {
+          "time": 54.0,
+          "duration": 2.0,
           "value": "E:(2,5)",
-=======
-          "value": "C#:min/C",
-          "confidence": 1
-        },
-        {
-          "time": 47.2,
-          "duration": 1.0,
-          "value": "B:maj/Db",
->>>>>>> 5725112b
-          "confidence": 1
-        },
-        {
-          "time": 47.3,
-          "duration": 1.0,
-          "value": "C#:min(b7)/C",
-          "confidence": 1
-        },
-        {
-          "time": 48.0,
-          "duration": 4.0,
-          "value": "A:maj",
-          "confidence": 1
-        },
-        {
-          "time": 49.0,
-          "duration": 4.0,
-          "value": "A:maj/B",
-          "confidence": 1
-        },
-        {
-          "time": 50.0,
-          "duration": 4.0,
-          "value": "E:maj",
-          "confidence": 1
-        },
-        {
-          "time": 51.0,
-          "duration": 4.0,
-          "value": "E:maj",
-          "confidence": 1
-        },
-        {
-          "time": 52.0,
-          "duration": 4.0,
-          "value": "E:maj",
-          "confidence": 1
-        },
-        {
-          "time": 53.0,
-          "duration": 4.0,
-          "value": "E:maj",
-          "confidence": 1
-        },
-        {
-          "time": 54.0,
-          "duration": 2.0,
-<<<<<<< HEAD
-          "value": "E:maj",
-=======
-          "value": "E:(2,5)",
->>>>>>> 5725112b
           "confidence": 1
         },
         {
@@ -830,1618 +589,827 @@
         {
           "time": 63.0,
           "duration": 4.0,
-<<<<<<< HEAD
-          "value": "A:maj",
-          "confidence": 1
-        },
-        {
-          "time": 38.0,
-          "duration": 4.0,
+          "value": "A:(2,5)",
+          "confidence": 1
+        },
+        {
+          "time": 64.0,
+          "duration": 2.0,
+          "value": "F#:min/G",
+          "confidence": 1
+        },
+        {
+          "time": 64.2,
+          "duration": 1.0,
+          "value": "A:maj/B",
+          "confidence": 1
+        },
+        {
+          "time": 64.3,
+          "duration": 1.0,
           "value": "B:maj",
           "confidence": 1
         },
         {
-          "time": 39.0,
-          "duration": 4.0,
-          "value": "E:maj",
-          "confidence": 1
-        },
-        {
-          "time": 40.0,
-          "duration": 2.0,
+          "time": 65.0,
+          "duration": 4.0,
           "value": "C#:min/C",
           "confidence": 1
         },
         {
-          "time": 40.2,
-          "duration": 1.0,
-          "value": "B:maj/Db",
-          "confidence": 1
-        },
-        {
-          "time": 40.3,
-          "duration": 1.0,
+          "time": 66.0,
+          "duration": 2.0,
+          "value": "F#:min/D",
+          "confidence": 1
+        },
+        {
+          "time": 66.2,
+          "duration": 2.0,
+          "value": "E:maj/Ab",
+          "confidence": 1
+        },
+        {
+          "time": 67.0,
+          "duration": 1.0,
+          "value": "A:(2,5)",
+          "confidence": 1
+        },
+        {
+          "time": 67.1,
+          "duration": 3.0,
+          "value": "A:maj",
+          "confidence": 1
+        },
+        {
+          "time": 68.0,
+          "duration": 2.0,
+          "value": "E:maj/B",
+          "confidence": 1
+        },
+        {
+          "time": 68.2,
+          "duration": 2.0,
+          "value": "A:maj/B",
+          "confidence": 1
+        },
+        {
+          "time": 69.0,
+          "duration": 1.0,
+          "value": "E:(2,5)",
+          "confidence": 1
+        },
+        {
+          "time": 69.1,
+          "duration": 3.0,
+          "value": "E:maj",
+          "confidence": 1
+        },
+        {
+          "time": 70.0,
+          "duration": 2.0,
+          "value": "E:(2,5)",
+          "confidence": 1
+        },
+        {
+          "time": 70.2,
+          "duration": 2.0,
+          "value": "E:maj",
+          "confidence": 1
+        },
+        {
+          "time": 71.0,
+          "duration": 4.0,
+          "value": "A:maj",
+          "confidence": 1
+        },
+        {
+          "time": 72.0,
+          "duration": 4.0,
+          "value": "B:(3,5,b7)",
+          "confidence": 1
+        },
+        {
+          "time": 73.0,
+          "duration": 4.0,
+          "value": "E:maj",
+          "confidence": 1
+        },
+        {
+          "time": 74.0,
+          "duration": 4.0,
+          "value": "C#:min/C",
+          "confidence": 1
+        },
+        {
+          "time": 75.0,
+          "duration": 4.0,
+          "value": "A:maj",
+          "confidence": 1
+        },
+        {
+          "time": 76.0,
+          "duration": 4.0,
+          "value": "B:(3,5,b7)",
+          "confidence": 1
+        },
+        {
+          "time": 77.0,
+          "duration": 4.0,
+          "value": "E:maj",
+          "confidence": 1
+        },
+        {
+          "time": 78.0,
+          "duration": 2.0,
+          "value": "E:maj",
+          "confidence": 1
+        },
+        {
+          "time": 78.2,
+          "duration": 2.0,
+          "value": "E:maj",
+          "confidence": 1
+        },
+        {
+          "time": 79.0,
+          "duration": 4.0,
+          "value": "A:maj",
+          "confidence": 1
+        },
+        {
+          "time": 80.0,
+          "duration": 4.0,
+          "value": "B:(3,5,b7)",
+          "confidence": 1
+        },
+        {
+          "time": 81.0,
+          "duration": 2.0,
+          "value": "E:maj",
+          "confidence": 1
+        },
+        {
+          "time": 81.2,
+          "duration": 2.0,
+          "value": "E:maj/Eb",
+          "confidence": 1
+        },
+        {
+          "time": 82.0,
+          "duration": 2.0,
           "value": "C#:min(b7)/C",
           "confidence": 1
         },
         {
-          "time": 41.0,
-          "duration": 4.0,
-          "value": "A:maj",
-          "confidence": 1
-        },
-        {
-          "time": 42.0,
-          "duration": 4.0,
-          "value": "B:(3,5,b7)",
-          "confidence": 1
-        },
-        {
-          "time": 43.0,
-          "duration": 1.0,
-          "value": "E:(2,5)",
-          "confidence": 1
-        },
-        {
-          "time": 43.1,
-          "duration": 3.0,
-          "value": "E:maj",
-          "confidence": 1
-        },
-        {
-          "time": 44.0,
-          "duration": 4.0,
-          "value": "E:maj",
-          "confidence": 1
-        },
-        {
-          "time": 45.0,
-          "duration": 4.0,
-          "value": "A:maj",
-          "confidence": 1
-        },
-        {
-          "time": 46.0,
-          "duration": 4.0,
-          "value": "B:(3,5,b7)",
-          "confidence": 1
-        },
-        {
-          "time": 47.0,
-          "duration": 4.0,
-          "value": "E:maj",
-          "confidence": 1
-        },
-        {
-          "time": 48.0,
-          "duration": 2.0,
-          "value": "C#:min/C",
-          "confidence": 1
-        },
-        {
-          "time": 48.2,
-          "duration": 1.0,
-          "value": "B:maj/Db",
-          "confidence": 1
-        },
-        {
-          "time": 48.3,
-          "duration": 1.0,
-          "value": "C#:min(b7)/C",
-          "confidence": 1
-        },
-        {
-          "time": 49.0,
-          "duration": 4.0,
-          "value": "A:maj",
-          "confidence": 1
-        },
-        {
-          "time": 50.0,
+          "time": 82.2,
+          "duration": 2.0,
+          "value": "C#:min/Bb",
+          "confidence": 1
+        },
+        {
+          "time": 83.0,
+          "duration": 4.0,
+          "value": "A:maj",
+          "confidence": 1
+        },
+        {
+          "time": 84.0,
           "duration": 4.0,
           "value": "A:maj/B",
           "confidence": 1
         },
         {
-          "time": 51.0,
-          "duration": 4.0,
-          "value": "E:maj",
-          "confidence": 1
-        },
-        {
-          "time": 52.0,
-          "duration": 4.0,
-          "value": "E:maj",
-          "confidence": 1
-        },
-        {
-          "time": 53.0,
-          "duration": 4.0,
-          "value": "E:maj",
-          "confidence": 1
-        },
-        {
-          "time": 54.0,
-          "duration": 4.0,
-          "value": "E:maj",
-          "confidence": 1
-        },
-        {
-          "time": 55.0,
-          "duration": 2.0,
-          "value": "E:(2,5)",
-          "confidence": 1
-        },
-        {
-          "time": 55.2,
-          "duration": 2.0,
-          "value": "E:maj",
-          "confidence": 1
-        },
-        {
-          "time": 56.0,
-          "duration": 4.0,
-          "value": "A:(2,5)",
-          "confidence": 1
-        },
-        {
-          "time": 57.0,
-          "duration": 2.0,
-          "value": "F#:min/G",
-          "confidence": 1
-        },
-        {
-          "time": 57.2,
-          "duration": 1.0,
-          "value": "A:maj/B",
-          "confidence": 1
-        },
-        {
-          "time": 57.3,
-          "duration": 1.0,
-          "value": "B:maj",
-          "confidence": 1
-        },
-        {
-          "time": 58.0,
-          "duration": 4.0,
-          "value": "E:maj",
-          "confidence": 1
-        },
-        {
-          "time": 59.0,
-          "duration": 2.0,
-          "value": "E:(2,5)",
-          "confidence": 1
-        },
-        {
-          "time": 59.2,
-          "duration": 2.0,
-          "value": "E:maj",
-          "confidence": 1
-        },
-        {
-          "time": 60.0,
-          "duration": 1.0,
-=======
->>>>>>> 5725112b
-          "value": "A:(2,5)",
-          "confidence": 1
-        },
-        {
-<<<<<<< HEAD
-          "time": 60.1,
-          "duration": 3.0,
-          "value": "A:maj",
-          "confidence": 1
-        },
-        {
-          "time": 61.0,
-          "duration": 2.0,
-          "value": "F#:min/G",
-          "confidence": 1
-        },
-        {
-          "time": 61.2,
-          "duration": 1.0,
-          "value": "A:maj/B",
-          "confidence": 1
-        },
-        {
-          "time": 61.3,
-          "duration": 1.0,
-          "value": "B:maj",
-          "confidence": 1
-        },
-        {
-          "time": 62.0,
-          "duration": 4.0,
-          "value": "E:maj",
-          "confidence": 1
-        },
-        {
-          "time": 63.0,
-          "duration": 2.0,
-          "value": "E:(2,5)",
-          "confidence": 1
-        },
-        {
-          "time": 63.2,
-          "duration": 2.0,
-          "value": "E:maj",
-          "confidence": 1
-        },
-        {
-          "time": 64.0,
-          "duration": 4.0,
-          "value": "A:(2,5)",
-          "confidence": 1
-        },
-        {
-          "time": 65.0,
-=======
-          "time": 64.0,
->>>>>>> 5725112b
-          "duration": 2.0,
-          "value": "F#:min/G",
-          "confidence": 1
-        },
-        {
-<<<<<<< HEAD
-          "time": 65.2,
-=======
-          "time": 64.2,
->>>>>>> 5725112b
-          "duration": 1.0,
-          "value": "A:maj/B",
-          "confidence": 1
-        },
-        {
-<<<<<<< HEAD
-          "time": 65.3,
-=======
-          "time": 64.3,
->>>>>>> 5725112b
-          "duration": 1.0,
-          "value": "B:maj",
-          "confidence": 1
-        },
-        {
-<<<<<<< HEAD
-          "time": 66.0,
-=======
-          "time": 65.0,
->>>>>>> 5725112b
-          "duration": 4.0,
-          "value": "C#:min/C",
-          "confidence": 1
-        },
-        {
-<<<<<<< HEAD
-          "time": 67.0,
-=======
-          "time": 66.0,
->>>>>>> 5725112b
-          "duration": 2.0,
-          "value": "F#:min/D",
-          "confidence": 1
-        },
-        {
-<<<<<<< HEAD
-          "time": 67.2,
-=======
-          "time": 66.2,
->>>>>>> 5725112b
-          "duration": 2.0,
-          "value": "E:maj/Ab",
-          "confidence": 1
-        },
-        {
-<<<<<<< HEAD
-          "time": 68.0,
-=======
-          "time": 67.0,
->>>>>>> 5725112b
-          "duration": 1.0,
-          "value": "A:(2,5)",
-          "confidence": 1
-        },
-        {
-<<<<<<< HEAD
-          "time": 68.1,
-=======
-          "time": 67.1,
->>>>>>> 5725112b
-          "duration": 3.0,
-          "value": "A:maj",
-          "confidence": 1
-        },
-        {
-<<<<<<< HEAD
-          "time": 69.0,
-=======
-          "time": 68.0,
->>>>>>> 5725112b
-          "duration": 2.0,
-          "value": "E:maj/B",
-          "confidence": 1
-        },
-        {
-<<<<<<< HEAD
-          "time": 69.2,
-=======
-          "time": 68.2,
->>>>>>> 5725112b
-          "duration": 2.0,
-          "value": "A:maj/B",
-          "confidence": 1
-        },
-        {
-<<<<<<< HEAD
-          "time": 70.0,
-=======
-          "time": 69.0,
->>>>>>> 5725112b
-          "duration": 1.0,
-          "value": "E:(2,5)",
-          "confidence": 1
-        },
-        {
-<<<<<<< HEAD
-          "time": 70.1,
-=======
-          "time": 69.1,
->>>>>>> 5725112b
-          "duration": 3.0,
-          "value": "E:maj",
-          "confidence": 1
-        },
-        {
-<<<<<<< HEAD
-          "time": 71.0,
-=======
-          "time": 70.0,
->>>>>>> 5725112b
-          "duration": 2.0,
-          "value": "E:(2,5)",
-          "confidence": 1
-        },
-        {
-<<<<<<< HEAD
-          "time": 71.2,
-=======
-          "time": 70.2,
->>>>>>> 5725112b
-          "duration": 2.0,
-          "value": "E:maj",
-          "confidence": 1
-        },
-        {
-<<<<<<< HEAD
-          "time": 72.0,
-=======
-          "time": 71.0,
->>>>>>> 5725112b
-          "duration": 4.0,
-          "value": "A:maj",
-          "confidence": 1
-        },
-        {
-<<<<<<< HEAD
-          "time": 73.0,
-=======
-          "time": 72.0,
->>>>>>> 5725112b
-          "duration": 4.0,
-          "value": "B:(3,5,b7)",
-          "confidence": 1
-        },
-        {
-<<<<<<< HEAD
-          "time": 74.0,
-=======
-          "time": 73.0,
->>>>>>> 5725112b
-          "duration": 4.0,
-          "value": "E:maj",
-          "confidence": 1
-        },
-        {
-<<<<<<< HEAD
-          "time": 75.0,
-=======
-          "time": 74.0,
->>>>>>> 5725112b
-          "duration": 4.0,
-          "value": "C#:min/C",
-          "confidence": 1
-        },
-        {
-<<<<<<< HEAD
-          "time": 76.0,
-=======
-          "time": 75.0,
->>>>>>> 5725112b
-          "duration": 4.0,
-          "value": "A:maj",
-          "confidence": 1
-        },
-        {
-<<<<<<< HEAD
-          "time": 77.0,
-=======
-          "time": 76.0,
->>>>>>> 5725112b
-          "duration": 4.0,
-          "value": "B:(3,5,b7)",
-          "confidence": 1
-        },
-        {
-<<<<<<< HEAD
-          "time": 78.0,
-=======
-          "time": 77.0,
->>>>>>> 5725112b
-          "duration": 4.0,
-          "value": "E:maj",
-          "confidence": 1
-        },
-        {
-<<<<<<< HEAD
-          "time": 79.0,
-=======
-          "time": 78.0,
->>>>>>> 5725112b
-          "duration": 2.0,
-          "value": "E:maj",
-          "confidence": 1
-        },
-        {
-<<<<<<< HEAD
-          "time": 79.2,
-=======
-          "time": 78.2,
->>>>>>> 5725112b
-          "duration": 2.0,
-          "value": "E:maj",
-          "confidence": 1
-        },
-        {
-<<<<<<< HEAD
-          "time": 80.0,
-=======
-          "time": 79.0,
->>>>>>> 5725112b
-          "duration": 4.0,
-          "value": "A:maj",
-          "confidence": 1
-        },
-        {
-<<<<<<< HEAD
-          "time": 81.0,
-=======
-          "time": 80.0,
->>>>>>> 5725112b
-          "duration": 4.0,
-          "value": "B:(3,5,b7)",
-          "confidence": 1
-        },
-        {
-<<<<<<< HEAD
-          "time": 82.0,
-=======
-          "time": 81.0,
->>>>>>> 5725112b
-          "duration": 2.0,
-          "value": "E:maj",
-          "confidence": 1
-        },
-        {
-<<<<<<< HEAD
-          "time": 82.2,
-=======
-          "time": 81.2,
->>>>>>> 5725112b
-          "duration": 2.0,
-          "value": "E:maj/Eb",
-          "confidence": 1
-        },
-        {
-<<<<<<< HEAD
-          "time": 83.0,
-=======
-          "time": 82.0,
->>>>>>> 5725112b
-          "duration": 2.0,
-          "value": "C#:min(b7)/C",
-          "confidence": 1
-        },
-        {
-<<<<<<< HEAD
-          "time": 83.2,
-=======
-          "time": 82.2,
->>>>>>> 5725112b
-          "duration": 2.0,
-          "value": "C#:min/Bb",
-          "confidence": 1
-        },
-        {
-<<<<<<< HEAD
-          "time": 84.0,
-=======
-          "time": 83.0,
->>>>>>> 5725112b
-          "duration": 4.0,
-          "value": "A:maj",
-          "confidence": 1
-        },
-        {
-<<<<<<< HEAD
           "time": 85.0,
-=======
-          "time": 84.0,
->>>>>>> 5725112b
-          "duration": 4.0,
-          "value": "A:maj/B",
-          "confidence": 1
-        },
-        {
-<<<<<<< HEAD
+          "duration": 4.0,
+          "value": "C:maj",
+          "confidence": 1
+        },
+        {
           "time": 86.0,
-=======
-          "time": 85.0,
->>>>>>> 5725112b
-          "duration": 4.0,
-          "value": "C:maj",
-          "confidence": 1
-        },
-        {
-<<<<<<< HEAD
+          "duration": 2.0,
+          "value": "F:maj/A",
+          "confidence": 1
+        },
+        {
+          "time": 86.2,
+          "duration": 2.0,
+          "value": "C:maj/G",
+          "confidence": 1
+        },
+        {
           "time": 87.0,
-=======
-          "time": 86.0,
->>>>>>> 5725112b
-          "duration": 2.0,
-          "value": "F:maj/A",
-          "confidence": 1
-        },
-        {
-<<<<<<< HEAD
-          "time": 87.2,
-=======
-          "time": 86.2,
->>>>>>> 5725112b
-          "duration": 2.0,
-          "value": "C:maj/G",
-          "confidence": 1
-        },
-        {
-<<<<<<< HEAD
+          "duration": 4.0,
+          "value": "Bb:maj/F",
+          "confidence": 1
+        },
+        {
           "time": 88.0,
-=======
-          "time": 87.0,
->>>>>>> 5725112b
-          "duration": 4.0,
-          "value": "Bb:maj/F",
-          "confidence": 1
-        },
-        {
-<<<<<<< HEAD
+          "duration": 4.0,
+          "value": "C:maj/F",
+          "confidence": 1
+        },
+        {
           "time": 89.0,
-=======
-          "time": 88.0,
->>>>>>> 5725112b
-          "duration": 4.0,
-          "value": "C:maj/F",
-          "confidence": 1
-        },
-        {
-<<<<<<< HEAD
+          "duration": 2.0,
+          "value": "F:maj",
+          "confidence": 1
+        },
+        {
+          "time": 89.2,
+          "duration": 2.0,
+          "value": "A:min(b7)",
+          "confidence": 1
+        },
+        {
           "time": 90.0,
-=======
-          "time": 89.0,
->>>>>>> 5725112b
-          "duration": 2.0,
-          "value": "F:maj",
-          "confidence": 1
-        },
-        {
-<<<<<<< HEAD
-          "time": 90.2,
-=======
-          "time": 89.2,
->>>>>>> 5725112b
-          "duration": 2.0,
-          "value": "A:min(b7)",
-          "confidence": 1
-        },
-        {
-<<<<<<< HEAD
-          "time": 91.0,
-=======
-          "time": 90.0,
->>>>>>> 5725112b
           "duration": 3.0,
           "value": "D:min",
           "confidence": 1
         },
         {
-<<<<<<< HEAD
-          "time": 91.3,
-=======
           "time": 90.3,
->>>>>>> 5725112b
           "duration": 1.0,
           "value": "F:maj7/A",
           "confidence": 1
         },
         {
-<<<<<<< HEAD
+          "time": 91.0,
+          "duration": 4.0,
+          "value": "Bb:maj",
+          "confidence": 1
+        },
+        {
           "time": 92.0,
-=======
-          "time": 91.0,
->>>>>>> 5725112b
+          "duration": 4.0,
+          "value": "C:maj",
+          "confidence": 1
+        },
+        {
+          "time": 93.0,
+          "duration": 2.0,
+          "value": "F:maj",
+          "confidence": 1
+        },
+        {
+          "time": 93.2,
+          "duration": 2.0,
+          "value": "F:maj",
+          "confidence": 1
+        },
+        {
+          "time": 94.0,
+          "duration": 3.0,
+          "value": "F:maj",
+          "confidence": 1
+        },
+        {
+          "time": 94.3,
+          "duration": 1.0,
+          "value": "F:maj7/A",
+          "confidence": 1
+        },
+        {
+          "time": 95.0,
+          "duration": 4.0,
+          "value": "Bb:maj/D",
+          "confidence": 1
+        },
+        {
+          "time": 96.0,
+          "duration": 2.0,
+          "value": "C:maj/F",
+          "confidence": 1
+        },
+        {
+          "time": 96.2,
+          "duration": 2.0,
+          "value": "C:maj/F",
+          "confidence": 1
+        },
+        {
+          "time": 97.0,
+          "duration": 2.0,
+          "value": "F:maj",
+          "confidence": 1
+        },
+        {
+          "time": 97.2,
+          "duration": 2.0,
+          "value": "F:maj/E",
+          "confidence": 1
+        },
+        {
+          "time": 98.0,
+          "duration": 2.0,
+          "value": "D:min",
+          "confidence": 1
+        },
+        {
+          "time": 98.2,
+          "duration": 2.0,
+          "value": "F:maj/C",
+          "confidence": 1
+        },
+        {
+          "time": 99.0,
           "duration": 4.0,
           "value": "Bb:maj",
           "confidence": 1
         },
         {
-<<<<<<< HEAD
-          "time": 93.0,
-=======
-          "time": 92.0,
->>>>>>> 5725112b
-          "duration": 4.0,
-          "value": "C:maj",
-          "confidence": 1
-        },
-        {
-<<<<<<< HEAD
-          "time": 94.0,
-=======
-          "time": 93.0,
->>>>>>> 5725112b
-          "duration": 2.0,
-          "value": "F:maj",
-          "confidence": 1
-        },
-        {
-<<<<<<< HEAD
-          "time": 94.2,
-=======
-          "time": 93.2,
->>>>>>> 5725112b
-          "duration": 2.0,
-          "value": "F:maj",
-          "confidence": 1
-        },
-        {
-<<<<<<< HEAD
-          "time": 95.0,
-=======
-          "time": 94.0,
->>>>>>> 5725112b
+          "time": 100.0,
+          "duration": 4.0,
+          "value": "Bb:maj/C",
+          "confidence": 1
+        },
+        {
+          "time": 101.0,
           "duration": 3.0,
           "value": "F:maj",
           "confidence": 1
         },
         {
-<<<<<<< HEAD
-          "time": 95.3,
-=======
-          "time": 94.3,
->>>>>>> 5725112b
-          "duration": 1.0,
-          "value": "F:maj7/A",
-          "confidence": 1
-        },
-        {
-<<<<<<< HEAD
-          "time": 96.0,
-=======
-          "time": 95.0,
->>>>>>> 5725112b
-          "duration": 4.0,
-          "value": "Bb:maj/D",
-          "confidence": 1
-        },
-        {
-<<<<<<< HEAD
-          "time": 97.0,
-=======
-          "time": 96.0,
->>>>>>> 5725112b
-          "duration": 2.0,
-          "value": "C:maj/F",
-          "confidence": 1
-        },
-        {
-<<<<<<< HEAD
-          "time": 97.2,
-=======
-          "time": 96.2,
->>>>>>> 5725112b
-          "duration": 2.0,
-          "value": "C:maj/F",
-          "confidence": 1
-        },
-        {
-<<<<<<< HEAD
-          "time": 98.0,
-=======
-          "time": 97.0,
->>>>>>> 5725112b
-          "duration": 2.0,
-          "value": "F:maj",
-          "confidence": 1
-        },
-        {
-<<<<<<< HEAD
-          "time": 98.2,
-=======
-          "time": 97.2,
->>>>>>> 5725112b
-          "duration": 2.0,
-          "value": "F:maj/E",
-          "confidence": 1
-        },
-        {
-<<<<<<< HEAD
-          "time": 99.0,
-=======
-          "time": 98.0,
->>>>>>> 5725112b
-          "duration": 2.0,
-          "value": "D:min",
-          "confidence": 1
-        },
-        {
-<<<<<<< HEAD
-          "time": 99.2,
-=======
-          "time": 98.2,
->>>>>>> 5725112b
-          "duration": 2.0,
-          "value": "F:maj/C",
-          "confidence": 1
-        },
-        {
-<<<<<<< HEAD
-          "time": 100.0,
-=======
-          "time": 99.0,
->>>>>>> 5725112b
-          "duration": 4.0,
-          "value": "Bb:maj",
-          "confidence": 1
-        },
-        {
-<<<<<<< HEAD
-          "time": 101.0,
-=======
-          "time": 100.0,
->>>>>>> 5725112b
-          "duration": 4.0,
-          "value": "Bb:maj/C",
-          "confidence": 1
-        },
-        {
-<<<<<<< HEAD
+          "time": 101.3,
+          "duration": 1.0,
+          "value": "G:min(b7,9,11)",
+          "confidence": 1
+        },
+        {
           "time": 102.0,
-=======
-          "time": 101.0,
->>>>>>> 5725112b
-          "duration": 3.0,
-          "value": "F:maj",
-          "confidence": 1
-        },
-        {
-<<<<<<< HEAD
-          "time": 102.3,
-=======
-          "time": 101.3,
->>>>>>> 5725112b
-          "duration": 1.0,
-          "value": "G:min(b7,9,11)",
-          "confidence": 1
-        },
-        {
-<<<<<<< HEAD
-          "time": 103.0,
-=======
-          "time": 102.0,
->>>>>>> 5725112b
           "duration": 3.0,
           "value": "F:maj/A",
           "confidence": 1
         },
         {
-<<<<<<< HEAD
-          "time": 103.3,
-=======
           "time": 102.3,
->>>>>>> 5725112b
           "duration": 1.0,
           "value": "F:maj9/A",
           "confidence": 1
         },
         {
-<<<<<<< HEAD
+          "time": 103.0,
+          "duration": 4.0,
+          "value": "Bb:maj",
+          "confidence": 1
+        },
+        {
           "time": 104.0,
-=======
-          "time": 103.0,
->>>>>>> 5725112b
+          "duration": 4.0,
+          "value": "Bb:maj/C",
+          "confidence": 1
+        },
+        {
+          "time": 105.0,
+          "duration": 2.0,
+          "value": "F:maj",
+          "confidence": 1
+        },
+        {
+          "time": 105.2,
+          "duration": 2.0,
+          "value": "F:(2,5)",
+          "confidence": 1
+        },
+        {
+          "time": 106.0,
+          "duration": 2.0,
+          "value": "F:maj",
+          "confidence": 1
+        },
+        {
+          "time": 106.2,
+          "duration": 2.0,
+          "value": "F:(2,5)",
+          "confidence": 1
+        },
+        {
+          "time": 107.0,
+          "duration": 4.0,
+          "value": "Bb:maj/C",
+          "confidence": 1
+        },
+        {
+          "time": 108.0,
+          "duration": 4.0,
+          "value": "F:(2,5)/C",
+          "confidence": 1
+        },
+        {
+          "time": 109.0,
+          "duration": 4.0,
+          "value": "Bb:maj/C",
+          "confidence": 1
+        },
+        {
+          "time": 110.0,
+          "duration": 4.0,
+          "value": "F:(2,5)/C",
+          "confidence": 1
+        },
+        {
+          "time": 111.0,
+          "duration": 4.0,
+          "value": "Bb:maj/C",
+          "confidence": 1
+        },
+        {
+          "time": 112.0,
+          "duration": 2.0,
+          "value": "Bb:maj/C",
+          "confidence": 1
+        },
+        {
+          "time": 112.2,
+          "duration": 2.0,
+          "value": "Bb:maj/C",
+          "confidence": 1
+        },
+        {
+          "time": 113.0,
           "duration": 4.0,
           "value": "Bb:maj",
           "confidence": 1
         },
         {
-<<<<<<< HEAD
-          "time": 105.0,
-=======
-          "time": 104.0,
->>>>>>> 5725112b
-          "duration": 4.0,
+          "time": 114.0,
+          "duration": 2.0,
           "value": "Bb:maj/C",
           "confidence": 1
         },
         {
-<<<<<<< HEAD
-          "time": 106.0,
-=======
-          "time": 105.0,
->>>>>>> 5725112b
-          "duration": 2.0,
-          "value": "F:maj",
-          "confidence": 1
-        },
-        {
-<<<<<<< HEAD
-          "time": 106.2,
-=======
-          "time": 105.2,
->>>>>>> 5725112b
-          "duration": 2.0,
+          "time": 114.2,
+          "duration": 2.0,
+          "value": "Bb:maj/C",
+          "confidence": 1
+        },
+        {
+          "time": 115.0,
+          "duration": 4.0,
+          "value": "F:(4,5)/C",
+          "confidence": 1
+        },
+        {
+          "time": 116.0,
+          "duration": 4.0,
+          "value": "F:maj",
+          "confidence": 1
+        },
+        {
+          "time": 117.0,
+          "duration": 4.0,
+          "value": "Bb:maj/F",
+          "confidence": 1
+        },
+        {
+          "time": 118.0,
+          "duration": 2.0,
+          "value": "F:maj",
+          "confidence": 1
+        },
+        {
+          "time": 118.2,
+          "duration": 2.0,
+          "value": "Bb:maj/F",
+          "confidence": 1
+        },
+        {
+          "time": 119.0,
+          "duration": 4.0,
+          "value": "F:maj",
+          "confidence": 1
+        },
+        {
+          "time": 120.0,
+          "duration": 4.0,
           "value": "F:(2,5)",
           "confidence": 1
         },
         {
-<<<<<<< HEAD
-          "time": 107.0,
-=======
-          "time": 106.0,
->>>>>>> 5725112b
-          "duration": 2.0,
-          "value": "F:maj",
-          "confidence": 1
-        },
-        {
-<<<<<<< HEAD
-          "time": 107.2,
-=======
-          "time": 106.2,
->>>>>>> 5725112b
-          "duration": 2.0,
-          "value": "F:(2,5)",
-          "confidence": 1
-        },
-        {
-<<<<<<< HEAD
-          "time": 108.0,
-=======
-          "time": 107.0,
->>>>>>> 5725112b
+          "time": 121.0,
+          "duration": 2.0,
+          "value": "F:maj",
+          "confidence": 1
+        },
+        {
+          "time": 121.2,
+          "duration": 2.0,
+          "value": "Bb:maj",
+          "confidence": 1
+        },
+        {
+          "time": 122.0,
+          "duration": 4.0,
+          "value": "C:maj",
+          "confidence": 1
+        },
+        {
+          "time": 123.0,
+          "duration": 2.0,
+          "value": "F:maj",
+          "confidence": 1
+        },
+        {
+          "time": 123.2,
+          "duration": 1.0,
+          "value": "C:maj/E",
+          "confidence": 1
+        },
+        {
+          "time": 123.3,
+          "duration": 1.0,
+          "value": "D:min",
+          "confidence": 1
+        },
+        {
+          "time": 124.0,
+          "duration": 4.0,
+          "value": "D:min",
+          "confidence": 1
+        },
+        {
+          "time": 125.0,
+          "duration": 4.0,
+          "value": "Bb:maj",
+          "confidence": 1
+        },
+        {
+          "time": 126.0,
+          "duration": 4.0,
+          "value": "C:maj",
+          "confidence": 1
+        },
+        {
+          "time": 127.0,
+          "duration": 3.0,
+          "value": "F:maj",
+          "confidence": 1
+        },
+        {
+          "time": 127.3,
+          "duration": 1.0,
+          "value": "G:min(b7)",
+          "confidence": 1
+        },
+        {
+          "time": 128.0,
+          "duration": 4.0,
+          "value": "F:maj/A",
+          "confidence": 1
+        },
+        {
+          "time": 129.0,
+          "duration": 4.0,
+          "value": "Bb:maj",
+          "confidence": 1
+        },
+        {
+          "time": 130.0,
+          "duration": 2.0,
+          "value": "C:maj",
+          "confidence": 1
+        },
+        {
+          "time": 130.2,
+          "duration": 1.0,
+          "value": "Bb:maj/D",
+          "confidence": 1
+        },
+        {
+          "time": 130.3,
+          "duration": 1.0,
+          "value": "C:maj/E",
+          "confidence": 1
+        },
+        {
+          "time": 131.0,
+          "duration": 3.0,
+          "value": "F:maj",
+          "confidence": 1
+        },
+        {
+          "time": 131.3,
+          "duration": 1.0,
+          "value": "C:maj",
+          "confidence": 1
+        },
+        {
+          "time": 132.0,
+          "duration": 4.0,
+          "value": "D:min",
+          "confidence": 1
+        },
+        {
+          "time": 133.0,
+          "duration": 4.0,
+          "value": "Bb:maj",
+          "confidence": 1
+        },
+        {
+          "time": 134.0,
           "duration": 4.0,
           "value": "Bb:maj/C",
           "confidence": 1
         },
         {
-<<<<<<< HEAD
-          "time": 109.0,
-=======
-          "time": 108.0,
->>>>>>> 5725112b
-          "duration": 4.0,
-          "value": "F:(2,5)/C",
-          "confidence": 1
-        },
-        {
-<<<<<<< HEAD
-          "time": 110.0,
-=======
-          "time": 109.0,
->>>>>>> 5725112b
+          "time": 135.0,
+          "duration": 2.0,
+          "value": "F:maj",
+          "confidence": 1
+        },
+        {
+          "time": 135.2,
+          "duration": 1.0,
+          "value": "Bb:maj",
+          "confidence": 1
+        },
+        {
+          "time": 135.3,
+          "duration": 1.0,
+          "value": "F:maj/A",
+          "confidence": 1
+        },
+        {
+          "time": 136.0,
+          "duration": 1.0,
+          "value": "G:min(b7)",
+          "confidence": 1
+        },
+        {
+          "time": 136.1,
+          "duration": 2.0,
+          "value": "F:maj",
+          "confidence": 1
+        },
+        {
+          "time": 136.3,
+          "duration": 1.0,
+          "value": "F:maj",
+          "confidence": 1
+        },
+        {
+          "time": 137.0,
+          "duration": 2.0,
+          "value": "Bb:maj",
+          "confidence": 1
+        },
+        {
+          "time": 137.2,
+          "duration": 2.0,
+          "value": "C:maj",
+          "confidence": 1
+        },
+        {
+          "time": 138.0,
+          "duration": 2.0,
+          "value": "F:maj",
+          "confidence": 1
+        },
+        {
+          "time": 138.2,
+          "duration": 1.0,
+          "value": "C:maj/E",
+          "confidence": 1
+        },
+        {
+          "time": 138.3,
+          "duration": 1.0,
+          "value": "D:min",
+          "confidence": 1
+        },
+        {
+          "time": 139.0,
+          "duration": 4.0,
+          "value": "D:min",
+          "confidence": 1
+        },
+        {
+          "time": 140.0,
+          "duration": 4.0,
+          "value": "Bb:maj",
+          "confidence": 1
+        },
+        {
+          "time": 141.0,
+          "duration": 4.0,
+          "value": "C:maj",
+          "confidence": 1
+        },
+        {
+          "time": 142.0,
+          "duration": 3.0,
+          "value": "F:maj",
+          "confidence": 1
+        },
+        {
+          "time": 142.3,
+          "duration": 1.0,
+          "value": "G:min(b7)",
+          "confidence": 1
+        },
+        {
+          "time": 143.0,
+          "duration": 4.0,
+          "value": "F:maj/A",
+          "confidence": 1
+        },
+        {
+          "time": 144.0,
+          "duration": 4.0,
+          "value": "Bb:maj",
+          "confidence": 1
+        },
+        {
+          "time": 145.0,
+          "duration": 2.0,
+          "value": "C:maj",
+          "confidence": 1
+        },
+        {
+          "time": 145.2,
+          "duration": 1.0,
+          "value": "Bb:maj/D",
+          "confidence": 1
+        },
+        {
+          "time": 145.3,
+          "duration": 1.0,
+          "value": "C:maj/E",
+          "confidence": 1
+        },
+        {
+          "time": 146.0,
+          "duration": 3.0,
+          "value": "F:maj",
+          "confidence": 1
+        },
+        {
+          "time": 146.3,
+          "duration": 1.0,
+          "value": "C:maj",
+          "confidence": 1
+        },
+        {
+          "time": 147.0,
+          "duration": 4.0,
+          "value": "D:min",
+          "confidence": 1
+        },
+        {
+          "time": 148.0,
+          "duration": 4.0,
+          "value": "Bb:maj",
+          "confidence": 1
+        },
+        {
+          "time": 149.0,
           "duration": 4.0,
           "value": "Bb:maj/C",
           "confidence": 1
         },
         {
-<<<<<<< HEAD
-          "time": 111.0,
-=======
-          "time": 110.0,
->>>>>>> 5725112b
-          "duration": 4.0,
-          "value": "F:(2,5)/C",
-          "confidence": 1
-        },
-        {
-<<<<<<< HEAD
-          "time": 112.0,
-=======
-          "time": 111.0,
->>>>>>> 5725112b
-          "duration": 4.0,
-          "value": "Bb:maj/C",
-          "confidence": 1
-        },
-        {
-<<<<<<< HEAD
-          "time": 113.0,
-=======
-          "time": 112.0,
->>>>>>> 5725112b
-          "duration": 2.0,
-          "value": "Bb:maj/C",
-          "confidence": 1
-        },
-        {
-<<<<<<< HEAD
-          "time": 113.2,
-=======
-          "time": 112.2,
->>>>>>> 5725112b
-          "duration": 2.0,
-          "value": "Bb:maj/C",
-          "confidence": 1
-        },
-        {
-<<<<<<< HEAD
-          "time": 114.0,
-=======
-          "time": 113.0,
->>>>>>> 5725112b
-          "duration": 4.0,
+          "time": 150.0,
+          "duration": 2.0,
+          "value": "F:maj",
+          "confidence": 1
+        },
+        {
+          "time": 150.2,
+          "duration": 1.0,
           "value": "Bb:maj",
           "confidence": 1
         },
         {
-<<<<<<< HEAD
-          "time": 115.0,
-=======
-          "time": 114.0,
->>>>>>> 5725112b
-          "duration": 2.0,
-          "value": "Bb:maj/C",
-          "confidence": 1
-        },
-        {
-<<<<<<< HEAD
-          "time": 115.2,
-=======
-          "time": 114.2,
->>>>>>> 5725112b
-          "duration": 2.0,
-          "value": "Bb:maj/C",
-          "confidence": 1
-        },
-        {
-<<<<<<< HEAD
-          "time": 116.0,
-=======
-          "time": 115.0,
->>>>>>> 5725112b
-          "duration": 4.0,
-          "value": "F:(4,5)/C",
-          "confidence": 1
-        },
-        {
-<<<<<<< HEAD
-          "time": 117.0,
-=======
-          "time": 116.0,
->>>>>>> 5725112b
-          "duration": 4.0,
-          "value": "F:maj",
-          "confidence": 1
-        },
-        {
-<<<<<<< HEAD
-          "time": 118.0,
-=======
-          "time": 117.0,
->>>>>>> 5725112b
-          "duration": 4.0,
-          "value": "Bb:maj/F",
-          "confidence": 1
-        },
-        {
-<<<<<<< HEAD
-          "time": 119.0,
-=======
-          "time": 118.0,
->>>>>>> 5725112b
-          "duration": 2.0,
-          "value": "F:maj",
-          "confidence": 1
-        },
-        {
-<<<<<<< HEAD
-          "time": 119.2,
-=======
-          "time": 118.2,
->>>>>>> 5725112b
-          "duration": 2.0,
-          "value": "Bb:maj/F",
-          "confidence": 1
-        },
-        {
-<<<<<<< HEAD
-          "time": 120.0,
-=======
-          "time": 119.0,
->>>>>>> 5725112b
-          "duration": 4.0,
-          "value": "F:maj",
-          "confidence": 1
-        },
-        {
-<<<<<<< HEAD
-          "time": 121.0,
-=======
-          "time": 120.0,
->>>>>>> 5725112b
-          "duration": 4.0,
-          "value": "F:(2,5)",
-          "confidence": 1
-        },
-        {
-<<<<<<< HEAD
-          "time": 122.0,
-=======
-          "time": 121.0,
->>>>>>> 5725112b
-          "duration": 2.0,
-          "value": "F:maj",
-          "confidence": 1
-        },
-        {
-<<<<<<< HEAD
-          "time": 122.2,
-=======
-          "time": 121.2,
->>>>>>> 5725112b
+          "time": 150.3,
+          "duration": 1.0,
+          "value": "F:maj/A",
+          "confidence": 1
+        },
+        {
+          "time": 151.0,
+          "duration": 1.0,
+          "value": "G:min(b7)",
+          "confidence": 1
+        },
+        {
+          "time": 151.1,
+          "duration": 2.0,
+          "value": "F:maj",
+          "confidence": 1
+        },
+        {
+          "time": 151.3,
+          "duration": 1.0,
+          "value": "F:maj",
+          "confidence": 1
+        },
+        {
+          "time": 152.0,
           "duration": 2.0,
           "value": "Bb:maj",
           "confidence": 1
         },
         {
-<<<<<<< HEAD
-          "time": 123.0,
-=======
-          "time": 122.0,
->>>>>>> 5725112b
-          "duration": 4.0,
-          "value": "C:maj",
-          "confidence": 1
-        },
-        {
-<<<<<<< HEAD
-          "time": 124.0,
-=======
-          "time": 123.0,
->>>>>>> 5725112b
-          "duration": 2.0,
-          "value": "F:maj",
-          "confidence": 1
-        },
-        {
-<<<<<<< HEAD
-          "time": 124.2,
-=======
-          "time": 123.2,
->>>>>>> 5725112b
-          "duration": 1.0,
-          "value": "C:maj/E",
-          "confidence": 1
-        },
-        {
-<<<<<<< HEAD
-          "time": 124.3,
-=======
-          "time": 123.3,
->>>>>>> 5725112b
-          "duration": 1.0,
-          "value": "D:min",
-          "confidence": 1
-        },
-        {
-<<<<<<< HEAD
-          "time": 125.0,
-=======
-          "time": 124.0,
->>>>>>> 5725112b
-          "duration": 4.0,
-          "value": "D:min",
-          "confidence": 1
-        },
-        {
-<<<<<<< HEAD
-          "time": 126.0,
-=======
-          "time": 125.0,
->>>>>>> 5725112b
-          "duration": 4.0,
-          "value": "Bb:maj",
-          "confidence": 1
-        },
-        {
-<<<<<<< HEAD
-          "time": 127.0,
-=======
-          "time": 126.0,
->>>>>>> 5725112b
-          "duration": 4.0,
-          "value": "C:maj",
-          "confidence": 1
-        },
-        {
-<<<<<<< HEAD
-          "time": 128.0,
-=======
-          "time": 127.0,
->>>>>>> 5725112b
-          "duration": 3.0,
-          "value": "F:maj",
-          "confidence": 1
-        },
-        {
-<<<<<<< HEAD
-          "time": 128.3,
-=======
-          "time": 127.3,
->>>>>>> 5725112b
-          "duration": 1.0,
-          "value": "G:min(b7)",
-          "confidence": 1
-        },
-        {
-<<<<<<< HEAD
-          "time": 129.0,
-=======
-          "time": 128.0,
->>>>>>> 5725112b
-          "duration": 4.0,
-          "value": "F:maj/A",
-          "confidence": 1
-        },
-        {
-<<<<<<< HEAD
-          "time": 130.0,
-=======
-          "time": 129.0,
->>>>>>> 5725112b
-          "duration": 4.0,
-          "value": "Bb:maj",
-          "confidence": 1
-        },
-        {
-<<<<<<< HEAD
-          "time": 131.0,
-=======
-          "time": 130.0,
->>>>>>> 5725112b
-          "duration": 2.0,
-          "value": "C:maj",
-          "confidence": 1
-        },
-        {
-<<<<<<< HEAD
-          "time": 131.2,
-=======
-          "time": 130.2,
->>>>>>> 5725112b
-          "duration": 1.0,
-          "value": "Bb:maj/D",
-          "confidence": 1
-        },
-        {
-<<<<<<< HEAD
-          "time": 131.3,
-=======
-          "time": 130.3,
->>>>>>> 5725112b
-          "duration": 1.0,
-          "value": "C:maj/E",
-          "confidence": 1
-        },
-        {
-<<<<<<< HEAD
-          "time": 132.0,
-=======
-          "time": 131.0,
->>>>>>> 5725112b
-          "duration": 3.0,
-          "value": "F:maj",
-          "confidence": 1
-        },
-        {
-<<<<<<< HEAD
-          "time": 132.3,
-=======
-          "time": 131.3,
->>>>>>> 5725112b
-          "duration": 1.0,
-          "value": "C:maj",
-          "confidence": 1
-        },
-        {
-<<<<<<< HEAD
-          "time": 133.0,
-=======
-          "time": 132.0,
->>>>>>> 5725112b
-          "duration": 4.0,
-          "value": "D:min",
-          "confidence": 1
-        },
-        {
-<<<<<<< HEAD
-          "time": 134.0,
-=======
-          "time": 133.0,
->>>>>>> 5725112b
-          "duration": 4.0,
-          "value": "Bb:maj",
-          "confidence": 1
-        },
-        {
-<<<<<<< HEAD
-          "time": 135.0,
-=======
-          "time": 134.0,
->>>>>>> 5725112b
-          "duration": 4.0,
-          "value": "Bb:maj/C",
-          "confidence": 1
-        },
-        {
-<<<<<<< HEAD
-          "time": 136.0,
-=======
-          "time": 135.0,
->>>>>>> 5725112b
-          "duration": 2.0,
-          "value": "F:maj",
-          "confidence": 1
-        },
-        {
-<<<<<<< HEAD
-          "time": 136.2,
-=======
-          "time": 135.2,
->>>>>>> 5725112b
-          "duration": 1.0,
-          "value": "Bb:maj",
-          "confidence": 1
-        },
-        {
-<<<<<<< HEAD
-          "time": 136.3,
-=======
-          "time": 135.3,
->>>>>>> 5725112b
-          "duration": 1.0,
-          "value": "F:maj/A",
-          "confidence": 1
-        },
-        {
-<<<<<<< HEAD
-          "time": 137.0,
-=======
-          "time": 136.0,
->>>>>>> 5725112b
-          "duration": 1.0,
-          "value": "G:min(b7)",
-          "confidence": 1
-        },
-        {
-<<<<<<< HEAD
-          "time": 137.1,
-=======
-          "time": 136.1,
->>>>>>> 5725112b
-          "duration": 2.0,
-          "value": "F:maj",
-          "confidence": 1
-        },
-        {
-<<<<<<< HEAD
-          "time": 137.3,
-=======
-          "time": 136.3,
->>>>>>> 5725112b
-          "duration": 1.0,
-          "value": "F:maj",
-          "confidence": 1
-        },
-        {
-<<<<<<< HEAD
-          "time": 138.0,
-=======
-          "time": 137.0,
->>>>>>> 5725112b
-          "duration": 2.0,
-          "value": "Bb:maj",
-          "confidence": 1
-        },
-        {
-<<<<<<< HEAD
-          "time": 138.2,
-=======
-          "time": 137.2,
->>>>>>> 5725112b
-          "duration": 2.0,
-          "value": "C:maj",
-          "confidence": 1
-        },
-        {
-<<<<<<< HEAD
-          "time": 139.0,
-=======
-          "time": 138.0,
->>>>>>> 5725112b
-          "duration": 2.0,
-          "value": "F:maj",
-          "confidence": 1
-        },
-        {
-<<<<<<< HEAD
-          "time": 139.2,
-=======
-          "time": 138.2,
->>>>>>> 5725112b
-          "duration": 1.0,
-          "value": "C:maj/E",
-          "confidence": 1
-        },
-        {
-<<<<<<< HEAD
-          "time": 139.3,
-=======
-          "time": 138.3,
->>>>>>> 5725112b
-          "duration": 1.0,
-          "value": "D:min",
-          "confidence": 1
-        },
-        {
-<<<<<<< HEAD
-          "time": 140.0,
-=======
-          "time": 139.0,
->>>>>>> 5725112b
-          "duration": 4.0,
-          "value": "D:min",
-          "confidence": 1
-        },
-        {
-<<<<<<< HEAD
-          "time": 141.0,
-=======
-          "time": 140.0,
->>>>>>> 5725112b
-          "duration": 4.0,
-          "value": "Bb:maj",
-          "confidence": 1
-        },
-        {
-<<<<<<< HEAD
-          "time": 142.0,
-=======
-          "time": 141.0,
->>>>>>> 5725112b
-          "duration": 4.0,
-          "value": "C:maj",
-          "confidence": 1
-        },
-        {
-<<<<<<< HEAD
-          "time": 143.0,
-=======
-          "time": 142.0,
->>>>>>> 5725112b
-          "duration": 3.0,
-          "value": "F:maj",
-          "confidence": 1
-        },
-        {
-<<<<<<< HEAD
-          "time": 143.3,
-=======
-          "time": 142.3,
->>>>>>> 5725112b
-          "duration": 1.0,
-          "value": "G:min(b7)",
-          "confidence": 1
-        },
-        {
-<<<<<<< HEAD
-          "time": 144.0,
-=======
-          "time": 143.0,
->>>>>>> 5725112b
-          "duration": 4.0,
-          "value": "F:maj/A",
-          "confidence": 1
-        },
-        {
-<<<<<<< HEAD
-          "time": 145.0,
-=======
-          "time": 144.0,
->>>>>>> 5725112b
-          "duration": 4.0,
-          "value": "Bb:maj",
-          "confidence": 1
-        },
-        {
-<<<<<<< HEAD
-          "time": 146.0,
-=======
-          "time": 145.0,
->>>>>>> 5725112b
-          "duration": 2.0,
-          "value": "C:maj",
-          "confidence": 1
-        },
-        {
-<<<<<<< HEAD
-          "time": 146.2,
-=======
-          "time": 145.2,
->>>>>>> 5725112b
-          "duration": 1.0,
-          "value": "Bb:maj/D",
-          "confidence": 1
-        },
-        {
-<<<<<<< HEAD
-          "time": 146.3,
-=======
-          "time": 145.3,
->>>>>>> 5725112b
-          "duration": 1.0,
-          "value": "C:maj/E",
-          "confidence": 1
-        },
-        {
-<<<<<<< HEAD
-          "time": 147.0,
-=======
-          "time": 146.0,
->>>>>>> 5725112b
-          "duration": 3.0,
-          "value": "F:maj",
-          "confidence": 1
-        },
-        {
-<<<<<<< HEAD
-          "time": 147.3,
-=======
-          "time": 146.3,
->>>>>>> 5725112b
-          "duration": 1.0,
-          "value": "C:maj",
-          "confidence": 1
-        },
-        {
-<<<<<<< HEAD
-          "time": 148.0,
-=======
-          "time": 147.0,
->>>>>>> 5725112b
-          "duration": 4.0,
-          "value": "D:min",
-          "confidence": 1
-        },
-        {
-<<<<<<< HEAD
-          "time": 149.0,
-=======
-          "time": 148.0,
->>>>>>> 5725112b
-          "duration": 4.0,
-          "value": "Bb:maj",
-          "confidence": 1
-        },
-        {
-<<<<<<< HEAD
-          "time": 150.0,
-=======
-          "time": 149.0,
->>>>>>> 5725112b
-          "duration": 4.0,
-          "value": "Bb:maj/C",
-          "confidence": 1
-        },
-        {
-<<<<<<< HEAD
-          "time": 151.0,
-=======
-          "time": 150.0,
->>>>>>> 5725112b
-          "duration": 2.0,
-          "value": "F:maj",
-          "confidence": 1
-        },
-        {
-<<<<<<< HEAD
-          "time": 151.2,
-=======
-          "time": 150.2,
->>>>>>> 5725112b
-          "duration": 1.0,
-          "value": "Bb:maj",
-          "confidence": 1
-        },
-        {
-<<<<<<< HEAD
-          "time": 151.3,
-=======
-          "time": 150.3,
->>>>>>> 5725112b
-          "duration": 1.0,
-          "value": "F:maj/A",
-          "confidence": 1
-        },
-        {
-<<<<<<< HEAD
-          "time": 152.0,
-=======
-          "time": 151.0,
->>>>>>> 5725112b
-          "duration": 1.0,
-          "value": "G:min(b7)",
-          "confidence": 1
-        },
-        {
-<<<<<<< HEAD
-          "time": 152.1,
-=======
-          "time": 151.1,
->>>>>>> 5725112b
-          "duration": 2.0,
-          "value": "F:maj",
-          "confidence": 1
-        },
-        {
-<<<<<<< HEAD
-          "time": 152.3,
-=======
-          "time": 151.3,
->>>>>>> 5725112b
-          "duration": 1.0,
-          "value": "F:maj",
-          "confidence": 1
-        },
-        {
-<<<<<<< HEAD
-          "time": 153.0,
-=======
-          "time": 152.0,
->>>>>>> 5725112b
-          "duration": 2.0,
-          "value": "Bb:maj",
-          "confidence": 1
-        },
-        {
-<<<<<<< HEAD
-          "time": 153.2,
-=======
           "time": 152.2,
->>>>>>> 5725112b
           "duration": 2.0,
           "value": "C:maj",
           "confidence": 1
