--- conflicted
+++ resolved
@@ -37,11 +37,7 @@
         {
           "time": 3.0,
           "duration": 4.0,
-<<<<<<< HEAD
-          "value": "D:min(b7)",
-=======
-          "value": "G:(3,5,b7)",
->>>>>>> 5725112b
+          "value": "G:(3,5,b7)",
           "confidence": 1
         },
         {
