{
  "annotations": [
    {
      "annotation_metadata": {
        "curator": {
          "name": "",
          "email": ""
        },
        "annotator": {},
        "version": "",
        "corpus": "biab_internet_corpus",
        "annotation_tools": "",
        "annotation_rules": "",
        "validation": "",
        "data_source": ""
      },
      "namespace": "chord",
      "data": [
        {
          "time": 0.0,
          "duration": 2.0,
          "value": "F:maj7",
          "confidence": 1
        },
        {
          "time": 0.2,
          "duration": 2.0,
          "value": "D:(3,5,b7,b9)",
          "confidence": 1
        },
        {
          "time": 1.0,
          "duration": 2.0,
          "value": "G:min(b7)",
          "confidence": 1
        },
        {
          "time": 1.2,
          "duration": 2.0,
          "value": "C:(3,5,b7,9,11,13)",
          "confidence": 1
        },
        {
          "time": 2.0,
          "duration": 2.0,
          "value": "F:maj7",
          "confidence": 1
        },
        {
          "time": 2.2,
          "duration": 1.0,
          "value": "Bb:maj",
          "confidence": 1
        },
        {
          "time": 2.3,
          "duration": 1.0,
          "value": "A:min",
          "confidence": 1
        },
        {
          "time": 3.0,
          "duration": 1.0,
          "value": "G:(b3,b5,b7)",
          "confidence": 1
        },
        {
<<<<<<< HEAD
          "time": 4.1,
=======
          "time": 3.1,
>>>>>>> 5725112b
          "duration": 1.0,
          "value": "C:(3,5,b7,b9)",
          "confidence": 1
        },
        {
<<<<<<< HEAD
          "time": 4.2,
=======
          "time": 3.2,
>>>>>>> 5725112b
          "duration": 1.0,
          "value": "Bb:(3,#5,b7)",
          "confidence": 1
        },
        {
          "time": 3.3,
          "duration": 1.0,
          "value": "A:(3,5,b7)",
          "confidence": 1
        },
        {
          "time": 4.0,
          "duration": 4.0,
          "value": "D:min",
          "confidence": 1
        },
        {
          "time": 5.0,
          "duration": 2.0,
          "value": "E:(b3,b5,b7)",
          "confidence": 1
        },
        {
          "time": 5.2,
          "duration": 2.0,
          "value": "A:(3,5,b7)",
          "confidence": 1
        },
        {
          "time": 6.0,
          "duration": 4.0,
          "value": "D:min",
          "confidence": 1
        },
        {
          "time": 7.0,
          "duration": 2.0,
          "value": "E:(3,5,b7,#9)",
          "confidence": 1
        },
        {
          "time": 7.2,
          "duration": 2.0,
          "value": "A:(3,5,b7,9)",
          "confidence": 1
        },
        {
          "time": 8.0,
          "duration": 2.0,
          "value": "Eb:(3,5,b7,9)",
          "confidence": 1
        },
        {
          "time": 8.2,
          "duration": 1.0,
          "value": "D:(3,5,b7,9)",
          "confidence": 1
        },
        {
          "time": 8.3,
          "duration": 1.0,
          "value": "D:(3,5,b7,b9)",
          "confidence": 1
        },
        {
          "time": 9.0,
          "duration": 2.0,
          "value": "Db:(3,5,b7,9)",
          "confidence": 1
        },
        {
          "time": 9.2,
          "duration": 2.0,
          "value": "C:(3,5,b7,9)",
          "confidence": 1
        },
        {
          "time": 10.0,
          "duration": 2.0,
          "value": "F:maj7",
          "confidence": 1
        },
        {
          "time": 10.2,
          "duration": 1.0,
          "value": "Bb:maj",
          "confidence": 1
        },
        {
          "time": 10.3,
          "duration": 1.0,
          "value": "A:min",
          "confidence": 1
        },
        {
          "time": 11.0,
          "duration": 1.0,
          "value": "G:(b3,b5,b7)",
          "confidence": 1
        },
        {
<<<<<<< HEAD
          "time": 12.1,
=======
          "time": 11.1,
>>>>>>> 5725112b
          "duration": 1.0,
          "value": "C:(3,5,b7,b9)",
          "confidence": 1
        },
        {
<<<<<<< HEAD
          "time": 12.2,
=======
          "time": 11.2,
>>>>>>> 5725112b
          "duration": 1.0,
          "value": "Bb:(3,#5,b7)",
          "confidence": 1
        },
        {
          "time": 11.3,
          "duration": 1.0,
          "value": "A:(3,5,b7)",
          "confidence": 1
        },
        {
          "time": 12.0,
          "duration": 4.0,
          "value": "D:min",
          "confidence": 1
        },
        {
          "time": 13.0,
          "duration": 2.0,
          "value": "E:(b3,b5,b7)",
          "confidence": 1
        },
        {
          "time": 13.2,
          "duration": 2.0,
          "value": "A:(3,5,b7)",
          "confidence": 1
        },
        {
          "time": 14.0,
          "duration": 4.0,
          "value": "D:min",
          "confidence": 1
        },
        {
          "time": 15.0,
          "duration": 2.0,
          "value": "E:(3,5,b7)",
          "confidence": 1
        },
        {
          "time": 15.2,
          "duration": 2.0,
          "value": "A:(3,5,b7,9)",
          "confidence": 1
        },
        {
          "time": 16.0,
          "duration": 2.0,
          "value": "Eb:(3,5,b7,9)",
          "confidence": 1
        },
        {
          "time": 16.2,
          "duration": 1.0,
          "value": "D:(3,5,b7,9)",
          "confidence": 1
        },
        {
          "time": 16.3,
          "duration": 1.0,
          "value": "D:(3,5,b7,b9)",
          "confidence": 1
        },
        {
          "time": 17.0,
          "duration": 2.0,
          "value": "Db:(3,5,b7,9)",
          "confidence": 1
        },
        {
          "time": 17.2,
          "duration": 2.0,
          "value": "C:(3,5,b7,9)",
          "confidence": 1
        },
        {
          "time": 18.0,
          "duration": 2.0,
          "value": "F:maj",
          "confidence": 1
        },
        {
          "time": 18.2,
          "duration": 2.0,
          "value": "Bb:(b3,b5,b7)",
          "confidence": 1
        },
        {
          "time": 19.0,
          "duration": 2.0,
          "value": "E:(3,5,b7,b9)",
          "confidence": 1
        },
        {
          "time": 19.2,
          "duration": 2.0,
          "value": "A:(3,5,b7,b9)",
          "confidence": 1
        },
        {
          "time": 20.0,
          "duration": 1.0,
          "value": "D:min",
          "confidence": 1
        },
        {
<<<<<<< HEAD
          "time": 21.1,
=======
          "time": 20.1,
>>>>>>> 5725112b
          "duration": 1.0,
          "value": "A:min",
          "confidence": 1
        },
        {
<<<<<<< HEAD
          "time": 21.2,
=======
          "time": 20.2,
>>>>>>> 5725112b
          "duration": 2.0,
          "value": "G:min",
          "confidence": 1
        },
        {
          "time": 21.0,
          "duration": 2.0,
          "value": "C:(3,5,b7)",
          "confidence": 1
        },
        {
          "time": 21.2,
          "duration": 2.0,
          "value": "F:maj7",
          "confidence": 1
        },
        {
          "time": 22.0,
          "duration": 2.0,
          "value": "Bb:maj7",
          "confidence": 1
        },
        {
          "time": 22.2,
          "duration": 2.0,
          "value": "E:(b3,b5,b7)",
          "confidence": 1
        },
        {
          "time": 23.0,
          "duration": 2.0,
          "value": "Bb:(3,5,b7)",
          "confidence": 1
        },
        {
          "time": 23.2,
          "duration": 2.0,
          "value": "A:(3,5,b7)",
          "confidence": 1
        },
        {
          "time": 24.0,
          "duration": 1.0,
          "value": "D:min",
          "confidence": 1
        },
        {
<<<<<<< HEAD
          "time": 25.1,
=======
          "time": 24.1,
>>>>>>> 5725112b
          "duration": 1.0,
          "value": "A:min",
          "confidence": 1
        },
        {
<<<<<<< HEAD
          "time": 25.2,
=======
          "time": 24.2,
>>>>>>> 5725112b
          "duration": 2.0,
          "value": "G:min",
          "confidence": 1
        },
        {
          "time": 25.0,
          "duration": 2.0,
          "value": "C:(3,5,b7)",
          "confidence": 1
        },
        {
          "time": 25.2,
          "duration": 2.0,
          "value": "F:maj7",
          "confidence": 1
        },
        {
          "time": 26.0,
          "duration": 2.0,
          "value": "Bb:maj7",
          "confidence": 1
        },
        {
          "time": 26.2,
          "duration": 2.0,
          "value": "E:(b3,b5,b7)",
          "confidence": 1
        },
        {
          "time": 27.0,
          "duration": 2.0,
          "value": "Bb:(3,5,b7)",
          "confidence": 1
        },
        {
          "time": 27.2,
          "duration": 2.0,
          "value": "A:(3,5,b7)",
          "confidence": 1
        },
        {
          "time": 28.0,
          "duration": 4.0,
          "value": "D:min",
          "confidence": 1
        },
        {
          "time": 29.0,
          "duration": 3.0,
          "value": "E:(b3,b5,b7)",
          "confidence": 1
        },
        {
<<<<<<< HEAD
          "time": 30.3,
=======
          "time": 29.3,
>>>>>>> 5725112b
          "duration": 1.0,
          "value": "A:(3,5,b7)",
          "confidence": 1
        },
        {
          "time": 30.0,
          "duration": 4.0,
          "value": "D:min",
          "confidence": 1
        },
        {
          "time": 31.0,
          "duration": 2.0,
          "value": "E:(3,5,b7)",
          "confidence": 1
        },
        {
          "time": 31.2,
          "duration": 2.0,
          "value": "A:(3,5,b7,9)",
          "confidence": 1
        },
        {
          "time": 32.0,
          "duration": 2.0,
          "value": "Eb:(3,5,b7,9)",
          "confidence": 1
        },
        {
          "time": 32.2,
          "duration": 1.0,
          "value": "D:(3,5,b7,9)",
          "confidence": 1
        },
        {
          "time": 32.3,
          "duration": 1.0,
          "value": "D:(3,5,b7,b9)",
          "confidence": 1
        },
        {
          "time": 33.0,
          "duration": 2.0,
          "value": "Db:(3,5,b7,9)",
          "confidence": 1
        },
        {
          "time": 33.2,
          "duration": 2.0,
          "value": "C:(3,5,b7,9)",
          "confidence": 1
        },
        {
          "time": 34.0,
          "duration": 2.0,
          "value": "F:maj",
          "confidence": 1
        },
        {
          "time": 34.2,
          "duration": 1.0,
          "value": "Bb:maj",
          "confidence": 1
        },
        {
          "time": 34.3,
          "duration": 1.0,
          "value": "A:min",
          "confidence": 1
        },
        {
          "time": 35.0,
          "duration": 1.0,
          "value": "G:(b3,b5,b7)",
          "confidence": 1
        },
        {
<<<<<<< HEAD
          "time": 36.1,
=======
          "time": 35.1,
>>>>>>> 5725112b
          "duration": 1.0,
          "value": "C:(3,5,b7,b9)",
          "confidence": 1
        },
        {
<<<<<<< HEAD
          "time": 36.2,
=======
          "time": 35.2,
>>>>>>> 5725112b
          "duration": 1.0,
          "value": "Bb:(3,#5,b7)",
          "confidence": 1
        },
        {
          "time": 35.3,
          "duration": 1.0,
          "value": "A:(3,5,b7)",
          "confidence": 1
        },
        {
          "time": 36.0,
          "duration": 4.0,
          "value": "F:maj7",
          "confidence": 1
        }
      ],
      "sandbox": {},
      "time": 0,
      "duration": 148.0
    },
    {
      "annotation_metadata": {
        "curator": {
          "name": "",
          "email": ""
        },
        "annotator": {},
        "version": "",
        "corpus": "biab_internet_corpus",
        "annotation_tools": "",
        "annotation_rules": "",
        "validation": "",
        "data_source": ""
      },
      "namespace": "key_mode",
      "data": [
        {
          "time": 0.0,
          "duration": 148.0,
          "value": "F",
          "confidence": 1
        }
      ],
      "sandbox": {},
      "time": 0,
      "duration": 148.0
    }
  ],
  "file_metadata": {
    "title": "Don't Explain",
    "artist": "",
    "release": "",
    "duration": 148.0,
    "identifiers": {},
    "jams_version": "0.3.4"
  },
  "sandbox": {
    "expanded": false
  }
}<|MERGE_RESOLUTION|>--- conflicted
+++ resolved
@@ -65,21 +65,13 @@
           "confidence": 1
         },
         {
-<<<<<<< HEAD
-          "time": 4.1,
-=======
           "time": 3.1,
->>>>>>> 5725112b
           "duration": 1.0,
           "value": "C:(3,5,b7,b9)",
           "confidence": 1
         },
         {
-<<<<<<< HEAD
-          "time": 4.2,
-=======
           "time": 3.2,
->>>>>>> 5725112b
           "duration": 1.0,
           "value": "Bb:(3,#5,b7)",
           "confidence": 1
@@ -181,21 +173,13 @@
           "confidence": 1
         },
         {
-<<<<<<< HEAD
-          "time": 12.1,
-=======
           "time": 11.1,
->>>>>>> 5725112b
           "duration": 1.0,
           "value": "C:(3,5,b7,b9)",
           "confidence": 1
         },
         {
-<<<<<<< HEAD
-          "time": 12.2,
-=======
           "time": 11.2,
->>>>>>> 5725112b
           "duration": 1.0,
           "value": "Bb:(3,#5,b7)",
           "confidence": 1
@@ -303,33 +287,25 @@
           "confidence": 1
         },
         {
-<<<<<<< HEAD
-          "time": 21.1,
-=======
           "time": 20.1,
->>>>>>> 5725112b
           "duration": 1.0,
           "value": "A:min",
           "confidence": 1
         },
         {
-<<<<<<< HEAD
+          "time": 20.2,
+          "duration": 2.0,
+          "value": "G:min",
+          "confidence": 1
+        },
+        {
+          "time": 21.0,
+          "duration": 2.0,
+          "value": "C:(3,5,b7)",
+          "confidence": 1
+        },
+        {
           "time": 21.2,
-=======
-          "time": 20.2,
->>>>>>> 5725112b
-          "duration": 2.0,
-          "value": "G:min",
-          "confidence": 1
-        },
-        {
-          "time": 21.0,
-          "duration": 2.0,
-          "value": "C:(3,5,b7)",
-          "confidence": 1
-        },
-        {
-          "time": 21.2,
           "duration": 2.0,
           "value": "F:maj7",
           "confidence": 1
@@ -365,21 +341,13 @@
           "confidence": 1
         },
         {
-<<<<<<< HEAD
-          "time": 25.1,
-=======
           "time": 24.1,
->>>>>>> 5725112b
           "duration": 1.0,
           "value": "A:min",
           "confidence": 1
         },
         {
-<<<<<<< HEAD
-          "time": 25.2,
-=======
           "time": 24.2,
->>>>>>> 5725112b
           "duration": 2.0,
           "value": "G:min",
           "confidence": 1
@@ -433,11 +401,7 @@
           "confidence": 1
         },
         {
-<<<<<<< HEAD
-          "time": 30.3,
-=======
           "time": 29.3,
->>>>>>> 5725112b
           "duration": 1.0,
           "value": "A:(3,5,b7)",
           "confidence": 1
@@ -515,21 +479,13 @@
           "confidence": 1
         },
         {
-<<<<<<< HEAD
-          "time": 36.1,
-=======
           "time": 35.1,
->>>>>>> 5725112b
           "duration": 1.0,
           "value": "C:(3,5,b7,b9)",
           "confidence": 1
         },
         {
-<<<<<<< HEAD
-          "time": 36.2,
-=======
           "time": 35.2,
->>>>>>> 5725112b
           "duration": 1.0,
           "value": "Bb:(3,#5,b7)",
           "confidence": 1
