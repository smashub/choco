{
  "annotations": [
    {
      "annotation_metadata": {
        "curator": {
          "name": "",
          "email": ""
        },
        "annotator": {},
        "version": "",
        "corpus": "biab_internet_corpus",
        "annotation_tools": "",
        "annotation_rules": "",
        "validation": "",
        "data_source": ""
      },
      "namespace": "chord",
      "data": [
        {
<<<<<<< HEAD
          "time": 1.0,
          "duration": 4.0,
          "value": "A:min(b7)",
=======
          "time": 0.0,
          "duration": 4.0,
          "value": "A:min(b7)",
          "confidence": 1
        },
        {
          "time": 1.0,
          "duration": 4.0,
          "value": "B:min(b7)",
>>>>>>> 5725112b
          "confidence": 1
        },
        {
          "time": 2.0,
          "duration": 4.0,
<<<<<<< HEAD
          "value": "B:min(b7)",
=======
          "value": "A:min(b7)",
>>>>>>> 5725112b
          "confidence": 1
        },
        {
          "time": 3.0,
<<<<<<< HEAD
          "duration": 4.0,
          "value": "A:min(b7)",
=======
          "duration": 2.0,
          "value": "B:min(b7)",
          "confidence": 1
        },
        {
          "time": 3.2,
          "duration": 2.0,
          "value": "E:(3,5,b7,#9)",
>>>>>>> 5725112b
          "confidence": 1
        },
        {
          "time": 4.0,
          "duration": 2.0,
<<<<<<< HEAD
          "value": "B:min(b7)",
=======
          "value": "A:min(b7)",
>>>>>>> 5725112b
          "confidence": 1
        },
        {
          "time": 4.2,
          "duration": 2.0,
<<<<<<< HEAD
          "value": "E:(3,5,b7,#9)",
=======
          "value": "D:(3,5,b7)",
>>>>>>> 5725112b
          "confidence": 1
        },
        {
          "time": 5.0,
<<<<<<< HEAD
          "duration": 2.0,
          "value": "A:min(b7)",
          "confidence": 1
        },
        {
          "time": 5.2,
          "duration": 2.0,
          "value": "D:(3,5,b7)",
=======
          "duration": 4.0,
          "value": "G:maj7",
>>>>>>> 5725112b
          "confidence": 1
        },
        {
          "time": 6.0,
          "duration": 4.0,
<<<<<<< HEAD
          "value": "G:maj7",
=======
          "value": "E:(3,5,b7,b9)",
>>>>>>> 5725112b
          "confidence": 1
        },
        {
          "time": 7.0,
          "duration": 4.0,
<<<<<<< HEAD
          "value": "E:(3,5,b7,b9)",
=======
          "value": "A:min(b7)",
>>>>>>> 5725112b
          "confidence": 1
        },
        {
          "time": 8.0,
          "duration": 4.0,
<<<<<<< HEAD
          "value": "A:min(b7)",
=======
          "value": "D:(3,b5,b7)",
>>>>>>> 5725112b
          "confidence": 1
        },
        {
          "time": 9.0,
          "duration": 4.0,
<<<<<<< HEAD
          "value": "D:(3,b5,b7)",
=======
          "value": "G:maj7",
>>>>>>> 5725112b
          "confidence": 1
        },
        {
          "time": 10.0,
          "duration": 4.0,
<<<<<<< HEAD
          "value": "G:maj7",
=======
          "value": "E:(3,5,b7,b9)",
>>>>>>> 5725112b
          "confidence": 1
        },
        {
          "time": 11.0,
          "duration": 4.0,
<<<<<<< HEAD
          "value": "E:(3,5,b7,b9)",
=======
          "value": "A:min(b7)",
>>>>>>> 5725112b
          "confidence": 1
        },
        {
          "time": 12.0,
          "duration": 4.0,
<<<<<<< HEAD
          "value": "A:min(b7)",
=======
          "value": "D:(3,b5,b7)",
>>>>>>> 5725112b
          "confidence": 1
        },
        {
          "time": 13.0,
<<<<<<< HEAD
          "duration": 4.0,
          "value": "D:(3,b5,b7)",
=======
          "duration": 3.0,
          "value": "G:maj7",
          "confidence": 1
        },
        {
          "time": 13.3,
          "duration": 1.0,
          "value": "Bb:(3,5,b7,9)",
>>>>>>> 5725112b
          "confidence": 1
        },
        {
          "time": 14.0,
<<<<<<< HEAD
          "duration": 3.0,
          "value": "G:maj7",
          "confidence": 1
        },
        {
          "time": 14.3,
          "duration": 1.0,
=======
          "duration": 4.0,
>>>>>>> 5725112b
          "value": "Bb:(3,5,b7,9)",
          "confidence": 1
        },
        {
          "time": 15.0,
<<<<<<< HEAD
          "duration": 4.0,
          "value": "Bb:(3,5,b7,9)",
          "confidence": 1
        },
        {
          "time": 16.0,
          "duration": 3.0,
          "value": "G:maj7",
          "confidence": 1
        },
        {
          "time": 16.3,
          "duration": 1.0,
=======
          "duration": 3.0,
          "value": "G:maj7",
          "confidence": 1
        },
        {
          "time": 15.3,
          "duration": 1.0,
          "value": "Bb:(3,5,b7,9)",
          "confidence": 1
        },
        {
          "time": 16.0,
          "duration": 4.0,
>>>>>>> 5725112b
          "value": "Bb:(3,5,b7,9)",
          "confidence": 1
        },
        {
          "time": 17.0,
          "duration": 4.0,
<<<<<<< HEAD
          "value": "Bb:(3,5,b7,9)",
=======
          "value": "G:maj7",
>>>>>>> 5725112b
          "confidence": 1
        },
        {
          "time": 18.0,
          "duration": 4.0,
<<<<<<< HEAD
          "value": "G:maj7",
=======
          "value": "E:(3,5,b7,b9)",
>>>>>>> 5725112b
          "confidence": 1
        },
        {
          "time": 19.0,
          "duration": 4.0,
<<<<<<< HEAD
          "value": "E:(3,5,b7,b9)",
          "confidence": 1
        },
        {
          "time": 20.0,
          "duration": 4.0,
=======
>>>>>>> 5725112b
          "value": "A:min(b7)",
          "confidence": 1
        },
        {
<<<<<<< HEAD
          "time": 21.0,
=======
          "time": 20.0,
>>>>>>> 5725112b
          "duration": 4.0,
          "value": "D:(3,b5,b7)",
          "confidence": 1
        },
        {
<<<<<<< HEAD
          "time": 22.0,
=======
          "time": 21.0,
>>>>>>> 5725112b
          "duration": 4.0,
          "value": "G:maj7",
          "confidence": 1
        },
        {
<<<<<<< HEAD
          "time": 23.0,
=======
          "time": 22.0,
>>>>>>> 5725112b
          "duration": 4.0,
          "value": "E:(3,5,b7,b9)",
          "confidence": 1
        },
        {
<<<<<<< HEAD
          "time": 24.0,
=======
          "time": 23.0,
>>>>>>> 5725112b
          "duration": 4.0,
          "value": "A:min(b7)",
          "confidence": 1
        },
        {
<<<<<<< HEAD
          "time": 25.0,
=======
          "time": 24.0,
>>>>>>> 5725112b
          "duration": 4.0,
          "value": "D:(3,b5,b7)",
          "confidence": 1
        },
        {
<<<<<<< HEAD
          "time": 26.0,
=======
          "time": 25.0,
>>>>>>> 5725112b
          "duration": 3.0,
          "value": "G:maj7",
          "confidence": 1
        },
        {
<<<<<<< HEAD
          "time": 26.3,
=======
          "time": 25.3,
>>>>>>> 5725112b
          "duration": 1.0,
          "value": "Bb:(3,5,b7,9)",
          "confidence": 1
        },
        {
<<<<<<< HEAD
          "time": 27.0,
=======
          "time": 26.0,
>>>>>>> 5725112b
          "duration": 4.0,
          "value": "Bb:(3,5,b7,9)",
          "confidence": 1
        },
        {
<<<<<<< HEAD
          "time": 28.0,
=======
          "time": 27.0,
>>>>>>> 5725112b
          "duration": 3.0,
          "value": "G:maj7",
          "confidence": 1
        },
        {
<<<<<<< HEAD
          "time": 28.3,
=======
          "time": 27.3,
>>>>>>> 5725112b
          "duration": 1.0,
          "value": "Bb:(3,5,b7,9)",
          "confidence": 1
        },
        {
<<<<<<< HEAD
          "time": 29.0,
=======
          "time": 28.0,
>>>>>>> 5725112b
          "duration": 4.0,
          "value": "Bb:(3,5,b7,9)",
          "confidence": 1
        },
        {
<<<<<<< HEAD
          "time": 30.0,
=======
          "time": 29.0,
>>>>>>> 5725112b
          "duration": 4.0,
          "value": "G:maj7",
          "confidence": 1
        },
        {
<<<<<<< HEAD
          "time": 31.0,
=======
          "time": 30.0,
>>>>>>> 5725112b
          "duration": 4.0,
          "value": "Bb:(3,5,b7,9)",
          "confidence": 1
        },
        {
<<<<<<< HEAD
          "time": 32.0,
=======
          "time": 31.0,
>>>>>>> 5725112b
          "duration": 4.0,
          "value": "G:maj7",
          "confidence": 1
        },
        {
<<<<<<< HEAD
          "time": 33.0,
=======
          "time": 32.0,
>>>>>>> 5725112b
          "duration": 4.0,
          "value": "Bb:(3,5,b7,9)",
          "confidence": 1
        },
        {
<<<<<<< HEAD
          "time": 34.0,
=======
          "time": 33.0,
>>>>>>> 5725112b
          "duration": 4.0,
          "value": "G:maj7",
          "confidence": 1
        },
        {
<<<<<<< HEAD
          "time": 35.0,
=======
          "time": 34.0,
>>>>>>> 5725112b
          "duration": 4.0,
          "value": "Bb:(3,5,b7,9)",
          "confidence": 1
        },
        {
<<<<<<< HEAD
          "time": 36.0,
=======
          "time": 35.0,
>>>>>>> 5725112b
          "duration": 4.0,
          "value": "G:maj7",
          "confidence": 1
        },
        {
<<<<<<< HEAD
          "time": 37.0,
=======
          "time": 36.0,
>>>>>>> 5725112b
          "duration": 4.0,
          "value": "Bb:(3,5,b7,9)",
          "confidence": 1
        },
        {
<<<<<<< HEAD
          "time": 38.0,
=======
          "time": 37.0,
>>>>>>> 5725112b
          "duration": 4.0,
          "value": "G:maj7",
          "confidence": 1
        },
        {
<<<<<<< HEAD
          "time": 39.0,
=======
          "time": 38.0,
>>>>>>> 5725112b
          "duration": 4.0,
          "value": "Bb:(3,5,b7,9)",
          "confidence": 1
        },
        {
<<<<<<< HEAD
          "time": 40.0,
=======
          "time": 39.0,
>>>>>>> 5725112b
          "duration": 4.0,
          "value": "G:maj7",
          "confidence": 1
        },
        {
<<<<<<< HEAD
          "time": 41.0,
=======
          "time": 40.0,
>>>>>>> 5725112b
          "duration": 4.0,
          "value": "Bb:(3,5,b7,9)",
          "confidence": 1
        },
        {
<<<<<<< HEAD
          "time": 42.0,
=======
          "time": 41.0,
>>>>>>> 5725112b
          "duration": 4.0,
          "value": "G:maj7",
          "confidence": 1
        },
        {
<<<<<<< HEAD
          "time": 43.0,
=======
          "time": 42.0,
>>>>>>> 5725112b
          "duration": 4.0,
          "value": "E:(3,5,b7,b9)",
          "confidence": 1
        },
        {
<<<<<<< HEAD
          "time": 44.0,
=======
          "time": 43.0,
>>>>>>> 5725112b
          "duration": 4.0,
          "value": "A:min(b7)",
          "confidence": 1
        },
        {
<<<<<<< HEAD
          "time": 45.0,
=======
          "time": 44.0,
>>>>>>> 5725112b
          "duration": 4.0,
          "value": "D:(3,b5,b7)",
          "confidence": 1
        },
        {
<<<<<<< HEAD
          "time": 46.0,
=======
          "time": 45.0,
>>>>>>> 5725112b
          "duration": 4.0,
          "value": "G:maj7",
          "confidence": 1
        },
        {
<<<<<<< HEAD
          "time": 47.0,
=======
          "time": 46.0,
>>>>>>> 5725112b
          "duration": 4.0,
          "value": "E:(3,5,b7,b9)",
          "confidence": 1
        },
        {
<<<<<<< HEAD
          "time": 48.0,
=======
          "time": 47.0,
>>>>>>> 5725112b
          "duration": 4.0,
          "value": "A:min(b7)",
          "confidence": 1
        },
        {
<<<<<<< HEAD
          "time": 49.0,
=======
          "time": 48.0,
>>>>>>> 5725112b
          "duration": 4.0,
          "value": "D:(3,b5,b7)",
          "confidence": 1
        },
        {
<<<<<<< HEAD
          "time": 50.0,
=======
          "time": 49.0,
>>>>>>> 5725112b
          "duration": 4.0,
          "value": "G:maj7",
          "confidence": 1
        },
        {
<<<<<<< HEAD
          "time": 51.0,
=======
          "time": 50.0,
>>>>>>> 5725112b
          "duration": 4.0,
          "value": "Bb:(3,5,b7,9)",
          "confidence": 1
        },
        {
<<<<<<< HEAD
          "time": 52.0,
=======
          "time": 51.0,
>>>>>>> 5725112b
          "duration": 4.0,
          "value": "G:maj7",
          "confidence": 1
        },
        {
<<<<<<< HEAD
          "time": 53.0,
=======
          "time": 52.0,
>>>>>>> 5725112b
          "duration": 4.0,
          "value": "Bb:(3,5,b7,9)",
          "confidence": 1
        }
      ],
      "sandbox": {},
      "time": 0,
      "duration": 212.0
    },
    {
      "annotation_metadata": {
        "curator": {
          "name": "",
          "email": ""
        },
        "annotator": {},
        "version": "",
        "corpus": "biab_internet_corpus",
        "annotation_tools": "",
        "annotation_rules": "",
        "validation": "",
        "data_source": ""
      },
      "namespace": "key_mode",
      "data": [
        {
          "time": 0.0,
          "duration": 212.0,
          "value": "C",
          "confidence": 1
        }
      ],
      "sandbox": {},
      "time": 0,
      "duration": 212.0
    }
  ],
  "file_metadata": {
    "title": "Gettin it right",
    "artist": "",
    "release": "",
    "duration": 212.0,
    "identifiers": {},
    "jams_version": "0.3.4"
  },
  "sandbox": {
    "expanded": false
  }
}<|MERGE_RESOLUTION|>--- conflicted
+++ resolved
@@ -17,39 +17,25 @@
       "namespace": "chord",
       "data": [
         {
-<<<<<<< HEAD
+          "time": 0.0,
+          "duration": 4.0,
+          "value": "A:min(b7)",
+          "confidence": 1
+        },
+        {
           "time": 1.0,
           "duration": 4.0,
-          "value": "A:min(b7)",
-=======
-          "time": 0.0,
-          "duration": 4.0,
-          "value": "A:min(b7)",
-          "confidence": 1
-        },
-        {
-          "time": 1.0,
-          "duration": 4.0,
           "value": "B:min(b7)",
->>>>>>> 5725112b
           "confidence": 1
         },
         {
           "time": 2.0,
           "duration": 4.0,
-<<<<<<< HEAD
-          "value": "B:min(b7)",
-=======
-          "value": "A:min(b7)",
->>>>>>> 5725112b
+          "value": "A:min(b7)",
           "confidence": 1
         },
         {
           "time": 3.0,
-<<<<<<< HEAD
-          "duration": 4.0,
-          "value": "A:min(b7)",
-=======
           "duration": 2.0,
           "value": "B:min(b7)",
           "confidence": 1
@@ -58,122 +44,70 @@
           "time": 3.2,
           "duration": 2.0,
           "value": "E:(3,5,b7,#9)",
->>>>>>> 5725112b
           "confidence": 1
         },
         {
           "time": 4.0,
           "duration": 2.0,
-<<<<<<< HEAD
-          "value": "B:min(b7)",
-=======
-          "value": "A:min(b7)",
->>>>>>> 5725112b
+          "value": "A:min(b7)",
           "confidence": 1
         },
         {
           "time": 4.2,
           "duration": 2.0,
-<<<<<<< HEAD
-          "value": "E:(3,5,b7,#9)",
-=======
           "value": "D:(3,5,b7)",
->>>>>>> 5725112b
           "confidence": 1
         },
         {
           "time": 5.0,
-<<<<<<< HEAD
-          "duration": 2.0,
-          "value": "A:min(b7)",
-          "confidence": 1
-        },
-        {
-          "time": 5.2,
-          "duration": 2.0,
-          "value": "D:(3,5,b7)",
-=======
-          "duration": 4.0,
-          "value": "G:maj7",
->>>>>>> 5725112b
+          "duration": 4.0,
+          "value": "G:maj7",
           "confidence": 1
         },
         {
           "time": 6.0,
           "duration": 4.0,
-<<<<<<< HEAD
-          "value": "G:maj7",
-=======
-          "value": "E:(3,5,b7,b9)",
->>>>>>> 5725112b
+          "value": "E:(3,5,b7,b9)",
           "confidence": 1
         },
         {
           "time": 7.0,
           "duration": 4.0,
-<<<<<<< HEAD
-          "value": "E:(3,5,b7,b9)",
-=======
-          "value": "A:min(b7)",
->>>>>>> 5725112b
+          "value": "A:min(b7)",
           "confidence": 1
         },
         {
           "time": 8.0,
           "duration": 4.0,
-<<<<<<< HEAD
-          "value": "A:min(b7)",
-=======
-          "value": "D:(3,b5,b7)",
->>>>>>> 5725112b
+          "value": "D:(3,b5,b7)",
           "confidence": 1
         },
         {
           "time": 9.0,
           "duration": 4.0,
-<<<<<<< HEAD
-          "value": "D:(3,b5,b7)",
-=======
-          "value": "G:maj7",
->>>>>>> 5725112b
+          "value": "G:maj7",
           "confidence": 1
         },
         {
           "time": 10.0,
           "duration": 4.0,
-<<<<<<< HEAD
-          "value": "G:maj7",
-=======
-          "value": "E:(3,5,b7,b9)",
->>>>>>> 5725112b
+          "value": "E:(3,5,b7,b9)",
           "confidence": 1
         },
         {
           "time": 11.0,
           "duration": 4.0,
-<<<<<<< HEAD
-          "value": "E:(3,5,b7,b9)",
-=======
-          "value": "A:min(b7)",
->>>>>>> 5725112b
+          "value": "A:min(b7)",
           "confidence": 1
         },
         {
           "time": 12.0,
           "duration": 4.0,
-<<<<<<< HEAD
-          "value": "A:min(b7)",
-=======
-          "value": "D:(3,b5,b7)",
->>>>>>> 5725112b
+          "value": "D:(3,b5,b7)",
           "confidence": 1
         },
         {
           "time": 13.0,
-<<<<<<< HEAD
-          "duration": 4.0,
-          "value": "D:(3,b5,b7)",
-=======
           "duration": 3.0,
           "value": "G:maj7",
           "confidence": 1
@@ -182,42 +116,16 @@
           "time": 13.3,
           "duration": 1.0,
           "value": "Bb:(3,5,b7,9)",
->>>>>>> 5725112b
           "confidence": 1
         },
         {
           "time": 14.0,
-<<<<<<< HEAD
-          "duration": 3.0,
-          "value": "G:maj7",
-          "confidence": 1
-        },
-        {
-          "time": 14.3,
-          "duration": 1.0,
-=======
-          "duration": 4.0,
->>>>>>> 5725112b
+          "duration": 4.0,
           "value": "Bb:(3,5,b7,9)",
           "confidence": 1
         },
         {
           "time": 15.0,
-<<<<<<< HEAD
-          "duration": 4.0,
-          "value": "Bb:(3,5,b7,9)",
-          "confidence": 1
-        },
-        {
-          "time": 16.0,
-          "duration": 3.0,
-          "value": "G:maj7",
-          "confidence": 1
-        },
-        {
-          "time": 16.3,
-          "duration": 1.0,
-=======
           "duration": 3.0,
           "value": "G:maj7",
           "confidence": 1
@@ -231,391 +139,233 @@
         {
           "time": 16.0,
           "duration": 4.0,
->>>>>>> 5725112b
           "value": "Bb:(3,5,b7,9)",
           "confidence": 1
         },
         {
           "time": 17.0,
           "duration": 4.0,
-<<<<<<< HEAD
-          "value": "Bb:(3,5,b7,9)",
-=======
-          "value": "G:maj7",
->>>>>>> 5725112b
+          "value": "G:maj7",
           "confidence": 1
         },
         {
           "time": 18.0,
           "duration": 4.0,
-<<<<<<< HEAD
-          "value": "G:maj7",
-=======
-          "value": "E:(3,5,b7,b9)",
->>>>>>> 5725112b
+          "value": "E:(3,5,b7,b9)",
           "confidence": 1
         },
         {
           "time": 19.0,
           "duration": 4.0,
-<<<<<<< HEAD
-          "value": "E:(3,5,b7,b9)",
+          "value": "A:min(b7)",
           "confidence": 1
         },
         {
           "time": 20.0,
           "duration": 4.0,
-=======
->>>>>>> 5725112b
-          "value": "A:min(b7)",
-          "confidence": 1
-        },
-        {
-<<<<<<< HEAD
+          "value": "D:(3,b5,b7)",
+          "confidence": 1
+        },
+        {
           "time": 21.0,
-=======
-          "time": 20.0,
->>>>>>> 5725112b
-          "duration": 4.0,
-          "value": "D:(3,b5,b7)",
-          "confidence": 1
-        },
-        {
-<<<<<<< HEAD
+          "duration": 4.0,
+          "value": "G:maj7",
+          "confidence": 1
+        },
+        {
           "time": 22.0,
-=======
-          "time": 21.0,
->>>>>>> 5725112b
-          "duration": 4.0,
-          "value": "G:maj7",
-          "confidence": 1
-        },
-        {
-<<<<<<< HEAD
+          "duration": 4.0,
+          "value": "E:(3,5,b7,b9)",
+          "confidence": 1
+        },
+        {
           "time": 23.0,
-=======
-          "time": 22.0,
->>>>>>> 5725112b
-          "duration": 4.0,
-          "value": "E:(3,5,b7,b9)",
-          "confidence": 1
-        },
-        {
-<<<<<<< HEAD
+          "duration": 4.0,
+          "value": "A:min(b7)",
+          "confidence": 1
+        },
+        {
           "time": 24.0,
-=======
-          "time": 23.0,
->>>>>>> 5725112b
-          "duration": 4.0,
-          "value": "A:min(b7)",
-          "confidence": 1
-        },
-        {
-<<<<<<< HEAD
+          "duration": 4.0,
+          "value": "D:(3,b5,b7)",
+          "confidence": 1
+        },
+        {
           "time": 25.0,
-=======
-          "time": 24.0,
->>>>>>> 5725112b
-          "duration": 4.0,
-          "value": "D:(3,b5,b7)",
-          "confidence": 1
-        },
-        {
-<<<<<<< HEAD
+          "duration": 3.0,
+          "value": "G:maj7",
+          "confidence": 1
+        },
+        {
+          "time": 25.3,
+          "duration": 1.0,
+          "value": "Bb:(3,5,b7,9)",
+          "confidence": 1
+        },
+        {
           "time": 26.0,
-=======
-          "time": 25.0,
->>>>>>> 5725112b
+          "duration": 4.0,
+          "value": "Bb:(3,5,b7,9)",
+          "confidence": 1
+        },
+        {
+          "time": 27.0,
           "duration": 3.0,
           "value": "G:maj7",
           "confidence": 1
         },
         {
-<<<<<<< HEAD
-          "time": 26.3,
-=======
-          "time": 25.3,
->>>>>>> 5725112b
+          "time": 27.3,
           "duration": 1.0,
           "value": "Bb:(3,5,b7,9)",
           "confidence": 1
         },
         {
-<<<<<<< HEAD
-          "time": 27.0,
-=======
-          "time": 26.0,
->>>>>>> 5725112b
-          "duration": 4.0,
-          "value": "Bb:(3,5,b7,9)",
-          "confidence": 1
-        },
-        {
-<<<<<<< HEAD
           "time": 28.0,
-=======
-          "time": 27.0,
->>>>>>> 5725112b
-          "duration": 3.0,
-          "value": "G:maj7",
-          "confidence": 1
-        },
-        {
-<<<<<<< HEAD
-          "time": 28.3,
-=======
-          "time": 27.3,
->>>>>>> 5725112b
-          "duration": 1.0,
-          "value": "Bb:(3,5,b7,9)",
-          "confidence": 1
-        },
-        {
-<<<<<<< HEAD
+          "duration": 4.0,
+          "value": "Bb:(3,5,b7,9)",
+          "confidence": 1
+        },
+        {
           "time": 29.0,
-=======
-          "time": 28.0,
->>>>>>> 5725112b
-          "duration": 4.0,
-          "value": "Bb:(3,5,b7,9)",
-          "confidence": 1
-        },
-        {
-<<<<<<< HEAD
+          "duration": 4.0,
+          "value": "G:maj7",
+          "confidence": 1
+        },
+        {
           "time": 30.0,
-=======
-          "time": 29.0,
->>>>>>> 5725112b
-          "duration": 4.0,
-          "value": "G:maj7",
-          "confidence": 1
-        },
-        {
-<<<<<<< HEAD
+          "duration": 4.0,
+          "value": "Bb:(3,5,b7,9)",
+          "confidence": 1
+        },
+        {
           "time": 31.0,
-=======
-          "time": 30.0,
->>>>>>> 5725112b
-          "duration": 4.0,
-          "value": "Bb:(3,5,b7,9)",
-          "confidence": 1
-        },
-        {
-<<<<<<< HEAD
+          "duration": 4.0,
+          "value": "G:maj7",
+          "confidence": 1
+        },
+        {
           "time": 32.0,
-=======
-          "time": 31.0,
->>>>>>> 5725112b
-          "duration": 4.0,
-          "value": "G:maj7",
-          "confidence": 1
-        },
-        {
-<<<<<<< HEAD
+          "duration": 4.0,
+          "value": "Bb:(3,5,b7,9)",
+          "confidence": 1
+        },
+        {
           "time": 33.0,
-=======
-          "time": 32.0,
->>>>>>> 5725112b
-          "duration": 4.0,
-          "value": "Bb:(3,5,b7,9)",
-          "confidence": 1
-        },
-        {
-<<<<<<< HEAD
+          "duration": 4.0,
+          "value": "G:maj7",
+          "confidence": 1
+        },
+        {
           "time": 34.0,
-=======
-          "time": 33.0,
->>>>>>> 5725112b
-          "duration": 4.0,
-          "value": "G:maj7",
-          "confidence": 1
-        },
-        {
-<<<<<<< HEAD
+          "duration": 4.0,
+          "value": "Bb:(3,5,b7,9)",
+          "confidence": 1
+        },
+        {
           "time": 35.0,
-=======
-          "time": 34.0,
->>>>>>> 5725112b
-          "duration": 4.0,
-          "value": "Bb:(3,5,b7,9)",
-          "confidence": 1
-        },
-        {
-<<<<<<< HEAD
+          "duration": 4.0,
+          "value": "G:maj7",
+          "confidence": 1
+        },
+        {
           "time": 36.0,
-=======
-          "time": 35.0,
->>>>>>> 5725112b
-          "duration": 4.0,
-          "value": "G:maj7",
-          "confidence": 1
-        },
-        {
-<<<<<<< HEAD
+          "duration": 4.0,
+          "value": "Bb:(3,5,b7,9)",
+          "confidence": 1
+        },
+        {
           "time": 37.0,
-=======
-          "time": 36.0,
->>>>>>> 5725112b
-          "duration": 4.0,
-          "value": "Bb:(3,5,b7,9)",
-          "confidence": 1
-        },
-        {
-<<<<<<< HEAD
+          "duration": 4.0,
+          "value": "G:maj7",
+          "confidence": 1
+        },
+        {
           "time": 38.0,
-=======
-          "time": 37.0,
->>>>>>> 5725112b
-          "duration": 4.0,
-          "value": "G:maj7",
-          "confidence": 1
-        },
-        {
-<<<<<<< HEAD
+          "duration": 4.0,
+          "value": "Bb:(3,5,b7,9)",
+          "confidence": 1
+        },
+        {
           "time": 39.0,
-=======
-          "time": 38.0,
->>>>>>> 5725112b
-          "duration": 4.0,
-          "value": "Bb:(3,5,b7,9)",
-          "confidence": 1
-        },
-        {
-<<<<<<< HEAD
+          "duration": 4.0,
+          "value": "G:maj7",
+          "confidence": 1
+        },
+        {
           "time": 40.0,
-=======
-          "time": 39.0,
->>>>>>> 5725112b
-          "duration": 4.0,
-          "value": "G:maj7",
-          "confidence": 1
-        },
-        {
-<<<<<<< HEAD
+          "duration": 4.0,
+          "value": "Bb:(3,5,b7,9)",
+          "confidence": 1
+        },
+        {
           "time": 41.0,
-=======
-          "time": 40.0,
->>>>>>> 5725112b
-          "duration": 4.0,
-          "value": "Bb:(3,5,b7,9)",
-          "confidence": 1
-        },
-        {
-<<<<<<< HEAD
+          "duration": 4.0,
+          "value": "G:maj7",
+          "confidence": 1
+        },
+        {
           "time": 42.0,
-=======
-          "time": 41.0,
->>>>>>> 5725112b
-          "duration": 4.0,
-          "value": "G:maj7",
-          "confidence": 1
-        },
-        {
-<<<<<<< HEAD
+          "duration": 4.0,
+          "value": "E:(3,5,b7,b9)",
+          "confidence": 1
+        },
+        {
           "time": 43.0,
-=======
-          "time": 42.0,
->>>>>>> 5725112b
-          "duration": 4.0,
-          "value": "E:(3,5,b7,b9)",
-          "confidence": 1
-        },
-        {
-<<<<<<< HEAD
+          "duration": 4.0,
+          "value": "A:min(b7)",
+          "confidence": 1
+        },
+        {
           "time": 44.0,
-=======
-          "time": 43.0,
->>>>>>> 5725112b
-          "duration": 4.0,
-          "value": "A:min(b7)",
-          "confidence": 1
-        },
-        {
-<<<<<<< HEAD
+          "duration": 4.0,
+          "value": "D:(3,b5,b7)",
+          "confidence": 1
+        },
+        {
           "time": 45.0,
-=======
-          "time": 44.0,
->>>>>>> 5725112b
-          "duration": 4.0,
-          "value": "D:(3,b5,b7)",
-          "confidence": 1
-        },
-        {
-<<<<<<< HEAD
+          "duration": 4.0,
+          "value": "G:maj7",
+          "confidence": 1
+        },
+        {
           "time": 46.0,
-=======
-          "time": 45.0,
->>>>>>> 5725112b
-          "duration": 4.0,
-          "value": "G:maj7",
-          "confidence": 1
-        },
-        {
-<<<<<<< HEAD
+          "duration": 4.0,
+          "value": "E:(3,5,b7,b9)",
+          "confidence": 1
+        },
+        {
           "time": 47.0,
-=======
-          "time": 46.0,
->>>>>>> 5725112b
-          "duration": 4.0,
-          "value": "E:(3,5,b7,b9)",
-          "confidence": 1
-        },
-        {
-<<<<<<< HEAD
+          "duration": 4.0,
+          "value": "A:min(b7)",
+          "confidence": 1
+        },
+        {
           "time": 48.0,
-=======
-          "time": 47.0,
->>>>>>> 5725112b
-          "duration": 4.0,
-          "value": "A:min(b7)",
-          "confidence": 1
-        },
-        {
-<<<<<<< HEAD
+          "duration": 4.0,
+          "value": "D:(3,b5,b7)",
+          "confidence": 1
+        },
+        {
           "time": 49.0,
-=======
-          "time": 48.0,
->>>>>>> 5725112b
-          "duration": 4.0,
-          "value": "D:(3,b5,b7)",
-          "confidence": 1
-        },
-        {
-<<<<<<< HEAD
+          "duration": 4.0,
+          "value": "G:maj7",
+          "confidence": 1
+        },
+        {
           "time": 50.0,
-=======
-          "time": 49.0,
->>>>>>> 5725112b
-          "duration": 4.0,
-          "value": "G:maj7",
-          "confidence": 1
-        },
-        {
-<<<<<<< HEAD
+          "duration": 4.0,
+          "value": "Bb:(3,5,b7,9)",
+          "confidence": 1
+        },
+        {
           "time": 51.0,
-=======
-          "time": 50.0,
->>>>>>> 5725112b
-          "duration": 4.0,
-          "value": "Bb:(3,5,b7,9)",
-          "confidence": 1
-        },
-        {
-<<<<<<< HEAD
+          "duration": 4.0,
+          "value": "G:maj7",
+          "confidence": 1
+        },
+        {
           "time": 52.0,
-=======
-          "time": 51.0,
->>>>>>> 5725112b
-          "duration": 4.0,
-          "value": "G:maj7",
-          "confidence": 1
-        },
-        {
-<<<<<<< HEAD
-          "time": 53.0,
-=======
-          "time": 52.0,
->>>>>>> 5725112b
           "duration": 4.0,
           "value": "Bb:(3,5,b7,9)",
           "confidence": 1
