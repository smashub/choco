--- conflicted
+++ resolved
@@ -29,29 +29,25 @@
           "confidence": 1
         },
         {
-<<<<<<< HEAD
+          "time": 1.3,
+          "duration": 1.0,
+          "value": "G#:min/Eb",
+          "confidence": 1
+        },
+        {
+          "time": 2.0,
+          "duration": 2.0,
+          "value": "A:min",
+          "confidence": 1
+        },
+        {
+          "time": 2.2,
+          "duration": 1.0,
+          "value": "E:(3,#5)",
+          "confidence": 1
+        },
+        {
           "time": 2.3,
-=======
-          "time": 1.3,
->>>>>>> 5725112b
-          "duration": 1.0,
-          "value": "G#:min/Eb",
-          "confidence": 1
-        },
-        {
-          "time": 2.0,
-          "duration": 2.0,
-          "value": "A:min",
-          "confidence": 1
-        },
-        {
-          "time": 2.2,
-          "duration": 1.0,
-          "value": "E:(3,#5)",
-          "confidence": 1
-        },
-        {
-          "time": 2.3,
           "duration": 1.0,
           "value": "A:min(b7)",
           "confidence": 1
@@ -81,78 +77,66 @@
           "confidence": 1
         },
         {
-<<<<<<< HEAD
+          "time": 4.1,
+          "duration": 3.0,
+          "value": "G:maj",
+          "confidence": 1
+        },
+        {
+          "time": 5.0,
+          "duration": 1.0,
+          "value": "D:min",
+          "confidence": 1
+        },
+        {
           "time": 5.1,
-=======
-          "time": 4.1,
->>>>>>> 5725112b
-          "duration": 3.0,
-          "value": "G:maj",
-          "confidence": 1
-        },
-        {
-          "time": 5.0,
-          "duration": 1.0,
-          "value": "D:min",
-          "confidence": 1
-        },
-        {
-<<<<<<< HEAD
-          "time": 6.1,
-=======
-          "time": 5.1,
->>>>>>> 5725112b
           "duration": 1.0,
           "value": "Bb:maj",
           "confidence": 1
         },
         {
-<<<<<<< HEAD
+          "time": 5.2,
+          "duration": 2.0,
+          "value": "D:min(6)",
+          "confidence": 1
+        },
+        {
+          "time": 6.0,
+          "duration": 2.0,
+          "value": "E:(3,5,b7)",
+          "confidence": 1
+        },
+        {
           "time": 6.2,
-=======
-          "time": 5.2,
->>>>>>> 5725112b
-          "duration": 2.0,
-          "value": "D:min(6)",
-          "confidence": 1
-        },
-        {
-          "time": 6.0,
+          "duration": 2.0,
+          "value": "B:min(b7)",
+          "confidence": 1
+        },
+        {
+          "time": 7.0,
+          "duration": 2.0,
+          "value": "E:dim",
+          "confidence": 1
+        },
+        {
+          "time": 7.2,
           "duration": 2.0,
           "value": "E:(3,5,b7)",
           "confidence": 1
         },
         {
-          "time": 6.2,
-          "duration": 2.0,
-          "value": "B:min(b7)",
-          "confidence": 1
-        },
-        {
-          "time": 7.0,
-          "duration": 2.0,
+          "time": 8.0,
+          "duration": 2.0,
+          "value": "A:min(b7)",
+          "confidence": 1
+        },
+        {
+          "time": 8.2,
+          "duration": 1.0,
           "value": "E:dim",
           "confidence": 1
         },
         {
-          "time": 7.2,
-          "duration": 2.0,
-          "value": "E:(3,5,b7)",
-          "confidence": 1
-        },
-        {
-          "time": 8.0,
-          "duration": 2.0,
-          "value": "A:min(b7)",
-          "confidence": 1
-        },
-        {
-          "time": 8.2,
-          "duration": 1.0,
-          "value": "E:dim",
-          "confidence": 1
-        },
-        {
           "time": 8.3,
           "duration": 1.0,
           "value": "A:min(b7)",
@@ -165,21 +149,13 @@
           "confidence": 1
         },
         {
-<<<<<<< HEAD
-          "time": 10.1,
-=======
           "time": 9.1,
->>>>>>> 5725112b
           "duration": 1.0,
           "value": "C:min(b7)",
           "confidence": 1
         },
         {
-<<<<<<< HEAD
-          "time": 10.2,
-=======
           "time": 9.2,
->>>>>>> 5725112b
           "duration": 2.0,
           "value": "C:min(6)",
           "confidence": 1
@@ -269,29 +245,25 @@
           "confidence": 1
         },
         {
-<<<<<<< HEAD
+          "time": 17.3,
+          "duration": 1.0,
+          "value": "G#:min/Eb",
+          "confidence": 1
+        },
+        {
+          "time": 18.0,
+          "duration": 2.0,
+          "value": "A:min",
+          "confidence": 1
+        },
+        {
+          "time": 18.2,
+          "duration": 1.0,
+          "value": "E:(3,#5)",
+          "confidence": 1
+        },
+        {
           "time": 18.3,
-=======
-          "time": 17.3,
->>>>>>> 5725112b
-          "duration": 1.0,
-          "value": "G#:min/Eb",
-          "confidence": 1
-        },
-        {
-          "time": 18.0,
-          "duration": 2.0,
-          "value": "A:min",
-          "confidence": 1
-        },
-        {
-          "time": 18.2,
-          "duration": 1.0,
-          "value": "E:(3,#5)",
-          "confidence": 1
-        },
-        {
-          "time": 18.3,
           "duration": 1.0,
           "value": "A:min(b7)",
           "confidence": 1
@@ -321,78 +293,66 @@
           "confidence": 1
         },
         {
-<<<<<<< HEAD
+          "time": 20.1,
+          "duration": 3.0,
+          "value": "G:maj",
+          "confidence": 1
+        },
+        {
+          "time": 21.0,
+          "duration": 1.0,
+          "value": "D:min",
+          "confidence": 1
+        },
+        {
           "time": 21.1,
-=======
-          "time": 20.1,
->>>>>>> 5725112b
-          "duration": 3.0,
-          "value": "G:maj",
-          "confidence": 1
-        },
-        {
-          "time": 21.0,
-          "duration": 1.0,
-          "value": "D:min",
-          "confidence": 1
-        },
-        {
-<<<<<<< HEAD
-          "time": 22.1,
-=======
-          "time": 21.1,
->>>>>>> 5725112b
           "duration": 1.0,
           "value": "Bb:maj",
           "confidence": 1
         },
         {
-<<<<<<< HEAD
+          "time": 21.2,
+          "duration": 2.0,
+          "value": "D:min(6)",
+          "confidence": 1
+        },
+        {
+          "time": 22.0,
+          "duration": 2.0,
+          "value": "E:(3,5,b7)",
+          "confidence": 1
+        },
+        {
           "time": 22.2,
-=======
-          "time": 21.2,
->>>>>>> 5725112b
-          "duration": 2.0,
-          "value": "D:min(6)",
-          "confidence": 1
-        },
-        {
-          "time": 22.0,
+          "duration": 2.0,
+          "value": "B:min(b7)",
+          "confidence": 1
+        },
+        {
+          "time": 23.0,
+          "duration": 2.0,
+          "value": "E:dim",
+          "confidence": 1
+        },
+        {
+          "time": 23.2,
           "duration": 2.0,
           "value": "E:(3,5,b7)",
           "confidence": 1
         },
         {
-          "time": 22.2,
-          "duration": 2.0,
-          "value": "B:min(b7)",
-          "confidence": 1
-        },
-        {
-          "time": 23.0,
-          "duration": 2.0,
+          "time": 24.0,
+          "duration": 2.0,
+          "value": "A:min(b7)",
+          "confidence": 1
+        },
+        {
+          "time": 24.2,
+          "duration": 1.0,
           "value": "E:dim",
           "confidence": 1
         },
         {
-          "time": 23.2,
-          "duration": 2.0,
-          "value": "E:(3,5,b7)",
-          "confidence": 1
-        },
-        {
-          "time": 24.0,
-          "duration": 2.0,
-          "value": "A:min(b7)",
-          "confidence": 1
-        },
-        {
-          "time": 24.2,
-          "duration": 1.0,
-          "value": "E:dim",
-          "confidence": 1
-        },
-        {
           "time": 24.3,
           "duration": 1.0,
           "value": "A:min(b7)",
@@ -405,21 +365,13 @@
           "confidence": 1
         },
         {
-<<<<<<< HEAD
-          "time": 26.1,
-=======
           "time": 25.1,
->>>>>>> 5725112b
           "duration": 1.0,
           "value": "C:min(b7)",
           "confidence": 1
         },
         {
-<<<<<<< HEAD
-          "time": 26.2,
-=======
           "time": 25.2,
->>>>>>> 5725112b
           "duration": 2.0,
           "value": "C:min(6)",
           "confidence": 1
