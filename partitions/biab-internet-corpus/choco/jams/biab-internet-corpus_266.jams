--- conflicted
+++ resolved
@@ -23,53 +23,37 @@
           "confidence": 1
         },
         {
-<<<<<<< HEAD
+          "time": 0.1,
+          "duration": 1.0,
+          "value": "C:min(b7)",
+          "confidence": 1
+        },
+        {
+          "time": 0.2,
+          "duration": 1.0,
+          "value": "Db:min(b7)",
+          "confidence": 1
+        },
+        {
+          "time": 0.3,
+          "duration": 1.0,
+          "value": "D:min(b7)",
+          "confidence": 1
+        },
+        {
+          "time": 1.0,
+          "duration": 1.0,
+          "value": "Bb:maj",
+          "confidence": 1
+        },
+        {
           "time": 1.1,
-=======
-          "time": 0.1,
->>>>>>> 5725112b
-          "duration": 1.0,
-          "value": "C:min(b7)",
-          "confidence": 1
-        },
-        {
-<<<<<<< HEAD
+          "duration": 1.0,
+          "value": "C:min(b7)",
+          "confidence": 1
+        },
+        {
           "time": 1.2,
-=======
-          "time": 0.2,
->>>>>>> 5725112b
-          "duration": 1.0,
-          "value": "Db:min(b7)",
-          "confidence": 1
-        },
-        {
-          "time": 0.3,
-          "duration": 1.0,
-          "value": "D:min(b7)",
-          "confidence": 1
-        },
-        {
-          "time": 1.0,
-          "duration": 1.0,
-          "value": "Bb:maj",
-          "confidence": 1
-        },
-        {
-<<<<<<< HEAD
-          "time": 2.1,
-=======
-          "time": 1.1,
->>>>>>> 5725112b
-          "duration": 1.0,
-          "value": "C:min(b7)",
-          "confidence": 1
-        },
-        {
-<<<<<<< HEAD
-          "time": 2.2,
-=======
-          "time": 1.2,
->>>>>>> 5725112b
           "duration": 1.0,
           "value": "Db:min(b7)",
           "confidence": 1
@@ -141,69 +125,49 @@
           "confidence": 1
         },
         {
-<<<<<<< HEAD
+          "time": 7.3,
+          "duration": 1.0,
+          "value": "F:(3,#5,b7)",
+          "confidence": 1
+        },
+        {
+          "time": 8.0,
+          "duration": 1.0,
+          "value": "Bb:maj",
+          "confidence": 1
+        },
+        {
+          "time": 8.1,
+          "duration": 1.0,
+          "value": "C:min(b7)",
+          "confidence": 1
+        },
+        {
+          "time": 8.2,
+          "duration": 1.0,
+          "value": "Db:min(b7)",
+          "confidence": 1
+        },
+        {
           "time": 8.3,
-=======
-          "time": 7.3,
->>>>>>> 5725112b
-          "duration": 1.0,
-          "value": "F:(3,#5,b7)",
-          "confidence": 1
-        },
-        {
-          "time": 8.0,
-          "duration": 1.0,
-          "value": "Bb:maj",
-          "confidence": 1
-        },
-        {
-<<<<<<< HEAD
+          "duration": 1.0,
+          "value": "D:min(b7)",
+          "confidence": 1
+        },
+        {
+          "time": 9.0,
+          "duration": 1.0,
+          "value": "Bb:maj",
+          "confidence": 1
+        },
+        {
           "time": 9.1,
-=======
-          "time": 8.1,
->>>>>>> 5725112b
-          "duration": 1.0,
-          "value": "C:min(b7)",
-          "confidence": 1
-        },
-        {
-<<<<<<< HEAD
+          "duration": 1.0,
+          "value": "C:min(b7)",
+          "confidence": 1
+        },
+        {
           "time": 9.2,
-=======
-          "time": 8.2,
->>>>>>> 5725112b
-          "duration": 1.0,
-          "value": "Db:min(b7)",
-          "confidence": 1
-        },
-        {
-          "time": 8.3,
-          "duration": 1.0,
-          "value": "D:min(b7)",
-          "confidence": 1
-        },
-        {
-          "time": 9.0,
-          "duration": 1.0,
-          "value": "Bb:maj",
-          "confidence": 1
-        },
-        {
-<<<<<<< HEAD
-          "time": 10.1,
-=======
-          "time": 9.1,
->>>>>>> 5725112b
-          "duration": 1.0,
-          "value": "C:min(b7)",
-          "confidence": 1
-        },
-        {
-<<<<<<< HEAD
-          "time": 10.2,
-=======
-          "time": 9.2,
->>>>>>> 5725112b
           "duration": 1.0,
           "value": "Db:min(b7)",
           "confidence": 1
@@ -275,11 +239,7 @@
           "confidence": 1
         },
         {
-<<<<<<< HEAD
-          "time": 16.3,
-=======
           "time": 15.3,
->>>>>>> 5725112b
           "duration": 1.0,
           "value": "F:(3,#5,b7)",
           "confidence": 1
@@ -315,21 +275,13 @@
           "confidence": 1
         },
         {
-<<<<<<< HEAD
-          "time": 20.1,
-=======
           "time": 19.1,
->>>>>>> 5725112b
           "duration": 1.0,
           "value": "A:(3,5,b7,9)",
           "confidence": 1
         },
         {
-<<<<<<< HEAD
-          "time": 20.2,
-=======
           "time": 19.2,
->>>>>>> 5725112b
           "duration": 1.0,
           "value": "Ab:(3,5,b7,9)",
           "confidence": 1
@@ -431,53 +383,37 @@
           "confidence": 1
         },
         {
-<<<<<<< HEAD
+          "time": 30.1,
+          "duration": 1.0,
+          "value": "Bb:(3,5,b7)/D",
+          "confidence": 1
+        },
+        {
+          "time": 30.2,
+          "duration": 1.0,
+          "value": "Eb:maj",
+          "confidence": 1
+        },
+        {
+          "time": 30.3,
+          "duration": 1.0,
+          "value": "E:(3,5,b7,9)",
+          "confidence": 1
+        },
+        {
+          "time": 31.0,
+          "duration": 1.0,
+          "value": "Bb:maj/F",
+          "confidence": 1
+        },
+        {
           "time": 31.1,
-=======
-          "time": 30.1,
->>>>>>> 5725112b
-          "duration": 1.0,
-          "value": "Bb:(3,5,b7)/D",
-          "confidence": 1
-        },
-        {
-<<<<<<< HEAD
+          "duration": 1.0,
+          "value": "C:min(b7)",
+          "confidence": 1
+        },
+        {
           "time": 31.2,
-=======
-          "time": 30.2,
->>>>>>> 5725112b
-          "duration": 1.0,
-          "value": "Eb:maj",
-          "confidence": 1
-        },
-        {
-          "time": 30.3,
-          "duration": 1.0,
-          "value": "E:(3,5,b7,9)",
-          "confidence": 1
-        },
-        {
-          "time": 31.0,
-          "duration": 1.0,
-          "value": "Bb:maj/F",
-          "confidence": 1
-        },
-        {
-<<<<<<< HEAD
-          "time": 32.1,
-=======
-          "time": 31.1,
->>>>>>> 5725112b
-          "duration": 1.0,
-          "value": "C:min(b7)",
-          "confidence": 1
-        },
-        {
-<<<<<<< HEAD
-          "time": 32.2,
-=======
-          "time": 31.2,
->>>>>>> 5725112b
           "duration": 2.0,
           "value": "Bb:maj",
           "confidence": 1
