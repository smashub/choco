{
  "annotations": [
    {
      "annotation_metadata": {
        "curator": {
          "name": "",
          "email": ""
        },
        "annotator": {},
        "version": "",
        "corpus": "biab_internet_corpus",
        "annotation_tools": "",
        "annotation_rules": "",
        "validation": "",
        "data_source": ""
      },
      "namespace": "chord",
      "data": [
        {
          "time": 0.0,
          "duration": 3.0,
          "value": "Bb:(3,#5)",
          "confidence": 1
        },
        {
<<<<<<< HEAD
          "time": 1.3,
=======
          "time": 0.3,
>>>>>>> 5725112b
          "duration": 1.0,
          "value": "Bb:(3,#5)",
          "confidence": 1
        },
        {
          "time": 1.0,
          "duration": 4.0,
          "value": "Eb:maj7",
          "confidence": 1
        },
        {
          "time": 2.0,
          "duration": 2.0,
          "value": "Ab:min(b7)",
          "confidence": 1
        },
        {
          "time": 2.2,
          "duration": 2.0,
          "value": "Db:(3,5,b7,9)",
          "confidence": 1
        },
        {
          "time": 3.0,
          "duration": 4.0,
          "value": "Gb:maj7",
          "confidence": 1
        },
        {
          "time": 4.0,
          "duration": 2.0,
          "value": "B:(3,5,b7,9)",
          "confidence": 1
        },
        {
          "time": 4.2,
          "duration": 2.0,
          "value": "Bb:(3,#5,b7)",
          "confidence": 1
        },
        {
          "time": 5.0,
          "duration": 2.0,
          "value": "Eb:min(b7)",
          "confidence": 1
        },
        {
          "time": 5.2,
          "duration": 2.0,
          "value": "C:(b3,b5,b7)",
          "confidence": 1
        },
        {
          "time": 6.0,
          "duration": 2.0,
          "value": "F:(b3,b5,b7)",
          "confidence": 1
        },
        {
          "time": 6.2,
          "duration": 2.0,
          "value": "Bb:(3,#5,b7,b9)",
          "confidence": 1
        },
        {
          "time": 7.0,
          "duration": 2.0,
          "value": "Eb:(3,5,6)",
          "confidence": 1
        },
        {
          "time": 7.2,
          "duration": 2.0,
          "value": "C:min(b7)",
          "confidence": 1
        },
        {
          "time": 8.0,
          "duration": 2.0,
          "value": "F:min(b7)",
          "confidence": 1
        },
        {
          "time": 8.2,
          "duration": 2.0,
          "value": "Bb:(3,5,b7,9,11,13)",
          "confidence": 1
        },
        {
          "time": 9.0,
          "duration": 4.0,
          "value": "Eb:maj7",
          "confidence": 1
        },
        {
          "time": 10.0,
          "duration": 2.0,
          "value": "Ab:min(b7)",
          "confidence": 1
        },
        {
          "time": 10.2,
          "duration": 2.0,
          "value": "Db:(3,5,b7,9)",
          "confidence": 1
        },
        {
          "time": 11.0,
          "duration": 4.0,
          "value": "Gb:maj7",
          "confidence": 1
        },
        {
          "time": 12.0,
          "duration": 2.0,
          "value": "B:(3,5,b7,9)",
          "confidence": 1
        },
        {
          "time": 12.2,
          "duration": 2.0,
          "value": "Bb:(3,#5,b7)",
          "confidence": 1
        },
        {
          "time": 13.0,
          "duration": 2.0,
          "value": "Eb:min(b7)",
          "confidence": 1
        },
        {
          "time": 13.2,
          "duration": 2.0,
          "value": "C:(b3,b5,b7)",
          "confidence": 1
        },
        {
          "time": 14.0,
          "duration": 2.0,
          "value": "F:(b3,b5,b7)",
          "confidence": 1
        },
        {
          "time": 14.2,
          "duration": 2.0,
          "value": "Bb:(3,#5,b7)",
          "confidence": 1
        },
        {
          "time": 15.0,
          "duration": 2.0,
          "value": "Eb:(3,5,6)",
          "confidence": 1
        },
        {
          "time": 15.2,
          "duration": 2.0,
          "value": "C:min(b7)",
          "confidence": 1
        },
        {
          "time": 16.0,
          "duration": 2.0,
          "value": "Bb:min(b7)",
          "confidence": 1
        },
        {
          "time": 16.2,
          "duration": 2.0,
          "value": "Eb:(3,5,b7,9)",
          "confidence": 1
        },
        {
          "time": 17.0,
          "duration": 4.0,
          "value": "Ab:(3,5,6)",
          "confidence": 1
        },
        {
          "time": 18.0,
          "duration": 4.0,
          "value": "A:dim",
          "confidence": 1
        },
        {
          "time": 19.0,
          "duration": 2.0,
          "value": "Eb:(3,5,6)",
          "confidence": 1
        },
        {
          "time": 19.2,
          "duration": 1.0,
          "value": "F:min(b7)",
          "confidence": 1
        },
        {
          "time": 19.3,
          "duration": 1.0,
          "value": "Bb:(3,5,b7,9)",
          "confidence": 1
        },
        {
          "time": 20.0,
          "duration": 4.0,
          "value": "Eb:(3,5,6)",
          "confidence": 1
        },
        {
          "time": 21.0,
          "duration": 2.0,
          "value": "A:(b3,b5,b7)",
          "confidence": 1
        },
        {
          "time": 21.2,
          "duration": 2.0,
          "value": "D:(3,5,b7)",
          "confidence": 1
        },
        {
          "time": 22.0,
          "duration": 2.0,
          "value": "G:maj7",
          "confidence": 1
        },
        {
          "time": 22.2,
          "duration": 2.0,
          "value": "Bb:(3,5,b7,9)",
          "confidence": 1
        },
        {
          "time": 23.0,
          "duration": 2.0,
          "value": "A:(b3,b5,b7)",
          "confidence": 1
        },
        {
          "time": 23.2,
          "duration": 2.0,
          "value": "D:(3,5,b7)",
          "confidence": 1
        },
        {
          "time": 24.0,
          "duration": 1.0,
          "value": "G:min(b7)",
          "confidence": 1
        },
        {
<<<<<<< HEAD
          "time": 25.1,
=======
          "time": 24.1,
>>>>>>> 5725112b
          "duration": 1.0,
          "value": "C:(3,5,b7)",
          "confidence": 1
        },
        {
<<<<<<< HEAD
          "time": 25.2,
=======
          "time": 24.2,
>>>>>>> 5725112b
          "duration": 1.0,
          "value": "F:min(b7)",
          "confidence": 1
        },
        {
          "time": 24.3,
          "duration": 1.0,
          "value": "Bb:(3,5,b7,9)",
          "confidence": 1
        },
        {
          "time": 25.0,
          "duration": 4.0,
          "value": "Eb:maj7",
          "confidence": 1
        },
        {
          "time": 26.0,
          "duration": 2.0,
          "value": "Ab:min(b7)",
          "confidence": 1
        },
        {
          "time": 26.2,
          "duration": 2.0,
          "value": "Db:(3,5,b7,9)",
          "confidence": 1
        },
        {
          "time": 27.0,
          "duration": 4.0,
          "value": "Gb:maj7",
          "confidence": 1
        },
        {
          "time": 28.0,
          "duration": 2.0,
          "value": "B:(3,5,b7,9)",
          "confidence": 1
        },
        {
          "time": 28.2,
          "duration": 2.0,
          "value": "Bb:(3,#5,b7)",
          "confidence": 1
        },
        {
          "time": 29.0,
          "duration": 2.0,
          "value": "Eb:min(b7)",
          "confidence": 1
        },
        {
          "time": 29.2,
          "duration": 2.0,
          "value": "C:(b3,b5,b7)",
          "confidence": 1
        },
        {
          "time": 30.0,
          "duration": 2.0,
          "value": "F:(b3,b5,b7)",
          "confidence": 1
        },
        {
          "time": 30.2,
          "duration": 2.0,
          "value": "Bb:(3,#5,b7)",
          "confidence": 1
        },
        {
          "time": 31.0,
          "duration": 2.0,
          "value": "Eb:(3,5,6)",
          "confidence": 1
        },
        {
          "time": 31.2,
          "duration": 2.0,
          "value": "C:min(b7)",
          "confidence": 1
        },
        {
          "time": 32.0,
          "duration": 2.0,
          "value": "Bb:min(b7)",
          "confidence": 1
        },
        {
          "time": 32.2,
          "duration": 2.0,
          "value": "Eb:(3,5,b7,9)",
          "confidence": 1
        },
        {
          "time": 33.0,
          "duration": 4.0,
          "value": "Ab:(3,5,6)",
          "confidence": 1
        },
        {
          "time": 34.0,
          "duration": 4.0,
          "value": "Db:(3,5,b7,9)",
          "confidence": 1
        },
        {
          "time": 35.0,
          "duration": 2.0,
          "value": "Eb:maj7",
          "confidence": 1
        },
        {
          "time": 35.2,
          "duration": 2.0,
          "value": "F:min(b7)",
          "confidence": 1
        },
        {
          "time": 36.0,
          "duration": 2.0,
          "value": "G:min(b7)",
          "confidence": 1
        },
        {
          "time": 36.2,
          "duration": 1.0,
          "value": "A:(b3,b5,b7)",
          "confidence": 1
        },
        {
          "time": 36.3,
          "duration": 1.0,
          "value": "D:(3,5,b7)",
          "confidence": 1
        },
        {
          "time": 37.0,
          "duration": 2.0,
          "value": "G:min(b7)",
          "confidence": 1
        },
        {
          "time": 37.2,
          "duration": 2.0,
          "value": "C:(3,5,b7)",
          "confidence": 1
        },
        {
          "time": 38.0,
          "duration": 2.0,
          "value": "F:min(b7)",
          "confidence": 1
        },
        {
          "time": 38.2,
          "duration": 2.0,
          "value": "Bb:(3,#5,b7,#9)",
          "confidence": 1
        },
        {
          "time": 39.0,
          "duration": 4.0,
          "value": "Eb:(3,5,6,9)",
          "confidence": 1
        },
        {
          "time": 40.0,
          "duration": 2.0,
          "value": "F:min(b7)",
          "confidence": 1
        },
        {
          "time": 40.2,
          "duration": 2.0,
          "value": "Bb:(3,5,b7,9,11,13)",
          "confidence": 1
        },
        {
          "time": 41.0,
          "duration": 4.0,
          "value": "Eb:maj7",
          "confidence": 1
        },
        {
          "time": 42.0,
          "duration": 2.0,
          "value": "Ab:min(b7)",
          "confidence": 1
        },
        {
          "time": 42.2,
          "duration": 2.0,
          "value": "Db:(3,5,b7,9)",
          "confidence": 1
        },
        {
          "time": 43.0,
          "duration": 4.0,
          "value": "Gb:maj7",
          "confidence": 1
        },
        {
          "time": 44.0,
          "duration": 2.0,
          "value": "B:(3,5,b7,9)",
          "confidence": 1
        },
        {
          "time": 44.2,
          "duration": 2.0,
          "value": "Bb:(3,#5,b7)",
          "confidence": 1
        },
        {
          "time": 45.0,
          "duration": 2.0,
          "value": "Eb:min(b7)",
          "confidence": 1
        },
        {
          "time": 45.2,
          "duration": 2.0,
          "value": "C:(b3,b5,b7)",
          "confidence": 1
        },
        {
          "time": 46.0,
          "duration": 2.0,
          "value": "F:(b3,b5,b7)",
          "confidence": 1
        },
        {
          "time": 46.2,
          "duration": 2.0,
          "value": "Bb:(3,#5,b7,b9)",
          "confidence": 1
        },
        {
          "time": 47.0,
          "duration": 2.0,
          "value": "Eb:(3,5,6)",
          "confidence": 1
        },
        {
          "time": 47.2,
          "duration": 2.0,
          "value": "C:min(b7)",
          "confidence": 1
        },
        {
          "time": 48.0,
          "duration": 2.0,
          "value": "F:min(b7)",
          "confidence": 1
        },
        {
          "time": 48.2,
          "duration": 2.0,
          "value": "Bb:(3,5,b7,9,11,13)",
          "confidence": 1
        },
        {
          "time": 49.0,
          "duration": 4.0,
          "value": "Eb:maj7",
          "confidence": 1
        },
        {
          "time": 50.0,
          "duration": 2.0,
          "value": "Ab:min(b7)",
          "confidence": 1
        },
        {
          "time": 50.2,
          "duration": 2.0,
          "value": "Db:(3,5,b7,9)",
          "confidence": 1
        },
        {
          "time": 51.0,
          "duration": 4.0,
          "value": "Gb:maj7",
          "confidence": 1
        },
        {
          "time": 52.0,
          "duration": 2.0,
          "value": "B:(3,5,b7,9)",
          "confidence": 1
        },
        {
          "time": 52.2,
          "duration": 2.0,
          "value": "Bb:(3,#5,b7)",
          "confidence": 1
        },
        {
          "time": 53.0,
          "duration": 2.0,
          "value": "Eb:min(b7)",
          "confidence": 1
        },
        {
          "time": 53.2,
          "duration": 2.0,
          "value": "C:(b3,b5,b7)",
          "confidence": 1
        },
        {
          "time": 54.0,
          "duration": 2.0,
          "value": "F:(b3,b5,b7)",
          "confidence": 1
        },
        {
          "time": 54.2,
          "duration": 2.0,
          "value": "Bb:(3,#5,b7)",
          "confidence": 1
        },
        {
          "time": 55.0,
          "duration": 2.0,
          "value": "Eb:(3,5,6)",
          "confidence": 1
        },
        {
          "time": 55.2,
          "duration": 2.0,
          "value": "C:min(b7)",
          "confidence": 1
        },
        {
          "time": 56.0,
          "duration": 2.0,
          "value": "Bb:min(b7)",
          "confidence": 1
        },
        {
          "time": 56.2,
          "duration": 2.0,
          "value": "Eb:(3,5,b7,9)",
          "confidence": 1
        },
        {
          "time": 57.0,
          "duration": 4.0,
          "value": "Ab:(3,5,6)",
          "confidence": 1
        },
        {
          "time": 58.0,
          "duration": 4.0,
          "value": "A:dim",
          "confidence": 1
        },
        {
          "time": 59.0,
          "duration": 2.0,
          "value": "Eb:(3,5,6)",
          "confidence": 1
        },
        {
          "time": 59.2,
          "duration": 1.0,
          "value": "F:min(b7)",
          "confidence": 1
        },
        {
          "time": 59.3,
          "duration": 1.0,
          "value": "Bb:(3,5,b7,9)",
          "confidence": 1
        },
        {
          "time": 60.0,
          "duration": 4.0,
          "value": "Eb:(3,5,6)",
          "confidence": 1
        },
        {
          "time": 61.0,
          "duration": 2.0,
          "value": "A:(b3,b5,b7)",
          "confidence": 1
        },
        {
          "time": 61.2,
          "duration": 2.0,
          "value": "D:(3,5,b7)",
          "confidence": 1
        },
        {
          "time": 62.0,
          "duration": 2.0,
          "value": "G:maj7",
          "confidence": 1
        },
        {
          "time": 62.2,
          "duration": 2.0,
          "value": "Bb:(3,5,b7,9)",
          "confidence": 1
        },
        {
          "time": 63.0,
          "duration": 2.0,
          "value": "A:(b3,b5,b7)",
          "confidence": 1
        },
        {
          "time": 63.2,
          "duration": 2.0,
          "value": "D:(3,5,b7)",
          "confidence": 1
        },
        {
          "time": 64.0,
          "duration": 1.0,
          "value": "G:min(b7)",
          "confidence": 1
        },
        {
<<<<<<< HEAD
          "time": 65.1,
=======
          "time": 64.1,
>>>>>>> 5725112b
          "duration": 1.0,
          "value": "C:(3,5,b7)",
          "confidence": 1
        },
        {
<<<<<<< HEAD
          "time": 65.2,
=======
          "time": 64.2,
>>>>>>> 5725112b
          "duration": 1.0,
          "value": "F:min(b7)",
          "confidence": 1
        },
        {
          "time": 64.3,
          "duration": 1.0,
          "value": "Bb:(3,5,b7,9)",
          "confidence": 1
        },
        {
          "time": 65.0,
          "duration": 4.0,
          "value": "Eb:maj7",
          "confidence": 1
        },
        {
          "time": 66.0,
          "duration": 2.0,
          "value": "Ab:min(b7)",
          "confidence": 1
        },
        {
          "time": 66.2,
          "duration": 2.0,
          "value": "Db:(3,5,b7,9)",
          "confidence": 1
        },
        {
          "time": 67.0,
          "duration": 4.0,
          "value": "Gb:maj7",
          "confidence": 1
        },
        {
          "time": 68.0,
          "duration": 2.0,
          "value": "B:(3,5,b7,9)",
          "confidence": 1
        },
        {
          "time": 68.2,
          "duration": 2.0,
          "value": "Bb:(3,#5,b7)",
          "confidence": 1
        },
        {
          "time": 69.0,
          "duration": 2.0,
          "value": "Eb:min(b7)",
          "confidence": 1
        },
        {
          "time": 69.2,
          "duration": 2.0,
          "value": "C:(b3,b5,b7)",
          "confidence": 1
        },
        {
          "time": 70.0,
          "duration": 2.0,
          "value": "F:(b3,b5,b7)",
          "confidence": 1
        },
        {
          "time": 70.2,
          "duration": 2.0,
          "value": "Bb:(3,#5,b7)",
          "confidence": 1
        },
        {
          "time": 71.0,
          "duration": 2.0,
          "value": "Eb:(3,5,6)",
          "confidence": 1
        },
        {
          "time": 71.2,
          "duration": 2.0,
          "value": "C:min(b7)",
          "confidence": 1
        },
        {
          "time": 72.0,
          "duration": 2.0,
          "value": "Bb:min(b7)",
          "confidence": 1
        },
        {
          "time": 72.2,
          "duration": 2.0,
          "value": "Eb:(3,5,b7,9)",
          "confidence": 1
        },
        {
          "time": 73.0,
          "duration": 4.0,
          "value": "Ab:(3,5,6)",
          "confidence": 1
        },
        {
          "time": 74.0,
          "duration": 4.0,
          "value": "Db:(3,5,b7,9)",
          "confidence": 1
        },
        {
          "time": 75.0,
          "duration": 2.0,
          "value": "Eb:maj7",
          "confidence": 1
        },
        {
          "time": 75.2,
          "duration": 2.0,
          "value": "F:min(b7)",
          "confidence": 1
        },
        {
          "time": 76.0,
          "duration": 2.0,
          "value": "G:min(b7)",
          "confidence": 1
        },
        {
          "time": 76.2,
          "duration": 1.0,
          "value": "A:(b3,b5,b7)",
          "confidence": 1
        },
        {
          "time": 76.3,
          "duration": 1.0,
          "value": "D:(3,5,b7)",
          "confidence": 1
        },
        {
          "time": 77.0,
          "duration": 2.0,
          "value": "G:min(b7)",
          "confidence": 1
        },
        {
          "time": 77.2,
          "duration": 2.0,
          "value": "C:(3,5,b7)",
          "confidence": 1
        },
        {
          "time": 78.0,
          "duration": 2.0,
          "value": "F:min(b7)",
          "confidence": 1
        },
        {
          "time": 78.2,
          "duration": 2.0,
          "value": "Bb:(3,#5,b7,#9)",
          "confidence": 1
        },
        {
          "time": 79.0,
          "duration": 4.0,
          "value": "Eb:(3,5,6,9)",
          "confidence": 1
        }
      ],
      "sandbox": {},
      "time": 0,
      "duration": 320.0
    },
    {
      "annotation_metadata": {
        "curator": {
          "name": "",
          "email": ""
        },
        "annotator": {},
        "version": "",
        "corpus": "biab_internet_corpus",
        "annotation_tools": "",
        "annotation_rules": "",
        "validation": "",
        "data_source": ""
      },
      "namespace": "key_mode",
      "data": [
        {
          "time": 0.0,
          "duration": 320.0,
          "value": "Eb",
          "confidence": 1
        }
      ],
      "sandbox": {},
      "time": 0,
      "duration": 320.0
    }
  ],
  "file_metadata": {
    "title": "You Go to My Head                                 ",
    "artist": "",
    "release": "",
    "duration": 320.0,
    "identifiers": {},
    "jams_version": "0.3.4"
  },
  "sandbox": {
    "expanded": false
  }
}<|MERGE_RESOLUTION|>--- conflicted
+++ resolved
@@ -23,11 +23,7 @@
           "confidence": 1
         },
         {
-<<<<<<< HEAD
-          "time": 1.3,
-=======
           "time": 0.3,
->>>>>>> 5725112b
           "duration": 1.0,
           "value": "Bb:(3,#5)",
           "confidence": 1
@@ -279,21 +275,13 @@
           "confidence": 1
         },
         {
-<<<<<<< HEAD
-          "time": 25.1,
-=======
           "time": 24.1,
->>>>>>> 5725112b
           "duration": 1.0,
           "value": "C:(3,5,b7)",
           "confidence": 1
         },
         {
-<<<<<<< HEAD
-          "time": 25.2,
-=======
           "time": 24.2,
->>>>>>> 5725112b
           "duration": 1.0,
           "value": "F:min(b7)",
           "confidence": 1
@@ -719,21 +707,13 @@
           "confidence": 1
         },
         {
-<<<<<<< HEAD
-          "time": 65.1,
-=======
           "time": 64.1,
->>>>>>> 5725112b
           "duration": 1.0,
           "value": "C:(3,5,b7)",
           "confidence": 1
         },
         {
-<<<<<<< HEAD
-          "time": 65.2,
-=======
           "time": 64.2,
->>>>>>> 5725112b
           "duration": 1.0,
           "value": "F:min(b7)",
           "confidence": 1
