--- conflicted
+++ resolved
@@ -17,41 +17,6 @@
 CONSTRUCT {
     # the file from which the data is extracted
     ?jams_file_uri a jams:JAMSFile ;
-<<<<<<< HEAD
-    jams:jamsVersion ?jams_version ;
-    jams:identifiers ?ids ; # TO DO: process object, this will always be a BN
-    jams:release ?release ;
-    prov:wasDerivedFrom ?corpus ;
-    prov:wasMemberOf <https://github.com/jonnybluesman/choco> .
-
-    # COMPOSITION
-    ?composition_uri a mc:MusicalComposition ;
-    rdfs:label ?title ;
-    mc:title ?title ;
-    prov:wasDerivedFrom ?jams_file_uri ;
-    # only if the sandbox.type = score
-    ?composer_type_relation ?composer_uri .
-
-    # ARTIST COMPOSER
-    ?composer_uri ?composer_is_type core:Agent ;
-    rdfs:label ?composer .
-
-    # ARTIST PERFORMER
-    ?performer_uri ?performer_is_type core:Agent ;
-    rdfs:label ?performer .
-
-    # RECORDING
-    ?recording_uri ?recording_is_type mp:Recording ;
-    ?recording_title ?title ;
-    ?recording_label ?title ;
-    ?is_recording_of ?composition_uri ;
-    ?recording_duration ?duration ;
-    ?recording_contained_in ?release ;
-    # only if the sandbox.type = audio
-    ?performer_type_relation ?performer_uri ;
-    ?recording_derived_from ?jams_file_uri ;
-    ?audio_has_jams_annotation ?annotation_uri .
-=======
         jams:jamsVersion ?jams_version ;
         jams:identifiers ?ids ; # TO DO: process object, this will always be a BN
         jams:release ?release ;
@@ -85,57 +50,10 @@
         ?performer_type_relation ?performer_uri ;
         ?recording_derived_from ?jams_file_uri ;
         ?audio_has_jams_annotation ?annotation_uri .
->>>>>>> 5725112b
 
     # SCORE
     # if it a score, we create a score individual and its description (duration, provenance)
     ?score_uri ?is_score_of ?composition_uri ;
-<<<<<<< HEAD
-    ?score_type mf:Score ;
-    ?score_label ?title ;
-    ?score_derived_from ?jams_file_uri ;
-    ?score_duration ?duration ;
-    ?performer_no_audio ?performer_uri ;
-    ?score_has_jams_annotation ?annotation_uri .
-
-    # ANNOTATION
-    ?annotation_uri a jams:JAMSAnnotation ;
-    a ?jams_annotation_type ;
-    jams:hasValidityDuration ?annotation_duration_float ;
-    ?audio_annotation_valid_from ?annotation_time ;
-    jams:includesObservation ?observation_uri ;
-    ?score_annotation_valid_from ?metrical_time_uri_annotation ;
-    ?score_is_jams_annotation_of ?score_uri ;
-    ?audio_is_jams_annotation_of ?recording_uri .
-
-    # ANNOTATOR
-    pon-resource:Agent%2Fannotator_local_id a core:Agent ;
-    jams:hasName ?annotator_name ;
-    jams:hasAnnotatorType ?annotator_type_uri ;
-    rdfs:label ?annotator_name .
-
-    # ANNOTATION METRICAL TIME (only for SCORE)
-    ?metrical_time_uri_annotation ?metrical_time_type jams:MetricalTime ;
-    ?score_start_measure ?annotation_time_measure ;
-    ?score_start_beat ?annotation_time_beat ;
-    ?metrical_time_inverse ?annotation_uri .
-
-    # OBSERVATION
-    ?observation_uri a jams:JAMSObservation ,
-    ?observation_type, ?occurrence_type ;
-    rdfs:label ?observation_value ;
-    jams:hasConfidence ?confidence ;
-    jams:hasDuration ?observation_duration_float ;
-    ?score_observation_starts_at ?metrical_time_uri_observation ;
-    ?audio_observation_starts_at ?observation_time_float ;
-    jams:ofChord ?chord_uri .
-
-    # OBSERVATION METRICAL TIME (only for SCORE)
-    ?metrical_time_uri_observation ?metrical_time_type jams:MetricalTime ;
-    ?score_start_measure ?observation_time_measure ;
-    ?score_start_beat ?observation_time_beat ;
-    ?metrical_time_inverse ?observation_uri .
-=======
         ?score_type mf:Score ;
         ?score_label ?title ;
         ?score_derived_from ?jams_file_uri ;
@@ -180,7 +98,6 @@
         ?score_start_measure ?observation_time_measure ;
         ?score_start_beat ?observation_time_beat ;
         ?metrical_time_inverse ?observation_uri .
->>>>>>> 5725112b
 }
 
 WHERE {
