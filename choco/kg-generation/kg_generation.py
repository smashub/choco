<<<<<<< HEAD
import os
=======
>>>>>>> c9d7dd4b
from argparse import ArgumentParser, BooleanOptionalAction
from pathlib import Path
from typing import Union

import pandas as pd
from joblib import Parallel, delayed

from jams2rdf import jams2rdf


def parallel_jams2rdf(path: Union[str, Path],
                      output_path: str,
                      query_path: Union[str, Path],
                      sparql_anything_path: Union[str, Path],
                      metadata: pd.DataFrame,
                      rdf_serialisation: str = 'TTL',
                      handle_error: bool = False) -> None:
    """

    Parameters
    ----------
    path : Union[str, Path]
        The path (either absolute or relative) of the JAMS files dataset
        to be converted into RDF
    output_path : Union[str, Path]
        The path (either absolute or relative) to which the output file will be
        saved
    query_path : Union[str, Path]
        The path (either absolute or relative) to the SPARQL Anything query
    sparql_anything_path : Union[str, Path]
        The path to the SPARQL Anything .jar file, which can be downloaded from
        the SPARQL Anything GitHub repository
    metadata : pd.DataFrame
        A pandas DataFrame for storing metadata about the Knowledge Graph
        generation
    rdf_serialisation  : str
        The RDF serialisation to be used for the output file. For the
        serialisations available, please refer to the rdflib documentation
    handle_error : bool
        Defines whether to stop if an error ir raised or not.

    Returns
    -------
    None
    """
    try:
        file_path = Path(
            output_path) / f'{path.stem}.{rdf_serialisation.lower()}'

        file_metadata = jams2rdf(input_file=path,
                                 output_path=file_path,
                                 query_path=query_path,
                                 sparql_anything_path=sparql_anything_path)

        file_metadata = [path.stem, path, file_path].extend(file_metadata)
        metadata.append(file_metadata)

    except ValueError as ve:
        if handle_error:
            metadata.append([path.stem, 'error'])
        else:
            raise NameError(
                f'The conversion of the file {path.name} raised an error:\n'
                f'{ve}')


def kg_generation(dataset_path: Union[str, Path],
                  output_path: Union[str, Path],
                  query_path: Union[str, Path],
                  sparql_anything_path: Union[str, Path],
                  rdf_serialisation: str = 'TTL',
                  only_converted: bool = True,
                  handle_error: bool = False) -> pd.DataFrame:
    """

    Parameters
    ----------
    dataset_path : Union[str, Path]
        The path (either absolute or relative) of the JAMS files dataset
        to be converted into RDF
    output_path : Union[str, Path]
        The path (either absolute or relative) to which the output file will be
        saved
    query_path : Union[str, Path]
        The path (either absolute or relative) to the SPARQL Anything query
    sparql_anything_path : Union[str, Path]
        The path to the SPARQL Anything .jar file, which can be downloaded from
        the SPARQL Anything GitHub repository
    rdf_serialisation  : str
        The RDF serialisation to be used for the output file. For the
        serialisations available, please refer to the rdflib documentation
    only_converted : bool
        Defines whether to take into account only files contained in the
        "converted" folders (True) or all the JAMS files encountered (False)
    handle_error : bool
        Defines whether to stop if an error ir raised or not.

    Returns
    -------
    pd.DataFrame
    """
    dataset_path = Path(dataset_path)
    metadata = pd.DataFrame()
<<<<<<< HEAD

    harte_paths = []
    for path, dirs, files in os.walk(dataset_path):
        if only_converted:
            if 'forum' not in path:
                if 'jams-converted' in dirs:
                    harte_paths.extend(
                        Path(path).joinpath('jams-converted').rglob('*.jams'))
                elif 'jams' in dirs:
                    harte_paths.extend(
                        Path(path).joinpath('jams').rglob('*.jams'))
        else:
            harte_paths = dataset_path.rglob('*.jams')

    Parallel(n_jobs=-1)(delayed(parallel_jams2rdf)(path,
                                                   output_path,
                                                   query_path,
                                                   sparql_anything_path,
                                                   metadata,
                                                   rdf_serialisation,
                                                   handle_error) for path in
                        harte_paths)

    return metadata


def main() -> None:
    """
    Main function that allows to accept parameters from CLI using the argparse
    library.
    Returns
    -------
    None
    """
    parser = ArgumentParser(
        description='Converter from JAMS files dataset into RDF using the '
                    'SPARQL Anything software.')

    parser.add_argument('input_path',
                        type=str,
                        help='The path (either absolute or relative) of the '
                             'JAMS files directory')
    parser.add_argument('output_path',
                        type=str,
                        help='The path (either absolute or relative) to which '
                             'the output files will be saved')
    parser.add_argument('--query_path',
                        type=str,
                        help='The path (either absolute or relative) to the '
                             'SPARQL Anything query',
                        default='./queries/jams_ontology.sparql',
                        required=False)
    parser.add_argument('--sparql_anything_path',
                        type=str,
                        help='The path to the SPARQL Anything .jar file, '
                             'which can be downloaded from the SPARQL '
                             'Anything GitHub repository',
                        default='./bin/sa8.jar',
                        required=False)
    parser.add_argument('--rdf_serialisation',
                        type=str,
                        help='The RDF serialisation to be used for the output '
                             'file. For the serialisations available, please '
                             'refer to the SPARQL anything documentation.',
                        default='TTL',
                        required=False)
    parser.add_argument('--only_converted',
                        type=bool,
                        help='Defines whether to take into account only files'
                             'contained in the "converted" folders (True) or '
                             'all the JAMS files encountered (False).',
                        default=True,
                        action=BooleanOptionalAction,
                        required=False)
    parser.add_argument('--handle_error',
                        type=bool,
                        help='Defines whether to stop if an error ir raised or '
                             'not.',
                        action=BooleanOptionalAction,
                        default=False,
                        required=False)
    parser.add_argument('--save_metadata',
                        type=bool,
                        help='Defines whether to stop if an error ir raised or '
                             'not.',
                        action=BooleanOptionalAction,
                        default=True,
                        required=False)

    args = parser.parse_args()

    metadata = kg_generation(dataset_path=args.input_path,
                             output_path=args.output_path,
                             query_path=args.query_path,
                             sparql_anything_path=args.sparql_anything_path,
                             rdf_serialisation=args.rdf_serialisation,
                             only_converted=args.only_converted,
                             handle_error=args.handle_error)

=======
    pattern = '[!forum]*/jams-converted/*.jams' if only_converted else '*.jams'

    Parallel(n_jobs=-1)(delayed(parallel_jams2rdf)(path,
                                                   output_path,
                                                   query_path,
                                                   sparql_anything_path,
                                                   metadata,
                                                   rdf_serialisation,
                                                   handle_error) for path in
                        dataset_path.rglob(pattern))

    return metadata


def main() -> None:
    """
    Main function that allows to accept parameters from CLI using the argparse
    library.
    Returns
    -------
    None
    """
    parser = ArgumentParser(
        description='Converter from JAMS files dataset into RDF using the '
                    'SPARQL Anything software.')

    parser.add_argument('input_path',
                        type=str,
                        help='The path (either absolute or relative) of the '
                             'JAMS files directory')
    parser.add_argument('output_path',
                        type=str,
                        help='The path (either absolute or relative) to which '
                             'the output files will be saved')
    parser.add_argument('--query_path',
                        type=str,
                        help='The path (either absolute or relative) to the '
                             'SPARQL Anything query',
                        default='./queries/jams_ontology.sparql',
                        required=False)
    parser.add_argument('--sparql_anything_path',
                        type=str,
                        help='The path to the SPARQL Anything .jar file, '
                             'which can be downloaded from the SPARQL '
                             'Anything GitHub repository',
                        default='./bin/sa.jar',
                        required=False)
    parser.add_argument('--rdf_serialisation',
                        type=str,
                        help='The RDF serialisation to be used for the output '
                             'file. For the serialisations available, please '
                             'refer to the SPARQL anything documentation.',
                        default='TTL',
                        required=False)
    parser.add_argument('--only_converted',
                        type=bool,
                        help='Defines whether to take into account only files'
                             'contained in the "converted" folders (True) or '
                             'all the JAMS files encountered (False).',
                        default=True,
                        action=BooleanOptionalAction,
                        required=False)
    parser.add_argument('--handle_error',
                        type=bool,
                        help='Defines whether to stop if an error ir raised or '
                             'not.',
                        action=BooleanOptionalAction,
                        default=False,
                        required=False)
    parser.add_argument('--save_metadata',
                        type=bool,
                        help='Defines whether to stop if an error ir raised or '
                             'not.',
                        action=BooleanOptionalAction,
                        default=True,
                        required=False)

    args = parser.parse_args()

    metadata = kg_generation(dataset_path=args.input_path,
                             output_path=args.output_path,
                             query_path=args.query_path,
                             sparql_anything_path=args.sparql_anything_path,
                             rdf_serialisation=args.rdf_serialisation,
                             only_converted=args.only_converted,
                             handle_error=args.handle_error)

>>>>>>> c9d7dd4b
    if args.save_metadata:
        metadata.to_csv(Path(args.output_path) / 'kg_generation_metadata.csv',
                        index=False,
                        header=['filename',
                                'path',
                                ])


if __name__ == "__main__":
    # kg_generation('../../partitions', './knowledge-graph',
    #               'queries/jams_ontology.sparql',
<<<<<<< HEAD
    #               'bin/sa8.jar')
=======
    #               'bin/sa.jar')
>>>>>>> c9d7dd4b

    main()<|MERGE_RESOLUTION|>--- conflicted
+++ resolved
@@ -1,7 +1,4 @@
-<<<<<<< HEAD
 import os
-=======
->>>>>>> c9d7dd4b
 from argparse import ArgumentParser, BooleanOptionalAction
 from pathlib import Path
 from typing import Union
@@ -105,7 +102,6 @@
     """
     dataset_path = Path(dataset_path)
     metadata = pd.DataFrame()
-<<<<<<< HEAD
 
     harte_paths = []
     for path, dirs, files in os.walk(dataset_path):
@@ -205,95 +201,7 @@
                              only_converted=args.only_converted,
                              handle_error=args.handle_error)
 
-=======
-    pattern = '[!forum]*/jams-converted/*.jams' if only_converted else '*.jams'
-
-    Parallel(n_jobs=-1)(delayed(parallel_jams2rdf)(path,
-                                                   output_path,
-                                                   query_path,
-                                                   sparql_anything_path,
-                                                   metadata,
-                                                   rdf_serialisation,
-                                                   handle_error) for path in
-                        dataset_path.rglob(pattern))
-
-    return metadata
-
-
-def main() -> None:
-    """
-    Main function that allows to accept parameters from CLI using the argparse
-    library.
-    Returns
-    -------
-    None
-    """
-    parser = ArgumentParser(
-        description='Converter from JAMS files dataset into RDF using the '
-                    'SPARQL Anything software.')
-
-    parser.add_argument('input_path',
-                        type=str,
-                        help='The path (either absolute or relative) of the '
-                             'JAMS files directory')
-    parser.add_argument('output_path',
-                        type=str,
-                        help='The path (either absolute or relative) to which '
-                             'the output files will be saved')
-    parser.add_argument('--query_path',
-                        type=str,
-                        help='The path (either absolute or relative) to the '
-                             'SPARQL Anything query',
-                        default='./queries/jams_ontology.sparql',
-                        required=False)
-    parser.add_argument('--sparql_anything_path',
-                        type=str,
-                        help='The path to the SPARQL Anything .jar file, '
-                             'which can be downloaded from the SPARQL '
-                             'Anything GitHub repository',
-                        default='./bin/sa.jar',
-                        required=False)
-    parser.add_argument('--rdf_serialisation',
-                        type=str,
-                        help='The RDF serialisation to be used for the output '
-                             'file. For the serialisations available, please '
-                             'refer to the SPARQL anything documentation.',
-                        default='TTL',
-                        required=False)
-    parser.add_argument('--only_converted',
-                        type=bool,
-                        help='Defines whether to take into account only files'
-                             'contained in the "converted" folders (True) or '
-                             'all the JAMS files encountered (False).',
-                        default=True,
-                        action=BooleanOptionalAction,
-                        required=False)
-    parser.add_argument('--handle_error',
-                        type=bool,
-                        help='Defines whether to stop if an error ir raised or '
-                             'not.',
-                        action=BooleanOptionalAction,
-                        default=False,
-                        required=False)
-    parser.add_argument('--save_metadata',
-                        type=bool,
-                        help='Defines whether to stop if an error ir raised or '
-                             'not.',
-                        action=BooleanOptionalAction,
-                        default=True,
-                        required=False)
-
-    args = parser.parse_args()
-
-    metadata = kg_generation(dataset_path=args.input_path,
-                             output_path=args.output_path,
-                             query_path=args.query_path,
-                             sparql_anything_path=args.sparql_anything_path,
-                             rdf_serialisation=args.rdf_serialisation,
-                             only_converted=args.only_converted,
-                             handle_error=args.handle_error)
-
->>>>>>> c9d7dd4b
+
     if args.save_metadata:
         metadata.to_csv(Path(args.output_path) / 'kg_generation_metadata.csv',
                         index=False,
@@ -305,10 +213,6 @@
 if __name__ == "__main__":
     # kg_generation('../../partitions', './knowledge-graph',
     #               'queries/jams_ontology.sparql',
-<<<<<<< HEAD
     #               'bin/sa8.jar')
-=======
-    #               'bin/sa.jar')
->>>>>>> c9d7dd4b
 
     main()