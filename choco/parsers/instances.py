"""
Dataset parser instances for ChoCo's partitions.

Notes:
    - Long-term goal > generalise datasets for the jamifier.

"""
import os
import re
import sys
import json
import glob
import shutil
import logging
import argparse
import sqlite3 as sql
from datetime import timedelta

import jams
import music21
import pandas as pd
import numpy as np
from tqdm import tqdm

sys.path.append(os.getcwd())

import jams_utils
import jams_score
import metadata as choco_meta
from lab_parser import import_xlab
from jams_utils import append_metadata
from json_parser import extract_annotations_from_json
from multifile_parser import process_text_annotation_multi
from m21_parser import process_score, create_jam_annotation
from ireal_parser import parse_ireal_dataset, parse_ireal_dump
from harm_parser import process_harm_expanded, process_multiline_annotation
from utils import create_dir, set_logger, is_file, is_dir, get_files
from biab_parser import process_biab_cpp

from jamifier import parse_lab_dataset, jamify_romantext, jamify_dcmlab

logger = logging.getLogger("choco.parsers.instances")


# **************************************************************************** #
# Wikifonia
# **************************************************************************** #

def parse_wikifonia(dataset_dir, out_dir, dataset_name, **kwargs):
    """
    Creates a more readable metadata file based on the main naming convention
    used in the Wikifonia project to identify scores: comma-separated list of
    artists, ' - ' separator, title of the score.

    Parameters
    ----------
    dataset_dir : str
        Path to the Wikifonia folder containing .mxl (and related) raw files.
    out_dir : str
        Path to the output directory where all annotations will be saved.
    dataset : str
        Name of the dataset that will be processed, which will be used for
        the creation of metadata (ids) and within the JAMS files.
    
    Returns
    -------
    metadata_df : pandas.DataFrame
        A pandas dataframe providing metadata information about each score,
        either retrieved from the file name, and according to Wikifonia's
        conventions, or extracted from the MusicXML files.
    
    Notes
    -----
        - Saving time signature annotations is still unimplemented; for this,
          we need an additional JAMS namespace, as it is not available now.
        - Handling of exception is not very elegant at this stage.
    """
    metadata_df = []
    json_dir = create_dir(os.path.join(out_dir, "jams"))

    wikifonia_files = glob.glob(os.path.join(dataset_dir, "*"))
    n_files = len(wikifonia_files)  # should be 6672
    tmp_folder = os.path.join(dataset_dir, "tmp")
    os.mkdir(tmp_folder)  # creating temporary directory

    for i, wikifonia_file in enumerate(wikifonia_files):
        logger.info(f"Processing ({i}/{n_files}): {wikifonia_file}")
        # [Step 1] Resolving path name and detecting ext-encoded versions
        mxl_path = wikifonia_file  # path to the actual .mxl file
        fname_base = os.path.basename(wikifonia_file)
        fname, ext = os.path.splitext(fname_base)

        if ext[1:].isnumeric():  # dealing with repeated version
            logger.warn(f"Repeated .X version detected ({ext})")
            mxl_path = os.path.join(tmp_folder, fname)
            shutil.copy(wikifonia_file, mxl_path)
            fname, ext = os.path.splitext(fname)

        assert ext == ".mxl", "Assuming .xml file at this stage"
        # [Step 2] Retrieving basic metadata information from file name
        fname_splitted = fname.split(" - ")  # as per Wikifonia conventions
        if len(fname_splitted) > 2:  # badly formatted file name
            logger.warn(f"Too many string separators ' - 's for {fname}")
            # XXX Temporary fix: assuming former entries to describe authors
            fname_splitted = ",".join(fname_splitted[:-1]), fname_splitted[-1]

        score_meta = {
            "id": f"wikifonia_{i}",
            "file_authors": fname_splitted[0],
            "score_authors": None,
            "file_title": fname_splitted[1],
            "score_title": None,
            "file_path": fname_base,
            "jams_path": None
        }

        # [Step 3] Process the MusicXML file to extract annotations
        try:  # attempt to extract annotations from the score
            annotation = process_score(mxl_path)
        except Exception as exception:
            logger.error("Extraction error \t"
                f" wikifonia_{i} \t {fname_base} \t {exception}")
            annotation = None  # do not process this further

        if annotation is not None:
            meta, chords, time_signatures, keys = annotation
            composers = ",".join(meta["composers"])
            score_meta["score_authors"] = composers
            score_meta["score_title"] = meta["title"]
            score_meta["jams_path"] = os.path.join(
                json_dir, f"{dataset_name}_{i}.jams")
            # Create the JAMS object from given namespaces
            jam = create_jam_annotation(
                {"chord": chords, "key_mode": keys},
                metadata=meta, corpus_meta="wikifonia")
            try:  # Attempt to write JAMS in non-validation mode
                jam.save(score_meta["jams_path"], strict=False)
            except Exception as exception:  # JAMS cannot be saved
                logger.error(f"JAMS error \t"
                             f" wikifonia_{i} \t {fname_base} \t {exception}")

        metadata_df.append(score_meta)

    # Remove temporary folder
    shutil.rmtree(tmp_folder)
    # Finalise the metadata dataframe
    wikifonia_meta_df = pd.DataFrame(metadata_df)
    wikifonia_meta_df = wikifonia_meta_df.set_index("id", drop=True)
    wikifonia_meta_df.to_csv(os.path.join(out_dir, "meta.csv"))

    return wikifonia_meta_df


# **************************************************************************** #
# Nottingham
# **************************************************************************** #

def parse_nottingham(dataset_dir, out_dir, dataset_name, **kwargs):
    """
    Parse ABC data from a given dataset, produce a JAMS file from each tune and
    create a metadata file to keep track of identifiers and data content.

    Parameters
    ----------
    dataset_dir : str
        Path to the dataset folder containing raw .abc files.
    out_dir : str
        Path to the output directory where all annotations will be saved.

    Returns
    -------
    metadata_df : pandas.DataFrame
        A pandas dataframe providing metadata information about each score.

    """
    metadata_df = []  # will also contain the subset
    jams_dir = create_dir(os.path.join(out_dir, "jams"))

    abc_files = glob.glob(os.path.join(dataset_dir, "*.abc"))
    n_files = len(abc_files)  # should be 14
    id_cnt = 0  # account for nested tunes

    for i, abc_file in enumerate(abc_files):
        abc_name = os.path.splitext(os.path.basename(abc_file))[0]
        logger.info(f"Opening library ({i}/{n_files}): {abc_name}")
        # Each ABC file in Nottingham is a library
        abc_opus = music21.converter.parse(abc_file)
        assert isinstance(abc_opus, music21.stream.Opus)
        # Iterating over tunes in the library
        for t, score in enumerate(abc_opus):
            logger.info(f"Processing tune {t} in {abc_name}")
            score_id = f"{dataset_name}_{id_cnt}"  # mint a new id
            try:  # attempt to extract annotations from the score
                annotation = process_score(score)
            except Exception as exception:
                logger.error("Extraction error \t"
                             f" {score_id} \t {abc_file} \t {exception}")
                annotation = None  # do not process this further

            score_meta = {
                "id": score_id,
                "subset": abc_name,
                "score_authors": None,
                "score_title": None,
                "file_path": abc_file,
                "jams_path": None
            }

            if annotation is not None:
                meta, chords, time_signatures, keys = annotation
                composers = ",".join(meta["composers"])
                score_meta["score_authors"] = composers
                score_meta["score_title"] = meta["title"]
                score_meta["jams_path"] = os.path.join(
                    jams_dir, f"{score_id}.jams")
                # Create the JAMS object from given namespaces
                jam = create_jam_annotation(
                    {"chord": chords, "key_mode": keys},
                    metadata=meta, corpus_meta=dataset_name)
                try:  # Attempt to write JAMS in non-validation mode
                    jam.save(score_meta["jams_path"], strict=False)
                except Exception as exception:  # JAMS cannot be saved
                    logger.error(f"JAMS error \t"
                                 f" {score_id} \t {abc_file} \t {exception}")

            metadata_df.append(score_meta)
            id_cnt += 1

    # Finalise the metadata dataframe
    abc_meta_df = pd.DataFrame(metadata_df)
    abc_meta_df = abc_meta_df.set_index("id", drop=True)
    abc_meta_df.to_csv(os.path.join(out_dir, "meta.csv"))

    return abc_meta_df


# **************************************************************************** #
# Isophonics
# **************************************************************************** #

def parse_isophonics(dataset_dir, out_dir, dataset_name, **kwargs):
    """
    Although it is currently isophonics-oriented, this script can generalise
    JAMS datasets that are redistributed without metadata, including different
    naming conventions, and not necessarility providing chord annotations for
    all JAMS. Still, some basic conventions are assumed, such as the rich file
    names as metadata-descriptors as well as the /artist/release organisation.

    Notes
    -----
        - Some artist-specific behaviours are hard-coded at the moment. A
            potential solution is to ask for a config file describing the
            conventions used for organising files; however, even in isophonics,
            these conventions are not entirely followed -- so this would have
            to specified for each artist-release partition, which is crazy!

    """
    id_cnt = 0
    metadata = []
    jams_dir = create_dir(os.path.join(out_dir, "jams"))

    dataset_artists = [indir for indir in os.listdir(dataset_dir) \
                       if os.path.isdir(os.path.join(dataset_dir, indir))]

    for artist in dataset_artists:
        track_sep = "-" if artist in ["The Beatles", "Zweieck"] else " "
        # Focus on the artist-specific folder and find releases
        artist_dir = os.path.join(dataset_dir, artist)
        for root, dirs, files in os.walk(artist_dir):
            jams_files = [f for f in files if f.endswith(".jams")]
            # First check if this is a release folder
            if len(dirs) > 0 and len(jams_files) == 0:
                continue  # nothing to parse
            # Parent directory as release name
            release_name = os.path.basename(root)
            if artist == "The Beatles":
                release_name, _, _ = choco_meta.infer_title_name(
                    release_name, True, number_sep='-', isdir=True)

            logger.info(f"Release: {release_name} ({len(jams_files)} files)")
            for jams_file in jams_files:  # JAMS candidates for chord anns

                file_title, track_no, _ = choco_meta.infer_title_name(
                    jams_file, True, number_sep=track_sep)

                track_meta = {
                    "id": f"{dataset_name}_{id_cnt}",
                    "file_artist": artist,
                    "file_title": file_title,
                    "file_track": track_no,
                    "file_release": release_name,
                    "jams_path": None,
                }

                jams_object = jams.load(os.path.join(root, jams_file))
                if jams_utils.has_chords(jams_object):  # check chord namespace
                    new_path = os.path.join(
                        jams_dir, track_meta["id"] + ".jams")
                    new_jams = jams.JAMS(
                        annotations=jams_object.annotations,
                        file_metadata=jams_object.file_metadata,
                        sandbox=jams_object.sandbox
                    )
                    new_jams = append_metadata(new_jams, {
                        "artists": artist,
                        "title": file_title,
                        "release": release_name,
                    })
                    new_jams.save(new_path, strict=False)
                    track_meta["jams_path"] = new_path

                metadata.append(track_meta)
                id_cnt += 1

    # Finalise the metadata dataframe
    metadata_df = pd.DataFrame(metadata)
    metadata_df = metadata_df.set_index("id", drop=True)
    metadata_df.to_csv(os.path.join(out_dir, "meta.csv"))

    return metadata_df


# **************************************************************************** #
# JAAH
# **************************************************************************** #

def parse_jaah(dataset_dir, out_dir, dataset_name, **kwargs):
    """
    Process a JSON dataset that follows the same conventions of JAAH, to create
    JAMS files and metadata from the given content.

    Notes:
        - For a dataset that follows a general "all files in a folder" schema,
            this script is quite clear and re-usable in other contexts (XXX).
    """
    metadata = []
    jams_dir = create_dir(os.path.join(out_dir, "jams"))
    json_files = glob.glob(os.path.join(dataset_dir, "*.json"))
    logger.info(f"Found {len(json_files)} JSON files in {dataset_dir}")

    for i, json_file in enumerate(json_files):
        # Open JAMS for metadata-extraction only
        with open(json_file, 'rb') as infile:
            json_raw = json.loads(infile.read())
        fname = os.path.splitext(os.path.basename(json_file))[0]

        track_meta = {
            "id": f"{dataset_name}_{i}",
            "file_title": fname,
            "track_title": json_raw['title'],
            "track_artist": json_raw['artist'],
            "track_mbid": json_raw['mbid'],
            "file_path": json_file,
            "jams_path": None,
        }

        try:
            jams_object = extract_annotations_from_json(json_file)
        except Exception as exception:
            logger.error(f"Extraction error for {fname}"
                         f" ({dataset_name}_{i}) \t {exception}")
            jams_object = None  # do not process this further
        if jams_object is not None:  # save meta and JAMS if not empty
            jams_path = os.path.join(jams_dir, track_meta["id"] + ".jams")
            jams_object.save(jams_path, strict=False)
            track_meta["jams_path"] = jams_path

        metadata.append(track_meta)
    # Finalise the metadata dataframe
    metadata_df = pd.DataFrame(metadata)
    metadata_df = metadata_df.set_index("id", drop=True)
    metadata_df.to_csv(os.path.join(out_dir, "meta.csv"))

    return metadata_df


# **************************************************************************** #
# Schubert-Winterreise
# **************************************************************************** #

schubert_namespace_mapping = {
    "shorthand": "chord_harte",
    "extended": "chord",
    "structure": "segment_open",
    "key": "key_mode",
}

schubert_ignore_namespaces = ["majmin", "majmin_inv"]


def create_schubert_metadata(release_meta, audio_meta, score_meta, sep=";"):
    """
    Pre-process Schubert Winterreise's metadata and creates a single file
    encoding both data structures, that can be used to find and retrieve
    annotations according to the conventions of the creators.

    Parameters
    ----------
    release_meta : str
            Path to the CSV file containing the release metadata.
    audio_meta : str
            Path to the CSV file containing the audio metadata.
    score_meta : str
            Path to the CSV file containing the score metadata.
    sep : str
            String separator to use for splitting metadata fields.
    
    Returns
    -------
    combined_df : pandas.DataFrame
            A pandas dataframe with all the combined metadata.
    (release_meta_df, audio_meta_df, score_meta_df) : tuple
            A tuple with the pre-processed version of the given metadata.

    """
    zerify = lambda x, y=2: str(x).zfill(y)

    release_meta_df = pd.read_csv(release_meta, sep=sep)
    score_meta_df = pd.read_csv(score_meta, sep=sep)
    audio_meta_df = pd.read_csv(audio_meta, sep=sep)
    # Cleaning and adapting the score metadata df
    score_meta_df = score_meta_df[["SongID", "WorkID", "Title"]]
    score_meta_df = score_meta_df.rename(columns={
        "SongID": "score_id",
        "WorkID": "score_file",
        "Title": "title",
    })
    # Cleaning and pre-procesing the release metadata df
    release_meta_df = release_meta_df.rename(columns={
        "ID": "release_id",
        "MusicBrainz ReleaseID": "release_mb_id",
        "Year": "release_year"
    })
    release_meta_df = release_meta_df.replace({"not on MusicBrainz": None})
    release_meta_df["artists"] = \
        release_meta_df["Pianist"] + ", " + release_meta_df["Singer"]
    release_meta_df = release_meta_df[
        ["release_id", "artists", "release_year", "release_mb_id"]]
    # Last round of cleaning and pre-processing on the audio metadata df
    audio_meta_df.columns = [c.lower() for c in audio_meta_df.columns]
    audio_meta_df["songid"] = audio_meta_df["songid"].apply(zerify)
    audio_meta_df["track_file"] = "Schubert_D911-" \
        + audio_meta_df["songid"] + "_" + audio_meta_df["performid"]
    audio_meta_df = audio_meta_df[["track_file", "duration"]]

    # First merge: score with release
    combined_meta = pd.merge(release_meta_df, score_meta_df, how="cross")
    combined_meta["track_file"] = \
        combined_meta["score_file"] + "_" + combined_meta["release_id"]
    # Second merge: combined with audio
    combined_meta = pd.merge(
        combined_meta, audio_meta_df, how="left", on=["track_file"])

    return combined_meta, (release_meta_df, audio_meta_df, score_meta_df)


def create_schubert_score_metadata(score_meta, sep=";"):

    score_meta = pd.read_csv(score_meta, sep=";")
    score_meta.columns = [c.lower() for c in score_meta.columns]

    score_meta = score_meta.rename(columns={
        "workid": "score_file", "nomeasures": "duration"})
    score_meta["authors"] = "Franz Schubert"

    return score_meta


def parse_schubert_winterreise(annotation_paths, out_dir, format, dataset_name,
    score_meta, release_meta=None, track_meta=None, **kwargs):
    """
    Multi-file parser instance for the Schubert Winterreise collection, which
    follow a very specific organisation of annotation files in its folder.

    Parameters
    ----------
    annotation_paths : dict
        Path to the Schubert Winterreise folder containing metadata and anns.
    out_dir : str
        Path to the output directory where all annotations will be saved.
    format : str
        Either 'audio' or 'score' depending on the specific sub-partition.
    dataset_name : str
        Name of the dataset that which will be used for the creation of new ids
        in both the metadata returned the JAMS files produced.
    score_meta : str
        Path to the CSV file providing score metadata (mandatory).
    release_meta : str
        Path to the CSV file providing release metadata (mandatory for audio).
    track_meta : str
        Path to the CSV file providing track metadata (mandatory for audio).

    Returns
    -------
    metadata_df : pandas.DataFrame
        A pandas dataframe providing metadata information following the parsing,
        merging, and cleaning process operated on the given input metadata.

    """
    if format == "audio":  # 24*9 tracks expected
        metadata_df, _ = create_schubert_metadata(
            release_meta, track_meta, score_meta)
        use_meta = ["title", "artists", "duration", "track_file"]
    elif format == "score":  # 24 scores expected
        metadata_df = create_schubert_score_metadata(score_meta)
        use_meta = ["title", "authors", "duration", "score_file"]
    else:  # The format cannot be interpreted so we will stop here
        raise ValueError(f"{format} is not a valid supported format")

    metadata = []
    jams_dir = create_dir(os.path.join(out_dir, "jams"))

    for i, meta in metadata_df.iterrows():  # forgive me
        metadata_entry = {"id": f"{dataset_name}_{i}"}
        metadata_entry.update({k: v for k, v in \
                               meta.to_dict().items() if k in use_meta})

        namespace_sources = {}  # retrieving piece-specific paths
        for annotation_name, annotation_loc in annotation_paths.items():
            # Create a file path if a directory is given, otw leave unchanged
            if os.path.isdir(annotation_loc):
                namespace_sources[annotation_name] = [os.path.join(
                    annotation_loc, meta[use_meta[-1]] + ".csv")]
            elif os.path.isfile(annotation_loc):
                namespace_sources[annotation_name] = annotation_loc
            else:  # not a valid directory nor file
                raise ValueError(f"{annotation_loc} is not a valid path")
        # Construction of the query used to find piece-specific entries from a
        # dataframe containing summative (global) annotations for all pieces.
        q = {"WorkID": meta["score_file"], "PerformanceID": meta["release_id"]} \
            if format == "audio" else {"WorkID": meta["score_file"]}

        jam = process_text_annotation_multi(
            namespace_sources, schubert_namespace_mapping, metadata_entry,
            sum_query=q, ignore_annotations=schubert_ignore_namespaces)
        metadata_entry["jams_path"] = os.path.join(
            jams_dir, metadata_entry["id"] + ".jams")
        jam.save(metadata_entry["jams_path"], strict=False)

        metadata.append(metadata_entry)
    # Finalise the metadata dataframe
    metadata_df = pd.DataFrame(metadata)
    metadata_df = metadata_df.set_index("id", drop=True)
    metadata_df.to_csv(os.path.join(out_dir, "meta.csv"))

    return metadata


# **************************************************************************** #
# McGill Billboard
# **************************************************************************** #


def extract_billboard_metadata(bboard_annotation):
    """
    Extract metadata information from a given BillBoard annotation file, in the
    original format. Metadata includes the ID of the track (which is consistent
    with the index file provided by the dataset curators), title, artist, meter,
    starting key, and the full duration of the track.

    Parameters
    ----------
    bboard_annotation : str
        Path to the original BillBoard annotation file (dir/salami_chords.txt).

    Returns
    -------
    meta_entry : dict
        A dictionary with the metadata, indexed by field.

    """
    # In BillBoard, the name of the directory is used as a track identifier
    bb_annotation_id = os.path.basename(os.path.dirname(bboard_annotation))
    meta_entry = {"id": os.path.basename(bb_annotation_id)}
    meta_entry.update({
        "title": None, "artist": None,
        "metre": None, "global_key": None})

    with open(bboard_annotation, "r") as bb_file:
        stream = bb_file.readlines()

    for meta_line in stream[:4]:  # isolate metadata
        if meta_line.startswith("# title: "):
            meta_entry["title"] = meta_line[9:].strip()
        # Name of the artist (performer)
        elif meta_line.startswith("# artist: "):
            meta_entry["artists"] = meta_line[10:].strip()
        # Starting (or global) metre
        elif meta_line.startswith("# metre: "):
            meta_entry["metre"] = meta_line[9:].strip()
        # Starting (or global) tonality
        elif meta_line.startswith("# tonic: "):
            meta_entry["key"] = meta_line[9:].strip()
        else:  # this should not happen in BillBoard
            raise ValueError(f"Unknown metadata: {meta_line}")

    meta_entry["duration"] = float(stream[-1].split()[0])
    return meta_entry


def extract_billboard_lkeys(bboard_annotation):
    """
    Extract local key changes from a Billboard annotation in the original format
    Onset of key changes are assumed to correspond to the start time of the
    subsequent annotation line found in the document.

    Parameters
    ----------
    bboard_annotation : str or list
        Path to the BillBoard annotation file (str) or stream object (list).

    Returns
    -------
    lkey_changes : list of lists
        A list containing local key annotations, where each element is a list
        specifying [onset of the key change, duration, key].

    """
    if isinstance(bboard_annotation, str):  # path given
        with open(bboard_annotation, "r") as bb_file:
            stream = bb_file.readlines()
    elif isinstance(bboard_annotation, list):  # stream given
        stream = bboard_annotation
    else:  # no lost, no string > not a valid input parameter
        raise ValueError("Not a valid Billboard annotation")

    lkey_changes = []
    for i, annotation_line in enumerate(stream):
        if "tonic" in annotation_line and i > 4:
            # Extracting key and onset
            lkey = annotation_line.split()[-1]
            onset = float(stream[i + 1].split()[0])
            lkey_changes.append([onset, lkey])

    if len(lkey_changes) > 0:  # re-structure annotation, if any
        track_duration = float(stream[-1].split()[0])
        lk_onsets = np.array([e[0] for e in lkey_changes])
        lk_durations = np.append(lk_onsets[1:], [track_duration]) - lk_onsets
        lkey_changes = [[onset, duration, lkey] for (onset, lkey), duration \
            in zip(lkey_changes, lk_durations)]  # constructing full annotation

    return lkey_changes


def parse_billboard(dataset_dir, out_dir, dataset_name, **kwargs):
    """
    Process the BillBoard dataset to extract chord and key annotations, as well
    as content metadata; this is done from both the original annotations and the
    MIREX .lab files that are provided by the dataset curators (see links).

    Parameters
    ----------
    dataset_dir : str
        Path to the main dataset directory, containing both `original` and
        `mirex` subdirectories for metadata and annotation extraction.
    out_dir : str
        Path to the output directory where all annotations will be saved.
    dataset_name : str
        Name of the dataset that which will be used for the creation of new ids
        in both the metadata returned the JAMS files produced.
    
    Returns
    -------
    metadata_df : pandas.DataFrame
        A dataframe containing the retrieved content metadata for the
        integration in ChoCo (another more verbose dataframe is also saved).

    """
    metadata, metadata_extra = [], []
    jams_dir = create_dir(os.path.join(out_dir, "jams"))
    bb_dir_original = os.path.join(dataset_dir, "original")
    bb_dir_mirex = os.path.join(dataset_dir, "mirex")

    bb_original_dirs = glob.glob(f"{bb_dir_original}/*")
    logger.info(f"Found {len(bb_original_dirs)} dirs in {bb_dir_original}")

    for i, dataset_subdir in enumerate(bb_original_dirs):
        # Find dataset-specific subfolders for each track
        fname_ori = f"{dataset_subdir}/salami_chords.txt"
        metadata_entry = extract_billboard_metadata(fname_ori)
        metadata_entry["dataset"] = dataset_name  # corpus meta

        track_meta = {
            "id": f"{dataset_name}_{i}",
            f"{dataset_name}_id": metadata_entry['id'],
            "track_title": metadata_entry['title'],
            "track_artist": metadata_entry['artists'],
            "file_path": fname_ori,
            "jams_path": None,
        }

        lkeys_ann = extract_billboard_lkeys(fname_ori)
        if len(lkeys_ann) > 0:  # fill the first span with metadata key
            lkeys_ann.insert(0, [0, lkeys_ann[0][0], metadata_entry["key"]])
        else:  # no local key changes: use the global for all duration
            lkeys_ann.append([0, metadata_entry["duration"], metadata_entry["key"]])

        fname_lab = f"{bb_dir_mirex}/{metadata_entry['id']}/full.lab"
        chord_ann = jams.util.import_lab("chord", fname_lab)
        # Create and save the JAMS file out of the annotations
        jam = jams.JAMS(annotations=[chord_ann])
        jam = append_metadata(jam, metadata_entry)
        jam = jams_utils.append_listed_annotation(jam, "key_mode", lkeys_ann)
        jams_path = os.path.join(jams_dir, track_meta["id"] + ".jams")
        try:  # attempt saving the JAMS annotation file to disk
            jam.save(jams_path, strict=False)
            track_meta["jams_path"] = jams_path
        except:  # dumping error, logging for now
            logging.error(f"Could not save: {jams_path}")
        # Keep track of both metadata
        metadata.append(track_meta)
        metadata_extra.append(metadata_entry)
    # Finalise the metadata dataframe
    metadata_df = pd.DataFrame(metadata)
    metadata_df = metadata_df.set_index("id", drop=True)
    metadata_df.to_csv(os.path.join(out_dir, "meta.csv"))
    # Also save the verbose metadata extracted
    metadata_xt_df = pd.DataFrame(metadata_extra)
    metadata_xt_df = metadata_xt_df.set_index("id", drop=True)
    metadata_xt_df.to_csv(os.path.join(out_dir, "meta_extra.csv"))

    return metadata_df


# **************************************************************************** #
# Chordify Annotator Subjectivity Dataset (CASD)
# **************************************************************************** #


def parse_casd(dataset_dir, out_dir, dataset_name, track_meta, **kwargs):
    """
    Process the Chordify Annotator Subjectivity Dataset (CASD) to enrich the
    JAMS chord annotations with the loocal keys retrieved from BillBoard, and
    extract relevant metadata that is currently encoded only in the JAMS.

    Parameters
    ----------
    dataset_dir : str
        Path to the dataset folder containing JAMS annotations.
    out_dir : str
        Path to the output directory where JAMS annotations will be saved.
    dataset_name : str
        Name of the dataset that which will be used for the creation of new ids
        in both the metadata returned the JAMS files produced.
    track_meta : str
        Path to the CSV file containing the metadata of BillBoard.
    
    Returns
    -------
    metadata_df : pandas.DataFrame
        A dataframe containing the retrieved content metadata for the
        integration in ChoCo (another more verbose dataframe is also saved),
    """
    metadata = []
    jams_dir = create_dir(os.path.join(out_dir, "jams"))

    bboard_meta_df = pd.read_csv(track_meta)
    casd_jams = glob.glob(f"{dataset_dir}/*.jams")
    logger.info(f"Found {len(casd_jams)} JAMS in {dataset_dir}")

    for i, casd_jam_path in enumerate(casd_jams):
        # Loading CASD JAMS and retrieving BillBoard ID
        casd_jam = jams.load(casd_jam_path)
        bboard_id = int(casd_jam.file_metadata.identifiers['bbid'])
        bboard_entry = bboard_meta_df[bboard_meta_df["billboard_id"] == bboard_id]
        # Loading ChoCo's JAMS file and append its local keys
        bboard_jam = bboard_entry["jams_path"].values[0]
        bboard_jam = jams.load(bboard_jam, strict=False)
        lkey_annotation = bboard_jam.search(namespace="key_mode")[0]
        casd_jam.annotations.append(lkey_annotation)

        track_meta_entry = {
            "id": f"{dataset_name}_{i}",
            "billboard_id": bboard_id,
            "track_title": casd_jam.file_metadata.title,
            "track_artist": casd_jam.file_metadata.artist,
            "youtube_url": casd_jam.file_metadata.identifiers['youtube_url'],
            "file_path": casd_jam_path,
            "jams_path": None,
        }

        jams_path = os.path.join(jams_dir, track_meta_entry["id"] + ".jams")
        try:  # attempt saving the JAMS annotation file to disk
            casd_jam.save(jams_path, strict=False)
            track_meta_entry["jams_path"] = jams_path
        except:  # dumping error, logging for now
            logging.error(f"Could not save: {jams_path}")
        # Keep track of both metadata
        metadata.append(track_meta_entry)
    # Finalise the metadata dataframe
    metadata_df = pd.DataFrame(metadata)
    metadata_df = metadata_df.set_index("id", drop=True)
    metadata_df.to_csv(os.path.join(out_dir, "meta.csv"))

    return metadata_df


# **************************************************************************** #
# Robbie Williams
# **************************************************************************** #


def parse_rwilliams(dataset_dir, out_dir, dataset_name, **kwargs):
    """
    Process the Robbie Williams dataset to generate metadata inforamtion from
    the artist-dataset pth structure, and combine LAB and TXT files in JAMS.

    Parameters
    ----------
    dataset_dir : str
        Path to the main dataset folder containing LAB and TXT annotations.
    out_dir : str
        Path to the output directory where JAMS annotations will be saved.
    dataset_name : str
        Name of the dataset that which will be used for the creation of new ids
        in both the metadata returned the JAMS files produced.
    
    Returns
    -------
    metadata_df : pandas.DataFrame
        A dataframe containing the retrieved and integrated content metadata.

    """
    metadata = []
    jams_dir = create_dir(os.path.join(out_dir, "jams"))
    # Generate metadata from the artist-tree structure
    chord_dir = os.path.join(dataset_dir, "chordlabs")
    metadata = choco_meta.generate_artist_dataset_metadata(
        chord_dir, dataset_name, "Robbie Williams", "lab", sep="-")

    for meta_record in metadata:

        chord_ann = jams.util.import_lab("chord", meta_record['file_path'])
        # Construct path for the local key annotation as per conventions
        lkey_path = meta_record['file_path'].replace("chordlabs", "keys")
        lkey_path = lkey_path.replace(".lab", "GTKeys.txt")
        lkey_ann = jams.util.import_lab("key_mode", lkey_path)
        # Create a JAMS object from the obtained annotations
        jam = jams.JAMS(annotations=[chord_ann, lkey_ann])
        meta_map = {k: k.replace("file_", "") for k
                    in ["file_artists", "file_title", "file_release"]}
        jam = append_metadata(jam, meta_record, meta_map)
        jams_utils.infer_duration(jam, append_meta=True)

        jams_path = os.path.join(jams_dir, meta_record["id"] + ".jams")
        try:  # attempt saving the JAMS annotation file to disk
            jam.save(jams_path, strict=False)
            meta_record["jams_path"] = jams_path
        except:  # dumping error, logging for now
            logging.error(f"Could not save: {jams_path}")
    # Finalise the metadata dataframe
    metadata_df = pd.DataFrame(metadata)
    metadata_df = metadata_df.set_index("id", drop=True)
    metadata_df.to_csv(os.path.join(out_dir, "meta.csv"))

    return metadata_df


# **************************************************************************** #
# RWC-Pop
# **************************************************************************** #


def parse_rwcpop(dataset_dir, out_dir, dataset_name, track_meta, **kwargs):
    """
    Process the RWC-Pop corpus from TMC as a LAB dataset, and exploits the
    metadata information from the original RWC collection to create JAMS and
    more informative content metadata.

    Parameters
    ----------
    dataset_dir : str
        Path to the main dataset folder containing LAB annotations.
    out_dir : str
        Path to the output directory where JAMS annotations will be saved.
    dataset_name : str
        Name of the dataset that which will be used for the creation of new ids
        in both the metadata returned the JAMS files produced.
    
    Returns
    -------
    metadata_df : pandas.DataFrame
        A dataframe containing the retrieved and integrated content metadata.

    """
    def transform_df(meta_item):
        # Work/track ID re-formatting as per conventions
        work_str = meta_item["Piece No."].split()[1]
        work_str = work_str.zfill(3)
        work_str = "N" + work_str
        track_no_str = meta_item["Tr. No."].split()[1]
        track_no_str = "T" + track_no_str
        # Duration is now mapped in seconds, from minutes
        mins, secs = map(float, meta_item["Length"].split(':'))
        duration = timedelta(minutes=mins, seconds=secs)
        meta_item["Length"] = duration.total_seconds()
        # Finally, construct the file path where a LAB is expected
        meta_item["file_path"] = os.path.join(
            dataset_dir,
            f"{work_str}-{meta_item['Cat. Suffix']}-{track_no_str}.lab")
        return meta_item

    meta_df = pd.read_csv(track_meta, sep="\t")
    meta_df = meta_df.apply(transform_df, axis=1)
    meta_df.columns = [c.lower() for c in meta_df.columns]
    meta_df["id"] = [f"{dataset_name}_{i}" for i in meta_df.index.values]

    meta_df = meta_df.rename(columns={
        "artist (vocal)": "artists",
        "length": "duration",
    })
    meta_df = meta_df[
        ["id", "title", "artists",
         "duration", "tempo", "file_path"]
    ]
    meta_list = meta_df.to_dict('records')

    return parse_lab_dataset(
        dataset_dir, out_dir, dataset_name, track_meta=meta_list)


# **************************************************************************** #
# Real Book
# **************************************************************************** #


def parse_rbook(dataset_dir, out_dir, dataset_name, **kwargs):
    """
    Process the Real Book dataset, containing MIREX-style XLAB annotations to
    automatically generate metadata from content, and create a JAMS dataset.

    Parameters
    ----------
    dataset_dir : str
        Path to the main dataset folder containing XLAB annotations.
    out_dir : str
        Path to the output directory where JAMS annotations will be saved.
    dataset_name : str
        Name of the dataset that which will be used for the creation of new ids
        in both the metadata returned the JAMS files produced.
    track_meta : list of dicts
        An optional list of dictionaries containing piece-specific metadata. If
        not provided, metadata will be automatically generated.

    Returns
    -------
    metadata_df : pandas.DataFrame
        A dataframe containing the retrieved and integrated content metadata.

    """
    metadata = []
    jams_dir = create_dir(os.path.join(out_dir, "jams"))
    # Generate metadata from the artist-tree structure
    metadata = choco_meta.generate_flat_dataset_metadata(
        dataset_dir, dataset_name, "xlab", " - ")

    for meta_record in metadata:
        # Extract annotations from xlab
        chord_ann = import_xlab(
            "chord",
            meta_record["file_path"],
            data_column=5,
            format="score",
        )
        lkey_ann = import_xlab(
            "key_mode",
            meta_record["file_path"],
            data_column=7,
            format="score",
            squeeze=True,
        )
        # Creating a JAMS object for both the annotations
        jam = jams.JAMS(annotations=[chord_ann, lkey_ann])

        meta_map = {k: k.replace("file_", "") for k
                    in ["file_artists", "file_title", "file_release"]}
        jam = append_metadata(jam, meta_record, meta_map)
        # infer_duration(jam, append_meta=True)

        jams_path = os.path.join(jams_dir, meta_record["id"] + ".jams")
        try:  # attempt saving the JAMS annotation file to disk
            jam.save(jams_path, strict=False)
            meta_record["jams_path"] = jams_path
        except:  # dumping error, logging for now
            logging.error(f"Could not save: {jams_path}")
    # Finalise the metadata dataframe
    metadata_df = pd.DataFrame(metadata)
    metadata_df = metadata_df.set_index("id", drop=True)
    metadata_df.to_csv(os.path.join(out_dir, "meta.csv"))

    return metadata_df


# **************************************************************************** #
# Weimar Jazz Database
# **************************************************************************** #

def annotate_weimar_sections(namespace:str, tuples:list, melo_events:list):

    annotation = jams.Annotation(namespace=namespace)

    for tuple_ann in tuples:
        start_onset, _ = melo_events[tuple_ann[2]]
        end_onset, _ = melo_events[tuple_ann[3]]

        annotation.append(
            time=start_onset,
            duration=end_onset-start_onset,
            value=tuple_ann[4], confidence=1)

    return annotation


def process_weimar_melody(melo_id, run):
    """
    Interrogate the database to retrieve melody-specific information/annotations
    from different tables in Weimar, according to the schema presented at
    https://jazzomat.hfm-weimar.de/dbformat/dbformat.html (WJD).

    Parameters
    ----------
    melo_id : str
        String identifier of the melody for which data has to be retrieved.
    run : fn
        A function embedding a dataset cursor/connector for running queries.

    Returns
    -------
    metadata : dict
        The metadata that was found for the given melody.
    annotations : list
        A list of annotations, ideally including chord and key.

    """
    melo_events = run(
        f"SELECT onset, duration FROM melody WHERE melid=={melo_id}")
    melo_events = sorted(melo_events, key=lambda x: x[0])  # onset ordering
    duration = melo_events[-1][0] + melo_events[-1][1] - melo_events[0][0]
    # logger.info(f"Melody {melo_id} events: {len(melo_events)}")
    # Extracting section-like data: phrases, chords, ideas, form, keys
    sections = run(f"SELECT * FROM sections WHERE melid=={melo_id}")
    chords = list(filter(lambda x: x[1]=="CHORD", sections))
    keys = list(filter(lambda x: x[1]=="KEY", sections))

    annotations = [
        annotate_weimar_sections("chord", chords, melo_events),
    ]
    # Retrieving metadata from solo_info and track_info
    solo_metadata = run(f"SELECT trackid, title, performer, key, signature " 
                        f"FROM solo_info WHERE melid=={melo_id}")
    assert len(solo_metadata)==1,  "Solo metadata missing or not consistent"
    track_id, title, performer, key, time_signature = solo_metadata[0]
    mb_id = run(f"SELECT mbzid FROM track_info WHERE trackid=={track_id}")
    mb_id = mb_id[0][0] if len(mb_id)==1 else None  # unpack

    if len(keys) == 0:  # no key annotation was found in sections
        annotations.append(jams.Annotation(
            "key_mode", data=[jams.Observation(
                time=melo_events[0][0],
                duration=duration,
                value=key, confidence=1)]))
    else:  # safe to go with the annotations found in sections
        annotations.append(annotate_weimar_sections(
            "key_mode", keys, melo_events))

    metadata = {
        "id": melo_id,
        "title": title,
        "artists": performer,
        "duration": duration,
        "mbid": mb_id,
        "jams_path": None,
    }

    return metadata, annotations


def parse_weimarjd(dataset_dir, out_dir, dataset_name, **kwargs):
    """
    Query and process the Weimar Jazz Databse to extract metadata and chord
    annotations related to the jazz solo in the collection.

    Parameters
    ----------
    dataset_dir : str
        Path to the Weimar Jazz Database, a file with .db extension.
    out_dir : str
        Path to the output directory where JAMS annotations will be saved.
    dataset_name : str
        Name of the dataset that which will be used for the creation of new ids
        in both the metadata returned the JAMS files produced.

    Returns
    -------
    metadata_df : pandas.DataFrame
        A dataframe containing the retrieved and integrated content metadata.

    """
    metadata = []
    jams_dir = create_dir(os.path.join(out_dir, "jams"))

    # Establish database connection and get cursor
    conn = sql.connect(dataset_dir)
    cursor = conn.cursor()
    run = lambda q: cursor.execute(q).fetchall()
    # Retrieve a list of all the melodies in the database
    melo_ids = run("SELECT DISTINCT melid FROM melody")
    melo_ids = [x[0] for x in melo_ids]  # flatten

    for melo_id in melo_ids:
        # Extracting metadata and annotations from the solo data
        melo_meta, melo_anns = process_weimar_melody(melo_id, run)
        melo_meta["id"] = f"{dataset_name}_{melo_meta['id']}"
        # Creating a JAMS object for both the annotations
        jam = jams.JAMS(annotations=melo_anns)
        jam = append_metadata(jam, melo_meta)

        jams_path = os.path.join(jams_dir, melo_meta["id"]+".jams")
        try:  # attempt saving the JAMS annotation file to disk
            jam.save(jams_path, strict=False)
            melo_meta["jams_path"] = jams_path
        except:  # dumping error, logging for now
            logging.error(f"Could not save: {jams_path}")
        metadata.append(melo_meta)
    # Finalise the metadata dataframe
    metadata_df = pd.DataFrame(metadata)
    metadata_df = metadata_df.set_index("id", drop=True)
    metadata_df.to_csv(os.path.join(out_dir, "meta.csv"))

    return metadata_df


# **************************************************************************** #
# When in Rome
# **************************************************************************** #

def parse_wheninrome(dataset_dir, out_dir, dataset_name, **kwargs):
    """
    Create global metadata for the whole When-in-Rome collection and produce
    JAMS file from the analyses provided in RomanText format.

    Parameters
    ----------
    dataset_dir : str
        Path to the When in Rome corpus, with sub-datasets as sub-directories.
    out_dir : str
        Path to the output directory where JAMS annotations will be saved.
    dataset_name : str
        Name of the dataset that which will be used for the creation of new ids
        in both the metadata returned the JAMS files produced.

    Returns
    -------
    metadata_df : pandas.DataFrame
        A dataframe containing the retrieved and integrated content metadata.

    """
    metadata = []
    jams_dir = create_dir(os.path.join(out_dir, "jams"))

    analysis_reg = r"analysis(_.+)?\.txt"
    romant_analyses = []

    for root, dirs, files in os.walk(dataset_dir):
        # Check if analysis files are present
        mov_analyses = [os.path.join(root, f) for f \
            in files if re.match(analysis_reg, os.path.basename(f))]
        romant_analyses += mov_analyses

    for i, romant_analysis in enumerate(tqdm(romant_analyses)):
        # Infer metadata information from dataset structure
        dataset, composer, collection, mov = [
            choco_meta.clean_meta_info(meta_str, capitalise=False) \
            for meta_str in romant_analysis.split("/")[-5:-1]]
        # Composer as first last name, splitting movement and title
        composer = " ".join(composer.split(",")[::-1]).strip()
        mov, title = choco_meta.extract_meta_prefix(mov, prefix_sep=" ")
        inscore_meta, jam = jamify_romantext(romant_analysis)
        # Fixing inconsistent or uninformative metadata
        if (mov is None and title.isdigit()) \
            or dataset == "Variations and Grounds":
            mov = title  # uninformative title may define movement
            title = inscore_meta["title"]  # more wordy but informative

        meta_record = {
            "id": f"{dataset_name}_{i}",
            "title": title,
            "artists": composer,
            "subset": dataset,
            "collection": collection,
            "movement": mov,
            "duration": inscore_meta["duration"],
            "file_path": romant_analysis,
            "jams_path": None
        }

        jam = append_metadata(jam, meta_record)
        jams_path = os.path.join(jams_dir, meta_record["id"]+".jams")
        try:  # attempt saving the JAMS annotation file to disk
            jam.save(jams_path, strict=False)
            meta_record["jams_path"] = jams_path
        except:  # dumping error, logging for now
            logging.error(f"Could not save: {jams_path}")
        metadata.append(meta_record)
    # Finalise the metadata dataframe
    metadata_df = pd.DataFrame(metadata)
    metadata_df = metadata_df.set_index("id", drop=True)
    metadata_df.to_csv(os.path.join(out_dir, "meta.csv"))

    return metadata_df


# **************************************************************************** #
# Rock Corpus
# **************************************************************************** #


def parse_rockcorpus(dataset_dir, out_dir, track_meta, dataset_name, **kwargs):
    """
    Create and synchronise content metadata for the Rock Corpus dataset and
    produce JAMS file from the harmonic analyses in corpus' custom format.

    Parameters
    ----------
    dataset_dir : str
        Path to the RockCorpus, with the expanded harmonic annotations.
    out_dir : str
        Path to the output directory where JAMS annotations will be saved.
    track_meta : str
        Path to the TSV file containing non-aligned content metadata.
    dataset_name : str
        Name of the dataset that which will be used for the creation of new ids
        in both the metadata returned the JAMS files produced.

    Returns
    -------
    metadata_df : pandas.DataFrame
        A dataframe containing the retrieved and integrated content metadata.

    """
    metadata = []
    jams_dir = create_dir(os.path.join(out_dir, "jams"))

    exp_annotations = get_files(dataset_dir, ext="txt", full_path=True)
    annotators = set([a.split("_")[-1].replace(".txt", "") \
        for a in exp_annotations])  # annotators IDs
    exp_annotations_base = [re.sub(r"_[A-Za-z0-9]+\.txt",'_{}.txt', f) \
        for f in exp_annotations]  # fpaths withouth annotator ID

    deletions = ["'", "!", '"', "'", ",", "."]
    replacements = {"&": "and"}

    rc_metadata = pd.read_csv(track_meta, header=None, sep="\t")
    rc_metadata["cmp_title"] = rc_metadata.iloc[:,1].apply(
        choco_meta.comparification, delete=deletions, replace=replacements)
    rc_metadata["cmp_artist"] = rc_metadata.iloc[:,2].apply(
        choco_meta.comparification, delete=deletions, replace=replacements)

    for i, generalised_path in enumerate(list(set(exp_annotations_base))):
        logger.info(f"Processing {i}: {generalised_path}")
        # Sorting out the metadata, to be aligned with the given track meta
        raw_name = os.path.basename(generalised_path).replace("_{}.txt", "")
        raw_name = choco_meta.clean_meta_info(raw_name, capitalise=False)
        # Attempting a 2-stage search in the track metadata: name, title+artist
        matched_meta = rc_metadata[rc_metadata["cmp_title"]==raw_name]
        if len(matched_meta) == 0:  # potential title-artist filename
            raw_title, raw_artist = " ".join(
                raw_name.split()[:-1]), raw_name.split()[-1]
            matched_meta = rc_metadata[(rc_metadata["cmp_title"]==raw_title) \
                & (rc_metadata["cmp_artist"].str.contains(raw_artist))]

        matched_meta = matched_meta.values[0]
        metadata_record = {
            "id": f"{dataset_name}_{i}",
            "title": matched_meta[1],
            "artists": matched_meta[2],
            "file_path": generalised_path,
            "jams_path": None,
        }

        jam = jams.JAMS()  # incremental JAMS constructions
        append_metadata(jam, metadata_record)
        for annotator in annotators:
            # print(f"\tAnnotator: {annotator}")
            annotation_path = generalised_path.format(annotator)
            if os.path.isfile(annotation_path):
                chords, time_sigs, keys = process_harm_expanded(annotation_path)
                jams_score.append_listed_annotation(jam, "chord_roman", chords)
                jams_score.append_listed_annotation(jam, "key_mode", keys)

        jams_path = os.path.join(jams_dir, metadata_record["id"]+".jams")
        try:  # attempt saving the JAMS annotation file to disk
            jam.save(jams_path, strict=False)
            metadata_record["jams_path"] = jams_path
        except:  # dumping error, logging for now
            logging.error(f"Could not save: {jams_path}")
        metadata.append(metadata_record)
    # Finalise the metadata dataframe
    metadata_df = pd.DataFrame(metadata)
    metadata_df = metadata_df.set_index("id", drop=True)
    metadata_df.to_csv(os.path.join(out_dir, "meta.csv"))

    return metadata_df


# **************************************************************************** #
# biab-internet-corpus
# **************************************************************************** #

def parse_biab_internet_corpus(dataset_dir: str, out_dir: str, dataset_name: str = None, **kwargs):
    """
    Process the biab-internet-corpus, containing files annotated using the Band-in-a-Box
        software to automatically generate metadata from content, and create a JAMS dataset.

    Parameters
    ----------
    dataset_dir : str
        Path to the main dataset folder containing biab annotations.
    out_dir : str
        Path to the output directory where JAMS annotations will be saved.
    dataset_name : str
        Name of the dataset that which will be used for the creation of new ids
        in both the metadata returned the JAMS files produced.
    track_meta : list of dicts
        An optional list of dictionaries containing piece-specific metadata. If
        not provided, metadata will be automatically generated.

    Returns
    -------
    metadata_df : pandas.DataFrame
        A dataframe containing the retrieved and integrated content metadata.

    """
    json_dir = create_dir(os.path.join(out_dir, "jams"))

    biab_files = glob.glob(os.path.join(dataset_dir, "*"))
    n_files = len(biab_files)  # should be 5027
    annotation, metadata = [], []

    errors = 0
    for i, biab_file in enumerate(biab_files):
        score_meta = {}
        logger.info(f"Processing ({i}/{n_files}): {biab_file}")
        fname_base = os.path.basename(biab_file)
        # fname, ext = os.path.splitext(fname_base)
        try:
            annotation = process_biab_cpp(biab_file)
        except (ValueError, IndexError, UnicodeDecodeError, TypeError):
            errors += 1
            continue

        if annotation:
            biab_meta, biab_chords, biab_time, biab_keys = annotation
            score_meta["id"] = f"{dataset_name}_{i}.jams"
            score_meta["biab_id"] = fname_base
            score_meta["score_title"] = biab_meta["title"]
            score_meta["score_authors"] = ", ".join([x for x in biab_meta["composers"]])
            score_meta["file_path"] = biab_file
            score_meta["jams_path"] = os.path.join(
                json_dir, f"{dataset_name}_{i}.jams")
            # Create the JAMS object from given namespaces
            jam = create_jam_annotation(
                {"chord": biab_chords, "key_mode": biab_keys},
                metadata=biab_meta, corpus_meta="biab_internet_corpus")
            try:  # Attempt to write JAMS in validation mode
                jam.save(score_meta["jams_path"], strict=False)
            except Exception as exception:  # JAMS cannot be saved
                logger.error(f"JAMS error \t"
                             f" biab_{i} \t {fname_base} \t {exception}")
        metadata.append(score_meta)

<<<<<<< HEAD
    print(metadata)
=======
>>>>>>> 5725112b
    metadata_df = pd.DataFrame(metadata)
    metadata_df = metadata_df.set_index("id", drop=True)
    metadata_df.to_csv(os.path.join(out_dir, "meta.csv"))
    return metadata_df

# **************************************************************************** #
# JazzCorpus
# **************************************************************************** #


def parse_jazzcorpus(dataset_dir, out_dir, dataset_name, **kwargs):
    """
    Create minimal metadata for the Jazz Corpus and produce multi-level JAMS 
    file from the harmonic analyses in the corpus' custom format. One annotation
    level contains Harte-like chord annotations, whereas the other provides
    Roman-like annotations.

    Parameters
    ----------
    dataset_dir : str
        Path to the JazzCorpus txt file with all the human-readable annotations.
    out_dir : str
        Path to the output directory where JAMS annotations will be saved.
    dataset_name : str
        Name of the dataset that which will be used for the creation of new ids
        in both the metadata returned the JAMS files produced.

    Returns
    -------
    metadata_df : pandas.DataFrame
        A dataframe containing the retrieved and integrated content metadata.

    """
    metadata = []
    jams_dir = create_dir(os.path.join(out_dir, "jams"))

    with open(dataset_dir, "r") as sample_exp_file:
        annotation_str = sample_exp_file.readlines()
    # Pre-processing text lines before extraction
    annotation_str = [l for l in annotation_str if \
        (not l.startswith("#")) and (l not in ["\n", "", "("])]
    ann_boundaries = [i for i, l in enumerate(annotation_str) \
        if l.startswith("Chords for")]  # where each new annotation starts

    for multiline_ann in [annotation_str[b:b+6] for b in ann_boundaries]:
        # As metadata of this dataset is still unknown, we keep the original ID
        id = re.search(r"Chords for 'sequence\-(\d+)'", multiline_ann[0])
        id = id.group(1)  # the original ID in the dataset

        metadata_record = {
            "id": f"{dataset_name}_{id}",
            "file_path": dataset_dir,
            "jams_path": None,
        }

        hartelike_ann, romanlike_ann, key_ann = \
            process_multiline_annotation(multiline_ann)
        jam = jams.JAMS()  # incremental JAMS constructions
        append_metadata(jam, metadata_record)  # XXX empty for now
        jams_score.append_listed_annotation(jam, "chord_harte", hartelike_ann)
        jams_score.append_listed_annotation(jam, "chord_roman", romanlike_ann)
        jams_score.append_listed_annotation(jam, "key_mode", key_ann)

        jams_path = os.path.join(jams_dir, metadata_record["id"]+".jams")
        try:  # attempt saving the JAMS annotation file to disk
            jam.save(jams_path, strict=False)
            metadata_record["jams_path"] = jams_path
        except:  # dumping error, logging for now
            logging.error(f"Could not save: {jams_path}")
        metadata.append(metadata_record)
    # Finalise the metadata dataframe
    metadata_df = pd.DataFrame(metadata)
    metadata_df = metadata_df.set_index("id", drop=True)
    metadata_df.to_csv(os.path.join(out_dir, "meta.csv"))

    return metadata_df


# **************************************************************************** #
# Mozart Piano Sonatas
# **************************************************************************** #


def parse_mozartsonatas(dataset_dir, out_dir, dataset_name, track_meta, **kwargs):
    """
    Re-organise the rich metadata of the Mozart Piano Sonata dataset and create
    JAMS files out of the DCMLab extended harmony annotations.

    Parameters
    ----------
    dataset_dir : str
        Path to the harmonies resulting from the expansion of the annotations.
        This corresponds to a TSV file for the whole collection, providing both
        local and global key information, as well as expanded measures.
    out_dir : str
        Path to the output directory where JAMS annotations will be saved.
    dataset_name : str
        Name of the dataset that which will be used for the creation of new ids
        in both the metadata returned the JAMS files produced.
    track_meta : str
        Path to the TSV file containing content metadata of the collection.

    Returns
    -------
    metadata_df : pandas.DataFrame
        A dataframe containing the retrieved and integrated content metadata.

    """
    metadata = []
    jams_dir = create_dir(os.path.join(out_dir, "jams"))

    metadata_df = pd.read_csv(track_meta, sep="\t")
    metadata_df = metadata_df.set_index("filename")
    all_annotations = pd.read_csv(dataset_dir, sep="\t")
    splitted_annotations = list(all_annotations.groupby("filename"))

    for i, annotation in enumerate(splitted_annotations):
        score_id, annotation_df = annotation
        corpus_meta = metadata_df.loc[score_id]

        choco_meta = {
            "id" : f"{dataset_name}_{i}",
            "composers": corpus_meta["composer"],
            "title": corpus_meta["workTitle"],
            "movement_no": corpus_meta["movementNumber"],
            "movement_title": corpus_meta["movementTitle"],
            "annotator": corpus_meta["annotator"],
            "mbid": corpus_meta["musicbrainz"],
            "wikidata_id": corpus_meta["wikidata"],
            "imslp_id": corpus_meta["imslp"],
            "file_path": corpus_meta["path"],
            "jams_path": None,
        }

        _, jam = jamify_dcmlab(annotation_df)
        append_metadata(jam, choco_meta, meta_map={"composers": "artists"})
        # Temporary additions in the JAMS metadata for Wikidata and IMSLP
        title_mov = f"{choco_meta['title']} ({choco_meta['movement_title']})"
        jam.file_metadata.title = title_mov  # movement title is embedded
        jam.file_metadata.identifiers["wikidata"] = choco_meta['wikidata_id']
        jam.file_metadata.identifiers["imslp"] = choco_meta['imslp_id']

        jams_path = os.path.join(jams_dir, choco_meta["id"]+".jams")
        try:  # attempt saving the JAMS annotation file to disk
            jam.save(jams_path, strict=False)
            choco_meta["jams_path"] = jams_path
        except:  # dumping error, logging for now
            logging.error(f"Could not save: {jams_path}")
        metadata.append(choco_meta)
    # Finalise the metadata dataframe
    metadata_df = pd.DataFrame(metadata)
    metadata_df = metadata_df.set_index("id", drop=True)
    metadata_df.to_csv(os.path.join(out_dir, "meta.csv"))

    return metadata_df


# **************************************************************************** #
# **************************************************************************** #


def main():
    """
    Main function to read the arguments and call the conversion scripts.
    """

    parsers = {
        "mxl": parse_wikifonia,
        "abc": parse_nottingham,
        "jams": parse_isophonics,
        "json": parse_jaah,
        "multi_schubert": parse_schubert_winterreise,
        "billboard": parse_billboard,
        "casd": parse_casd,
        "rwilliams": parse_rwilliams,
        "lab": parse_lab_dataset,
        "lab-rwc": parse_rwcpop,
        "xlab-rbook": parse_rbook,
        "weimarjd": parse_weimarjd,
        "ireal": parse_ireal_dataset,
        "ireal-forum": parse_ireal_dump,
        "roman-wirome": parse_wheninrome,
        "roman-rockcorpus": parse_rockcorpus,
        "roman-jazzcorpus": parse_jazzcorpus,
        "roman-mozartps": parse_mozartsonatas,
        "biab": parse_biab_internet_corpus,
    }


    parser = argparse.ArgumentParser(
        description='JAMification scripts for ChoCo partitions.')

    parser.add_argument('input_dir', type=str,
                        help='Directory where raw data is read.')
    parser.add_argument('out_dir', type=str,
                        help='Directory where JAMS will be saved.')
    parser.add_argument('format', type=str, choices=parsers.keys(),
                        help='File format of the annotations to process.')
    parser.add_argument('type', type=str, choices=["audio", "score"],
                        help='Type of music content in the collection.')

    parser.add_argument('--dataset_name', action='store', type=str,
                        help='Name of the dataset for metadata and JAMS.')
    parser.add_argument('--chocodb_path', action='store', type=str,
                        help='Path to the ChoCo database for ID allocation.')
    # Type-specific metadata: for scores, tracks, and releases if separated
    parser.add_argument('--score_meta', type=lambda x: is_file(parser, x),
                        help='Path to the file providing score metadata.')
    parser.add_argument('--track_meta', type=lambda x: is_file(parser, x),
                        help='Path to the file providing track metadata.')
    parser.add_argument('--release_meta', type=lambda x: is_file(parser, x),
                        help='Path to the file providing release metadata.')

    parser.add_argument('--chord_dir', type=lambda x: is_dir(parser, x),
                        help='Directory containing chord annotation files.')
    parser.add_argument('--lkey_dir', type=lambda x: is_dir(parser, x),
                        help='Directory containing local key annotation files.')
    parser.add_argument('--gkey_file', type=lambda x: is_file(parser, x),
                        help='A CSV file containing global key annotations.')
    parser.add_argument('--segment_dir', type=lambda x: is_dir(parser, x),
                        help='Directory containing segment annotation files.')

    # Logging and checkpointing
    parser.add_argument('--log_dir', action='store', type=str,
                        help='Directory where log files will be generated.')
    parser.add_argument('--resume', action='store_true', default=False,
                        help='Whether to resume the transformation process.')
    parser.add_argument('--n_workers', action='store', type=int, default=1,
                        help='Number of workers for stats computation.')

    args = parser.parse_args()
    if args.log_dir is not None:
        set_logger("choco.parsers", log_dir=args.log_dir)
    if args.dataset_name is None:
        logger.warn("You did not provide a dataset name. Using: custom")
        args.dataset_name = "custom"

    # Bundle the (optional) annotation files and directories in a dictionary
    annotation_paths = {
        "chord": args.chord_dir,
        "lkey": args.chord_dir,
        "gkey": args.chord_dir,
        "segment": args.chord_dir,
    }

    dataset_parser = parsers.get(args.format)
    dataset_parser(
        dataset_dir=args.input_dir,
        out_dir=args.out_dir,
        format=args.type,
        dataset_name=args.dataset_name,
        score_meta=args.score_meta,
        track_meta=args.track_meta,
        release_meta=args.release_meta,
        annotation_paths=annotation_paths,
        chocodb_path=args.chocodb_path,
        n_workers=args.n_workers,
    )


if __name__ == "__main__":
    main()<|MERGE_RESOLUTION|>--- conflicted
+++ resolved
@@ -22,7 +22,7 @@
 import numpy as np
 from tqdm import tqdm
 
-sys.path.append(os.getcwd())
+sys.path.append(os.path.dirname(os.getcwd()))
 
 import jams_utils
 import jams_score
@@ -1369,10 +1369,6 @@
                              f" biab_{i} \t {fname_base} \t {exception}")
         metadata.append(score_meta)
 
-<<<<<<< HEAD
-    print(metadata)
-=======
->>>>>>> 5725112b
     metadata_df = pd.DataFrame(metadata)
     metadata_df = metadata_df.set_index("id", drop=True)
     metadata_df.to_csv(os.path.join(out_dir, "meta.csv"))
